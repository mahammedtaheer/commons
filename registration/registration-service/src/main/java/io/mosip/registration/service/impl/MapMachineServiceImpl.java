--- conflicted
+++ resolved
@@ -1,526 +1,262 @@
-<<<<<<< HEAD
-package io.mosip.registration.service.impl;
-
-import static io.mosip.registration.constants.RegistrationConstants.APPLICATION_ID;
-import static io.mosip.registration.constants.RegistrationConstants.APPLICATION_NAME;
-import static io.mosip.registration.constants.RegistrationConstants.MACHINE_MAPPING_ENTITY_ERROR_NO_RECORDS;
-import static io.mosip.registration.constants.RegistrationConstants.MACHINE_MAPPING_ENTITY_SUCCESS_MESSAGE;
-import static io.mosip.registration.constants.RegistrationConstants.MACHINE_MAPPING_LOGGER_TITLE;
-
-import java.sql.Timestamp;
-import java.util.HashMap;
-import java.util.LinkedList;
-import java.util.List;
-import java.util.Map;
-import java.util.stream.Collectors;
-
-import org.springframework.beans.factory.annotation.Autowired;
-import org.springframework.stereotype.Service;
-
-import io.mosip.kernel.core.spi.logger.MosipLogger;
-import io.mosip.registration.config.AppConfig;
-import io.mosip.registration.constants.RegistrationConstants;
-import io.mosip.registration.context.SessionContext;
-import io.mosip.registration.dao.MachineMappingDAO;
-import io.mosip.registration.dto.ErrorResponseDTO;
-import io.mosip.registration.dto.ResponseDTO;
-import io.mosip.registration.dto.SuccessResponseDTO;
-import io.mosip.registration.dto.UserMachineMappingDTO;
-import io.mosip.registration.entity.RegistrationUserDetail;
-import io.mosip.registration.entity.UserMachineMapping;
-import io.mosip.registration.entity.UserMachineMappingID;
-import io.mosip.registration.exception.RegBaseCheckedException;
-import io.mosip.registration.exception.RegBaseUncheckedException;
-import io.mosip.registration.service.MapMachineService;
-import io.mosip.registration.util.healthcheck.RegistrationSystemPropertiesChecker;
-
-/**
- * User Client Machine Mapping Service
- * 
- * @author Yaswanth S
- * @since 1.0.0
- *
- */
-@Service
-public class MapMachineServiceImpl implements MapMachineService {
-
-	/**
-	 * LOGGER for logging
-	 */
-	private static final MosipLogger LOGGER = AppConfig.getLogger(MapMachineServiceImpl.class);
-
-	@Autowired
-	private MachineMappingDAO machineMappingDAO;
-
-	/*
-	 * (non-Javadoc)
-	 * 
-	 * @see io.mosip.registration.service.MapMachineService#saveOrUpdate(io.mosip.
-	 * registration.dto.UserMachineMappingDTO)
-	 */
-	@Override
-	public ResponseDTO saveOrUpdate(UserMachineMappingDTO userMachineMappingDTO) {
-		LOGGER.debug(MACHINE_MAPPING_LOGGER_TITLE, APPLICATION_NAME, APPLICATION_ID,
-				"Service saveOrUpdate method called");
-
-		// find user
-		UserMachineMappingID userID = new UserMachineMappingID();
-		userID.setUserID(userMachineMappingDTO.getUserID());
-		userID.setCentreID(userMachineMappingDTO.getCentreID());
-		userID.setMachineID(userMachineMappingDTO.getStationID());
-
-		boolean isActive = userMachineMappingDTO.getStatus()
-				.equalsIgnoreCase(RegistrationConstants.MACHINE_MAPPING_ACTIVE);
-
-		/* create response */
-		ResponseDTO responseDTO = new ResponseDTO();
-
-		/* Interacting with DAO layer */
-
-		try {
-			/* find user */
-			UserMachineMapping user = machineMappingDAO.findByID(userID);
-
-			if (user != null) {
-				/* if user already exists */
-				user.setUpdBy(SessionContext.getInstance().getUserContext().getUserId());
-				user.setUpdDtimes(new Timestamp(System.currentTimeMillis()));
-				user.setIsActive(isActive);
-
-				user.setIsActive(isActive);
-				machineMappingDAO.update(user);
-			} else {
-				/* if user didn't exists */
-				user = new UserMachineMapping();
-				user.setUserMachineMappingId(userID);
-				user.setIsActive(isActive);
-				user.setCrBy(SessionContext.getInstance().getUserContext().getUserId());
-				user.setCrDtime(new Timestamp(System.currentTimeMillis()));
-				user.setUpdBy(SessionContext.getInstance().getUserContext().getUserId());
-				user.setUpdDtimes(new Timestamp(System.currentTimeMillis()));
-
-				machineMappingDAO.save(user);
-			}
-			/* create success response */
-			SuccessResponseDTO successResponseDTO = new SuccessResponseDTO();
-			successResponseDTO.setCode(RegistrationConstants.MACHINE_MAPPING_CODE);
-			successResponseDTO.setInfoType(RegistrationConstants.ALERT_INFORMATION);
-			successResponseDTO.setMessage(RegistrationConstants.MACHINE_MAPPING_SUCCESS_MESSAGE);
-			responseDTO.setSuccessResponseDTO(successResponseDTO);
-			LOGGER.debug(MACHINE_MAPPING_LOGGER_TITLE, APPLICATION_NAME, APPLICATION_ID, "Success Response created");
-		} catch (RegBaseUncheckedException exception) {
-			responseDTO = getErrorResponse(responseDTO, RegistrationConstants.MACHINE_MAPPING_ERROR_MESSAGE);
-			LOGGER.error(MACHINE_MAPPING_LOGGER_TITLE, APPLICATION_NAME, APPLICATION_ID, "Error Response created");
-
-		}
-		LOGGER.debug(MACHINE_MAPPING_LOGGER_TITLE, APPLICATION_NAME, APPLICATION_ID,
-				"Service saveOrUpdate method ended");
-
-		return responseDTO;
-	}
-
-	/*
-	 * (non-Javadoc)
-	 * 
-	 * @see io.mosip.registration.service.MapMachineService#view()
-	 */
-	@Override
-	public ResponseDTO view() {
-		LOGGER.debug(MACHINE_MAPPING_LOGGER_TITLE, APPLICATION_NAME, APPLICATION_ID, "View Method called");
-
-		ResponseDTO responseDTO = new ResponseDTO();
-
-		try {
-			/* get mac address */
-			String machineID = RegistrationSystemPropertiesChecker.getMachineId();
-			/* get station ID */
-			String stationID = machineMappingDAO.getStationID(machineID);
-			/* get center id */
-			String centerID = machineMappingDAO.getCenterID(stationID);
-			/* get user list */
-			List<RegistrationUserDetail> registrationUserDetails = machineMappingDAO.getUsers(centerID);
-
-			if (registrationUserDetails != null && !registrationUserDetails.isEmpty()) {
-				/* create success response */
-				SuccessResponseDTO successResponseDTO = new SuccessResponseDTO();
-				successResponseDTO.setCode(RegistrationConstants.MACHINE_MAPPING_CODE);
-				successResponseDTO.setMessage(MACHINE_MAPPING_ENTITY_SUCCESS_MESSAGE);
-				successResponseDTO
-						.setOtherAttributes(constructDTOs(machineID, stationID, centerID, registrationUserDetails));
-
-				responseDTO.setSuccessResponseDTO(successResponseDTO);
-				LOGGER.debug(MACHINE_MAPPING_LOGGER_TITLE, APPLICATION_NAME, APPLICATION_ID,
-						"View Method Success Response created");
-			} else {
-				getErrorResponse(responseDTO, MACHINE_MAPPING_ENTITY_ERROR_NO_RECORDS);
-			}
-		} catch (RegBaseUncheckedException regBaseUncheckedException) {
-			responseDTO = getErrorResponse(responseDTO, regBaseUncheckedException.getMessage());
-			LOGGER.error(MACHINE_MAPPING_LOGGER_TITLE, APPLICATION_NAME, APPLICATION_ID,
-					"View() Method Error " + regBaseUncheckedException.getMessage());
-		} catch (RegBaseCheckedException regBaseCheckedException) {
-			responseDTO = getErrorResponse(responseDTO, regBaseCheckedException.getMessage());
-			LOGGER.error(MACHINE_MAPPING_LOGGER_TITLE, APPLICATION_NAME, APPLICATION_ID,
-					"Exception Method Response created" + regBaseCheckedException.getMessage());
-		}
-
-		return responseDTO;
-	}
-
-	/**
-	 * To prepare List of {@link UserMachineMappingDTO}
-	 * 
-	 * @param machineID
-	 * @param stationID
-	 * @param centreID
-	 * @param registrationUserDetails
-	 * @return
-	 */
-	private Map<String, Object> constructDTOs(String machineID, String stationID, String centreID,
-			List<RegistrationUserDetail> registrationUserDetails) {
-		LOGGER.debug(MACHINE_MAPPING_LOGGER_TITLE, APPLICATION_NAME, APPLICATION_ID, "constructDTOs() method called");
-		Map<String, Object> userDetailMap = new HashMap<>();
-		try {
-			List<UserMachineMappingDTO> userMachineMappingDTOs = registrationUserDetails.stream()
-					.map(registrationUserDetail -> {
-						UserMachineMappingDTO userMachineMappingDTO = null;
-						if (registrationUserDetail != null) {
-							userMachineMappingDTO = constructDTO(registrationUserDetail, machineID, stationID,
-									centreID);
-						}
-						return userMachineMappingDTO;
-					}).collect(Collectors.toList());
-			userDetailMap.put(RegistrationConstants.USER_MACHINE_MAPID, userMachineMappingDTOs);
-		} catch (RegBaseUncheckedException regBaseUncheckedException) {
-			LOGGER.error(MACHINE_MAPPING_LOGGER_TITLE, APPLICATION_NAME, APPLICATION_ID,
-					"Exception in preparing DTO " + regBaseUncheckedException.getMessage());
-		}
-		return userDetailMap;
-	}
-
-	/**
-	 * To prepare the {@link UserMachineMappingDTO}
-	 * 
-	 * @param machineID
-	 * @param stationID
-	 * @param centreID
-	 * @param registrationUserDetails
-	 * @return
-	 */
-	private UserMachineMappingDTO constructDTO(RegistrationUserDetail registrationUserDetail, String machineID,
-			String stationID, String centreID) {
-		LOGGER.debug(MACHINE_MAPPING_LOGGER_TITLE, APPLICATION_NAME, APPLICATION_ID, "constructDTO() method called");
-		String userID = registrationUserDetail.getId();
-		String userName = registrationUserDetail.getName();
-		StringBuilder role = new StringBuilder();
-		String roleCode = "";
-		String status = RegistrationConstants.USER_IN_ACTIVE;
-		
-		if (!registrationUserDetail.getUserRole().isEmpty()) {
-			/* List of roles with comma separated */
-			registrationUserDetail.getUserRole().forEach(registrationUserRole -> role
-					.append(registrationUserRole.getRegistrationUserRoleID().getRoleCode() + ","));
-			if (role.length() > 0) {
-				roleCode = role.substring(0, role.lastIndexOf(","));
-			}
-		}
-		if (!registrationUserDetail.getUserMachineMapping().isEmpty()) {
-			for (UserMachineMapping userMachineMapping : registrationUserDetail.getUserMachineMapping()) {
-				if (userMachineMapping.getUserMachineMappingId().getMachineID().equals(stationID)) {
-					status = userMachineMapping.getIsActive() ? RegistrationConstants.USER_ACTIVE
-							: RegistrationConstants.USER_IN_ACTIVE;
-				}
-			}
-		}
-
-		return new UserMachineMappingDTO(userID, userName, roleCode, status, centreID, stationID, machineID);
-	}
-
-	/**
-	 * Common method to prepare error response
-	 * 
-	 * @param response
-	 * @param message
-	 * @return
-	 */
-	private ResponseDTO getErrorResponse(ResponseDTO response, final String message) {
-		/* Create list of Error Response */
-		LinkedList<ErrorResponseDTO> errorResponses = new LinkedList<>();
-
-		/* Error response */
-		ErrorResponseDTO errorResponse = new ErrorResponseDTO();
-		errorResponse.setCode(RegistrationConstants.MACHINE_MAPPING_CODE);
-		errorResponse.setInfoType(RegistrationConstants.ALERT_ERROR);
-		errorResponse.setMessage(message);
-
-		errorResponses.add(errorResponse);
-
-		/* Assing list of error responses to response */
-		response.setErrorResponseDTOs(errorResponses);
-		return response;
-
-	}
-}
-=======
-package io.mosip.registration.service.impl;
-
-import static io.mosip.registration.constants.RegistrationConstants.APPLICATION_ID;
-import static io.mosip.registration.constants.RegistrationConstants.APPLICATION_NAME;
-import static io.mosip.registration.constants.RegistrationConstants.MACHINE_MAPPING_ENTITY_ERROR_NO_RECORDS;
-import static io.mosip.registration.constants.RegistrationConstants.MACHINE_MAPPING_ENTITY_SUCCESS_MESSAGE;
-import static io.mosip.registration.constants.RegistrationConstants.MACHINE_MAPPING_LOGGER_TITLE;
-
-import java.sql.Timestamp;
-import java.util.HashMap;
-import java.util.LinkedList;
-import java.util.List;
-import java.util.Map;
-import java.util.stream.Collectors;
-
-import org.springframework.beans.factory.annotation.Autowired;
-import org.springframework.stereotype.Service;
-
-import io.mosip.kernel.core.logger.spi.Logger;
-import io.mosip.registration.config.AppConfig;
-import io.mosip.registration.constants.RegistrationConstants;
-import io.mosip.registration.context.SessionContext;
-import io.mosip.registration.dao.MachineMappingDAO;
-import io.mosip.registration.dto.ErrorResponseDTO;
-import io.mosip.registration.dto.ResponseDTO;
-import io.mosip.registration.dto.SuccessResponseDTO;
-import io.mosip.registration.dto.UserMachineMappingDTO;
-import io.mosip.registration.entity.RegistrationUserDetail;
-import io.mosip.registration.entity.UserMachineMapping;
-import io.mosip.registration.entity.UserMachineMappingID;
-import io.mosip.registration.exception.RegBaseCheckedException;
-import io.mosip.registration.exception.RegBaseUncheckedException;
-import io.mosip.registration.service.MapMachineService;
-import io.mosip.registration.util.healthcheck.RegistrationSystemPropertiesChecker;
-
-/**
- * User Client Machine Mapping Service
- * 
- * @author Yaswanth S
- * @since 1.0.0
- *
- */
-@Service
-public class MapMachineServiceImpl implements MapMachineService {
-
-	/**
-	 * LOGGER for logging
-	 */
-	private static final Logger LOGGER = AppConfig.getLogger(MapMachineServiceImpl.class);
-
-	@Autowired
-	private MachineMappingDAO machineMappingDAO;
-
-	/*
-	 * (non-Javadoc)
-	 * 
-	 * @see io.mosip.registration.service.MapMachineService#saveOrUpdate(io.mosip.
-	 * registration.dto.UserMachineMappingDTO)
-	 */
-	@Override
-	public ResponseDTO saveOrUpdate(UserMachineMappingDTO userMachineMappingDTO) {
-		LOGGER.debug(MACHINE_MAPPING_LOGGER_TITLE, APPLICATION_NAME, APPLICATION_ID,
-				"Service saveOrUpdate method called");
-
-		// find user
-		UserMachineMappingID userID = new UserMachineMappingID();
-		userID.setUserID(userMachineMappingDTO.getUserID());
-		userID.setCentreID(userMachineMappingDTO.getCentreID());
-		userID.setMachineID(userMachineMappingDTO.getMachineID());
-
-		boolean isActive = userMachineMappingDTO.getStatus()
-				.equalsIgnoreCase(RegistrationConstants.MACHINE_MAPPING_ACTIVE);
-
-		/* create response */
-		ResponseDTO responseDTO = new ResponseDTO();
-
-		/* Interacting with DAO layer */
-
-		try {
-			/* find user */
-			UserMachineMapping user = machineMappingDAO.findByID(userID);
-
-			if (user != null) {
-				/* if user already exists */
-				user.setUpdBy(SessionContext.getInstance().getUserContext().getUserId());
-				user.setUpdDtimes(new Timestamp(System.currentTimeMillis()));
-				user.setIsActive(isActive);
-
-				user.setIsActive(isActive);
-				machineMappingDAO.update(user);
-			} else {
-				/* if user didn't exists */
-				user = new UserMachineMapping();
-				user.setUserMachineMappingId(userID);
-				user.setIsActive(isActive);
-				user.setCrBy(SessionContext.getInstance().getUserContext().getUserId());
-				user.setCrDtime(new Timestamp(System.currentTimeMillis()));
-				user.setUpdBy(SessionContext.getInstance().getUserContext().getUserId());
-				user.setUpdDtimes(new Timestamp(System.currentTimeMillis()));
-
-				machineMappingDAO.save(user);
-			}
-			/* create success response */
-			SuccessResponseDTO successResponseDTO = new SuccessResponseDTO();
-			successResponseDTO.setCode(RegistrationConstants.MACHINE_MAPPING_CODE);
-			successResponseDTO.setInfoType(RegistrationConstants.ALERT_INFORMATION);
-			successResponseDTO.setMessage(RegistrationConstants.MACHINE_MAPPING_SUCCESS_MESSAGE);
-			responseDTO.setSuccessResponseDTO(successResponseDTO);
-			LOGGER.debug(MACHINE_MAPPING_LOGGER_TITLE, APPLICATION_NAME, APPLICATION_ID, "Success Response created");
-		} catch (RegBaseUncheckedException exception) {
-			responseDTO = getErrorResponse(responseDTO, RegistrationConstants.MACHINE_MAPPING_ERROR_MESSAGE);
-			LOGGER.error(MACHINE_MAPPING_LOGGER_TITLE, APPLICATION_NAME, APPLICATION_ID, "Error Response created");
-
-		}
-		LOGGER.debug(MACHINE_MAPPING_LOGGER_TITLE, APPLICATION_NAME, APPLICATION_ID,
-				"Service saveOrUpdate method ended");
-
-		return responseDTO;
-	}
-
-	/*
-	 * (non-Javadoc)
-	 * 
-	 * @see io.mosip.registration.service.MapMachineService#view()
-	 */
-	@Override
-	public ResponseDTO view() {
-		LOGGER.debug(MACHINE_MAPPING_LOGGER_TITLE, APPLICATION_NAME, APPLICATION_ID, "View Method called");
-
-		ResponseDTO responseDTO = new ResponseDTO();
-
-		try {
-			/* get mac address */
-			String machineID = RegistrationSystemPropertiesChecker.getMachineId();
-			/* get station ID */
-			String stationID = machineMappingDAO.getStationID(machineID);
-			/* get center id */
-			String centerID = machineMappingDAO.getCenterID(stationID);
-			/* get user list */
-			List<RegistrationUserDetail> registrationUserDetails = machineMappingDAO.getUsers(centerID);
-
-			if (registrationUserDetails != null && !registrationUserDetails.isEmpty()) {
-				/* create success response */
-				SuccessResponseDTO successResponseDTO = new SuccessResponseDTO();
-				successResponseDTO.setCode(RegistrationConstants.MACHINE_MAPPING_CODE);
-				successResponseDTO.setMessage(MACHINE_MAPPING_ENTITY_SUCCESS_MESSAGE);
-				successResponseDTO
-						.setOtherAttributes(constructDTOs(machineID, stationID, centerID, registrationUserDetails));
-
-				responseDTO.setSuccessResponseDTO(successResponseDTO);
-				LOGGER.debug(MACHINE_MAPPING_LOGGER_TITLE, APPLICATION_NAME, APPLICATION_ID,
-						"View Method Success Response created");
-			} else {
-				getErrorResponse(responseDTO, MACHINE_MAPPING_ENTITY_ERROR_NO_RECORDS);
-			}
-		} catch (RegBaseUncheckedException regBaseUncheckedException) {
-			responseDTO = getErrorResponse(responseDTO, regBaseUncheckedException.getMessage());
-			LOGGER.error(MACHINE_MAPPING_LOGGER_TITLE, APPLICATION_NAME, APPLICATION_ID,
-					"View() Method Error " + regBaseUncheckedException.getMessage());
-		} catch (RegBaseCheckedException regBaseCheckedException) {
-			responseDTO = getErrorResponse(responseDTO, regBaseCheckedException.getMessage());
-			LOGGER.error(MACHINE_MAPPING_LOGGER_TITLE, APPLICATION_NAME, APPLICATION_ID,
-					"Exception Method Response created" + regBaseCheckedException.getMessage());
-		}
-
-		return responseDTO;
-	}
-
-	/**
-	 * To prepare List of {@link UserMachineMappingDTO}
-	 * 
-	 * @param machineID
-	 * @param stationID
-	 * @param centreID
-	 * @param registrationUserDetails
-	 * @return
-	 */
-	private Map<String, Object> constructDTOs(String machineID, String stationID, String centreID,
-			List<RegistrationUserDetail> registrationUserDetails) {
-		LOGGER.debug(MACHINE_MAPPING_LOGGER_TITLE, APPLICATION_NAME, APPLICATION_ID, "constructDTOs() method called");
-		Map<String, Object> userDetailMap = new HashMap<>();
-		try {
-			List<UserMachineMappingDTO> userMachineMappingDTOs = registrationUserDetails.stream()
-					.map(registrationUserDetail -> {
-						UserMachineMappingDTO userMachineMappingDTO = null;
-						if (registrationUserDetail != null) {
-							userMachineMappingDTO = constructDTO(registrationUserDetail, machineID, stationID,
-									centreID);
-						}
-						return userMachineMappingDTO;
-					}).collect(Collectors.toList());
-			userDetailMap.put(RegistrationConstants.USER_MACHINE_MAPID, userMachineMappingDTOs);
-		} catch (RegBaseUncheckedException regBaseUncheckedException) {
-			LOGGER.error(MACHINE_MAPPING_LOGGER_TITLE, APPLICATION_NAME, APPLICATION_ID,
-					"Exception in preparing DTO " + regBaseUncheckedException.getMessage());
-		}
-		return userDetailMap;
-	}
-
-	/**
-	 * To prepare the {@link UserMachineMappingDTO}
-	 * 
-	 * @param machineID
-	 * @param stationID
-	 * @param centreID
-	 * @param registrationUserDetails
-	 * @return
-	 */
-	private UserMachineMappingDTO constructDTO(RegistrationUserDetail registrationUserDetail, String machineID,
-			String stationID, String centreID) {
-		LOGGER.debug(MACHINE_MAPPING_LOGGER_TITLE, APPLICATION_NAME, APPLICATION_ID, "constructDTO() method called");
-		String userID = registrationUserDetail.getId();
-		String userName = registrationUserDetail.getName();
-		StringBuilder role = new StringBuilder();
-		String roleCode = "";
-		String status = RegistrationConstants.USER_IN_ACTIVE;
-		if (!registrationUserDetail.getUserRole().isEmpty()) {
-			/* List of roles with comma separated */
-			registrationUserDetail.getUserRole().forEach(registrationUserRole -> role
-					.append(registrationUserRole.getRegistrationUserRoleID().getRoleCode() + ","));
-			if (role.length() > 0) {
-				roleCode = role.substring(0, role.lastIndexOf(","));
-			}
-		}
-		if (!registrationUserDetail.getUserMachineMapping().isEmpty()) {
-			for (UserMachineMapping userMachineMapping : registrationUserDetail.getUserMachineMapping()) {
-				if (userMachineMapping.getUserMachineMappingId().getMachineID().equals(machineID)) {
-					status = userMachineMapping.getIsActive() ? RegistrationConstants.USER_ACTIVE
-							: RegistrationConstants.USER_IN_ACTIVE;
-				}
-			}
-		}
-
-		return new UserMachineMappingDTO(userID, userName, roleCode, status, centreID, stationID, machineID);
-	}
-
-	/**
-	 * Common method to prepare error response
-	 * 
-	 * @param response
-	 * @param message
-	 * @return
-	 */
-	private ResponseDTO getErrorResponse(ResponseDTO response, final String message) {
-		/* Create list of Error Response */
-		LinkedList<ErrorResponseDTO> errorResponses = new LinkedList<>();
-
-		/* Error response */
-		ErrorResponseDTO errorResponse = new ErrorResponseDTO();
-		errorResponse.setCode(RegistrationConstants.MACHINE_MAPPING_CODE);
-		errorResponse.setInfoType(RegistrationConstants.ALERT_ERROR);
-		errorResponse.setMessage(message);
-
-		errorResponses.add(errorResponse);
-
-		/* Assing list of error responses to response */
-		response.setErrorResponseDTOs(errorResponses);
-		return response;
-
-	}
-}
->>>>>>> bbda194e
+package io.mosip.registration.service.impl;
+
+import static io.mosip.registration.constants.RegistrationConstants.APPLICATION_ID;
+import static io.mosip.registration.constants.RegistrationConstants.APPLICATION_NAME;
+import static io.mosip.registration.constants.RegistrationConstants.MACHINE_MAPPING_ENTITY_ERROR_NO_RECORDS;
+import static io.mosip.registration.constants.RegistrationConstants.MACHINE_MAPPING_ENTITY_SUCCESS_MESSAGE;
+import static io.mosip.registration.constants.RegistrationConstants.MACHINE_MAPPING_LOGGER_TITLE;
+
+import java.sql.Timestamp;
+import java.util.HashMap;
+import java.util.LinkedList;
+import java.util.List;
+import java.util.Map;
+import java.util.stream.Collectors;
+
+import org.springframework.beans.factory.annotation.Autowired;
+import org.springframework.stereotype.Service;
+
+import io.mosip.kernel.core.logger.spi.Logger;
+import io.mosip.registration.config.AppConfig;
+import io.mosip.registration.constants.RegistrationConstants;
+import io.mosip.registration.context.SessionContext;
+import io.mosip.registration.dao.MachineMappingDAO;
+import io.mosip.registration.dto.ErrorResponseDTO;
+import io.mosip.registration.dto.ResponseDTO;
+import io.mosip.registration.dto.SuccessResponseDTO;
+import io.mosip.registration.dto.UserMachineMappingDTO;
+import io.mosip.registration.entity.RegistrationUserDetail;
+import io.mosip.registration.entity.UserMachineMapping;
+import io.mosip.registration.entity.UserMachineMappingID;
+import io.mosip.registration.exception.RegBaseCheckedException;
+import io.mosip.registration.exception.RegBaseUncheckedException;
+import io.mosip.registration.service.MapMachineService;
+import io.mosip.registration.util.healthcheck.RegistrationSystemPropertiesChecker;
+
+/**
+ * User Client Machine Mapping Service
+ * 
+ * @author Yaswanth S
+ * @since 1.0.0
+ *
+ */
+@Service
+public class MapMachineServiceImpl implements MapMachineService {
+
+	/**
+	 * LOGGER for logging
+	 */
+	private static final Logger LOGGER = AppConfig.getLogger(MapMachineServiceImpl.class);
+
+	@Autowired
+	private MachineMappingDAO machineMappingDAO;
+
+	/*
+	 * (non-Javadoc)
+	 * 
+	 * @see io.mosip.registration.service.MapMachineService#saveOrUpdate(io.mosip.
+	 * registration.dto.UserMachineMappingDTO)
+	 */
+	@Override
+	public ResponseDTO saveOrUpdate(UserMachineMappingDTO userMachineMappingDTO) {
+		LOGGER.debug(MACHINE_MAPPING_LOGGER_TITLE, APPLICATION_NAME, APPLICATION_ID,
+				"Service saveOrUpdate method called");
+
+		// find user
+		UserMachineMappingID userID = new UserMachineMappingID();
+		userID.setUserID(userMachineMappingDTO.getUserID());
+		userID.setCentreID(userMachineMappingDTO.getCentreID());
+		userID.setMachineID(userMachineMappingDTO.getStationID());
+
+		boolean isActive = userMachineMappingDTO.getStatus()
+				.equalsIgnoreCase(RegistrationConstants.MACHINE_MAPPING_ACTIVE);
+
+		/* create response */
+		ResponseDTO responseDTO = new ResponseDTO();
+
+		/* Interacting with DAO layer */
+
+		try {
+			/* find user */
+			UserMachineMapping user = machineMappingDAO.findByID(userID);
+
+			if (user != null) {
+				/* if user already exists */
+				user.setUpdBy(SessionContext.getInstance().getUserContext().getUserId());
+				user.setUpdDtimes(new Timestamp(System.currentTimeMillis()));
+				user.setIsActive(isActive);
+
+				user.setIsActive(isActive);
+				machineMappingDAO.update(user);
+			} else {
+				/* if user didn't exists */
+				user = new UserMachineMapping();
+				user.setUserMachineMappingId(userID);
+				user.setIsActive(isActive);
+				user.setCrBy(SessionContext.getInstance().getUserContext().getUserId());
+				user.setCrDtime(new Timestamp(System.currentTimeMillis()));
+				user.setUpdBy(SessionContext.getInstance().getUserContext().getUserId());
+				user.setUpdDtimes(new Timestamp(System.currentTimeMillis()));
+
+				machineMappingDAO.save(user);
+			}
+			/* create success response */
+			SuccessResponseDTO successResponseDTO = new SuccessResponseDTO();
+			successResponseDTO.setCode(RegistrationConstants.MACHINE_MAPPING_CODE);
+			successResponseDTO.setInfoType(RegistrationConstants.ALERT_INFORMATION);
+			successResponseDTO.setMessage(RegistrationConstants.MACHINE_MAPPING_SUCCESS_MESSAGE);
+			responseDTO.setSuccessResponseDTO(successResponseDTO);
+			LOGGER.debug(MACHINE_MAPPING_LOGGER_TITLE, APPLICATION_NAME, APPLICATION_ID, "Success Response created");
+		} catch (RegBaseUncheckedException exception) {
+			responseDTO = getErrorResponse(responseDTO, RegistrationConstants.MACHINE_MAPPING_ERROR_MESSAGE);
+			LOGGER.error(MACHINE_MAPPING_LOGGER_TITLE, APPLICATION_NAME, APPLICATION_ID, "Error Response created");
+
+		}
+		LOGGER.debug(MACHINE_MAPPING_LOGGER_TITLE, APPLICATION_NAME, APPLICATION_ID,
+				"Service saveOrUpdate method ended");
+
+		return responseDTO;
+	}
+
+	/*
+	 * (non-Javadoc)
+	 * 
+	 * @see io.mosip.registration.service.MapMachineService#view()
+	 */
+	@Override
+	public ResponseDTO view() {
+		LOGGER.debug(MACHINE_MAPPING_LOGGER_TITLE, APPLICATION_NAME, APPLICATION_ID, "View Method called");
+
+		ResponseDTO responseDTO = new ResponseDTO();
+
+		try {
+			/* get mac address */
+			String machineID = RegistrationSystemPropertiesChecker.getMachineId();
+			/* get station ID */
+			String stationID = machineMappingDAO.getStationID(machineID);
+			/* get center id */
+			String centerID = machineMappingDAO.getCenterID(stationID);
+			/* get user list */
+			List<RegistrationUserDetail> registrationUserDetails = machineMappingDAO.getUsers(centerID);
+
+			if (registrationUserDetails != null && !registrationUserDetails.isEmpty()) {
+				/* create success response */
+				SuccessResponseDTO successResponseDTO = new SuccessResponseDTO();
+				successResponseDTO.setCode(RegistrationConstants.MACHINE_MAPPING_CODE);
+				successResponseDTO.setMessage(MACHINE_MAPPING_ENTITY_SUCCESS_MESSAGE);
+				successResponseDTO
+						.setOtherAttributes(constructDTOs(machineID, stationID, centerID, registrationUserDetails));
+
+				responseDTO.setSuccessResponseDTO(successResponseDTO);
+				LOGGER.debug(MACHINE_MAPPING_LOGGER_TITLE, APPLICATION_NAME, APPLICATION_ID,
+						"View Method Success Response created");
+			} else {
+				getErrorResponse(responseDTO, MACHINE_MAPPING_ENTITY_ERROR_NO_RECORDS);
+			}
+		} catch (RegBaseUncheckedException regBaseUncheckedException) {
+			responseDTO = getErrorResponse(responseDTO, regBaseUncheckedException.getMessage());
+			LOGGER.error(MACHINE_MAPPING_LOGGER_TITLE, APPLICATION_NAME, APPLICATION_ID,
+					"View() Method Error " + regBaseUncheckedException.getMessage());
+		} catch (RegBaseCheckedException regBaseCheckedException) {
+			responseDTO = getErrorResponse(responseDTO, regBaseCheckedException.getMessage());
+			LOGGER.error(MACHINE_MAPPING_LOGGER_TITLE, APPLICATION_NAME, APPLICATION_ID,
+					"Exception Method Response created" + regBaseCheckedException.getMessage());
+		}
+
+		return responseDTO;
+	}
+
+	/**
+	 * To prepare List of {@link UserMachineMappingDTO}
+	 * 
+	 * @param machineID
+	 * @param stationID
+	 * @param centreID
+	 * @param registrationUserDetails
+	 * @return
+	 */
+	private Map<String, Object> constructDTOs(String machineID, String stationID, String centreID,
+			List<RegistrationUserDetail> registrationUserDetails) {
+		LOGGER.debug(MACHINE_MAPPING_LOGGER_TITLE, APPLICATION_NAME, APPLICATION_ID, "constructDTOs() method called");
+		Map<String, Object> userDetailMap = new HashMap<>();
+		try {
+			List<UserMachineMappingDTO> userMachineMappingDTOs = registrationUserDetails.stream()
+					.map(registrationUserDetail -> {
+						UserMachineMappingDTO userMachineMappingDTO = null;
+						if (registrationUserDetail != null) {
+							userMachineMappingDTO = constructDTO(registrationUserDetail, machineID, stationID,
+									centreID);
+						}
+						return userMachineMappingDTO;
+					}).collect(Collectors.toList());
+			userDetailMap.put(RegistrationConstants.USER_MACHINE_MAPID, userMachineMappingDTOs);
+		} catch (RegBaseUncheckedException regBaseUncheckedException) {
+			LOGGER.error(MACHINE_MAPPING_LOGGER_TITLE, APPLICATION_NAME, APPLICATION_ID,
+					"Exception in preparing DTO " + regBaseUncheckedException.getMessage());
+		}
+		return userDetailMap;
+	}
+
+	/**
+	 * To prepare the {@link UserMachineMappingDTO}
+	 * 
+	 * @param machineID
+	 * @param stationID
+	 * @param centreID
+	 * @param registrationUserDetails
+	 * @return
+	 */
+	private UserMachineMappingDTO constructDTO(RegistrationUserDetail registrationUserDetail, String machineID,
+			String stationID, String centreID) {
+		LOGGER.debug(MACHINE_MAPPING_LOGGER_TITLE, APPLICATION_NAME, APPLICATION_ID, "constructDTO() method called");
+		String userID = registrationUserDetail.getId();
+		String userName = registrationUserDetail.getName();
+		StringBuilder role = new StringBuilder();
+		String roleCode = "";
+		String status = RegistrationConstants.USER_IN_ACTIVE;
+		
+		if (!registrationUserDetail.getUserRole().isEmpty()) {
+			/* List of roles with comma separated */
+			registrationUserDetail.getUserRole().forEach(registrationUserRole -> role
+					.append(registrationUserRole.getRegistrationUserRoleID().getRoleCode() + ","));
+			if (role.length() > 0) {
+				roleCode = role.substring(0, role.lastIndexOf(","));
+			}
+		}
+		if (!registrationUserDetail.getUserMachineMapping().isEmpty()) {
+			for (UserMachineMapping userMachineMapping : registrationUserDetail.getUserMachineMapping()) {
+				if (userMachineMapping.getUserMachineMappingId().getMachineID().equals(stationID)) {
+					status = userMachineMapping.getIsActive() ? RegistrationConstants.USER_ACTIVE
+							: RegistrationConstants.USER_IN_ACTIVE;
+				}
+			}
+		}
+
+		return new UserMachineMappingDTO(userID, userName, roleCode, status, centreID, stationID, machineID);
+	}
+
+	/**
+	 * Common method to prepare error response
+	 * 
+	 * @param response
+	 * @param message
+	 * @return
+	 */
+	private ResponseDTO getErrorResponse(ResponseDTO response, final String message) {
+		/* Create list of Error Response */
+		LinkedList<ErrorResponseDTO> errorResponses = new LinkedList<>();
+
+		/* Error response */
+		ErrorResponseDTO errorResponse = new ErrorResponseDTO();
+		errorResponse.setCode(RegistrationConstants.MACHINE_MAPPING_CODE);
+		errorResponse.setInfoType(RegistrationConstants.ALERT_ERROR);
+		errorResponse.setMessage(message);
+
+		errorResponses.add(errorResponse);
+
+		/* Assing list of error responses to response */
+		response.setErrorResponseDTOs(errorResponses);
+		return response;
+
+	}
+}