package io.mosip.registration.test.authentication;

import static org.hamcrest.CoreMatchers.is;
import static org.junit.Assert.assertThat;
import static org.mockito.Mockito.when;

import java.io.IOException;
import java.util.ArrayList;
import java.util.Arrays;
import java.util.HashMap;
import java.util.List;
import java.util.Map;

import org.apache.commons.io.IOUtils;
import org.junit.Before;
import org.junit.Rule;
import org.junit.Test;
import org.mockito.InjectMocks;
import org.mockito.Mock;
import org.mockito.Mockito;
import org.mockito.junit.MockitoJUnit;
import org.mockito.junit.MockitoRule;

import com.machinezoo.sourceafis.FingerprintTemplate;

import io.mosip.kernel.bioapi.impl.BioApiImpl;
import io.mosip.kernel.core.bioapi.exception.BiometricException;
import io.mosip.kernel.core.bioapi.model.KeyValuePair;
import io.mosip.kernel.core.bioapi.model.Score;
import io.mosip.kernel.core.bioapi.spi.IBioApi;
import io.mosip.kernel.core.cbeffutil.entity.BIR;
import io.mosip.kernel.core.cbeffutil.entity.BIR.BIRBuilder;
import io.mosip.registration.constants.RegistrationConstants;
import io.mosip.registration.context.ApplicationContext;
import io.mosip.registration.context.SessionContext;
import io.mosip.registration.dao.UserDetailDAO;
import io.mosip.registration.dto.AuthenticationValidatorDTO;
import io.mosip.registration.dto.biometric.FingerprintDetailsDTO;
import io.mosip.registration.entity.UserBiometric;
import io.mosip.registration.service.bio.BioService;
import io.mosip.registration.validator.FingerprintValidatorImpl;

public class FingerprintValidatorTest {

	@Rule
	public MockitoRule mockitoRule = MockitoJUnit.rule();

	@InjectMocks
	FingerprintValidatorImpl fingerprintValidator;

	@Mock
	private UserDetailDAO userDetailDAO;

	@Mock
	private BioService bioService;

	@Mock
	private IBioApi bioApiImpl;

	AuthenticationValidatorDTO authenticationValidatorDTO = new AuthenticationValidatorDTO();
	private ApplicationContext applicationContext = ApplicationContext.getInstance();

	@Before
	public void initialize() throws IOException {

		Map<String, Object> temp = new HashMap<String, Object>();
		temp.put("mosip.registration.finger_print_score", "1");
		applicationContext.setApplicationMap(temp);

		authenticationValidatorDTO.setUserId("mosip");
		authenticationValidatorDTO.setPassword("mosip");
		authenticationValidatorDTO.setOtp("12345");
		List<FingerprintDetailsDTO> fingerPrintDetails = new ArrayList<>();
		FingerprintDetailsDTO fingerprintDetailsDTO = new FingerprintDetailsDTO();

		byte[] bytes = new byte[100];
		Arrays.fill(bytes, (byte) 1);

		fingerprintDetailsDTO
				.setFingerPrint(IOUtils.toByteArray(this.getClass().getResourceAsStream("/ISOTemplate.iso")));
		fingerprintDetailsDTO.setFingerprintImageName("fingerprintImageName");
		fingerprintDetailsDTO.setFingerType("fingerType");
		fingerprintDetailsDTO.setForceCaptured(false);
		fingerprintDetailsDTO.setNumRetry(2);
		fingerprintDetailsDTO.setQualityScore(90.1);
		fingerPrintDetails.add(fingerprintDetailsDTO);
		authenticationValidatorDTO.setFingerPrintDetails(fingerPrintDetails);
	}

<<<<<<< HEAD
	//@Test
	public void validateSingleTest() {
=======
	@Test
	public void validateSingleTest() throws BiometricException {
>>>>>>> b2854ff5
		// FingerprintDetailsDTO fingerprintDetailsDTO=new FingerprintDetailsDTO();
		// fingerprintDetailsDTO.setFingerType("right index");
		UserBiometric userBiometric = new UserBiometric();
		userBiometric.setQualityScore(91);
		List<UserBiometric> userBiometrics = new ArrayList<>();
		userBiometrics.add(userBiometric);

		FingerprintTemplate fingerprintTemplate = new FingerprintTemplate()
				.convert(authenticationValidatorDTO.getFingerPrintDetails().get(0).getFingerPrint());
		String minutiae = fingerprintTemplate.serialize();
		userBiometric.setBioMinutia(minutiae);
		// capturedBir.setBDB(minutiae.getBytes());

		when(userDetailDAO.getUserSpecificBioDetails("mosip", "FIN")).thenReturn(userBiometrics);
		when(bioService.validateFP(authenticationValidatorDTO.getFingerPrintDetails().get(0), userBiometrics))
				.thenReturn(true);
		authenticationValidatorDTO.setAuthValidationType("single");
		BIR bir = new BIR(new BIRBuilder().withBdb(minutiae.getBytes()));
		BIR biType[] = new BIR[userBiometrics.size()];
		BIR b = new BIR(new BIRBuilder().withBdb(minutiae.getBytes()));
		biType[0] = b;
		Score score[] = new Score[1];
		Score score2 = new Score();
		score2.setInternalScore(30);
		score[0] = score2;
		when(bioApiImpl.match(Mockito.any(), Mockito.any(), (KeyValuePair[]) Mockito.isNull())).thenReturn(score);
		assertThat(fingerprintValidator.validate(authenticationValidatorDTO), is(true));
	}

<<<<<<< HEAD
	//@Test
	public void validateMultipleTest() {
=======
	@Test
	public void validateMultipleTest() throws BiometricException {
>>>>>>> b2854ff5
		
		authenticationValidatorDTO.setAuthValidationType("multiple");
		FingerprintDetailsDTO fingerprintDetailsDTO = new FingerprintDetailsDTO();
		fingerprintDetailsDTO.setFingerType("right index");
		UserBiometric userBiometric = new UserBiometric();
		userBiometric.setQualityScore(91);
		userBiometric.setBioMinutia("bioMinutia");
		List<UserBiometric> userBiometrics = new ArrayList<>();
		userBiometrics.add(userBiometric);
		
		SessionContext sessionContext=SessionContext.getInstance();
		sessionContext.map().put(RegistrationConstants.DUPLICATE_FINGER, fingerprintDetailsDTO);	

		when(userDetailDAO.getUserSpecificBioDetail("mosip", "FIN", "fingerType")).thenReturn(userBiometric);
		when(bioService.validateFP(authenticationValidatorDTO.getFingerPrintDetails().get(0), userBiometrics))
				.thenReturn(true);
		authenticationValidatorDTO.setAuthValidationType("multiple");
		FingerprintTemplate fingerprintTemplate = new FingerprintTemplate()
				.convert(authenticationValidatorDTO.getFingerPrintDetails().get(0).getFingerPrint());
		String minutiae = fingerprintTemplate.serialize();

		BIR bir = new BIR(new BIRBuilder().withBdb(minutiae.getBytes()));
		BIR biType[] = new BIR[userBiometrics.size()];
		BIR b = new BIR(new BIRBuilder().withBdb(minutiae.getBytes()));
		biType[0] = b;
		Score score[] = new Score[1];
		Score score2 = new Score();
		score2.setInternalScore(30);
		score[0] = score2;
		when(bioApiImpl.match(Mockito.any(), Mockito.any(), (KeyValuePair[]) Mockito.isNull())).thenReturn(score);
		assertThat(fingerprintValidator.validate(authenticationValidatorDTO), is(true));
	}

	@Test
	public void validateTest() {
		authenticationValidatorDTO.setAuthValidationType("");
		assertThat(fingerprintValidator.validate(authenticationValidatorDTO), is(false));
	}
}<|MERGE_RESOLUTION|>--- conflicted
+++ resolved
@@ -87,13 +87,8 @@
 		authenticationValidatorDTO.setFingerPrintDetails(fingerPrintDetails);
 	}
 
-<<<<<<< HEAD
-	//@Test
-	public void validateSingleTest() {
-=======
 	@Test
 	public void validateSingleTest() throws BiometricException {
->>>>>>> b2854ff5
 		// FingerprintDetailsDTO fingerprintDetailsDTO=new FingerprintDetailsDTO();
 		// fingerprintDetailsDTO.setFingerType("right index");
 		UserBiometric userBiometric = new UserBiometric();
@@ -123,13 +118,8 @@
 		assertThat(fingerprintValidator.validate(authenticationValidatorDTO), is(true));
 	}
 
-<<<<<<< HEAD
-	//@Test
-	public void validateMultipleTest() {
-=======
 	@Test
 	public void validateMultipleTest() throws BiometricException {
->>>>>>> b2854ff5
 		
 		authenticationValidatorDTO.setAuthValidationType("multiple");
 		FingerprintDetailsDTO fingerprintDetailsDTO = new FingerprintDetailsDTO();
