package io.mosip.registration.constants;

import java.util.ArrayList;
import java.util.Arrays;
import java.util.HashSet;
import java.util.List;
import java.util.Set;

/**
 * Class contains the constants used in Registration application
 * 
 * @author Balaji Sridharan
 * @since 1.0.0
 *
 */
public class RegistrationConstants {

	/**
	 * private constructor
	 */
	private RegistrationConstants() {

	}

	/*********** UI Constants **********/
	// paths of FXML pages to be loaded

	public static final String ERROR_PAGE = "/fxml/ErrorPage.fxml";
	public static final String INITIAL_PAGE = "/fxml/RegistrationLogin.fxml";
	public static final String HOME_PAGE = "/fxml/RegistrationOfficerLayout.fxml";
	public static final String HEADER_PAGE = "/fxml/Header.fxml";
	public static final String UPDATE_PAGE = "/fxml/UpdateLayout.fxml";
	public static final String OFFICER_PACKET_PAGE = "/fxml/RegistrationOfficerPacketLayout.fxml";
	public static final String CREATE_PACKET_PAGE = "/fxml/Registration.fxml";
	public static final String ACK_RECEIPT_PATH = "/fxml/AckReceipt.fxml";
	public static final String APPROVAL_PAGE = "/fxml/RegistrationApproval.fxml";
	public static final String FTP_UPLOAD_PAGE = "/fxml/PacketUpload.fxml";
	public static final String USER_MACHINE_MAPPING = "/fxml/UserClientMachineMapping.fxml";
	public static final String SYNC_STATUS = "/fxml/RegPacketStatus.fxml";
	public static final String ONHOLD_PAGE = "/fxml/OnholdComment.fxml";
	public static final String REJECTION_PAGE = "/fxml/RejectionComment.fxml";
	public static final String USER_AUTHENTICATION = "/fxml/Authentication.fxml";
	public static final String WEB_CAMERA_PAGE = "/fxml/WebCamera.fxml";
	public static final String PENDING_ACTION_PAGE = "/fxml/RegistrationPendingAction.fxml";
	public static final String PENDING_APPROVAL_PAGE = "/fxml/RegistrationPendingApproval.fxml";
	public static final String REREGISTRATION_PAGE = "/fxml/ReRegistration.fxml";
	public static final String SCAN_PAGE = "/fxml/Scan.fxml";
	public static final String UIN_UPDATE = "/fxml/UpdateUIN.fxml";
	public static final String SYNC_DATA = "/fxml/SyncDataProcess.fxml";
	public static final String USER_ONBOARD = "/fxml/Onboard.fxml";
	public static final String USER_ONBOARD_FP = "/fxml/UserOnboardFPCapture.fxml";
	public static final String USER_ONBOARD_IRIS = "/fxml/UserOnboardIrisCapture.fxml";
	public static final String USER_ONBOARD_WEBCAM = "/fxml/UserOnboardWebCamera.fxml";
	public static final String BIO_EXCEPTION_PAGE = "/fxml/BiometricException.fxml";
	public static final String SEND_NOTIFICATION_PAGE = "/fxml/SendNotification.fxml";
	public static final String PACKET_UPLOAD_STATUS_UI = "/fxml/PacketUploadStatus.fxml";

	// FXML Id
	public static final String DEMOGRAPHIC_DETAIL = "demographicDetail";
	public static final String DOCUMENT_SCAN = "documentScan";
	public static final String DOCUMENT_PANE = "documentPane";
	public static final String EXCEPTION_PANE = "exceptionPane";
	public static final String BIOMETRIC_EXCEPTION = "biometricException";
	public static final String FINGER_PANE = "fingerPane";
	public static final String FINGER_SINGLE = "FINGERPRINT_SINGLE";
	public static final String FIN="FIN";
	public static final String FINGER_SLAP = "FINGERPRINT_SLAP";
	public static final String MDM_ENVIRONMENT = "DEV";
	public static final int MDM_TIMEOUT = 1000;
	public static final String MDM_VERSION="0.1";
	
	public static final String IRIS_PANE = "irisPane";
	public static final String IRIS_IMAGE_LOCAL="/images/scanned-iris.png";
	public static final String IRIS_SINGLE = "IRIS_SINGLE";
	public static final String IRIS_DOUBLE = "IRIS_DOUBLE";
	public static final String FINGERPRINT_CAPTURE = "fingerPrintCapture";
	public static final String IRIS_CAPTURE = "irisCapture";
	public static final String FACE_CAPTURE = "faceCapture";
	public static final String REGISTRATION_PREVIEW = "registrationPreview";
	public static final String OPERATOR_AUTHENTICATION = "operatorAuthenticationPane";
	public static final String ONBOARD_USER_PARENT = "onboardUser";
	public static final String ONBOARD_USER_SUCCESS = "userOnboardSuccess";
	public static final String BIOMETRIC_EXCEPTION_FLOW = "biometricExceptionFlow";
	public static final String GUARDIAN_BIOMETRIC = "guardianBiometric";

	// css for quality indicator
	public static final String RETRY_ATTEMPT = "#retryAttempt_";
	public static final String RETRY_ATTEMPT_ID = "retryAttempt_";
	public static final String QUALITY_LABEL_GREY = "qualityLabelGrey";
	public static final String QUALITY_LABEL_GREEN = "qualityLabelGreen";
	public static final String QUALITY_LABEL_RED = "qualityLabelRed";
	public static final String PROGRESS_BAR_RED = "progress-barRed";
	public static final String PROGRESS_BAR_GREEN = "progress-barGreen";
	public static final String LABEL_RED = "labelRed";
	public static final String LABEL_GREEN = "labelGreen";
	public static final String IRIS_PANES_SELECTED = "IrisPanesSelected";

	// Page Flow
	public static final String VISIBILITY = "visibility";
	public static final String ONBOARD_LIST = "onboardPageList";
	public static final String ONBOARD_MAP = "onboardMap";
	public static final String REGISTRATION_MAP = "registrationMap";
	public static final String ONBOARD = "onboard";

	// CSS file
	public static final String CSS_FILE_PATH = "application.css";

	// Images path
	public static final String CLOSE_IMAGE_PATH = "/images/Close.png";
	public static final String DONE_IMAGE_PATH = "/images/done.png";
	public static final String DOC_STUB_PATH = "/images/PANStubbed.jpg";
	public static final String FP_IMG_PATH = "/images/fingerprint.jpg";
	public static final String IRIS_IMG_PATH = "/images/iris.jpg";
	public static final String FACE_IMG_PATH = "/images/face.jpg";
	public static final String LEFTPALM_IMG_PATH = "/images/leftHand.png";
	public static final String RIGHTPALM_IMG_PATH = "/images/rightHand.png";
	public static final String THUMB_IMG_PATH = "/images/thumbs.png";
	public static final String RIGHT_IRIS_IMG_PATH = "/images/Eye.png";
	public static final String LEFT_IRIS_IMG_PATH = "/images/Eye.png";
	public static final String VIEW = "/images/View.png";
	public static final String SCAN = "/images/scan.png";

	// Authentication
	public static final String SUPERVISOR_FINGERPRINT_LOGIN = "Supervisior Fingerprint Authentication";
	public static final String FINGER_PRINT_SINGLE = "single";
	public static final String FINGER_PRINT_MULTIPLE = "multiple";
	public static final String OTP_VALIDATION_SUCCESS = "success";
	public static final String SUCCESS = "Success";
	public static final String FAILURE = "Fail";
	public static final String RESTART = "Restart";
	public static final String SUPERVISOR = "REGISTRATION_SUPERVISOR";
	public static final String OFFICER = "REGISTRATION_OFFICER";
	public static final String IRIS_STUB = "leftIris";
	public static final String FACE_STUB = "face";
	public static final String SUPERVISOR_AUTH = "supervisor";
	public static final String OFFICER_AUTH = "officer";

	// Authentication Methods
	public static final String PWORD = "PWD";
	public static final String OTP = "OTP";
	public static final String FACE = "FACE";
	public static final String IRIS = "IRIS";
	
	public static final String FNR = "FNR";
	public static final String IRS = "IRS";

	public static final String LOGIN_OTP_PARAM = "otp";

	// Login
	public static final String BLOCKED = "BLOCKED";
	public static final String LOGIN_INITIAL_SCREEN = "initialMode";
	public static final String LOGIN_SEQUENCE = "sequence";
	public static final String ONBOARD_USER = "isOnboardUser";
	public static final String ONBOARD_USER_UPDATE = "updateOnboard";
	public static final String USER_MACHINE_VALIDATION_MSG = "USER_MACHINE_VALIDATION_MSG"; 
	public static final String BLOCKED_USER_ERROR = "BLOCKED_USER_ERROR";
	public static final String ROLES_EMPTY_ERROR = "ROLES_EMPTY_ERROR";
	public static final String ROLES_LIST = "roleList";

	// FingerPrint
	public static final String FP_DEVICE = "Mantra";
	public static final String FINGER_TYPE_MINUTIA = "minutia";
	public static final String FP_TIMEOUT = "TIMEOUT";

	// Authorization Info
	public static final String ADMIN_ROLE = "REGISTRATION_ADMIN";
	public static final String ROLES_EMPTY = "RolesEmpty";
	public static final String MACHINE_MAPPING = "MachineMapping";

	// Generic
	public static final String ERROR = "ERROR";
	public static final int PARAM_ONE = 1;
	public static final int PARAM_ZERO = 0;
	public static final String PREVIOUS = "PREVIOUS";
	public static final String NEXT = "NEXT";

	// UI Registration Validations
	public static final String ADDRESS_KEY = "PrevAddress";
	public static final String REGISTRATION_CONTROLLER = "REGISTRATION_CONTROLLER";
	public static final String DOCUMNET_SCAN_CONTROLLER = "DOCUMNET_SCAN_CONTROLLER";
	public static final String REGISTRATION_DATA = "registrationDTOContent";
	public static final String REGISTRATION_AGE_DATA = "ageDatePickerContent";
	public static final String REGISTRATION_PANE1_DATA = "demoGraphicPane1Content";
	public static final String REGISTRATION_PANE2_DATA = "demoGraphicPane2Content";
	public static final String REGISTRATION_ISEDIT = "isEditPage";
	public static final String IS_Child = "isChild";
	public static final String ENABLE = "Y";
	public static final String DISABLE = "N";
	public static final String VALIDATION_SPLITTER = "\\s,";
	public static final String ON_TYPE = "_ontype";
	public static final String POR_DOCUMENTS = "porDocuments";
	public static final String DOCUMENT_SCAN_PANE = "documentScanPane";
	public static final String POR_BOX = "porBox";
	public static final String VALIDATION_LOGGER = "VALIDATIONS";
	public static final String REG_LGN_001 = "REG_LGN_001";
	public static final String IS_BLOCKED_WORD = "IS_BLOCKED_WORD";
	public static final String BLACKLISTED_1 = "BLACKLISTED_1";
	public static final String BLACKLISTED_2 = "BLACKLISTED_2";
	public static final String REG_DDC_004 = "REG_DDC_004";
	public static final String AGE_FIELD = "ageField";
	public static final String MOBILE_NUMBER = "mobileNo";
	public static final String POSTAL_CODE = "postalCode";
	public static final String CNI_OR_PIN = "cniOrPinNumber";
	public static final String UIN_ID = "uinId";
	public static final String EMAIL_ID = "emailId";
	public static final String ONTYPE = "ontype";
	public static final String TOOLTIP = "toolTip";
	public static final String DOC_COMBO_BOX = "documentCombobox";
	public static final String DEMOGRAPHIC_FIELD_LABEL = "demoGraphicFieldLabel";
	public static final String SCAN_VBOX = "scanVBox";
	public static final String DOCUMENT_CONTENT_BUTTON = "documentContentButton";

	public static final String UIN_UPDATE_ISUINUPDATE = "isUINUpdate";
	public static final String LOCAL_LANGUAGE = "LocalLanguage";
	public static final String PRIMARY_LANGUAGE = "mosip.primary-language";
	public static final String SECONDARY_LANGUAGE = "mosip.secondary-language";
	public static final String LANGUAGE_ENGLISH = "english";
	public static final String LANGUAGE_ARABIC = "arabic";

	public static final String APPLICATION_LANGUAGE = "application_language";
	public static final String REGISTRATION_LOCAL_LANGUAGE = "local_language";
	public static final String PACKET_TYPE_NEW = "New";
	public static final String REGISTRATION_DTO = "registrationDto";
	public static final String ADDRESS_LINE1 = "addressLine1";
	public static final String ADDRESS_LINE2 = "addressLine2";
	public static final String ADDRESS_LINE3 = "addressLine3";
	public static final String FULL_NAME = "fullName";
	public static final String PARENT_NAME = "parentName";
	public static final String UIN_LENGTH = "mosip.kernel.uin.length";

	public static final String CHILD = "Child";
	public static final String ADULT = "Adult";
	public static final String AGE_DATEPICKER_CONTENT = "ageDatePickerContent";
	
	public static final String TOGGLE_BIO_METRIC_EXCEPTION = "toggleBiometricException";
	public static final String IS_LOW_QUALITY_BIOMETRICS = "Low Quality Biometrics";

	// Reasons for Exception
	public static final String MISSING_BIOMETRICS = "Missing biometrics";
	public static final String LOW_QUALITY_BIOMETRICS = "Low quality of biometrics";
	public static final String PERMANENT_EXCEPTION = "Permanent";
	public static final String TEMPORARY_EXCEPTION = "Temporary";

	// Lost UIN
	public static final String PACKET_TYPE_LOST = "Lost";
	public static final String LOST_UIN_CONFIG_FLAG = "mosip.registration.lost_uin_disable_flag";

	// update UIN
	public static final String UIN_LABEL = "UIN";
	public static final String FIRST_TOGGLE_LABEL = "toggleLabel1";
	public static final String SECOND_TOGGLE_LABEL = "toggleLabel2";
	public static final String PACKET_TYPE_UPDATE = "Update";
	public static final String DOB_TOGGLE = "toggleAgeOrDob";
	public static final String UIN_UPDATE_CONFIG_FLAG = "mosip.registration.uin_update_config_flag";
	public static final String UIN_UPDATE_CONFIG_FIELDS_FROM_DB = "mosip.registration.uin.update.configured.fields";
	public static final String UIN_UPDATE_NAME = "name";
	public static final String UIN_UPDATE_AGE = "age";
	public static final String UIN_UPDATE_ADDRESS = "address";
	public static final String UIN_UPDATE_PHONE = "phone";
	public static final String UIN_UPDATE_EMAIL = "email";
	public static final String UIN_UPDATE_FOREIGNER = "foreigner";
	public static final String UIN_UPDATE_GENDER = "gender";
	public static final String UIN_UPDATE_PARENT_DETAILS = "parentOrGuardianDetails";
	public static final String UIN_UPDATE_CNIE_NUMBER = "cnieNumber";
	public static final String UIN_UPDATE_DEMOGRAPHICDETAIL = "demographicDetail";
	public static final String UIN_UPDATE_DOCUMENTSCAN = "documentScan";
	public static final String UIN_UPDATE_FINGERPRINTCAPTURE = "fingerPrintCapture";
	public static final String UIN_UPDATE_BIOMETRICEXCEPTION = "biometricException";
	public static final String UIN_UPDATE_BIOMETRICS = "biometrics";
	public static final String UIN_UPDATE_FACECAPTURE = "faceCapture";
	public static final String UIN_UPDATE_IRISCAPTURE = "irisCapture";
	public static final String UIN_UPDATE_REGISTRATIONPREVIEW = "registrationPreview";
	public static final String UIN_UPDATE_OPERATORAUTHENTICATIONPANE = "operatorAuthenticationPane";
	public static final String UIN_UPDATE_UINUPDATENAVLBL = "uinUpdateNavLbl";
	public static final String LOSTUINLBL = "/lostuin";
	public static final String UIN_UPDATE_NAME_LBL = "Name";
	public static final String UIN_UPDATE_AGE_LBL = "Age/DOB";
	public static final String UIN_UPDATE_ADDRESS_LBL = "Address";
	public static final String UIN_UPDATE_PHONE_LBL = "Phone";
	public static final String UIN_UPDATE_EMAIL_LBL = "Email";
	public static final String UIN_UPDATE_FOREIGNER_LBL = "Foreigner/National";
	public static final String UIN_UPDATE_GENDER_LBL = "Gender";
	public static final String MALE_CODE = "MLE";
	public static final String FEMALE_CODE = "FLE";

	public static final String UIN_UPDATE_PARENT_DETAILS_LBL = "Parent/Guardian details";
	public static final String UIN_UPDATE_CNIE_NUMBER_LBL = "CNIE/PIN/Residence Card Number";
	public static final String UIN_UPDATE_BIOMETRICS_LBL = "Biometrics";

	// onBoard User	
	public static final String ONBOARD_STYLE_CLASS = "onboardAlertMsg";
	public static final String ONBOARD_IMG_PATH = "images/tick.png";

	// RegistrationApproval
	public static final String PLACEHOLDER_LABEL = "PLACEHOLDER_LABEL";
	public static final String REGISTRATIONID = "registrationID";
	public static final String STATUSCODE = "statusCode";
	public static final String STATUSCOMMENT = "statusComment";
	public static final String ONHOLD_COMMENTS = "ONHOLD_COMMENTS";
	public static final String REJECTION_COMMENTS = "REJECT_COMMENTS";
	public static final String EMPTY = "";
	public static final String SPACE = " ";
	public static final String UNDER_SCORE = "_";
	public static final String PDF = "pdf";
	public static final String CONSTANTS_FILE_NAME = "/constants.properties";
	public static final String PENDING = "Pending";
	public static final String EOD_PROCESS_CONFIG_FLAG = "mosip.registration.eod_process_config_flag";
	public static final String EOD_PROCESS_ID = "id";
	public static final String EOD_PROCESS_STATUSCOMMENT = "statusComment";
	public static final String EOD_PROCESS_ACKNOWLEDGEMENTFORMPATH = "acknowledgementFormPath";
	public static final String EOD_PROCESS_REGISTRATIONAPPROVALCONTROLLER = "RegistrationApprovalController";
	public static final String EXPORT_FILE_NAME = "PendingApprovalList";
	public static final String EXPORT_FILE_TYPE = ".csv";
	public static final String EOD_PROCESS_DATE_FORMAT = "dd-MM-yyyy";
	public static final String EOD_PROCESS_SLNO = "slno";
	public static final String EOD_PROCESS_DATE = "date";
	public static final String EOD_PROCESS_DATE_FORMAT_FOR_FILE= "yyyyMMddHHmmss";



	// Packet Store Location Constants
	public static final String PACKET_STORE_LOCATION = "mosip.registration.registration_packet_store_location";
	public static final String PACKET_STORE_DATE_FORMAT = "mosip.registration.packet_store_date_format";

	// Packet Creation Constants
	public static final String ZIP_FILE_EXTENSION = ".zip";
	public static final String DEMOGRPAHIC_JSON_NAME = "ID.json";
	public static final String PACKET_META_JSON_NAME = "packet_meta_info.json";
	public static final String PACKET_DATA_HASH_FILE_NAME = "packet_data_hash.txt";
	public static final String PACKET_OSI_HASH_FILE_NAME = "packet_osi_hash.txt";
	public static final String PACKET_INTRODUCER_EXCEP_PHOTO_NAME = "_exception_photo.jpg";
	public static final String PACKET_INTRODUCER_EXCEP_PHOTO = "_exception_photo";
	public static final String AUDIT_JSON_FILE = "audit";
	public static final String JSON_FILE_EXTENSION = ".json";
	public static final String ACK_RECEIPT = "RegistrationAcknowledgement";
	public static final String APPLICANT_BIO_CBEFF_FILE_NAME = "applicant_bio_CBEFF.xml";
	public static final String OFFICER_BIO_CBEFF_FILE_NAME = "officer_bio_CBEFF.xml";
	public static final String SUPERVISOR_BIO_CBEFF_FILE_NAME = "supervisor_bio_CBEFF.xml";
	public static final String INTRODUCER_BIO_CBEFF_FILE_NAME = "introducer_bio_CBEFF.xml";
	public static final String AUTHENTICATION_BIO_CBEFF_FILE_NAME = "authentication_bio_CBEFF.xml";
	public static final String INDIVIDUAL = "INDIVIDUAL";
	public static final String INTRODUCER = "INTRODUCER";
	public static final String PARENT = "PARENT";
	public static final String CBEFF_BIR_UUIDS_MAP_NAME = "CBEFF_BIR_UUIDS";
	public static final String XML_FILE_FORMAT = ".xml";
	public static final String CBEFF_FILE_FORMAT = "cbeff";
	public static final String FACE_EXCEPTION = "ExceptionFace";
	public static final String IDENTITY_JSON_FILE_NAME = "mosip-identity-json-schema.json";
	public static final String CBEFF_SCHEMA_FILE_PATH = "/cbeff.xsd";

	// Validation Types
	public static final String VALIDATION_TYPE_FP = "Fingerprint";
	public static final String VALIDATION_TYPE_IRIS = "Iris";
	public static final String VALIDATION_TYPE_FACE = "Face";
	public static final String VALIDATION_TYPE_FP_SINGLE = "single";

	// Supervisor Authentication
	public static final String PWD_MATCH = "Username and Password Match";
	public static final String PWD_MISMATCH = "Username and Password Not Match";

	// RSA
	public static final String LOCALHOST = "localhost";

	// Constants for Registration Creation Zip

	/**
	 * Specifies the format for storing the Registration Acknowledgement
	 */
	public static final String ACKNOWLEDGEMENT_FORMAT = "html";

	public static final String IMAGE_FORMAT_PNG = "png";

	// Constants for Registration ID Generator - will be removed after Kernel
	// Integration
	public static final String AGENCY_CODE = "2018";
	public static final String STATION_NUMBER = "78213";
	public static final String RID_DATE_FORMAT = "ddMMyyyyHHmmss";
	public static final String DATE_FORMAT_REG = "dd-MM-yyyy";

	// Logger - Constants
	public static final String APPLICATION_ID = "REG";
	public static final String APPLICATION_NAME = "REGISTRATION";

	// Audit - Constants
	public static final String AUDIT_DEFAULT_USER = "NA";

	// OnlineConnectivity check
	public static final String URL = "http://localhost:8080/getTokenId";

	// ALert related constants
	public static final String ALERT_INFORMATION = "INFORMATION";
	public static final String ALERT_WARNING = "WARNING";
	public static final String ALERT = "ALERT";

	// api related constant values
	public static final String HTTPMETHOD = "service.httpmethod";
	public static final String SERVICE_URL = "service.url";
	public static final String HEADERS = "service.headers";
	public static final String RESPONSE_TYPE = "service.responseType";
	public static final String REQUEST_TYPE = "service.requestType";
	public static final String AUTH_HEADER = "service.authheader";
	public static final String AUTH_REQUIRED = "service.authrequired";
	public static final String SIGN_REQUIRED = "service.signrequired";
	public static final String AUTH_TYPE = "BASIC";
	public static final String REQUEST_SIGN_REQUIRED = "service.requestsignrequired";

	// OTP Related Details
	public static final String OTP_GENERATOR_SERVICE_NAME = "otp_generator";
	public static final String USERNAME_KEY = "key";
	public static final String OTP_GENERATED = "otp";
	public static final String OTP_VALIDATOR_SERVICE_NAME = "otp_validator";
	public static final String OTP_GENERATOR_RESPONSE_DTO = "otpGeneratorResponseDTO";
	public static final String OTP_VALIDATOR_RESPONSE_DTO = "otpValidatorResponseDTO";

	// Velocity Template Generator Constants
	public static final String TEMPLATE_ACKNOWLEDGEMENT = "AckReceipt";
	public static final String TEMPLATE_PREVIEW = "Preview";
	public static final String TEMPLATE_QRCODE_SOURCE = "QRCodeSource";
	public static final String TEMPLATE_UIN_UPDATE = "UINUpdate";
	public static final String TEMPLATE_HEADER_TABLE = "headerTable";
	public static final String TEMPLATE_UIN_HEADER_TABLE = "uinHeaderTable";
	public static final String TEMPLATE_UIN_USER_LANG_LABEL = "UINPrimLabel";
	public static final String TEMPLATE_UIN_LOCAL_LANG_LABEL = "UINSecLabel";
	public static final String TEMPLATE_UIN = "UIN";
	public static final String TEMPLATE_RID_USER_LANG_LABEL = "RIDPrimLabel";
	public static final String TEMPLATE_RID_LOCAL_LANG_LABEL = "RIDSecLabel";
	public static final String TEMPLATE_RID = "RID";
	public static final String TEMPLATE_DATE_USER_LANG_LABEL = "DatePrimLabel";
	public static final String TEMPLATE_DATE_LOCAL_LANG_LABEL = "DateSecLabel";
	public static final String TEMPLATE_DATE = "Date";
	public static final String TEMPLATE_PRE_REG_ID_USER_LANG_LABEL = "PreRegIDPrimLabel";
	public static final String TEMPLATE_PRE_REG_ID_LOCAL_LANG_LABEL = "PreRegIDSecLabel";
	public static final String TEMPLATE_PRE_REG_ID = "PreRegID";
	public static final String TEMPLATE_DEMO_INFO = "DemographicInfo";
	public static final String TEMPLATE_FULL_NAME_USER_LANG_LABEL = "FullNamePrimLabel";
	public static final String TEMPLATE_FULL_NAME_LOCAL_LANG_LABEL = "FullNameSecLabel";
	public static final String TEMPLATE_FULL_NAME = "FullName";
	public static final String TEMPLATE_FULL_NAME_LOCAL_LANG = "FullNameSec";
	public static final String TEMPLATE_GENDER_USER_LANG_LABEL = "GenderPrimLabel";
	public static final String TEMPLATE_GENDER_LOCAL_LANG_LABEL = "GenderSecLabel";
	public static final String TEMPLATE_GENDER = "Gender";
	public static final String TEMPLATE_GENDER_LOCAL_LANG = "GenderSec";
	public static final String TEMPLATE_DOB_USER_LANG_LABEL = "DOBPrimLabel";
	public static final String TEMPLATE_DOB_LOCAL_LANG_LABEL = "DOBSecLabel";
	public static final String TEMPLATE_DOB = "DOB";
	public static final String TEMPLATE_AGE_USER_LANG_LABEL = "AgePrimLabel";
	public static final String TEMPLATE_AGE_LOCAL_LANG_LABEL = "AgeSecLabel";
	public static final String TEMPLATE_AGE = "Age";
	public static final String TEMPLATE_YEARS_USER_LANG = "YearsPrim";
	public static final String TEMPLATE_YEARS_LOCAL_LANG = "YearsSec";
	public static final String TEMPLATE_FOREIGNER_USER_LANG_LABEL = "ForiegnerPrimLabel";
	public static final String TEMPLATE_FOREIGNER_LOCAL_LANG_LABEL = "ForiegnerSecLabel";
	public static final String TEMPLATE_RESIDENCE_STATUS = "ResidenceStatus";
	public static final String TEMPLATE_RESIDENCE_STATUS_LOCAL_LANG = "ResidenceStatusSec";
	public static final String TEMPLATE_ADDRESS_LINE1_USER_LANG_LABEL = "AddressLine1PrimLabel";
	public static final String TEMPLATE_ADDRESS_LINE1_LOCAL_LANG_LABEL = "AddressLine1SecLabel";
	public static final String TEMPLATE_ADDRESS_LINE1 = "AddressLine1";
	public static final String TEMPLATE_ADDRESS_LINE1_LOCAL_LANG = "AddressLine1Sec";
	public static final String TEMPLATE_ADDRESS_LINE2_USER_LANG_LABEL = "AddressLine2PrimLabel";
	public static final String TEMPLATE_ADDRESS_LINE2_LOCAL_LANG_LABEL = "AddressLine2SecLabel";
	public static final String TEMPLATE_ADDRESS_LINE2 = "AddressLine2";
	public static final String TEMPLATE_ADDRESS_LINE3 = "AddressLine3";
	public static final String TEMPLATE_ADDRESS_LINE2_LOCAL_LANG = "AddressLine2Sec";
	public static final String TEMPLATE_REGION_USER_LANG_LABEL = "RegionPrimLabel";
	public static final String TEMPLATE_REGION_LOCAL_LANG_LABEL = "RegionSecLabel";
	public static final String TEMPLATE_REGION = "Region";
	public static final String TEMPLATE_CITY = "City";
	public static final String TEMPLATE_REGION_LOCAL_LANG = "RegionSec";
	public static final String TEMPLATE_PROVINCE_USER_LANG_LABEL = "ProvincePrimLabel";
	public static final String TEMPLATE_PROVINCE_LOCAL_LANG_LABEL = "ProvinceSecLabel";
	public static final String TEMPLATE_PROVINCE = "Province";
	public static final String TEMPLATE_PROVINCE_LOCAL_LANG = "ProvinceSec";
	public static final String TEMPLATE_LOCAL_AUTHORITY_USER_LANG_LABEL = "LocalAuthorityPrimLabel";
	public static final String TEMPLATE_LOCAL_AUTHORITY_LOCAL_LANG_LABEL = "LocalAuthoritySecLabel";
	public static final String TEMPLATE_LOCAL_AUTHORITY = "LocalAuthority";
	public static final String TEMPLATE_LOCAL_AUTHORITY_LOCAL_LANG = "LocalAuthoritySec";
	public static final String TEMPLATE_MOBILE_USER_LANG_LABEL = "MobilePrimLabel";
	public static final String TEMPLATE_MOBILE_LOCAL_LANG_LABEL = "MobileSecLabel";
	public static final String TEMPLATE_MOBILE = "Mobile";
	public static final String TEMPLATE_POSTAL_CODE_USER_LANG_LABEL = "PostalCodePrimLabel";
	public static final String TEMPLATE_POSTAL_CODE_LOCAL_LANG_LABEL = "PostalCodeSecLabel";
	public static final String TEMPLATE_POSTAL_CODE = "PostalCode";
	public static final String TEMPLATE_EMAIL_USER_LANG_LABEL = "EmailPrimLabel";
	public static final String TEMPLATE_EMAIL_LOCAL_LANG_LABEL = "EmailSecLabel";
	public static final String TEMPLATE_EMAIL = "Email";
	public static final String TEMPLATE_CNIE_NUMBER_USER_LANG_LABEL = "CNIEPrimLabel";
	public static final String TEMPLATE_CNIE_LOCAL_LANG_LABEL = "CNIESecLabel";
	public static final String TEMPLATE_CNIE_NUMBER = "CNIE";
	public static final String TEMPLATE_WITH_PARENT = "WithParent";
	public static final String TEMPLATE_PARENT_NAME_USER_LANG_LABEL = "ParentNamePrimLabel";
	public static final String TEMPLATE_PARENT_NAME_LOCAL_LANG_LABEL = "ParentNameSecLabel";
	public static final String TEMPLATE_PARENT_NAME = "ParentName";
	public static final String TEMPLATE_PARENT_UIN_USER_LANG_LABEL = "ParentUINPrimLabel";
	public static final String TEMPLATE_PARENT_UIN_LOCAL_LANG_LABEL = "ParentUINSecLabel";
	public static final String TEMPLATE_PARENT_UIN = "ParentUIN";
	public static final String TEMPLATE_PARENT_NAME_LOCAL_LANG = "ParentNameSec";
	public static final String TEMPLATE_DOCUMENTS_USER_LANG_LABEL = "DocumentsPrimLabel";
	public static final String TEMPLATE_DOCUMENTS_LOCAL_LANG_LABEL = "DocumentsSecLabel";
	public static final String TEMPLATE_DOCUMENTS = "Documents";
	public static final String TEMPLATE_DOCUMENTS_LOCAL_LANG = "DocumentsSec";
	public static final String TEMPLATE_BIOMETRICS_USER_LANG_LABEL = "BiometricsPrimLabel";
	public static final String TEMPLATE_BIOMETRICS_LOCAL_LANG_LABEL = "BiometricsSecLabel";
	public static final String TEMPLATE_BIOMETRICS_CAPTURED_USER_LANG_LABEL = "BiometricsCapturedPrimLabel";
	public static final String TEMPLATE_BIOMETRICS_CAPTURED_LOCAL_LANG_LABEL = "BiometricsCapturedSecLabel";
	public static final String TEMPLATE_BIOMETRICS_CAPTURED = "Biometrics";
	public static final String TEMPLATE_BIOMETRICS_CAPTURED_LOCAL_LANG = "BiometricsSec";
	public static final String TEMPLATE_WITHOUT_EXCEPTION = "WithoutException";
	public static final String TEMPLATE_WITH_EXCEPTION = "WithException";
	public static final String TEMPLATE_EXCEPTION_PHOTO_USER_LANG_LABEL = "ExceptionPhotoPrimLabel";
	public static final String TEMPLATE_EXCEPTION_PHOTO_LOCAL_LANG_LABEL = "ExceptionPhotoSecLabel";
	public static final String TEMPLATE_LEFT_EYE_USER_LANG_LABEL = "LeftEyePrimLabel";
	public static final String TEMPLATE_LEFT_EYE_LOCAL_LANG_LABEL = "LeftEyeSecLabel";
	public static final String TEMPLATE_RIGHT_EYE_USER_LANG_LABEL = "RightEyePrimLabel";
	public static final String TEMPLATE_RIGHT_EYE_LOCAL_LANG_LABEL = "RightEyeSecLabel";
	public static final String TEMPLATE_EXCEPTION_IMAGE_SOURCE = "ExceptionImageSource";
	public static final String TEMPLATE_LEFT_EYE = "LeftEye";
	public static final String TEMPLATE_EYE_IMAGE_SOURCE = "EyeImageSource";
	public static final String TEMPLATE_RIGHT_EYE = "RightEye";
	public static final String TEMPLATE_CAPTURED_LEFT_EYE = "CapturedLeftEye";
	public static final String TEMPLATE_CAPTURED_RIGHT_EYE = "CapturedRightEye";
	public static final String TEMPLATE_LEFT_PALM_USER_LANG_LABEL = "LeftPalmPrimLabel";
	public static final String TEMPLATE_LEFT_PALM_LOCAL_LANG_LABEL = "LeftPalmSecLabel";
	public static final String TEMPLATE_RIGHT_PALM_USER_LANG_LABEL = "RightPalmPrimLabel";
	public static final String TEMPLATE_RIGHT_PALM_LOCAL_LANG_LABEL = "RightPalmSecLabel";
	public static final String TEMPLATE_THUMBS_USER_LANG_LABEL = "ThumbsPrimLabel";
	public static final String TEMPLATE_THUMBS_LOCAL_LANG_LABEL = "ThumbsSecLabel";
	public static final String TEMPLATE_LEFT_PALM_IMAGE_SOURCE = "LeftPalmImageSource";
	public static final String TEMPLATE_RIGHT_PALM_IMAGE_SOURCE = "RightPalmImageSource";
	public static final String TEMPLATE_THUMBS_IMAGE_SOURCE = "ThumbsImageSource";
	public static final String TEMPLATE_LEFT_LITTLE_FINGER = "leftLittle";
	public static final String TEMPLATE_LEFT_RING_FINGER = "leftRing";
	public static final String TEMPLATE_LEFT_MIDDLE_FINGER = "leftMiddle";
	public static final String TEMPLATE_LEFT_INDEX_FINGER = "leftIndex";
	public static final String TEMPLATE_LEFT_THUMB_FINGER = "leftThumb";
	public static final String TEMPLATE_RIGHT_LITTLE_FINGER = "rightLittle";
	public static final String TEMPLATE_RIGHT_RING_FINGER = "rightRing";
	public static final String TEMPLATE_RIGHT_MIDDLE_FINGER = "rightMiddle";
	public static final String TEMPLATE_RIGHT_INDEX_FINGER = "rightIndex";
	public static final String TEMPLATE_RIGHT_THUMB_FINGER = "rightThumb";
	public static final String TEMPLATE_CAPTURED_LEFT_SLAP = "CapturedLeftSlap";
	public static final String TEMPLATE_CAPTURED_RIGHT_SLAP = "CapturedRightSlap";
	public static final String TEMPLATE_CAPTURED_THUMBS = "CapturedThumbs";
	public static final String TEMPLATE_MISSING_LEFT_FINGERS = "MissingLeftFingers";
	public static final String TEMPLATE_LEFT_SLAP_EXCEPTION_USER_LANG = "LeftSlapExceptionPrim";
	public static final String TEMPLATE_LEFT_SLAP_EXCEPTION_LOCAL_LANG = "LeftSlapExceptionSec";
	public static final String TEMPLATE_MISSING_RIGHT_FINGERS = "MissingRightFingers";
	public static final String TEMPLATE_RIGHT_SLAP_EXCEPTION_USER_LANG = "RightSlapExceptionPrim";
	public static final String TEMPLATE_RIGHT_SLAP_EXCEPTION_LOCAL_LANG = "RightSlapExceptionSec";
	public static final String TEMPLATE_MISSING_THUMBS = "MissingThumbs";
	public static final String TEMPLATE_THUMBS_EXCEPTION_USER_LANG = "ThumbsExceptionPrim";
	public static final String TEMPLATE_THUMBS_EXCEPTION_LOCAL_LANG = "ThumbsExceptionSec";
	public static final String TEMPLATE_RO_IMAGE_SOURCE = "ROImageSource";
	public static final String TEMPLATE_RO_NAME_USER_LANG_LABEL = "RONamePrimLabel";
	public static final String TEMPLATE_RO_NAME_LOCAL_LANG_LABEL = "RONameSecLabel";
	public static final String TEMPLATE_RO_NAME = "ROName";
	public static final String TEMPLATE_RO_NAME_LOCAL_LANG = "RONameSec";
	public static final String TEMPLATE_REG_CENTER_USER_LANG_LABEL = "RegCenterPrimLabel";
	public static final String TEMPLATE_REG_CENTER_LOCAL_LANG_LABEL = "RegCenterSecLabel";
	public static final String TEMPLATE_REG_CENTER = "RegCenter";
	public static final String TEMPLATE_REG_CENTER_LOCAL_LANG = "RegCenterSec";
	public static final String TEMPLATE_PHOTO_USER_LANG = "PhotoPrim";
	public static final String TEMPLATE_PHOTO_LOCAL_LANG = "PhotoSec";
	public static final String TEMPLATE_APPLICANT_IMAGE_SOURCE = "ApplicantImageSource";
	public static final String TEMPLATE_DATE_FORMAT = "dd/MM/yyyy";
	public static final String TEMPLATE_JPG_IMAGE_ENCODING = "data:image/jpg;base64,";
	public static final String TEMPLATE_PNG_IMAGE_ENCODING = "data:image/png;base64,";
	public static final String TEMPLATE_CROSS_MARK = "&#10008;";
	public static final String TEMPLATE_EYE_IMAGE_PATH = "/images/Eye.png";
	public static final String TEMPLATE_LEFT_SLAP_IMAGE_PATH = "/images/leftHand.png";
	public static final String TEMPLATE_RIGHT_SLAP_IMAGE_PATH = "/images/rightHand.png";
	public static final String TEMPLATE_THUMBS_IMAGE_PATH = "/images/thumbs.png";
	public static final String TEMPLATE_STYLE_HIDE_PROPERTY = "style='display:none;'";
	public static final String TEMPLATE_RIGHT_MARK = "&#10003;";
	public static final String TEMPLATE_FINGERPRINTS_CAPTURED = "FingerprintsCaptured";
	public static final String TEMPLATE_IMPORTANT_GUIDELINES = "ImportantGuidelines";
	public static final String TEMPLATE_NAME = "Acknowledgement Template";
	public static final String TEMPLATE_RESIDENT_NAME = "ResidentName";
	public static final String TEMPLATE_RO_IMAGE = "ROImage";
	public static final String TEMPLATE_MODIFY_IMAGE_PATH = "/images/Modify.png";
	public static final String TEMPLATE_MODIFY_IMAGE_SOURCE = "ModifyImageSource";
	public static final String TEMPLATE_MODIFY = "Modify";
	public static final String TEMPLATE_ENCODING = "UTF-8";
	public static final String TEMPLATE_FACE_CAPTURE_ENABLED = "FaceCaptureEnabled";
	public static final String TEMPLATE_DOCUMENTS_ENABLED = "DocumentsEnabled";
	public static final String TEMPLATE_BIOMETRICS_ENABLED = "BiometricsEnabled";
	public static final String TEMPLATE_IRIS_ENABLED = "IrisEnabled";
	public static final String TEMPLATE_IRIS_DISABLED = "IrisDisabled";
	public static final String TEMPLATE_LEFT_EYE_CAPTURED = "leftEyeCaptured";
	public static final String TEMPLATE_RIGHT_EYE_CAPTURED = "rightEyeCaptured";
	public static final String TEMPLATE_LEFT_SLAP_CAPTURED = "leftSlapCaptured";
	public static final String TEMPLATE_RIGHT_SLAP_CAPTURED = "rightSlapCaptured";
	public static final String TEMPLATE_THUMBS_CAPTURED = "thumbsCaptured";
	public static final String TEMPLATE_CONSENT_HEADING = "Consent";
	public static final String TEMPLATE_CONSENT_DATA = "ConsentData";
	public static final String TEMPLATE_CONSENT_YES = "Yes";
	public static final String TEMPLATE_CONSENT_NO = "No";
	public static final String TEMPLATE_CONSENT_SELECTED_YES = "SelectedYes";
	public static final String TEMPLATE_CONSENT_SELECTED_NO = "SelectedNo";
	public static final String TEMPLATE_CONSENT_CHECKED = "checked='checked'";
	public static final String PARENT_PHOTO_CAPTURED = "parentPhotoCaptured";
	public static final String PARENT_PHOTO_NOT_CAPTURED = "parentPhotoNotCaptured";
	public static final String PARENT_PHOTO_PRIMARY_LANG = "ParentPhotoPrim";
	public static final String PARENT_PHOTO_LOCAL_LANG = "ParentPhotoSec";
	public static final String PARENT_IMAGE_SOURCE = "ParentImageSource";
	public static final String LIST_ITEM_OPENING_TAG = "<li><span>";
	public static final String LIST_ITEM_CLOSING_TAG = "</span></li><br/>";
	public static final String SPLIT_DELIMITOR = "\\.";
	public static final String TEMPLATE_GUIDELINES = "Guidelines";

	public static final String MODIFY_DEMO_INFO = "modifyDemographicInfo";
	public static final String MODIFY_DOCUMENTS = "modifyDocuments";
	public static final String MODIFY_BIOMETRICS = "modifyBiometrics";
	public static final String CLICK = "click";
	public static final String REG_CONSENT = "mosip.registration.consent_";
	public static final String REG_CONSENT_YES = "consent-yes";
	public static final String REG_CONSENT_NO = "consent-no";
	public static final String IRIS_WITH_EXCEPTION = "irisWithException";
	public static final String IRIS_WITHOUT_EXCEPTION = "irisWithoutException";
	public static final String IRIS_WITH_EXCEPTION_STYLE = "parentIris2";
	public static final String IRIS_WITHOUT_EXCEPTION_STYLE = "parentIris1";
	public static final String IRIS_STYLE = "irisStyle";
	public static final String TEMPLATE_IRIS = "iris";
	public static final String TEMPLATE_CHILD_LEFT = "childLeft";
	public static final String TEMPLATE_CHILD_RIGHT = "childRight";
	public static final String TEMPLATE_CHILD_THUMBS = "childThumbs";
	public static final String PARENT_LEFT_SLAP = "parentLeftSlap";
	public static final String PARENT_RIGHT_SLAP = "parentRightSlap";
	public static final String PARENT_LEFT_EYE = "parentLeftEye";
	public static final String PARENT_RIGHT_EYE = "parentRightEye";
	public static final String PARENT_THUMBS = "parentThumbs";
	public static final String PARENT_STYLE = "parentStyle";
	public static final String TEMPLATE_IS_CHILD = "isChild";

	// Web Camera Constants
	public static final String WEB_CAMERA_IMAGE_TYPE = "jpg";
	public static final String APPLICANT_PHOTOGRAPH_NAME = "Applicant Photograph.jpg";
	public static final String EXCEPTION_PHOTOGRAPH_NAME = "Exception Photograph.jpg";
	public static final String APPLICANT_IMAGE = "Applicant Image";
	public static final String EXCEPTION_IMAGE = "Exception Image";
	public static final String GUARDIAN_IMAGE = "Guardian Image";
	public static final String APPLICANT_PHOTO_PANE = "applicantImagePane";
	public static final String EXCEPTION_PHOTO_PANE = "exceptionImagePane";
	public static final String WEB_CAMERA_PAGE_TITLE = "Applicant Biometrics";
	public static final String WEBCAM_NAME = "mosip.registration.webcam_name";
	public static final String WEBCAM_LIBRARY_NAME = "mosip.registration.webcam_library_name";
	public static final String PHOTO_CAPTUREPANES_SELECTED = "photoCapturePanesSelected";
	public static final String DEFAULT_EXCEPTION_IMAGE_PATH = "/images/ExceptionPhoto.png";
	public static final String IMAGE_PATH = "/images/Photo.png";

	// Acknowledgement Form
	public static final String ACKNOWLEDGEMENT_FORM_TITLE = "Registration Acknowledgement";

	// logos for new registration
	public static final String DEMOGRAPHIC_DETAILS_LOGO = "file:src/main/resources/images/Pre-Registration.png";
	public static final String APPLICANT_BIOMETRICS_LOGO = "file:src/main/resources/images/ApplicantBiometrics.png";
	public static final String OPERATOR_AUTHENTICATION_LOGO = "file:src/main/resources/images/OperatorAuthentication.png";

	// Exception Code for Components
	public static final String PACKET_CREATION_EXP_CODE = "PCC-";
	public static final String PACKET_UPLOAD_EXP_CODE = "PAU-";
	public static final String REG_ACK_EXP_CODE = "ACK-";
	public static final String DEVICE_ONBOARD_EXP_CODE = "DVO-";
	public static final String SYNC_JOB_EXP_CODE = "SYN-";
	public static final String USER_REG_IRIS_CAPTURE_EXP_CODE = "IRC-";
	public static final String USER_REG_FINGERPRINT_CAPTURE_EXP_CODE = "FPC-";
	public static final String USER_REGISTRATION_EXP_CODE = "REG-";
	public static final String USER_REG_SCAN_EXP_CODE = "SCN-";

	// USER CLIENT MACHINE MAPPING
	public static final String MACHINE_MAPPING_LOGGER_TITLE = "REGISTRATION - USER CLIENT MACHINE MAPPING";
	public static final String SYNC_TRANSACTION_DAO_LOGGER_TITLE = "REGISTRATION-SYNC-TRANSACTION DAO";
	public static final String SYNC_JOB_CONTROL_DAO_LOGGER_TITLE = "REGISTRATION-SYNC-JOB_CONTROL DAO";

	// CENTER MACHINE DEVICE MAPPING
	public static final String DEVICE_MAPPING_SUCCESS_CODE = "REG-DVO‌-001";
	public static final String DEVICE_MAPPING_ERROR_CODE = "REG-DVO‌-002";



	// Upload Packet

	public static final String UPLOAD_STATUS = "status";
	public static final List<String> PACKET_UPLOAD_STATUS = Arrays.asList("SYNCED", "EXPORTED", "RESEND", "E");

	public static final String PACKET_UPLOAD = "packet_upload";
	public static final String PACKET_DUPLICATE = "duplicate";
	public static final String PACKET_UPLOAD_SNO = "slno";
	public static final String PACKET_UPLOAD_DATE = "createdTime";
	public static final String PACKET_UPLOAD_FILE = "fileName";
	// opt to register constants
	public static final String OPT_TO_REG_GEO_CAP_FREQ = "GEO_CAP_FREQ";
	public static final String ICS_CODE_ONE = "REG-ICS‌-001";
	public static final String ICS_CODE_TWO = "REG-ICS‌-002";
	public static final String ICS_CODE_THREE = "REG-ICS‌-003";
	public static final String ICS_CODE_FOUR = "REG-ICS‌-004";
	public static final String OPT_TO_REG_PAK_MAX_CNT_OFFLINE_FREQ = "REG_PAK_MAX_CNT_OFFLINE_FREQ";
	public static final double OPT_TO_REG_EARTH_RADIUS = 6371000;
	public static final double OPT_TO_REG_METER_CONVERSN = 1609.00;
	public static final String OPT_TO_REG_DIST_FRM_MACHN_TO_CENTER = "DIST_FRM_MACHN_TO_CENTER";
	public static final String ICS_CODE_FIVE = "REG-ICS‌-005";
	public static final String ICS_CODE_SIX = "REG-ICS‌-006";
	public static final String ICS_CODE_SEVEN = "REG-ICS‌-007";
	public static final String PAK_APPRVL_MAX_CNT = "REG-ICS‌-008";
	public static final String PAK_APPRVL_MAX_TIME = "REG-ICS‌-009";
	public static final String REG_REC_SEVEN = "REG-REC‌-007";
	public static final String OPT_TO_REG_LAST_CAPTURED_TIME = "lastCapturedTime";
	public static final String LATITUDE = "latitude";
	public static final String OPT_TO_REG_MDS_J00001 = "MDS_J00001";
	public static final String OPT_TO_REG_LCS_J00002 = "LCS_J00002";
	public static final String OPT_TO_REG_PDS_J00003 = "PDS_J00003";
	public static final String OPT_TO_REG_RSS_J00004 = "RSS_J00004";
	public static final String OPT_TO_REG_RCS_J00005 = "RCS_J00005";
	public static final String OPT_TO_REG_RPS_J00006 = "RPS_J00006";
	public static final String OPT_TO_REG_URS_J00007 = "URS_J00007";
	public static final String OPT_TO_REG_POS_J00008 = "POS_J00008";
	public static final String OPT_TO_REG_LER_J00009 = "LER_J00009";
	public static final String OPT_TO_REG_RDJ_J00010 = "RDJ_J00010";
	public static final String OPT_TO_REG_RDJ_J00011 = "RDJ_J00011";
	public static final String OPT_TO_REG_ADJ_J00012 = "ADJ_J00012";
	public static final String OPT_TO_REG_DEL_001 = "DEL_001";
	public static final String OPT_TO_REG_UDM_J00012 = "UDM_J00012";
	public static final String GEO_CAP_FREQ = "mosip.registration.geo.capture.frequency";
	public static final String DIST_FRM_MACHN_TO_CENTER = "mosip.registration.distance.from.machine.to.center";
	public static final String REG_PAK_MAX_CNT_OFFLINE_FREQ = "mosip.registration.packet.maximum.count.offline.frequency";
	public static final String MOSIP_REGISTRATION = "mosip.registration.";
	public static final String FREQUENCY = "frequency";
	public static final String SOFTWARE_UPDATE_SUCCESS_MSG = "SoftWareUpdate Flag Updated to Y!";
	public static final String SOFTWARE_UPDATE_FAILURE_MSG = "SoftWareUpdate Flag Updated to N!";
	public static final String SOFTWARE_UPDATE_MAX_CONFIGURED_FREQ = "mosip.registration.softwareUpdateCheck_configured_frequency";

	/** Packet Status Sync Constants */
	public static final String SYNC_PROGRESS_BAR_VALUE = "syncProgressVlaue";
	public static final String PACKET_STATUS_SYNC_RESPONSE_ENTITY = "registrations";
	public static final String PACKET_STATUS_SYNC_SERVICE_NAME = "packet_status";
	public static final String PACKET_STATUS_READER_URL_PARAMETER = "request";
	public static final String PACKET_STATUS_READER_RESPONSE = "response";
	public static final String PACKET_STATUS_READER_REGISTRATION_ID = "registrationId";
	public static final String PACKET_STATUS_READER_STATUS_CODE = "statusCode";
	public static final String PACKET_STATUS_CODE_PROCESSED = "processed";
	public static final String PACKET_STATUS_CODE_PROCESSING = "PROCESSING";
	public static final String PACKET_STATUS_CODE_REREGISTER = "RE-REGISTER";
	public static final List<String> PACKET_STATUS_CODES_FOR_REMAPDELETE = Arrays.asList(PACKET_STATUS_CODE_REREGISTER,
			PACKET_STATUS_CODE_PROCESSING, PACKET_STATUS_CODE_PROCESSED);
	public static final String MACHINE_CENTER_REMAP_FLAG = "mosip.registration.machinecenterchanged";
	public static final String MACHINE_CENTER_REMAP_MSG = "Machine Center Remap process started";
	public static final String PACKET_STATUS_READER_ID = "mosip.registration.status";
	public static final String PACKET_SYNC_STATUS_ID = "mosip.registration.sync";
	public static final String PACKET_SYNC_VERSION = "1.0";

	public static final String BIOMETRIC_IMAGE = "Image";
	public static final String BIOMETRIC_TYPE = "Type";
	// Packet Upload
	public static final String PACKET_TYPE = "file";
	public static final String PACKET_STATUS_PRE_SYNC = "PRE_SYNC";
	public static final String PACKET_STATUS_SYNC_TYPE = "NEW";
	public static final String ACKNOWLEDGEMENT_FILE = "_Ack";
	public static final String ACKNOWLEDGEMENT_FILE_EXTENSION = "_Ack.html";
	public static final String PACKET_SYNC_ERROR = "Error";
	public static final String RE_REGISTRATION_STATUS = "REREGISTER";
	public static final String PACKET_SYNC_REF_ID = "packetsync";
	public static final String PACKET_UPLOAD_REF_ID = "packetUpload";

	// Device On-boarding
	public static final String MAC_ADDRESS = "macaddress";
	public static final String DONGLE_SERIAL_NUMBER = "dongleSerialNumber";
	public static final String ONBOARD_DEVICES_REF_ID_TYPE = "UserID";
	
	// Template Name
	public static final String ACKNOWLEDGEMENT_TEMPLATE = "Ack Template";
	public static final String ACKNOWLEDGEMENT_TEMPLATE_PART_1 = "reg-ack-template-part1";
	public static final String ACKNOWLEDGEMENT_TEMPLATE_PART_2 = "reg-ack-template-part2";
	public static final String ACKNOWLEDGEMENT_TEMPLATE_PART_3 = "reg-ack-template-part3";
	public static final String ACKNOWLEDGEMENT_TEMPLATE_PART_4 = "reg-ack-template-part4";
	public static final String EMAIL_TEMPLATE = "reg-email-notification";
	public static final String UPDATE_UIN_EMAIL_TEMPLATE = "updateUIN-email-notification";
	public static final String LOST_UIN_EMAIL_TEMPLATE = "lostUIN-email-notification";
	public static final String SMS_TEMPLATE = "reg-sms-notification";
	public static final String UPDATE_UIN_SMS_TEMPLATE = "updateUIN-sms-notification";
	public static final String LOST_UIN_SMS_TEMPLATE = "lostUIN-sms-notification";


	// Notification Service
	public static final String EMAIL_SUBJECT = "MOSIP REGISTRATION NOTIFICATION";
	public static final String EMAIL_SERVICE = "email";
	public static final String SMS_SERVICE = "sms";
	public static final String NOTIFICATION_SERVICE = "REGISTRATION - NOTIFICATION SERVICE ";
	public static final String MODE_OF_COMMUNICATION = "mosip.registration.modeofcommunication";

	// Global configuration parameters
	public static final String REGISTARTION_CENTER = "REGISTARTION_CENTER";
	public static final String GLOBAL_CONFIG_TRUE_VALUE = "Y";
	public static final String REG_PAK_MAX_CNT_APPRV_LIMIT = "mosip.registration.reg_pak_max_cnt_apprv_limit";
	public static final String REG_PAK_MAX_TIME_APPRV_LIMIT = "mosip.registration.reg_pak_max_time_apprv_limit";
	public static final String DEFAULT_HOST_IP = "mosip.registration.audit_default_host_ip";
	public static final String DEFAULT_HOST_NAME = "mosip.registration.audit_default_host_name";
	public static final String APP_NAME = "mosip.registration.audit_application_name";
	public static final String APP_ID = "mosip.registration.audit_application_id";
	public static final String SUPERVISOR_AUTH_CONFIG = "mosip.registration.supervisor_authentication_configuration";
	public static final String QUALITY_SCORE = "mosip.registration.quality_score";
	public static final String CAPTURE_TIME_OUT = "mosip.registration.capture_time_out";
	public static final String FINGER_PRINT_SCORE = "mosip.registration.finger_print_score";
	public static final String INVALID_LOGIN_COUNT = "mosip.registration.invalid_login_count";
	public static final String INVALID_LOGIN_TIME = "mosip.registration.invalid_login_time";
	public static final String FACE_RECAPTURE_TIME = "mosip.registration.face_recapture_time";
	public static final String NOTIFICATION_DISABLE_FLAG = "mosip.registration.send_notification_disable_flag";
	public static final String MIN_AGE = "mosip.registration.age_limit_for_child";
	public static final String MAX_AGE = "mosip.registration.max_age";
	public static final String DOC_SIZE = "mosip.registration.document_size";
	public static final String DOC_TYPE = "mosip.registration.document_scanner_doctype";
	public static final String ACK_INSIDE_PACKET = "mosip.registration.save_ack_inside_packet";
	public static final String PKT_STORE_LOC = "mosip.registration.registration_packet_store_location";
	public static final String PKT_STORE_DATE_FORMAT = "mosip.registration.packet_store_date_format";
	public static final String MODE_OF_COMM = "mosip.registration.mode_of_communication";
	public static final String PWORD_LENGTH = "mosip.registration.username_pwd_length";
	public static final String DOC_DISABLE_FLAG = "mosip.registration.document_enable_flag";
	public static final String FINGERPRINT_DISABLE_FLAG = "mosip.registration.fingerprint_enable_flag";
	public static final String IRIS_DISABLE_FLAG = "mosip.registration.iris_enable_flag";
	public static final String FACE_DISABLE_FLAG = "mosip.registration.face_enable_flag";
	public static final String GPS_SERIAL_PORT_WINDOWS = "mosip.registration.gps_serial_port_windows";
	public static final String GPS_PORT_TIMEOUT = "mosip.registration.gps_port_timeout";
	public static final String GPS_PORT_LINUX = "mosip.registration.gps_serial_port_linux";
	public static final String DOC_SCAN_DPI = "mosip.registration.document_scanner_dpi";
	public static final String DOC_SCAN_CONTRAST = "mosip.registration.document_scanner_contrast";
	public static final String DOC_SCAN_BRIGHTNESS = "mosip.registration.document_scanner_brightness";
	public static final String DOC_SCANNER_ENABLED = "mosip.registration.document_scanner_enabled";
	public static final String SCANNER_IMG_TYPE = "jpg";
	public static final String IDENTITY_CLASS_NAME = "mosip.registration.identity_class_name";
	public static final String KEY_SPLITTER = "mosip.kernel.data-key-splitter";
	public static final String ASYMMETRIC_ALG_NAME = "RSA";
	public static final String CBEFF_UNQ_TAG = "mosip.registration.cbeff_only_unique_tags";
	public static final String REG_PKT_SIZE = "mosip.registration.max_reg_packet_size";
	public static final String LOGS_PATH = "mosip.registration.logs_path";
	public static final String DB_PATH = "mosip.registration.database_path";
	public static final String CLIENT_PATH = "mosip.registration.client_path";
	public static final String PRE_REG_DAYS_LIMIT = "mosip.registration.pre_reg_no_of_days_limit";
	public static final String GPS_DEVICE_MODEL = "mosip.registration.gps_device_model";
	public static final String GPS_DEVICE_DISABLE_FLAG = "mosip.registration.gps_device_enable_flag";
	public static final String PRE_REG_PACKET_LOCATION = "mosip.registration.registration_pre_reg_packet_location";
	public static final String IS_SOFTWARE_UPDATE_AVAILABLE = "mosip.registration.is_software_update_available";
	public static final String PROVIDER_NAME = "mosip.registration.provider_name";

	// Spring Batch-Jobs
	public static final String JOB_TRIGGER_STARTED = "Trigger started";
	public static final String JOB_TRIGGER_COMPLETED = "Trigger completed";
	public static final String JOB_EXECUTION_STARTED = "Execution started";
	public static final String JOB_EXECUTION_COMPLETED = "Execution completed";
	public static final String JOB_EXECUTION_SUCCESS = "Executed with success";
	public static final String JOB_EXECUTION_FAILURE = "Executed with failure";
	public static final String JOB_TRIGGER_MIS_FIRED = "Trigger Mis-Fired";
	public static final String JOB_EXECUTION_REJECTED = "Execution Rejected";
	public static final String RETRIEVED_PRE_REG_ID = "Retrieved Pre Registration";

	public static final String JOB_TRIGGER_POINT_SYSTEM = "System";
	public static final String JOB_TRIGGER_POINT_USER = "User";
	public static final String JOB_SYNC_TO_SERVER = "Server";
	public static final String JOB_DETAIL = "jobDetail";
	public static final String APPLICATION_CONTEXT = "applicationContext";
	public static final String SYNC_TRANSACTION = "syncTransaction";

	// GPS Device
	public static final String GPS_LOGGER = "GPS-Device-Information";
	public static final String LONGITUDE = "longitude";
	public static final String GPS_DISTANCE = "distance";
	public static final String GPS_CAPTURE_ERROR_MSG = "gpsErrorMessage";
	public static final String GPS_CAPTURE_SUCCESS = "gpsCaptureSuccess";
	public static final String GPS_CAPTURE_FAILURE = "gpsCaptureFailure";
	public static final String GPS_CAPTURE_FAILURE_MSG = "GPS signal is weak please capture again";
	public static final String GPS_CAPTURE_SUCCESS_MSG = "GPS signal Captured Sucessfullty";
	public static final String GPS_CAPTURE_PORT_FAILURE_MSG = "Please insert the GPS device in the Specified Port";
	public static final String GPS_DEVICE_CONNECTION_FAILURE = "Please connect the GPS Device";
	public static final String GPS_DEVICE_CONNECTION_FAILURE_ERRO_MSG = "GPS device not found. Please connect an on-boarded GPS device.";
	public static final String GPS_REG_LGE‌_002 = "REG-LGE‌-002";
	public static final String GPS_SERIAL_PORT = "COM4";
	public static final String GPS_ERROR_CODE = "errorCode";
	public static final String GPS_CAPTURING_EXCEPTION = "GPS_EXCEPTION";
	public static final String GPS_SIGNAL = "$GP";

	// Documents
	public static final String POA_DOCUMENT = "POA";
	public static final String POI_DOCUMENT = "POI";
	public static final String POR_DOCUMENT = "POR";
	public static final String DOB_DOCUMENT = "POB";
	public static final String SERVER_STATUS_RESEND = "RESEND";
	public static final List<String> PACKET_STATUS = Arrays.asList("APPROVED", "REJECTED", "RE_REGISTER_APPROVED");

	public static final List<String> PACKET_STATUS_UPLOAD = Arrays.asList("APPROVED", "REJECTED", "SYNCED", "EXPORTED");

	public static final List<String> PACKET_EXPORT_STATUS = Arrays.asList("EXPORTED", "SYNCED");

	// Pre Registration
	public static final String PRE_REGISTRATION_ID = "pre_registration_id";
	public static final String GET_PRE_REGISTRATION_IDS = "get_pre_registration_Ids";
	public static final String GET_PRE_REGISTRATION = "get_pre_registration";
	public static final String REGISTRATION_CLIENT_ID = "10";
	public static final String PRE_REGISTRATION_DUMMY_ID = "mosip.pre-registration.datasync.fetch.ids";
	public static final String VER = "1.0";
	public static final String PRE_REG_TO_GET_ID_ERROR = "PRE_REG_TO_GET_ID_ERROR";
	public static final String PRE_REG_TO_GET_PACKET_ERROR = "PRE_REG_TO_GET_PACKET_ERROR";
	public static final String PRE_REG_PACKET_NETWORK_ERROR = "PRE_REG_PACKET_NETWORK_ERROR";
	public static final String PRE_REG_SUCCESS_MESSAGE = "PRE_REG_SUCCESS_MESSAGE";
	public static final String IS_PRE_REG_SYNC = "PreRegSync";
	public static final String PRE_REG_FILE_NAME = "fileName";
	public static final String PRE_REG_FILE_CONTENT = "fileContent";
	public static final String PRE_REG_APPOINMENT_DATE_FORMAT = "yyyy-MM-dd HH:mm:ss.SSS";

	// UI Date Format
	public static final String DATE_FORMAT = "MM/dd/yyy hh:mm:ss";
	public static final String HH_MM_SS = "HH:mm:ss";

	// Biometric Exception style
	public static final String ADD_BORDER = "addBorderStyle";
	public static final String REMOVE_BORDER = "removeBorderStyle";
	public static final String OLD_BIOMETRIC_EXCEPTION = "oldBiometric";
	public static final String NEW_BIOMETRIC_EXCEPTION = "newBiometric";

	// Iris & Fingerprint Capture for Individual Registration
	public static final String IRIS_THRESHOLD = "mosip.registration.iris_threshold";
	public static final String IMAGE_FORMAT_KEY = "imageFormat";
	public static final String IMAGE_BYTE_ARRAY_KEY = "imageBytes";
	public static final String IMAGE_SCORE_KEY = "imageScore";
	public static final String LEFT = "Left";
	public static final String RIGHT = "Right";
	public static final String EYE = "Eye";
	public static final String DOT = ".";
	public static final String FINGER = "finger";
	public static final String HAND = "Hand";
	public static final String IRIS_LOWERCASE = "Iris";
	public static final String FINGERPRINT = "Fingerprint";
	public static final String FINGERPRINT_UPPERCASE = "FINGERPRINT";
	public static final String LEFTPALM = "leftSlap";
	public static final String RIGHTPALM = "rightSlap";
	public static final String THUMBS = "thumbs";
	public static final String PERCENTAGE = "%";
	public static final String ISO_FILE_NAME = "ISOTemplate";
	public static final String ISO_IMAGE_FILE_NAME = "ISOImage";
	public static final String ISO_FILE = "ISOTemplate.iso";
	public static final String DUPLICATE_FINGER = "DuplicateFinger";
	public static final String ISO_IMAGE_FILE = "ISOImage.iso";
	public static final String LEFTHAND_SLAP_FINGERPRINT_PATH = "/fingerprints/leftSlap.jpg";
	public static final String RIGHTHAND_SLAP_FINGERPRINT_PATH = "/fingerprints/rightSlap.jpg";
	public static final String BOTH_THUMBS_FINGERPRINT_PATH = "/fingerprints/thumbs.jpg";
	public static final String LEFTSLAP_FINGERPRINT_THRESHOLD = "mosip.registration.leftslap_fingerprint_threshold";
	public static final String RIGHTSLAP_FINGERPRINT_THRESHOLD = "mosip.registration.rightslap_fingerprint_threshold";
	public static final String THUMBS_FINGERPRINT_THRESHOLD = "mosip.registration.thumbs_fingerprint_threshold";
	public static final String FINGERPRINT_RETRIES_COUNT = "mosip.registration.num_of_fingerprint_retries";
	public static final String IRIS_RETRY_COUNT = "mosip.registration.num_of_iris_retries";
	public static final String[] LEFTHAND_SEGMNTD_FILE_PATHS = new String[] { "/fingerprints/lefthand/leftIndex/",
			"/fingerprints/lefthand/leftLittle/", "/fingerprints/lefthand/leftMiddle/",
			"/fingerprints/lefthand/leftRing/" };
	public static final String[] RIGHTHAND_SEGMNTD_DUPLICATE_FILE_PATHS = new String[] {
			"/fingerprints/righthand/rightIndex/", "/fingerprints/righthand/rightLittle/",
			"/fingerprints/righthand/rightMiddle/", "/fingerprints/righthand/rightRing/" };
	public static final String[] RIGHTHAND_SEGMNTD_FILE_PATHS = new String[] { "/fingerprints/Srighthand/rightIndex/",
			"/fingerprints/Srighthand/rightLittle/", "/fingerprints/Srighthand/rightMiddle/",
			"/fingerprints/Srighthand/rightRing/" };
	public static final String[] THUMBS_SEGMNTD_FILE_PATHS = new String[] { "/fingerprints/thumb/leftThumb/",
			"/fingerprints/thumb/rightThumb/" };
	public static final String THUMB = "Thumb";
	public static final String LEFT_HAND = "Left Hand ";
	public static final String RIGHT_HAND = "Right Hand ";
	public static final String RIGHT_IRIS = "Right Iris ";
	public static final String LEFT_IRIS = "Left Iris ";
	public static final String[] LEFTHAND_SEGMNTD_FILE_PATHS_USERONBOARD = new String[] {
			"/UserOnboard/leftHand/leftIndex/", "/UserOnboard/leftHand/leftLittle/",
			"/UserOnboard/leftHand/leftMiddle/", "/UserOnboard/leftHand/leftRing/" };
	public static final String[] RIGHTHAND_SEGMNTD_FILE_PATHS_USERONBOARD = new String[] {
			"/UserOnboard/rightHand/rightIndex/", "/UserOnboard/rightHand/rightLittle/",
			"/UserOnboard/rightHand/rightMiddle/", "/UserOnboard/rightHand/rightRing/" };
	public static final String[] THUMBS_SEGMNTD_FILE_PATHS_USERONBOARD = new String[] { "/UserOnboard/thumb/leftThumb/",
			"/UserOnboard/thumb/rightThumb/" };
	public static final String COMMA = ",";
	public static final String HYPHEN = "-";
	public static final String FINGERPRINT_PANES_SELECTED = "fingerPrintPanesSelected";
	public static final Set<String> BIO_TYPE = new HashSet<>(
			Arrays.asList(RegistrationConstants.HAND, RegistrationConstants.THUMB));
	public static final String LEFTSLAPCOUNT = "leftSlapCount";
	public static final String RIGHTSLAPCOUNT = "rightSlapCount";
	public static final String THUMBCOUNT = "thumbCount";
	public static final String EXCEPTIONCOUNT = "exceptionCount";

	
	/** Exception codes **/
	private static final String REG_SERVICE_CODE = "REG-SER-";

	public static final String REG_FRAMEWORK_PACKET_HANDLING_EXCEPTION = REG_SERVICE_CODE + "PHA-201";
	public static final String PACKET_CREATION_EXCEPTION = REG_SERVICE_CODE + "PHA-202";
	public static final String PACKET_ZIP_CREATION = REG_SERVICE_CODE + "ZCM-203";
	public static final String ENROLLMENT_ZIP_CREATION = REG_SERVICE_CODE + "ZCM-204";
	public static final String PACKET_ENCRYPTION_MANAGER = REG_SERVICE_CODE + "PEM-205";
	public static final String AES_ENCRYPTION_MANAGER = REG_SERVICE_CODE + "AEM-206";
	public static final String AES_SEED_GENERATION = REG_SERVICE_CODE + "ASG-207";
	public static final String AES_KEY_MANAGER = REG_SERVICE_CODE + "EKM-208";
	public static final String AES_ENCRYPTION = REG_SERVICE_CODE + "AEI-209";
	public static final String CONCAT_ENCRYPTED_DATA = REG_SERVICE_CODE + "AEI-210";
	public static final String ENCRYPTED_PACKET_STORAGE = REG_SERVICE_CODE + "STM-211";
	public static final String PACKET_INSERTION = REG_SERVICE_CODE + "IPD-212";
	public static final String CREATE_PACKET_ENTITY = REG_SERVICE_CODE + "IPD-213";
	public static final String LOGIN_SERVICE = REG_SERVICE_CODE + "IPD-214";
	public static final String SERVICE_DELEGATE_UTIL = REG_SERVICE_CODE + "IPD-215";
	public static final String SERVICE_DATA_PROVIDER_UTIL = REG_SERVICE_CODE + "DPU-216";
	public static final String RSA_ENCRYPTION_MANAGER = REG_SERVICE_CODE + "REM-219";
	public static final String UPDATE_SYNC_AUDIT = REG_SERVICE_CODE + "ADI-220";
	public static final String FETCH_UNSYNC_AUDIT = REG_SERVICE_CODE + "ADI-221";
	public static final String READ_PROPERTY_FILE_ERROR = REG_SERVICE_CODE + "PFR-222";
	public static final String PACKET_UPDATE_STATUS = REG_SERVICE_CODE + "UPS-217";
	public static final String PACKET_RETRIVE_STATUS = REG_SERVICE_CODE + "RPS-218";
	public static final String MACHINE_MAPPING_RUN_TIME_EXCEPTION = REG_SERVICE_CODE + "RDI-219";
	public static final String MACHINE_MAPPING_STATIONID_RUN_TIME_EXCEPTION = REG_SERVICE_CODE + "UMM-220";
	public static final String SYNC_STATUS_VALIDATE = REG_SERVICE_CODE + "SSV-223";
	public static final String MACHINE_MASTER_RECORD_NOT_FOUND = REG_SERVICE_CODE + "MMD-224";
	public static final String PACKET_META_CONVERTOR = REG_SERVICE_CODE + "PMC-225";

	// #Exceptions SyncJobs
	public static final String SYNC_TRANSACTION_RUNTIME_EXCEPTION = REG_SERVICE_CODE + "RPS-BTM-226";
	public static final String SYNC_JOB_RUN_TIME_EXCEPTION = REG_SERVICE_CODE + "RPS-JTD-227";
	public static final String PACKET_SYNC__STATUS_READER_NULL_POINTER_EXCEPTION = REG_SERVICE_CODE + "RPS-PSJ-228";
	public static final String BASE_JOB_NO_SUCH_BEAN_DEFINITION_EXCEPTION = REG_SERVICE_CODE + "RPS-BJ-229";
	public static final String BASE_JOB_NULL_POINTER_EXCEPTION = REG_SERVICE_CODE + "RPS-BJ-229";

	// Device Onboarding Service
	private static final String DEVICE_ONBOARDING_SERVICE = REG_SERVICE_CODE + "DVO-";
	public static final String UPDATE_DEVICE_MAPPING_EXCEPTION = DEVICE_ONBOARDING_SERVICE + "MMS-232";

	// Exceptions
	private static final String REG_UI_CODE = "REG-UI";

	public static final String REG_UI_LOGIN_LOADER_EXCEPTION = REG_UI_CODE + "RAI-001";
	public static final String REG_UI_LOGIN_SCREEN_LOADER_EXCEPTION = REG_UI_CODE + "LC-002";
	public static final String REG_UI_HOMEPAGE_LOADER_EXCEPTION = REG_UI_CODE + "ROC-003";
	public static final String REG_UI_BASE_CNTRLR_IO_EXCEPTION = REG_UI_CODE + "BAS-004";
	public static final String REG_UI_VIEW_ACK_FORM_IO_EXCEPTION = REG_UI_CODE + "VAF-005";

	// Exceptions for User Registration - Iris & FingerPrint Capture
	public static final String USER_REG_IRIS_CAPTURE_PAGE_LOAD_EXP = USER_REG_IRIS_CAPTURE_EXP_CODE + "ICC-001";
	public static final String USER_REG_IRIS_CAPTURE_NEXT_SECTION_LOAD_EXP = USER_REG_IRIS_CAPTURE_EXP_CODE + "ICC-002";
	public static final String USER_REG_IRIS_CAPTURE_PREV_SECTION_LOAD_EXP = USER_REG_IRIS_CAPTURE_EXP_CODE + "ICC-003";
	public static final String USER_REG_IRIS_CAPTURE_POPUP_LOAD_EXP = USER_REG_IRIS_CAPTURE_EXP_CODE + "ICC-004";
	public static final String USER_REG_IRIS_VALIDATION_EXP = USER_REG_IRIS_CAPTURE_EXP_CODE + "ICC-005";
	public static final String USER_REG_IRIS_SCORE_VALIDATION_EXP = USER_REG_IRIS_CAPTURE_EXP_CODE + "ICC-006";
	public static final String USER_REG_IRIS_SCAN_EXP = USER_REG_IRIS_CAPTURE_EXP_CODE + "IFC-001";
	public static final String USER_REG_FINGERPRINT_SCAN_EXP = USER_REG_FINGERPRINT_CAPTURE_EXP_CODE + "FSC-003";
	public static final String USER_REG_FINGERPRINT_PAGE_LOAD_EXP = USER_REG_FINGERPRINT_CAPTURE_EXP_CODE + "FCC-001";
	public static final String USER_REG_FINGERPRINT_CAPTURE_NEXT_SECTION_LOAD_EXP = USER_REG_FINGERPRINT_CAPTURE_EXP_CODE
			+ "FCC-002";
	public static final String USER_REG_FINGERPRINT_CAPTURE_PREV_SECTION_LOAD_EXP = USER_REG_FINGERPRINT_CAPTURE_EXP_CODE
			+ "FCC-003";
	public static final String USER_REG_FINGERPRINT_CAPTURE_POPUP_LOAD_EXP = USER_REG_FINGERPRINT_CAPTURE_EXP_CODE
			+ "FCC-004";
	public static final String USER_REG_FINGERPRINT_VALIDATION_EXP = USER_REG_FINGERPRINT_CAPTURE_EXP_CODE + "FCC-005";
	public static final String USER_REG_FINGERPRINT_SCORE_VALIDATION_EXP = USER_REG_FINGERPRINT_CAPTURE_EXP_CODE
			+ "FCC-006";
	public static final String USER_REG_IRIS_SAVE_EXP = USER_REG_IRIS_CAPTURE_EXP_CODE + "ICC-008";
	public static final String USER_REG_GET_IRIS_QUALITY_SCORE_EXP = USER_REG_IRIS_CAPTURE_EXP_CODE + "ICC-009";
	public static final String USER_REG_IRIS_STUB_IMAGE_EXP = USER_REG_IRIS_CAPTURE_EXP_CODE + "IFC-002";

	// Exception for Registration - Document Scan and Upload
	public static final String USER_REG_DOC_SCAN_UPLOAD_EXP = USER_REGISTRATION_EXP_CODE + "SCN-001";

	// Scan
	public static final String USER_REG_SCAN_EXP = USER_REG_SCAN_EXP_CODE + "DOC-001";
	
	// Regex Constants
	public static final String FULL_NAME_REGEX = "([A-z]+\\s?\\.?)+";
	public static final int FULL_NAME_LENGTH = 50;
	public static final String ADDRESS_LINE1_REGEX = "^.{1,50}$";
	public static final String NUMBER_REGEX = "\\d+";
	public static final String NUMBER_OR_NOTHING_REGEX = "^\\d*$";
	public static final String FOUR_NUMBER_REGEX = "\\d{4}";
	public static final String NUMBER_REGEX_ZERO_TO_THREE = "\\d{0,3}";
	public static final int MOBILE_NUMBER_LENGTH = 9;
	public static final String EMAIL_ID_REGEX = "^([\\w\\-\\.]+)@((\\[([0-9]{1,3}\\.){3}[0-9]{1,3}\\])|(([\\w\\-]+\\.)+)([a-zA-Z]{2,4}))$";
	public static final String EMAIL_ID_REGEX_INITIAL = "([a-zA-Z]+\\.?\\-?\\@?(\\d+)?)+";
	public static final String CNI_OR_PIN_NUMBER_REGEX = "\\d{0,30}";
	public static final String AGE_REGEX = "\\d{1,2}";
	public static final String UIN_REGEX = "\\d{1,30}";
	public static final String POSTAL_CODE_REGEX = "\\d{5}";
	public static final String POSTAL_CODE_REGEX_INITIAL = "\\d{1,5}";
	public static final String REGEX_ANY = ".*";
	public static final String ONE = "1";

	// master sync
	public static final String MASTER_SYNC_SUCESS_MSG_CODE = "REG-MDS‌-001";
	public static final String MASTER_SYNC_OFFLINE_FAILURE_MSG_CODE = "REG-MDS‌-002";
	public static final String MASTER_SYNC_FAILURE_MSG_CODE = "REG-MDS‌-003";
	public static final String MASTER_SYNC_FAILURE_MSG_INFO = "Error in sync";
	public static final String MASTER_SYNC_FAILURE_MSG = "SYNC_FAILURE";
	public static final String MASTER_SYNC_OFFLINE_FAILURE_MSG_INFO = "Client not online";
	public static final String MASTER_SYNC_OFFLINE_FAILURE_MSG = "PRE_REG_PACKET_NETWORK_ERROR";
	public static final String MASTER_SYNC_EXCEPTION = "MASTER_SYNC_EXCEPTION";
	public static final String MASTER_SYNC_JOD_DETAILS = "MASTER_SYNC_JOB_DETAILS";
	public static final String MASTER_SYNC_SUCCESS = "Sync successful";
	public static final String MASTER_SYNC = "MASTER_SYNC";
	public static final String NO_INTERNET = "Unable to sync data as there is no internet connection";
	public static final String MASTER_VALIDATOR_SERVICE_NAME = "master_sync";
	public static final String MASTER_CENTER_REMAP_SERVICE_NAME="center_remap_sync";
	public static final String MASTER_CENTER_PARAM="regcenterId";
	public static final String MASTER_DATA_LASTUPDTAE = "lastUpdated";
	public static final String MASTER_SYNC_LOGGER_INFO = "Entering into Master Sync Dao Impl...";
	// POLICY SYNC
	public static final String POLICY_SYNC_SUCCESS_CODE = "REG-MDS‌-001 ";
	public static final String POLICY_SYNC_SUCCESS_MESSAGE = "SYNC_SUCCESS";
	public static final String POLICY_SYNC_ERROR_CODE = "REG-MDS‌-003 ";
	public static final String POLICY_SYNC_ERROR_MESSAGE = "SYNC_FAILURE";
	public static final String POLICY_SYNC_CLIENT_NOT_ONLINE_ERROR_CODE = "REG-MDS‌-002";
	public static final String POLICY_SYNC_CLIENT_NOT_ONLINE_ERROR_MESSAGE = "POLICY_SYNC_CLIENT_NOT_ONLINE_ERROR_MESSAGE";

	public static final String SYNCH_CONFIG_DATA_JOB_TITLE = "synch config data job";
	public static final String REG_USER_MAPPING_SYNC_JOB_TITLE = "registration user mapping sync job";

	// PRE-REG DELETE JOB
	public static final String PRE_REG_DELETE_SUCCESS = "PRE_REG_DELETE_SUCCESS";
	public static final String PRE_REG_DELETE_FAILURE = "PRE_REG_DELETE_FAILURE";

	// Connection Error
	public static final String CONNECTION_ERROR = "CONNECTION_ERROR";

	// Exceptions - Template Generator
	public static final String TEMPLATE_GENERATOR_ACK_RECEIPT_EXCEPTION = PACKET_CREATION_EXP_CODE + "TGE-002";
	public static final String TEMPLATE_GENERATOR_SMS_EXCEPTION = PACKET_CREATION_EXP_CODE + "TGE-002";

	// Jobs
	public static final String BATCH_JOB_START_SUCCESS_MESSAGE = "BATCH_JOB_START_SUCCESS_MESSAGE";
	public static final String START_SCHEDULER_ERROR_MESSAGE = "START_SCHEDULER_ERROR_MESSAGE";
	public static final String BATCH_JOB_STOP_SUCCESS_MESSAGE = "BATCH_JOB_STOP_SUCCESS_MESSAGE";
	public static final String STOP_SCHEDULER_ERROR_MESSAGE = "STOP_SCHEDULER_ERROR_MESSAGE";
	public static final String CURRENT_JOB_DETAILS_ERROR_MESSAGE = "CURRENT_JOB_DETAILS_ERROR_MESSAGE";
	public static final String EXECUTE_JOB_ERROR_MESSAGE = "EXECUTE_JOB_ERROR_MESSAGE";
	public static final String SYNC_DATA_PROCESS_ALREADY_STARTED = "SYNC_DATA_PROCESS_ALREADY_STARTED";
	public static final String SYNC_DATA_PROCESS_ALREADY_STOPPED = "SYNC_DATA_PROCESS_ALREADY_STOPPED";
	public static final String SYNC_DATA_DTO = "SYNC-DATA DTO";
	public static final String JOB_RUNNING = "RUNNING";
	public static final String JOB_COMPLETED = "COMPLETED";
	public static final String NO_JOB_COMPLETED = "NO_JOB_COMPLETED";
	public static final String NO_JOBS_TRANSACTION = "NO_JOBS_TRANSACTION";
	public static final String NO_JOBS_RUNNING = "NO_JOBS_RUNNING";
	public static final String JOB_UNKNOWN = "UNKNOWN";

	// PACKET
	public static final String PACKET_STATUS_SYNC_ERROR_RESPONSE = "PACKET_STATUS_SYNC_ERROR_RESPONSE";
	public static final String PACKET_STATUS_SYNC_SUCCESS_MESSAGE = "PACKET_STATUS_SYNC_SUCCESS_MESSAGE";

	// OTP
	public static final String OTP_GENERATION_SUCCESS_MESSAGE = "OTP_GENERATION_SUCCESS_MESSAGE";
	public static final String OTP_GENERATION_ERROR_MESSAGE = "OTP_GENERATION_ERROR_MESSAGE";
	public static final String OTP_VALIDATION_ERROR_MESSAGE = "OTP_VALIDATION_ERROR_MESSAGE";

	// Packet Export
	public static final String FILE_EXPLORER_NAME = "File Explorer";

	// Sync Status
	public static final String REG_PKT_APPRVL_CNT_EXCEED = "REG_PKT_APPRVL_CNT_EXCEED";
	public static final String REG_PKT_APPRVL_TIME_EXCEED = "REG_PKT_APPRVL_TIME_EXCEED";
	public static final String OPT_TO_REG_TIME_EXPORT_EXCEED = "OPT_TO_REG_TIME_EXPORT_EXCEED";
	public static final String OPT_TO_REG_TIME_SYNC_EXCEED = "OPT_TO_REG_TIME_SYNC_EXCEED";
	public static final String OPT_TO_REG_REACH_MAX_LIMIT = "OPT_TO_REG_REACH_MAX_LIMIT";
	public static final String OPT_TO_REG_OUTSIDE_LOCATION = "OPT_TO_REG_OUTSIDE_LOCATION";
	public static final String OPT_TO_REG_WEAK_GPS = "OPT_TO_REG_WEAK_GPS";
	public static final String OPT_TO_REG_INSERT_GPS = "OPT_TO_REG_INSERT_GPS";
	public static final String OPT_TO_REG_GPS_PORT_MISMATCH = "OPT_TO_REG_GPS_PORT_MISMATCH";
	public static final String OPT_TO_REG_LAST_SOFTWAREUPDATE_CHECK = "OPT_TO_REG_LAST_SOFTWAREUPDATE_CHECK";

	public static final String POLICY_SYNC_SERVICE = "policysync";
	public static final String KEY_NAME = "mosip.registration.key_policy_sync_threshold_value";
	public static final String OPT_TO_REG_LAST_EXPORT_REG_PKTS_TIME = "mosip.registration.last_export_registration_config_time";

	// Reg Deletion
	public static final String REGISTRATION_DELETION_BATCH_JOBS_SUCCESS = "REGISTRATION_DELETION_BATCH_JOBS_SUCCESS";
	public static final String REGISTRATION_DELETION_BATCH_JOBS_FAILURE = "REGISTRATION_DELETION_BATCH_JOBS_FAILURE";

	// Application Language
	public static final String APPLICATION_LANUAGE = "eng";

	// Global-Config Constants
	public static final String GET_GLOBAL_CONFIG = "get_registration_center_config";
	public static final String REGISTRATION_CENTER_ID = "registrationcenterid";
	public static final String GLOBAL_CONFIG_ERROR_MSG = "please synch the data before starting the application";

	// user on boarding
	public static final String USER_ON_BOARDING_ERROR_RESPONSE = "USER_ONBOARD_ERROR";
	public static final String USER_ON_BOARDING_EXCEPTION = "USER_ON_BOARDING_EXCEPTION";
	public static final String USER_ON_BOARDING_EXCEPTION_MSG_CODE = "REG-URE‌-000";
	public static final String USER_ON_BOARDING_SUCCESS_CODE = "REG-URE‌-002";
	public static final String USER_ON_BOARDING_SUCCESS_MSG = "USER_ONBOARD_SUCCESS";
	public static final String USER_ON_BOARDING_THRESHOLD_NOT_MET_MSG = "USER_ON_BOARDING_THRESHOLD_NOT_MET_MSG";
	public static final String USER_STATION_ID = "stationId";
	public static final String USER_CENTER_ID = "centerId";
	public static final String USER_ONBOARD_DATA = "UserOnboardBiometricData";
	public static final String USER_ON_BOARD_THRESHOLD_LIMIT = "mosip.registration.user_on_board_threshold_limit";

	// Configuration Constants
	public static final String AUDIT_LOG_DELETION_CONFIGURED_DAYS = "mosip.registration.audit_log_deletion_configured_days";
	public static final String SYNC_TRANSACTION_NO_OF_DAYS_LIMIT = "mosip.registration.sync_transaction_no_of_days_limit";
	public static final String REG_DELETION_CONFIGURED_DAYS = "mosip.registration.reg_deletion_configured_days";
	public static final String PRE_REG_DELETION_CONFIGURED_DAYS = "mosip.registration.pre_reg_deletion_configured_days";

	// Audit Constants
	public static final String AUDIT_LOGS_DELETION_SUCESS_MSG = "AUDIT_LOGS_DELETION_SUCESS_MSG";
	public static final String AUDIT_LOGS_DELETION_FLR_MSG = "Audit Logs Deleted Failed";
	public static final String AUDIT_LOGS_DELETION_EMPTY_MSG = "AUDIT_LOGS_DELETION_EMPTY_MSG";

	// Rest Authentication Constants
	public static final String USER_DTO = "userDTO";
	public static final String REST_OAUTH = "oauth";
	public static final String REST_OAUTH_USER_NAME = "userName";
	public static final String REST_OAUTH_USER_PSWD = "password";
	public static final String REST_OAUTH_ERROR_CODE = "REST-OAUTH-001";
	public static final String REST_OAUTH_ERROR_MSG = "Internal Server Error";
	public static final String REST_AUTHORIZATION = "authorization";
	public static final String REST_RESPONSE_BODY = "responseBody";
	public static final String REST_RESPONSE_HEADERS = "responseHeader";
	public static final String AUTH_SET_COOKIE = "Set-Cookie";
	public static final String AUTH_AUTHORIZATION = "Authorization";
	public static final String AUTH_EXPIRES = "Expires";
	public static final String AUTH_MAX_AGE = "Max-Age";
	public static final String REGISTRATION_CLIENT = "REGISTRATIONCLIENT";
	public static final String REGISTRATION_CONTEXT = "auth-otp";
	public static final String COOKIE = "Cookie";
	public static final String ENGLISH_LANG_CODE = "eng";
	public static final String USER_ID_CODE = "USERID";
	public static final String OTP_CHANNELS = "mosip.registration.otp_channels";

	// Packet Sync
	public static final String PACKET_SYNC = "packet_sync";

	// Validations to ignore

	public static List<String> fieldsToExclude() {
		List<String> fieldToExclude = new ArrayList<>();
		fieldToExclude.add("preRegistrationId");
		fieldToExclude.add("virtualKeyboard");
		fieldToExclude.add("docPageNumber");
		fieldToExclude.add("residence");
		fieldToExclude.add("NFR");
		fieldToExclude.add("FR");
		fieldToExclude.add("residenceLocalLanguage");
		fieldToExclude.add("genderValue");
		fieldToExclude.add("genderValueLocalLanguage");
		fieldToExclude.add("updateUinId");

		return fieldToExclude;

	}

	// ID JSON Business Validation
	private static final String ID_JSON_BIZ_VALIDATION_PREFIX = "mosip.id.validation.identity";
	public static final String LENGTH = "length";
	public static final String EMAIL_VALIDATION_REGEX = ID_JSON_BIZ_VALIDATION_PREFIX.concat(DOT).concat("email");
	public static final String EMAIL_VALIDATION_LENGTH = EMAIL_VALIDATION_REGEX.concat(DOT).concat(LENGTH);
	public static final String PHONE_VALIDATION_REGEX = ID_JSON_BIZ_VALIDATION_PREFIX.concat(DOT).concat("phone");
	public static final String PHONE_VALIDATION_LENGTH = PHONE_VALIDATION_REGEX.concat(DOT).concat(LENGTH);
	public static final String CNIE_VALIDATION_REGEX = ID_JSON_BIZ_VALIDATION_PREFIX.concat(DOT).concat("CNIENumber");
	public static final String CNIE_VALIDATION_LENGTH = CNIE_VALIDATION_REGEX.concat(DOT).concat(LENGTH);
	public static final String POSTAL_CODE_VALIDATION_REGEX = ID_JSON_BIZ_VALIDATION_PREFIX.concat(DOT)
			.concat("postalCode");
	public static final String POSTAL_CODE_VALIDATION_LENGTH = POSTAL_CODE_VALIDATION_REGEX.concat(DOT).concat(LENGTH);
	public static final String DOB_VALIDATION_REGEX = ID_JSON_BIZ_VALIDATION_PREFIX.concat(DOT).concat("dateOfBirth");
	public static final String ID_FULL_NAME_REGEX = ID_JSON_BIZ_VALIDATION_PREFIX.concat(DOT)
			.concat("fullName.[*].value");
	public static final String ADDRESS_LINE_1_REGEX = ID_JSON_BIZ_VALIDATION_PREFIX.concat(DOT)
			.concat("addressLine1.[*].value");
	public static final String ADDRESS_LINE_2_REGEX = ID_JSON_BIZ_VALIDATION_PREFIX.concat(DOT)
			.concat("addressLine2.[*].value");
	public static final String ADDRESS_LINE_3_REGEX = ID_JSON_BIZ_VALIDATION_PREFIX.concat(DOT)
			.concat("addressLine3.[*].value");
	public static final String TRUE = String.valueOf(true);
	public static final String FALSE = String.valueOf(false);
	public static String CNI_MANDATORY = String.valueOf(false);

	public static final String REGEX = "regex";
	public static final String IS_MANDATORY = "isMandatory";
	public static final String IS_FIXED = "isFixed";

	// Virus Scan
	public static final String VIRUS_SCAN_PACKET_NOT_FOUND = "FILE_NOT_PRESENT_FOR_SCAN";
	public static final String VIRUS_SCAN_INFECTED_FILES = "Infected Files";
	public static final String ANTIVIRUS_SERVICE_NOT_ACCESSIBLE = "ANTIVIRUS_SERVICE_NOT_ACCESSIBLE";

	// concent of applicant
	public static final String YES = "Yes";
	public static final String NO = "No";

	// User Details
	public static final String USER_DETAILS_SERVICE_NAME = "user_details";
	public static final String MAPPER_UTILL = "MAPPER_UTILL";
	public static final String REG_ID = "regid";

	public static final String CONTENT_TYPE_EMAIL = "EMAIL";
	public static final String CONTENT_TYPE_MOBILE = "MOBILE";

	// Key-Policy Key validation
	public static final String VALID_KEY = "VALID KEY";
	public static final String INVALID_KEY = "INVALID_KEY";

	public static final String JOB_ID = "JOB_ID";

	public static final String SYNC_DATA_FREQ = "mosip.registration.sync_data_freq";

	public static final String LABEL = "Label";
	public static final String LABEL_SMALL_CASE = "label";

	public static final Object UI_SYNC_DATA = "mosip.registration.ui_sync_data";
	public static final String MDM_ENABLED = "mosip.mdm.enabled";
	
	public static final String MESSAGE = "Message";
	public static final String HASH = "#";
	public static final String DOB_MESSAGE = "dobMessage";
	public static final String DD = "dd";
	public static final String MM = "mm";
	public static final String YYYY = "yyyy";
	public static final String DOB = "dob";
	public static final String ERRORS = "errors";
	public static final String ERROR_MSG = "message";
	public static final String OK_MSG = "ok";
	public static final String NEW_LINE = "\n";

	public static final String ATTR_INDIVIDUAL_TYPE = "individualTypeCode";
	public static final String ATTR_DATE_OF_BIRTH = "dateofbirth";
	public static final String ATTR_GENDER_TYPE = "genderCode";
	public static final String ATTR_NON_FORINGER = "NFR";
	public static final String ATTR_FORINGER = "FR";
	public static final String ATTR_FORINGER_DOB_PARSING = "yyyy/MM/dd";
	public static final String ATTR_FORINGER_DOB_FORMAT = "yyyy-MM-dd'T'HH:mm:ss.SSS'Z'";

	public static final String SYNC_FAILURE = "SYNC_FAILURE";

	// Scheduler
	public static final String IDEAL_TIME = "mosip.registration.ideal_time";
	public static final String REFRESHED_LOGIN_TIME = "mosip.registration.refreshed_login_time";
	public static final String SCHEDULER_TITLE_STYLE = "schedulerTitleMsg";
	public static final String SCHEDULER_CONTENT_STYLE = "schedulerMsg";
	public static final String SCHEDULER_TITLE_BORDER = "schedulerTitle";
	public static final String SCHEDULER_TIMER_STYLE = "schedulerTimer";
	public static final String SCHEDULER_BTN_STYLE = "schedulerContinueBtn";
	public static final String SCHEDULER_BORDER = "schedulerStage";

	public static final String USER_DETAILS = "userDetails";

	public static final String OTP_EXPIRY_TIME = "mosip.kernel.otp.expiry-time";

	// TODO Need to discuss with Sravya about code
	public static String INITIAL_SETUP = "mosip.registration.initial_setup";

	public static final String SIGNED_KEY = "signed-key";
	public static final String TIME_STAMP = "timeStamp";
	public static final String REF_ID = "referenceId";
	public static final String PUBLIC_KEY_ISSUES_DATE = "issuedAt";
	public static final String PUBLIC_KEY_EXPIRE_DATE = "expiryAt";
	public static final String PUBLIC_KEY = "publicKey";
	public static final String PUBLIC_KEY_REST = "public_key";
	public static final String KER = "SIGN";
	public static final String DTAE_MONTH_YEAR_REGEX = "dd|mm|yyyy|ddLocalLanguage|mmLocalLanguage|yyyyLocalLanguage|ageField";

	public static final String UIN_UPDATE_PARENTGUARDIAN_DETAILS = "parentOrGuardianDetails";
	public static final String UIN_UPDATE_PARENTORGUARDIAN = "parentOrGuardian";

	public static final String UPDATE_NOW_LABEL = "UPDATE_NOW_LABEL";
	public static final String UPDATE_LATER_LABEL = "UPDATE_LATER_LABEL";
	public static String CANCEL_MSG = "CANCEL_LABEL";
	public static final String PUBLIC_KEY_REF_ID = "packet-encryption-key";
	public static final String USER_DETAIL_SALT_SERVICE_NAME = "user_salt_details";
	public static final String SERVICES_VERSION_KEY = "mosip.reg.services.current.version";

	// TPM
	public static final byte[] NULL_VECTOR = new byte[0];
	public static final String MOSIP_REGISTRATION_DB_KEY = "mosip.registration.db.key";
	
	//SQL Execution
	public static final String SQL_EXECUTION_SUCCESS = "SQL EXECUTION SUCCESS";
	public static final String ROLL_BACK_SQL_EXECUTION_SUCCESS = "ROLL BACK SQL EXECUTION SUCCESS";
	public static final String ROLL_BACK_SQL_EXECUTION_FAILURE = "ROLL BACK SQL EXECUTION FAILURE";
	public static final String SQL_EXECUTION_FAILURE = "SQL EXECUTION FAILURE";
	public static final String BACKUP_PREVIOUS_SUCCESS = "Backup Success";
	public static final String BACKUP_PREVIOUS_FAILURE = "Backup Failed";
	
	public static final String PUBLICKEY="publicKey";
	public static final String ISSUED_AT="issuedAt";
	public static final String EXPIRY_AT="expiryAt";
	public static final String SERVICE_NAME="policysync";
	
	public static final String IDA_REFERENCE_ID = "PARTNER";
	public static final String PUBLIC_KEY_IDA_REST = "ida_key";
	public static final String ON_BOARD_IDA_VALIDATION = "ida_auth";
	public static final String ID = "id";
	public static final String IDENTITY  = "mosip.identity.auth";
	public static final String VERSION  = "version";
	public static final String REQUEST_TIME = "requestTime";
	public static final String TRANSACTION_ID = "transactionID";
	public static final String TRANSACTION_ID_VALUE = "1234567890";
	public static final String BIO = "bio";
	public static final String REQUEST_AUTH = "requestedAuth";
	public static final String CONSENT_OBTAINED = "consentObtained";
	public static final String INDIVIDUAL_ID = "individualId";
	public static final String INDIVIDUAL_ID_TYPE = "individualIdType";
	public static final String KEY_INDEX = "keyIndex";
	public static final String ON_BOARD_TIME_STAMP = "timestamp";
	public static final String DEVICE_PROVIDER_ID="deviceProviderID";
	public static final String ON_BOARD_BIO_TYPE="bioType";
	public static final String ON_BOARD_BIO_SUB_TYPE="bioSubType";
	public static final String ON_BOARD_BIO_VALUE="bioValue";
	public static final String ON_BOARD_BIO_DATA="data";
	public static final String ON_BOARD_BIOMETRICS="biometrics";
	public static final String ON_BOARD_REQUEST="request";
	public static final String ON_BOARD_REQUEST_HMAC="requestHMAC";
	public static final String ON_BOARD_REQUEST_SESSION_KEY="requestSessionKey";
	public static final String ON_BOARD_PUBLIC_KEY_ERROR="Public key is either null or invalid public key";
	public static final String ON_BOARD_AUTH_STATUS="authStatus";
	public static final String ON_BOARD_FACE_ID="FID";
	public static final String ON_BOARD_IRIS_ID="IIR";
	public static final String ON_BOARD_FINGER_ID="FMR";
	public static final String ON_BOARD_COGENT="cogent";
<<<<<<< HEAD
	public static final String STUB_FACE="Rk1SACAyMAAAAAFcAAABPAFiAMUAxQEAAAAoNUB9AMF0V4CBAKBBPEC0AL68ZIC4AKjNZEBiAJvWXUBPANPWNUDSAK7RUIC2AQIfZEDJAPMxPEByAGwPXYCpARYPZECfAFjoZECGAEv9ZEBEAFmtV0BpAUGNXUC/AUEESUCUAVIEPEC2AVNxPICcALWuZICuALm3ZECNAJqxQ0CUAI3GQ0CXAPghV0BVAKDOZEBfAPqHXUBDAKe/ZIB9AG3xXUDPAIbZUEBcAGYhZECIASgHXYBJAGAnV0DjAR4jG0DKATqJIUCGADGSZEDSAUYGIUAxAD+nV0CXAK+oSUBoALr6Q4CSAOuKXUCiAIvNZEC9AJzQZIBNALbTXUBBAL68V0CeAHDZZECwAHPaZEBRAPwHUIBHAHW2XUDXARAUDUC4AS4HZEDXAS0CQ0CYADL4ZECsAUzuPEBkACgRZAAA";
	
=======

	// TPM Public Key Sync
	public static final String RESPONSE = "response";
	public static final String ERROR_CODE = "errorCode";
	public static final String MESSAGE_CODE = "message";
	public static final String TPM_PUBLIC_KEY_SYNC_SERVICE_NAME = "tpm_public_key";
	public static final String TPM_AVAILABILITY = "is_tpm_available";
	public static final String SERIAL_NUMBER = "serialnumber";

>>>>>>> 794c8420
}
<|MERGE_RESOLUTION|>--- conflicted
+++ resolved
@@ -1,1425 +1,1425 @@
-package io.mosip.registration.constants;
+package io.mosip.registration.constants;
+
+import java.util.ArrayList;
+import java.util.Arrays;
+import java.util.HashSet;
+import java.util.List;
+import java.util.Set;
+
+/**
+ * Class contains the constants used in Registration application
+ * 
+ * @author Balaji Sridharan
+ * @since 1.0.0
+ *
+ */
+public class RegistrationConstants {
+
+	/**
+	 * private constructor
+	 */
+	private RegistrationConstants() {
+
+	}
+
+	/*********** UI Constants **********/
+	// paths of FXML pages to be loaded
+
+	public static final String ERROR_PAGE = "/fxml/ErrorPage.fxml";
+	public static final String INITIAL_PAGE = "/fxml/RegistrationLogin.fxml";
+	public static final String HOME_PAGE = "/fxml/RegistrationOfficerLayout.fxml";
+	public static final String HEADER_PAGE = "/fxml/Header.fxml";
+	public static final String UPDATE_PAGE = "/fxml/UpdateLayout.fxml";
+	public static final String OFFICER_PACKET_PAGE = "/fxml/RegistrationOfficerPacketLayout.fxml";
+	public static final String CREATE_PACKET_PAGE = "/fxml/Registration.fxml";
+	public static final String ACK_RECEIPT_PATH = "/fxml/AckReceipt.fxml";
+	public static final String APPROVAL_PAGE = "/fxml/RegistrationApproval.fxml";
+	public static final String FTP_UPLOAD_PAGE = "/fxml/PacketUpload.fxml";
+	public static final String USER_MACHINE_MAPPING = "/fxml/UserClientMachineMapping.fxml";
+	public static final String SYNC_STATUS = "/fxml/RegPacketStatus.fxml";
+	public static final String ONHOLD_PAGE = "/fxml/OnholdComment.fxml";
+	public static final String REJECTION_PAGE = "/fxml/RejectionComment.fxml";
+	public static final String USER_AUTHENTICATION = "/fxml/Authentication.fxml";
+	public static final String WEB_CAMERA_PAGE = "/fxml/WebCamera.fxml";
+	public static final String PENDING_ACTION_PAGE = "/fxml/RegistrationPendingAction.fxml";
+	public static final String PENDING_APPROVAL_PAGE = "/fxml/RegistrationPendingApproval.fxml";
+	public static final String REREGISTRATION_PAGE = "/fxml/ReRegistration.fxml";
+	public static final String SCAN_PAGE = "/fxml/Scan.fxml";
+	public static final String UIN_UPDATE = "/fxml/UpdateUIN.fxml";
+	public static final String SYNC_DATA = "/fxml/SyncDataProcess.fxml";
+	public static final String USER_ONBOARD = "/fxml/Onboard.fxml";
+	public static final String USER_ONBOARD_FP = "/fxml/UserOnboardFPCapture.fxml";
+	public static final String USER_ONBOARD_IRIS = "/fxml/UserOnboardIrisCapture.fxml";
+	public static final String USER_ONBOARD_WEBCAM = "/fxml/UserOnboardWebCamera.fxml";
+	public static final String BIO_EXCEPTION_PAGE = "/fxml/BiometricException.fxml";
+	public static final String SEND_NOTIFICATION_PAGE = "/fxml/SendNotification.fxml";
+	public static final String PACKET_UPLOAD_STATUS_UI = "/fxml/PacketUploadStatus.fxml";
+
+	// FXML Id
+	public static final String DEMOGRAPHIC_DETAIL = "demographicDetail";
+	public static final String DOCUMENT_SCAN = "documentScan";
+	public static final String DOCUMENT_PANE = "documentPane";
+	public static final String EXCEPTION_PANE = "exceptionPane";
+	public static final String BIOMETRIC_EXCEPTION = "biometricException";
+	public static final String FINGER_PANE = "fingerPane";
+	public static final String FINGER_SINGLE = "FINGERPRINT_SINGLE";
+	public static final String FIN="FIN";
+	public static final String FINGER_SLAP = "FINGERPRINT_SLAP";
+	public static final String MDM_ENVIRONMENT = "DEV";
+	public static final int MDM_TIMEOUT = 1000;
+	public static final String MDM_VERSION="0.1";
+	
+	public static final String IRIS_PANE = "irisPane";
+	public static final String IRIS_IMAGE_LOCAL="/images/scanned-iris.png";
+	public static final String IRIS_SINGLE = "IRIS_SINGLE";
+	public static final String IRIS_DOUBLE = "IRIS_DOUBLE";
+	public static final String FINGERPRINT_CAPTURE = "fingerPrintCapture";
+	public static final String IRIS_CAPTURE = "irisCapture";
+	public static final String FACE_CAPTURE = "faceCapture";
+	public static final String REGISTRATION_PREVIEW = "registrationPreview";
+	public static final String OPERATOR_AUTHENTICATION = "operatorAuthenticationPane";
+	public static final String ONBOARD_USER_PARENT = "onboardUser";
+	public static final String ONBOARD_USER_SUCCESS = "userOnboardSuccess";
+	public static final String BIOMETRIC_EXCEPTION_FLOW = "biometricExceptionFlow";
+	public static final String GUARDIAN_BIOMETRIC = "guardianBiometric";
+
+	// css for quality indicator
+	public static final String RETRY_ATTEMPT = "#retryAttempt_";
+	public static final String RETRY_ATTEMPT_ID = "retryAttempt_";
+	public static final String QUALITY_LABEL_GREY = "qualityLabelGrey";
+	public static final String QUALITY_LABEL_GREEN = "qualityLabelGreen";
+	public static final String QUALITY_LABEL_RED = "qualityLabelRed";
+	public static final String PROGRESS_BAR_RED = "progress-barRed";
+	public static final String PROGRESS_BAR_GREEN = "progress-barGreen";
+	public static final String LABEL_RED = "labelRed";
+	public static final String LABEL_GREEN = "labelGreen";
+	public static final String IRIS_PANES_SELECTED = "IrisPanesSelected";
+
+	// Page Flow
+	public static final String VISIBILITY = "visibility";
+	public static final String ONBOARD_LIST = "onboardPageList";
+	public static final String ONBOARD_MAP = "onboardMap";
+	public static final String REGISTRATION_MAP = "registrationMap";
+	public static final String ONBOARD = "onboard";
+
+	// CSS file
+	public static final String CSS_FILE_PATH = "application.css";
+
+	// Images path
+	public static final String CLOSE_IMAGE_PATH = "/images/Close.png";
+	public static final String DONE_IMAGE_PATH = "/images/done.png";
+	public static final String DOC_STUB_PATH = "/images/PANStubbed.jpg";
+	public static final String FP_IMG_PATH = "/images/fingerprint.jpg";
+	public static final String IRIS_IMG_PATH = "/images/iris.jpg";
+	public static final String FACE_IMG_PATH = "/images/face.jpg";
+	public static final String LEFTPALM_IMG_PATH = "/images/leftHand.png";
+	public static final String RIGHTPALM_IMG_PATH = "/images/rightHand.png";
+	public static final String THUMB_IMG_PATH = "/images/thumbs.png";
+	public static final String RIGHT_IRIS_IMG_PATH = "/images/Eye.png";
+	public static final String LEFT_IRIS_IMG_PATH = "/images/Eye.png";
+	public static final String VIEW = "/images/View.png";
+	public static final String SCAN = "/images/scan.png";
+
+	// Authentication
+	public static final String SUPERVISOR_FINGERPRINT_LOGIN = "Supervisior Fingerprint Authentication";
+	public static final String FINGER_PRINT_SINGLE = "single";
+	public static final String FINGER_PRINT_MULTIPLE = "multiple";
+	public static final String OTP_VALIDATION_SUCCESS = "success";
+	public static final String SUCCESS = "Success";
+	public static final String FAILURE = "Fail";
+	public static final String RESTART = "Restart";
+	public static final String SUPERVISOR = "REGISTRATION_SUPERVISOR";
+	public static final String OFFICER = "REGISTRATION_OFFICER";
+	public static final String IRIS_STUB = "leftIris";
+	public static final String FACE_STUB = "face";
+	public static final String SUPERVISOR_AUTH = "supervisor";
+	public static final String OFFICER_AUTH = "officer";
+
+	// Authentication Methods
+	public static final String PWORD = "PWD";
+	public static final String OTP = "OTP";
+	public static final String FACE = "FACE";
+	public static final String IRIS = "IRIS";
+	
+	public static final String FNR = "FNR";
+	public static final String IRS = "IRS";
+
+	public static final String LOGIN_OTP_PARAM = "otp";
+
+	// Login
+	public static final String BLOCKED = "BLOCKED";
+	public static final String LOGIN_INITIAL_SCREEN = "initialMode";
+	public static final String LOGIN_SEQUENCE = "sequence";
+	public static final String ONBOARD_USER = "isOnboardUser";
+	public static final String ONBOARD_USER_UPDATE = "updateOnboard";
+	public static final String USER_MACHINE_VALIDATION_MSG = "USER_MACHINE_VALIDATION_MSG"; 
+	public static final String BLOCKED_USER_ERROR = "BLOCKED_USER_ERROR";
+	public static final String ROLES_EMPTY_ERROR = "ROLES_EMPTY_ERROR";
+	public static final String ROLES_LIST = "roleList";
+
+	// FingerPrint
+	public static final String FP_DEVICE = "Mantra";
+	public static final String FINGER_TYPE_MINUTIA = "minutia";
+	public static final String FP_TIMEOUT = "TIMEOUT";
+
+	// Authorization Info
+	public static final String ADMIN_ROLE = "REGISTRATION_ADMIN";
+	public static final String ROLES_EMPTY = "RolesEmpty";
+	public static final String MACHINE_MAPPING = "MachineMapping";
+
+	// Generic
+	public static final String ERROR = "ERROR";
+	public static final int PARAM_ONE = 1;
+	public static final int PARAM_ZERO = 0;
+	public static final String PREVIOUS = "PREVIOUS";
+	public static final String NEXT = "NEXT";
+
+	// UI Registration Validations
+	public static final String ADDRESS_KEY = "PrevAddress";
+	public static final String REGISTRATION_CONTROLLER = "REGISTRATION_CONTROLLER";
+	public static final String DOCUMNET_SCAN_CONTROLLER = "DOCUMNET_SCAN_CONTROLLER";
+	public static final String REGISTRATION_DATA = "registrationDTOContent";
+	public static final String REGISTRATION_AGE_DATA = "ageDatePickerContent";
+	public static final String REGISTRATION_PANE1_DATA = "demoGraphicPane1Content";
+	public static final String REGISTRATION_PANE2_DATA = "demoGraphicPane2Content";
+	public static final String REGISTRATION_ISEDIT = "isEditPage";
+	public static final String IS_Child = "isChild";
+	public static final String ENABLE = "Y";
+	public static final String DISABLE = "N";
+	public static final String VALIDATION_SPLITTER = "\\s,";
+	public static final String ON_TYPE = "_ontype";
+	public static final String POR_DOCUMENTS = "porDocuments";
+	public static final String DOCUMENT_SCAN_PANE = "documentScanPane";
+	public static final String POR_BOX = "porBox";
+	public static final String VALIDATION_LOGGER = "VALIDATIONS";
+	public static final String REG_LGN_001 = "REG_LGN_001";
+	public static final String IS_BLOCKED_WORD = "IS_BLOCKED_WORD";
+	public static final String BLACKLISTED_1 = "BLACKLISTED_1";
+	public static final String BLACKLISTED_2 = "BLACKLISTED_2";
+	public static final String REG_DDC_004 = "REG_DDC_004";
+	public static final String AGE_FIELD = "ageField";
+	public static final String MOBILE_NUMBER = "mobileNo";
+	public static final String POSTAL_CODE = "postalCode";
+	public static final String CNI_OR_PIN = "cniOrPinNumber";
+	public static final String UIN_ID = "uinId";
+	public static final String EMAIL_ID = "emailId";
+	public static final String ONTYPE = "ontype";
+	public static final String TOOLTIP = "toolTip";
+	public static final String DOC_COMBO_BOX = "documentCombobox";
+	public static final String DEMOGRAPHIC_FIELD_LABEL = "demoGraphicFieldLabel";
+	public static final String SCAN_VBOX = "scanVBox";
+	public static final String DOCUMENT_CONTENT_BUTTON = "documentContentButton";
+
+	public static final String UIN_UPDATE_ISUINUPDATE = "isUINUpdate";
+	public static final String LOCAL_LANGUAGE = "LocalLanguage";
+	public static final String PRIMARY_LANGUAGE = "mosip.primary-language";
+	public static final String SECONDARY_LANGUAGE = "mosip.secondary-language";
+	public static final String LANGUAGE_ENGLISH = "english";
+	public static final String LANGUAGE_ARABIC = "arabic";
+
+	public static final String APPLICATION_LANGUAGE = "application_language";
+	public static final String REGISTRATION_LOCAL_LANGUAGE = "local_language";
+	public static final String PACKET_TYPE_NEW = "New";
+	public static final String REGISTRATION_DTO = "registrationDto";
+	public static final String ADDRESS_LINE1 = "addressLine1";
+	public static final String ADDRESS_LINE2 = "addressLine2";
+	public static final String ADDRESS_LINE3 = "addressLine3";
+	public static final String FULL_NAME = "fullName";
+	public static final String PARENT_NAME = "parentName";
+	public static final String UIN_LENGTH = "mosip.kernel.uin.length";
+
+	public static final String CHILD = "Child";
+	public static final String ADULT = "Adult";
+	public static final String AGE_DATEPICKER_CONTENT = "ageDatePickerContent";
+	
+	public static final String TOGGLE_BIO_METRIC_EXCEPTION = "toggleBiometricException";
+	public static final String IS_LOW_QUALITY_BIOMETRICS = "Low Quality Biometrics";
+
+	// Reasons for Exception
+	public static final String MISSING_BIOMETRICS = "Missing biometrics";
+	public static final String LOW_QUALITY_BIOMETRICS = "Low quality of biometrics";
+	public static final String PERMANENT_EXCEPTION = "Permanent";
+	public static final String TEMPORARY_EXCEPTION = "Temporary";
+
+	// Lost UIN
+	public static final String PACKET_TYPE_LOST = "Lost";
+	public static final String LOST_UIN_CONFIG_FLAG = "mosip.registration.lost_uin_disable_flag";
+
+	// update UIN
+	public static final String UIN_LABEL = "UIN";
+	public static final String FIRST_TOGGLE_LABEL = "toggleLabel1";
+	public static final String SECOND_TOGGLE_LABEL = "toggleLabel2";
+	public static final String PACKET_TYPE_UPDATE = "Update";
+	public static final String DOB_TOGGLE = "toggleAgeOrDob";
+	public static final String UIN_UPDATE_CONFIG_FLAG = "mosip.registration.uin_update_config_flag";
+	public static final String UIN_UPDATE_CONFIG_FIELDS_FROM_DB = "mosip.registration.uin.update.configured.fields";
+	public static final String UIN_UPDATE_NAME = "name";
+	public static final String UIN_UPDATE_AGE = "age";
+	public static final String UIN_UPDATE_ADDRESS = "address";
+	public static final String UIN_UPDATE_PHONE = "phone";
+	public static final String UIN_UPDATE_EMAIL = "email";
+	public static final String UIN_UPDATE_FOREIGNER = "foreigner";
+	public static final String UIN_UPDATE_GENDER = "gender";
+	public static final String UIN_UPDATE_PARENT_DETAILS = "parentOrGuardianDetails";
+	public static final String UIN_UPDATE_CNIE_NUMBER = "cnieNumber";
+	public static final String UIN_UPDATE_DEMOGRAPHICDETAIL = "demographicDetail";
+	public static final String UIN_UPDATE_DOCUMENTSCAN = "documentScan";
+	public static final String UIN_UPDATE_FINGERPRINTCAPTURE = "fingerPrintCapture";
+	public static final String UIN_UPDATE_BIOMETRICEXCEPTION = "biometricException";
+	public static final String UIN_UPDATE_BIOMETRICS = "biometrics";
+	public static final String UIN_UPDATE_FACECAPTURE = "faceCapture";
+	public static final String UIN_UPDATE_IRISCAPTURE = "irisCapture";
+	public static final String UIN_UPDATE_REGISTRATIONPREVIEW = "registrationPreview";
+	public static final String UIN_UPDATE_OPERATORAUTHENTICATIONPANE = "operatorAuthenticationPane";
+	public static final String UIN_UPDATE_UINUPDATENAVLBL = "uinUpdateNavLbl";
+	public static final String LOSTUINLBL = "/lostuin";
+	public static final String UIN_UPDATE_NAME_LBL = "Name";
+	public static final String UIN_UPDATE_AGE_LBL = "Age/DOB";
+	public static final String UIN_UPDATE_ADDRESS_LBL = "Address";
+	public static final String UIN_UPDATE_PHONE_LBL = "Phone";
+	public static final String UIN_UPDATE_EMAIL_LBL = "Email";
+	public static final String UIN_UPDATE_FOREIGNER_LBL = "Foreigner/National";
+	public static final String UIN_UPDATE_GENDER_LBL = "Gender";
+	public static final String MALE_CODE = "MLE";
+	public static final String FEMALE_CODE = "FLE";
+
+	public static final String UIN_UPDATE_PARENT_DETAILS_LBL = "Parent/Guardian details";
+	public static final String UIN_UPDATE_CNIE_NUMBER_LBL = "CNIE/PIN/Residence Card Number";
+	public static final String UIN_UPDATE_BIOMETRICS_LBL = "Biometrics";
+
+	// onBoard User	
+	public static final String ONBOARD_STYLE_CLASS = "onboardAlertMsg";
+	public static final String ONBOARD_IMG_PATH = "images/tick.png";
+
+	// RegistrationApproval
+	public static final String PLACEHOLDER_LABEL = "PLACEHOLDER_LABEL";
+	public static final String REGISTRATIONID = "registrationID";
+	public static final String STATUSCODE = "statusCode";
+	public static final String STATUSCOMMENT = "statusComment";
+	public static final String ONHOLD_COMMENTS = "ONHOLD_COMMENTS";
+	public static final String REJECTION_COMMENTS = "REJECT_COMMENTS";
+	public static final String EMPTY = "";
+	public static final String SPACE = " ";
+	public static final String UNDER_SCORE = "_";
+	public static final String PDF = "pdf";
+	public static final String CONSTANTS_FILE_NAME = "/constants.properties";
+	public static final String PENDING = "Pending";
+	public static final String EOD_PROCESS_CONFIG_FLAG = "mosip.registration.eod_process_config_flag";
+	public static final String EOD_PROCESS_ID = "id";
+	public static final String EOD_PROCESS_STATUSCOMMENT = "statusComment";
+	public static final String EOD_PROCESS_ACKNOWLEDGEMENTFORMPATH = "acknowledgementFormPath";
+	public static final String EOD_PROCESS_REGISTRATIONAPPROVALCONTROLLER = "RegistrationApprovalController";
+	public static final String EXPORT_FILE_NAME = "PendingApprovalList";
+	public static final String EXPORT_FILE_TYPE = ".csv";
+	public static final String EOD_PROCESS_DATE_FORMAT = "dd-MM-yyyy";
+	public static final String EOD_PROCESS_SLNO = "slno";
+	public static final String EOD_PROCESS_DATE = "date";
+	public static final String EOD_PROCESS_DATE_FORMAT_FOR_FILE= "yyyyMMddHHmmss";
+
+
+
+	// Packet Store Location Constants
+	public static final String PACKET_STORE_LOCATION = "mosip.registration.registration_packet_store_location";
+	public static final String PACKET_STORE_DATE_FORMAT = "mosip.registration.packet_store_date_format";
+
+	// Packet Creation Constants
+	public static final String ZIP_FILE_EXTENSION = ".zip";
+	public static final String DEMOGRPAHIC_JSON_NAME = "ID.json";
+	public static final String PACKET_META_JSON_NAME = "packet_meta_info.json";
+	public static final String PACKET_DATA_HASH_FILE_NAME = "packet_data_hash.txt";
+	public static final String PACKET_OSI_HASH_FILE_NAME = "packet_osi_hash.txt";
+	public static final String PACKET_INTRODUCER_EXCEP_PHOTO_NAME = "_exception_photo.jpg";
+	public static final String PACKET_INTRODUCER_EXCEP_PHOTO = "_exception_photo";
+	public static final String AUDIT_JSON_FILE = "audit";
+	public static final String JSON_FILE_EXTENSION = ".json";
+	public static final String ACK_RECEIPT = "RegistrationAcknowledgement";
+	public static final String APPLICANT_BIO_CBEFF_FILE_NAME = "applicant_bio_CBEFF.xml";
+	public static final String OFFICER_BIO_CBEFF_FILE_NAME = "officer_bio_CBEFF.xml";
+	public static final String SUPERVISOR_BIO_CBEFF_FILE_NAME = "supervisor_bio_CBEFF.xml";
+	public static final String INTRODUCER_BIO_CBEFF_FILE_NAME = "introducer_bio_CBEFF.xml";
+	public static final String AUTHENTICATION_BIO_CBEFF_FILE_NAME = "authentication_bio_CBEFF.xml";
+	public static final String INDIVIDUAL = "INDIVIDUAL";
+	public static final String INTRODUCER = "INTRODUCER";
+	public static final String PARENT = "PARENT";
+	public static final String CBEFF_BIR_UUIDS_MAP_NAME = "CBEFF_BIR_UUIDS";
+	public static final String XML_FILE_FORMAT = ".xml";
+	public static final String CBEFF_FILE_FORMAT = "cbeff";
+	public static final String FACE_EXCEPTION = "ExceptionFace";
+	public static final String IDENTITY_JSON_FILE_NAME = "mosip-identity-json-schema.json";
+	public static final String CBEFF_SCHEMA_FILE_PATH = "/cbeff.xsd";
+
+	// Validation Types
+	public static final String VALIDATION_TYPE_FP = "Fingerprint";
+	public static final String VALIDATION_TYPE_IRIS = "Iris";
+	public static final String VALIDATION_TYPE_FACE = "Face";
+	public static final String VALIDATION_TYPE_FP_SINGLE = "single";
+
+	// Supervisor Authentication
+	public static final String PWD_MATCH = "Username and Password Match";
+	public static final String PWD_MISMATCH = "Username and Password Not Match";
+
+	// RSA
+	public static final String LOCALHOST = "localhost";
+
+	// Constants for Registration Creation Zip
+
+	/**
+	 * Specifies the format for storing the Registration Acknowledgement
+	 */
+	public static final String ACKNOWLEDGEMENT_FORMAT = "html";
+
+	public static final String IMAGE_FORMAT_PNG = "png";
+
+	// Constants for Registration ID Generator - will be removed after Kernel
+	// Integration
+	public static final String AGENCY_CODE = "2018";
+	public static final String STATION_NUMBER = "78213";
+	public static final String RID_DATE_FORMAT = "ddMMyyyyHHmmss";
+	public static final String DATE_FORMAT_REG = "dd-MM-yyyy";
+
+	// Logger - Constants
+	public static final String APPLICATION_ID = "REG";
+	public static final String APPLICATION_NAME = "REGISTRATION";
+
+	// Audit - Constants
+	public static final String AUDIT_DEFAULT_USER = "NA";
+
+	// OnlineConnectivity check
+	public static final String URL = "http://localhost:8080/getTokenId";
+
+	// ALert related constants
+	public static final String ALERT_INFORMATION = "INFORMATION";
+	public static final String ALERT_WARNING = "WARNING";
+	public static final String ALERT = "ALERT";
+
+	// api related constant values
+	public static final String HTTPMETHOD = "service.httpmethod";
+	public static final String SERVICE_URL = "service.url";
+	public static final String HEADERS = "service.headers";
+	public static final String RESPONSE_TYPE = "service.responseType";
+	public static final String REQUEST_TYPE = "service.requestType";
+	public static final String AUTH_HEADER = "service.authheader";
+	public static final String AUTH_REQUIRED = "service.authrequired";
+	public static final String SIGN_REQUIRED = "service.signrequired";
+	public static final String AUTH_TYPE = "BASIC";
+	public static final String REQUEST_SIGN_REQUIRED = "service.requestsignrequired";
+
+	// OTP Related Details
+	public static final String OTP_GENERATOR_SERVICE_NAME = "otp_generator";
+	public static final String USERNAME_KEY = "key";
+	public static final String OTP_GENERATED = "otp";
+	public static final String OTP_VALIDATOR_SERVICE_NAME = "otp_validator";
+	public static final String OTP_GENERATOR_RESPONSE_DTO = "otpGeneratorResponseDTO";
+	public static final String OTP_VALIDATOR_RESPONSE_DTO = "otpValidatorResponseDTO";
+
+	// Velocity Template Generator Constants
+	public static final String TEMPLATE_ACKNOWLEDGEMENT = "AckReceipt";
+	public static final String TEMPLATE_PREVIEW = "Preview";
+	public static final String TEMPLATE_QRCODE_SOURCE = "QRCodeSource";
+	public static final String TEMPLATE_UIN_UPDATE = "UINUpdate";
+	public static final String TEMPLATE_HEADER_TABLE = "headerTable";
+	public static final String TEMPLATE_UIN_HEADER_TABLE = "uinHeaderTable";
+	public static final String TEMPLATE_UIN_USER_LANG_LABEL = "UINPrimLabel";
+	public static final String TEMPLATE_UIN_LOCAL_LANG_LABEL = "UINSecLabel";
+	public static final String TEMPLATE_UIN = "UIN";
+	public static final String TEMPLATE_RID_USER_LANG_LABEL = "RIDPrimLabel";
+	public static final String TEMPLATE_RID_LOCAL_LANG_LABEL = "RIDSecLabel";
+	public static final String TEMPLATE_RID = "RID";
+	public static final String TEMPLATE_DATE_USER_LANG_LABEL = "DatePrimLabel";
+	public static final String TEMPLATE_DATE_LOCAL_LANG_LABEL = "DateSecLabel";
+	public static final String TEMPLATE_DATE = "Date";
+	public static final String TEMPLATE_PRE_REG_ID_USER_LANG_LABEL = "PreRegIDPrimLabel";
+	public static final String TEMPLATE_PRE_REG_ID_LOCAL_LANG_LABEL = "PreRegIDSecLabel";
+	public static final String TEMPLATE_PRE_REG_ID = "PreRegID";
+	public static final String TEMPLATE_DEMO_INFO = "DemographicInfo";
+	public static final String TEMPLATE_FULL_NAME_USER_LANG_LABEL = "FullNamePrimLabel";
+	public static final String TEMPLATE_FULL_NAME_LOCAL_LANG_LABEL = "FullNameSecLabel";
+	public static final String TEMPLATE_FULL_NAME = "FullName";
+	public static final String TEMPLATE_FULL_NAME_LOCAL_LANG = "FullNameSec";
+	public static final String TEMPLATE_GENDER_USER_LANG_LABEL = "GenderPrimLabel";
+	public static final String TEMPLATE_GENDER_LOCAL_LANG_LABEL = "GenderSecLabel";
+	public static final String TEMPLATE_GENDER = "Gender";
+	public static final String TEMPLATE_GENDER_LOCAL_LANG = "GenderSec";
+	public static final String TEMPLATE_DOB_USER_LANG_LABEL = "DOBPrimLabel";
+	public static final String TEMPLATE_DOB_LOCAL_LANG_LABEL = "DOBSecLabel";
+	public static final String TEMPLATE_DOB = "DOB";
+	public static final String TEMPLATE_AGE_USER_LANG_LABEL = "AgePrimLabel";
+	public static final String TEMPLATE_AGE_LOCAL_LANG_LABEL = "AgeSecLabel";
+	public static final String TEMPLATE_AGE = "Age";
+	public static final String TEMPLATE_YEARS_USER_LANG = "YearsPrim";
+	public static final String TEMPLATE_YEARS_LOCAL_LANG = "YearsSec";
+	public static final String TEMPLATE_FOREIGNER_USER_LANG_LABEL = "ForiegnerPrimLabel";
+	public static final String TEMPLATE_FOREIGNER_LOCAL_LANG_LABEL = "ForiegnerSecLabel";
+	public static final String TEMPLATE_RESIDENCE_STATUS = "ResidenceStatus";
+	public static final String TEMPLATE_RESIDENCE_STATUS_LOCAL_LANG = "ResidenceStatusSec";
+	public static final String TEMPLATE_ADDRESS_LINE1_USER_LANG_LABEL = "AddressLine1PrimLabel";
+	public static final String TEMPLATE_ADDRESS_LINE1_LOCAL_LANG_LABEL = "AddressLine1SecLabel";
+	public static final String TEMPLATE_ADDRESS_LINE1 = "AddressLine1";
+	public static final String TEMPLATE_ADDRESS_LINE1_LOCAL_LANG = "AddressLine1Sec";
+	public static final String TEMPLATE_ADDRESS_LINE2_USER_LANG_LABEL = "AddressLine2PrimLabel";
+	public static final String TEMPLATE_ADDRESS_LINE2_LOCAL_LANG_LABEL = "AddressLine2SecLabel";
+	public static final String TEMPLATE_ADDRESS_LINE2 = "AddressLine2";
+	public static final String TEMPLATE_ADDRESS_LINE3 = "AddressLine3";
+	public static final String TEMPLATE_ADDRESS_LINE2_LOCAL_LANG = "AddressLine2Sec";
+	public static final String TEMPLATE_REGION_USER_LANG_LABEL = "RegionPrimLabel";
+	public static final String TEMPLATE_REGION_LOCAL_LANG_LABEL = "RegionSecLabel";
+	public static final String TEMPLATE_REGION = "Region";
+	public static final String TEMPLATE_CITY = "City";
+	public static final String TEMPLATE_REGION_LOCAL_LANG = "RegionSec";
+	public static final String TEMPLATE_PROVINCE_USER_LANG_LABEL = "ProvincePrimLabel";
+	public static final String TEMPLATE_PROVINCE_LOCAL_LANG_LABEL = "ProvinceSecLabel";
+	public static final String TEMPLATE_PROVINCE = "Province";
+	public static final String TEMPLATE_PROVINCE_LOCAL_LANG = "ProvinceSec";
+	public static final String TEMPLATE_LOCAL_AUTHORITY_USER_LANG_LABEL = "LocalAuthorityPrimLabel";
+	public static final String TEMPLATE_LOCAL_AUTHORITY_LOCAL_LANG_LABEL = "LocalAuthoritySecLabel";
+	public static final String TEMPLATE_LOCAL_AUTHORITY = "LocalAuthority";
+	public static final String TEMPLATE_LOCAL_AUTHORITY_LOCAL_LANG = "LocalAuthoritySec";
+	public static final String TEMPLATE_MOBILE_USER_LANG_LABEL = "MobilePrimLabel";
+	public static final String TEMPLATE_MOBILE_LOCAL_LANG_LABEL = "MobileSecLabel";
+	public static final String TEMPLATE_MOBILE = "Mobile";
+	public static final String TEMPLATE_POSTAL_CODE_USER_LANG_LABEL = "PostalCodePrimLabel";
+	public static final String TEMPLATE_POSTAL_CODE_LOCAL_LANG_LABEL = "PostalCodeSecLabel";
+	public static final String TEMPLATE_POSTAL_CODE = "PostalCode";
+	public static final String TEMPLATE_EMAIL_USER_LANG_LABEL = "EmailPrimLabel";
+	public static final String TEMPLATE_EMAIL_LOCAL_LANG_LABEL = "EmailSecLabel";
+	public static final String TEMPLATE_EMAIL = "Email";
+	public static final String TEMPLATE_CNIE_NUMBER_USER_LANG_LABEL = "CNIEPrimLabel";
+	public static final String TEMPLATE_CNIE_LOCAL_LANG_LABEL = "CNIESecLabel";
+	public static final String TEMPLATE_CNIE_NUMBER = "CNIE";
+	public static final String TEMPLATE_WITH_PARENT = "WithParent";
+	public static final String TEMPLATE_PARENT_NAME_USER_LANG_LABEL = "ParentNamePrimLabel";
+	public static final String TEMPLATE_PARENT_NAME_LOCAL_LANG_LABEL = "ParentNameSecLabel";
+	public static final String TEMPLATE_PARENT_NAME = "ParentName";
+	public static final String TEMPLATE_PARENT_UIN_USER_LANG_LABEL = "ParentUINPrimLabel";
+	public static final String TEMPLATE_PARENT_UIN_LOCAL_LANG_LABEL = "ParentUINSecLabel";
+	public static final String TEMPLATE_PARENT_UIN = "ParentUIN";
+	public static final String TEMPLATE_PARENT_NAME_LOCAL_LANG = "ParentNameSec";
+	public static final String TEMPLATE_DOCUMENTS_USER_LANG_LABEL = "DocumentsPrimLabel";
+	public static final String TEMPLATE_DOCUMENTS_LOCAL_LANG_LABEL = "DocumentsSecLabel";
+	public static final String TEMPLATE_DOCUMENTS = "Documents";
+	public static final String TEMPLATE_DOCUMENTS_LOCAL_LANG = "DocumentsSec";
+	public static final String TEMPLATE_BIOMETRICS_USER_LANG_LABEL = "BiometricsPrimLabel";
+	public static final String TEMPLATE_BIOMETRICS_LOCAL_LANG_LABEL = "BiometricsSecLabel";
+	public static final String TEMPLATE_BIOMETRICS_CAPTURED_USER_LANG_LABEL = "BiometricsCapturedPrimLabel";
+	public static final String TEMPLATE_BIOMETRICS_CAPTURED_LOCAL_LANG_LABEL = "BiometricsCapturedSecLabel";
+	public static final String TEMPLATE_BIOMETRICS_CAPTURED = "Biometrics";
+	public static final String TEMPLATE_BIOMETRICS_CAPTURED_LOCAL_LANG = "BiometricsSec";
+	public static final String TEMPLATE_WITHOUT_EXCEPTION = "WithoutException";
+	public static final String TEMPLATE_WITH_EXCEPTION = "WithException";
+	public static final String TEMPLATE_EXCEPTION_PHOTO_USER_LANG_LABEL = "ExceptionPhotoPrimLabel";
+	public static final String TEMPLATE_EXCEPTION_PHOTO_LOCAL_LANG_LABEL = "ExceptionPhotoSecLabel";
+	public static final String TEMPLATE_LEFT_EYE_USER_LANG_LABEL = "LeftEyePrimLabel";
+	public static final String TEMPLATE_LEFT_EYE_LOCAL_LANG_LABEL = "LeftEyeSecLabel";
+	public static final String TEMPLATE_RIGHT_EYE_USER_LANG_LABEL = "RightEyePrimLabel";
+	public static final String TEMPLATE_RIGHT_EYE_LOCAL_LANG_LABEL = "RightEyeSecLabel";
+	public static final String TEMPLATE_EXCEPTION_IMAGE_SOURCE = "ExceptionImageSource";
+	public static final String TEMPLATE_LEFT_EYE = "LeftEye";
+	public static final String TEMPLATE_EYE_IMAGE_SOURCE = "EyeImageSource";
+	public static final String TEMPLATE_RIGHT_EYE = "RightEye";
+	public static final String TEMPLATE_CAPTURED_LEFT_EYE = "CapturedLeftEye";
+	public static final String TEMPLATE_CAPTURED_RIGHT_EYE = "CapturedRightEye";
+	public static final String TEMPLATE_LEFT_PALM_USER_LANG_LABEL = "LeftPalmPrimLabel";
+	public static final String TEMPLATE_LEFT_PALM_LOCAL_LANG_LABEL = "LeftPalmSecLabel";
+	public static final String TEMPLATE_RIGHT_PALM_USER_LANG_LABEL = "RightPalmPrimLabel";
+	public static final String TEMPLATE_RIGHT_PALM_LOCAL_LANG_LABEL = "RightPalmSecLabel";
+	public static final String TEMPLATE_THUMBS_USER_LANG_LABEL = "ThumbsPrimLabel";
+	public static final String TEMPLATE_THUMBS_LOCAL_LANG_LABEL = "ThumbsSecLabel";
+	public static final String TEMPLATE_LEFT_PALM_IMAGE_SOURCE = "LeftPalmImageSource";
+	public static final String TEMPLATE_RIGHT_PALM_IMAGE_SOURCE = "RightPalmImageSource";
+	public static final String TEMPLATE_THUMBS_IMAGE_SOURCE = "ThumbsImageSource";
+	public static final String TEMPLATE_LEFT_LITTLE_FINGER = "leftLittle";
+	public static final String TEMPLATE_LEFT_RING_FINGER = "leftRing";
+	public static final String TEMPLATE_LEFT_MIDDLE_FINGER = "leftMiddle";
+	public static final String TEMPLATE_LEFT_INDEX_FINGER = "leftIndex";
+	public static final String TEMPLATE_LEFT_THUMB_FINGER = "leftThumb";
+	public static final String TEMPLATE_RIGHT_LITTLE_FINGER = "rightLittle";
+	public static final String TEMPLATE_RIGHT_RING_FINGER = "rightRing";
+	public static final String TEMPLATE_RIGHT_MIDDLE_FINGER = "rightMiddle";
+	public static final String TEMPLATE_RIGHT_INDEX_FINGER = "rightIndex";
+	public static final String TEMPLATE_RIGHT_THUMB_FINGER = "rightThumb";
+	public static final String TEMPLATE_CAPTURED_LEFT_SLAP = "CapturedLeftSlap";
+	public static final String TEMPLATE_CAPTURED_RIGHT_SLAP = "CapturedRightSlap";
+	public static final String TEMPLATE_CAPTURED_THUMBS = "CapturedThumbs";
+	public static final String TEMPLATE_MISSING_LEFT_FINGERS = "MissingLeftFingers";
+	public static final String TEMPLATE_LEFT_SLAP_EXCEPTION_USER_LANG = "LeftSlapExceptionPrim";
+	public static final String TEMPLATE_LEFT_SLAP_EXCEPTION_LOCAL_LANG = "LeftSlapExceptionSec";
+	public static final String TEMPLATE_MISSING_RIGHT_FINGERS = "MissingRightFingers";
+	public static final String TEMPLATE_RIGHT_SLAP_EXCEPTION_USER_LANG = "RightSlapExceptionPrim";
+	public static final String TEMPLATE_RIGHT_SLAP_EXCEPTION_LOCAL_LANG = "RightSlapExceptionSec";
+	public static final String TEMPLATE_MISSING_THUMBS = "MissingThumbs";
+	public static final String TEMPLATE_THUMBS_EXCEPTION_USER_LANG = "ThumbsExceptionPrim";
+	public static final String TEMPLATE_THUMBS_EXCEPTION_LOCAL_LANG = "ThumbsExceptionSec";
+	public static final String TEMPLATE_RO_IMAGE_SOURCE = "ROImageSource";
+	public static final String TEMPLATE_RO_NAME_USER_LANG_LABEL = "RONamePrimLabel";
+	public static final String TEMPLATE_RO_NAME_LOCAL_LANG_LABEL = "RONameSecLabel";
+	public static final String TEMPLATE_RO_NAME = "ROName";
+	public static final String TEMPLATE_RO_NAME_LOCAL_LANG = "RONameSec";
+	public static final String TEMPLATE_REG_CENTER_USER_LANG_LABEL = "RegCenterPrimLabel";
+	public static final String TEMPLATE_REG_CENTER_LOCAL_LANG_LABEL = "RegCenterSecLabel";
+	public static final String TEMPLATE_REG_CENTER = "RegCenter";
+	public static final String TEMPLATE_REG_CENTER_LOCAL_LANG = "RegCenterSec";
+	public static final String TEMPLATE_PHOTO_USER_LANG = "PhotoPrim";
+	public static final String TEMPLATE_PHOTO_LOCAL_LANG = "PhotoSec";
+	public static final String TEMPLATE_APPLICANT_IMAGE_SOURCE = "ApplicantImageSource";
+	public static final String TEMPLATE_DATE_FORMAT = "dd/MM/yyyy";
+	public static final String TEMPLATE_JPG_IMAGE_ENCODING = "data:image/jpg;base64,";
+	public static final String TEMPLATE_PNG_IMAGE_ENCODING = "data:image/png;base64,";
+	public static final String TEMPLATE_CROSS_MARK = "&#10008;";
+	public static final String TEMPLATE_EYE_IMAGE_PATH = "/images/Eye.png";
+	public static final String TEMPLATE_LEFT_SLAP_IMAGE_PATH = "/images/leftHand.png";
+	public static final String TEMPLATE_RIGHT_SLAP_IMAGE_PATH = "/images/rightHand.png";
+	public static final String TEMPLATE_THUMBS_IMAGE_PATH = "/images/thumbs.png";
+	public static final String TEMPLATE_STYLE_HIDE_PROPERTY = "style='display:none;'";
+	public static final String TEMPLATE_RIGHT_MARK = "&#10003;";
+	public static final String TEMPLATE_FINGERPRINTS_CAPTURED = "FingerprintsCaptured";
+	public static final String TEMPLATE_IMPORTANT_GUIDELINES = "ImportantGuidelines";
+	public static final String TEMPLATE_NAME = "Acknowledgement Template";
+	public static final String TEMPLATE_RESIDENT_NAME = "ResidentName";
+	public static final String TEMPLATE_RO_IMAGE = "ROImage";
+	public static final String TEMPLATE_MODIFY_IMAGE_PATH = "/images/Modify.png";
+	public static final String TEMPLATE_MODIFY_IMAGE_SOURCE = "ModifyImageSource";
+	public static final String TEMPLATE_MODIFY = "Modify";
+	public static final String TEMPLATE_ENCODING = "UTF-8";
+	public static final String TEMPLATE_FACE_CAPTURE_ENABLED = "FaceCaptureEnabled";
+	public static final String TEMPLATE_DOCUMENTS_ENABLED = "DocumentsEnabled";
+	public static final String TEMPLATE_BIOMETRICS_ENABLED = "BiometricsEnabled";
+	public static final String TEMPLATE_IRIS_ENABLED = "IrisEnabled";
+	public static final String TEMPLATE_IRIS_DISABLED = "IrisDisabled";
+	public static final String TEMPLATE_LEFT_EYE_CAPTURED = "leftEyeCaptured";
+	public static final String TEMPLATE_RIGHT_EYE_CAPTURED = "rightEyeCaptured";
+	public static final String TEMPLATE_LEFT_SLAP_CAPTURED = "leftSlapCaptured";
+	public static final String TEMPLATE_RIGHT_SLAP_CAPTURED = "rightSlapCaptured";
+	public static final String TEMPLATE_THUMBS_CAPTURED = "thumbsCaptured";
+	public static final String TEMPLATE_CONSENT_HEADING = "Consent";
+	public static final String TEMPLATE_CONSENT_DATA = "ConsentData";
+	public static final String TEMPLATE_CONSENT_YES = "Yes";
+	public static final String TEMPLATE_CONSENT_NO = "No";
+	public static final String TEMPLATE_CONSENT_SELECTED_YES = "SelectedYes";
+	public static final String TEMPLATE_CONSENT_SELECTED_NO = "SelectedNo";
+	public static final String TEMPLATE_CONSENT_CHECKED = "checked='checked'";
+	public static final String PARENT_PHOTO_CAPTURED = "parentPhotoCaptured";
+	public static final String PARENT_PHOTO_NOT_CAPTURED = "parentPhotoNotCaptured";
+	public static final String PARENT_PHOTO_PRIMARY_LANG = "ParentPhotoPrim";
+	public static final String PARENT_PHOTO_LOCAL_LANG = "ParentPhotoSec";
+	public static final String PARENT_IMAGE_SOURCE = "ParentImageSource";
+	public static final String LIST_ITEM_OPENING_TAG = "<li><span>";
+	public static final String LIST_ITEM_CLOSING_TAG = "</span></li><br/>";
+	public static final String SPLIT_DELIMITOR = "\\.";
+	public static final String TEMPLATE_GUIDELINES = "Guidelines";
+
+	public static final String MODIFY_DEMO_INFO = "modifyDemographicInfo";
+	public static final String MODIFY_DOCUMENTS = "modifyDocuments";
+	public static final String MODIFY_BIOMETRICS = "modifyBiometrics";
+	public static final String CLICK = "click";
+	public static final String REG_CONSENT = "mosip.registration.consent_";
+	public static final String REG_CONSENT_YES = "consent-yes";
+	public static final String REG_CONSENT_NO = "consent-no";
+	public static final String IRIS_WITH_EXCEPTION = "irisWithException";
+	public static final String IRIS_WITHOUT_EXCEPTION = "irisWithoutException";
+	public static final String IRIS_WITH_EXCEPTION_STYLE = "parentIris2";
+	public static final String IRIS_WITHOUT_EXCEPTION_STYLE = "parentIris1";
+	public static final String IRIS_STYLE = "irisStyle";
+	public static final String TEMPLATE_IRIS = "iris";
+	public static final String TEMPLATE_CHILD_LEFT = "childLeft";
+	public static final String TEMPLATE_CHILD_RIGHT = "childRight";
+	public static final String TEMPLATE_CHILD_THUMBS = "childThumbs";
+	public static final String PARENT_LEFT_SLAP = "parentLeftSlap";
+	public static final String PARENT_RIGHT_SLAP = "parentRightSlap";
+	public static final String PARENT_LEFT_EYE = "parentLeftEye";
+	public static final String PARENT_RIGHT_EYE = "parentRightEye";
+	public static final String PARENT_THUMBS = "parentThumbs";
+	public static final String PARENT_STYLE = "parentStyle";
+	public static final String TEMPLATE_IS_CHILD = "isChild";
+
+	// Web Camera Constants
+	public static final String WEB_CAMERA_IMAGE_TYPE = "jpg";
+	public static final String APPLICANT_PHOTOGRAPH_NAME = "Applicant Photograph.jpg";
+	public static final String EXCEPTION_PHOTOGRAPH_NAME = "Exception Photograph.jpg";
+	public static final String APPLICANT_IMAGE = "Applicant Image";
+	public static final String EXCEPTION_IMAGE = "Exception Image";
+	public static final String GUARDIAN_IMAGE = "Guardian Image";
+	public static final String APPLICANT_PHOTO_PANE = "applicantImagePane";
+	public static final String EXCEPTION_PHOTO_PANE = "exceptionImagePane";
+	public static final String WEB_CAMERA_PAGE_TITLE = "Applicant Biometrics";
+	public static final String WEBCAM_NAME = "mosip.registration.webcam_name";
+	public static final String WEBCAM_LIBRARY_NAME = "mosip.registration.webcam_library_name";
+	public static final String PHOTO_CAPTUREPANES_SELECTED = "photoCapturePanesSelected";
+	public static final String DEFAULT_EXCEPTION_IMAGE_PATH = "/images/ExceptionPhoto.png";
+	public static final String IMAGE_PATH = "/images/Photo.png";
+
+	// Acknowledgement Form
+	public static final String ACKNOWLEDGEMENT_FORM_TITLE = "Registration Acknowledgement";
+
+	// logos for new registration
+	public static final String DEMOGRAPHIC_DETAILS_LOGO = "file:src/main/resources/images/Pre-Registration.png";
+	public static final String APPLICANT_BIOMETRICS_LOGO = "file:src/main/resources/images/ApplicantBiometrics.png";
+	public static final String OPERATOR_AUTHENTICATION_LOGO = "file:src/main/resources/images/OperatorAuthentication.png";
+
+	// Exception Code for Components
+	public static final String PACKET_CREATION_EXP_CODE = "PCC-";
+	public static final String PACKET_UPLOAD_EXP_CODE = "PAU-";
+	public static final String REG_ACK_EXP_CODE = "ACK-";
+	public static final String DEVICE_ONBOARD_EXP_CODE = "DVO-";
+	public static final String SYNC_JOB_EXP_CODE = "SYN-";
+	public static final String USER_REG_IRIS_CAPTURE_EXP_CODE = "IRC-";
+	public static final String USER_REG_FINGERPRINT_CAPTURE_EXP_CODE = "FPC-";
+	public static final String USER_REGISTRATION_EXP_CODE = "REG-";
+	public static final String USER_REG_SCAN_EXP_CODE = "SCN-";
+
+	// USER CLIENT MACHINE MAPPING
+	public static final String MACHINE_MAPPING_LOGGER_TITLE = "REGISTRATION - USER CLIENT MACHINE MAPPING";
+	public static final String SYNC_TRANSACTION_DAO_LOGGER_TITLE = "REGISTRATION-SYNC-TRANSACTION DAO";
+	public static final String SYNC_JOB_CONTROL_DAO_LOGGER_TITLE = "REGISTRATION-SYNC-JOB_CONTROL DAO";
+
+	// CENTER MACHINE DEVICE MAPPING
+	public static final String DEVICE_MAPPING_SUCCESS_CODE = "REG-DVO‌-001";
+	public static final String DEVICE_MAPPING_ERROR_CODE = "REG-DVO‌-002";
+
+
+
+	// Upload Packet
+
+	public static final String UPLOAD_STATUS = "status";
+	public static final List<String> PACKET_UPLOAD_STATUS = Arrays.asList("SYNCED", "EXPORTED", "RESEND", "E");
+
+	public static final String PACKET_UPLOAD = "packet_upload";
+	public static final String PACKET_DUPLICATE = "duplicate";
+	public static final String PACKET_UPLOAD_SNO = "slno";
+	public static final String PACKET_UPLOAD_DATE = "createdTime";
+	public static final String PACKET_UPLOAD_FILE = "fileName";
+	// opt to register constants
+	public static final String OPT_TO_REG_GEO_CAP_FREQ = "GEO_CAP_FREQ";
+	public static final String ICS_CODE_ONE = "REG-ICS‌-001";
+	public static final String ICS_CODE_TWO = "REG-ICS‌-002";
+	public static final String ICS_CODE_THREE = "REG-ICS‌-003";
+	public static final String ICS_CODE_FOUR = "REG-ICS‌-004";
+	public static final String OPT_TO_REG_PAK_MAX_CNT_OFFLINE_FREQ = "REG_PAK_MAX_CNT_OFFLINE_FREQ";
+	public static final double OPT_TO_REG_EARTH_RADIUS = 6371000;
+	public static final double OPT_TO_REG_METER_CONVERSN = 1609.00;
+	public static final String OPT_TO_REG_DIST_FRM_MACHN_TO_CENTER = "DIST_FRM_MACHN_TO_CENTER";
+	public static final String ICS_CODE_FIVE = "REG-ICS‌-005";
+	public static final String ICS_CODE_SIX = "REG-ICS‌-006";
+	public static final String ICS_CODE_SEVEN = "REG-ICS‌-007";
+	public static final String PAK_APPRVL_MAX_CNT = "REG-ICS‌-008";
+	public static final String PAK_APPRVL_MAX_TIME = "REG-ICS‌-009";
+	public static final String REG_REC_SEVEN = "REG-REC‌-007";
+	public static final String OPT_TO_REG_LAST_CAPTURED_TIME = "lastCapturedTime";
+	public static final String LATITUDE = "latitude";
+	public static final String OPT_TO_REG_MDS_J00001 = "MDS_J00001";
+	public static final String OPT_TO_REG_LCS_J00002 = "LCS_J00002";
+	public static final String OPT_TO_REG_PDS_J00003 = "PDS_J00003";
+	public static final String OPT_TO_REG_RSS_J00004 = "RSS_J00004";
+	public static final String OPT_TO_REG_RCS_J00005 = "RCS_J00005";
+	public static final String OPT_TO_REG_RPS_J00006 = "RPS_J00006";
+	public static final String OPT_TO_REG_URS_J00007 = "URS_J00007";
+	public static final String OPT_TO_REG_POS_J00008 = "POS_J00008";
+	public static final String OPT_TO_REG_LER_J00009 = "LER_J00009";
+	public static final String OPT_TO_REG_RDJ_J00010 = "RDJ_J00010";
+	public static final String OPT_TO_REG_RDJ_J00011 = "RDJ_J00011";
+	public static final String OPT_TO_REG_ADJ_J00012 = "ADJ_J00012";
+	public static final String OPT_TO_REG_DEL_001 = "DEL_001";
+	public static final String OPT_TO_REG_UDM_J00012 = "UDM_J00012";
+	public static final String GEO_CAP_FREQ = "mosip.registration.geo.capture.frequency";
+	public static final String DIST_FRM_MACHN_TO_CENTER = "mosip.registration.distance.from.machine.to.center";
+	public static final String REG_PAK_MAX_CNT_OFFLINE_FREQ = "mosip.registration.packet.maximum.count.offline.frequency";
+	public static final String MOSIP_REGISTRATION = "mosip.registration.";
+	public static final String FREQUENCY = "frequency";
+	public static final String SOFTWARE_UPDATE_SUCCESS_MSG = "SoftWareUpdate Flag Updated to Y!";
+	public static final String SOFTWARE_UPDATE_FAILURE_MSG = "SoftWareUpdate Flag Updated to N!";
+	public static final String SOFTWARE_UPDATE_MAX_CONFIGURED_FREQ = "mosip.registration.softwareUpdateCheck_configured_frequency";
+
+	/** Packet Status Sync Constants */
+	public static final String SYNC_PROGRESS_BAR_VALUE = "syncProgressVlaue";
+	public static final String PACKET_STATUS_SYNC_RESPONSE_ENTITY = "registrations";
+	public static final String PACKET_STATUS_SYNC_SERVICE_NAME = "packet_status";
+	public static final String PACKET_STATUS_READER_URL_PARAMETER = "request";
+	public static final String PACKET_STATUS_READER_RESPONSE = "response";
+	public static final String PACKET_STATUS_READER_REGISTRATION_ID = "registrationId";
+	public static final String PACKET_STATUS_READER_STATUS_CODE = "statusCode";
+	public static final String PACKET_STATUS_CODE_PROCESSED = "processed";
+	public static final String PACKET_STATUS_CODE_PROCESSING = "PROCESSING";
+	public static final String PACKET_STATUS_CODE_REREGISTER = "RE-REGISTER";
+	public static final List<String> PACKET_STATUS_CODES_FOR_REMAPDELETE = Arrays.asList(PACKET_STATUS_CODE_REREGISTER,
+			PACKET_STATUS_CODE_PROCESSING, PACKET_STATUS_CODE_PROCESSED);
+	public static final String MACHINE_CENTER_REMAP_FLAG = "mosip.registration.machinecenterchanged";
+	public static final String MACHINE_CENTER_REMAP_MSG = "Machine Center Remap process started";
+	public static final String PACKET_STATUS_READER_ID = "mosip.registration.status";
+	public static final String PACKET_SYNC_STATUS_ID = "mosip.registration.sync";
+	public static final String PACKET_SYNC_VERSION = "1.0";
+
+	public static final String BIOMETRIC_IMAGE = "Image";
+	public static final String BIOMETRIC_TYPE = "Type";
+	// Packet Upload
+	public static final String PACKET_TYPE = "file";
+	public static final String PACKET_STATUS_PRE_SYNC = "PRE_SYNC";
+	public static final String PACKET_STATUS_SYNC_TYPE = "NEW";
+	public static final String ACKNOWLEDGEMENT_FILE = "_Ack";
+	public static final String ACKNOWLEDGEMENT_FILE_EXTENSION = "_Ack.html";
+	public static final String PACKET_SYNC_ERROR = "Error";
+	public static final String RE_REGISTRATION_STATUS = "REREGISTER";
+	public static final String PACKET_SYNC_REF_ID = "packetsync";
+	public static final String PACKET_UPLOAD_REF_ID = "packetUpload";
+
+	// Device On-boarding
+	public static final String MAC_ADDRESS = "macaddress";
+	public static final String DONGLE_SERIAL_NUMBER = "dongleSerialNumber";
+	public static final String ONBOARD_DEVICES_REF_ID_TYPE = "UserID";
+	
+	// Template Name
+	public static final String ACKNOWLEDGEMENT_TEMPLATE = "Ack Template";
+	public static final String ACKNOWLEDGEMENT_TEMPLATE_PART_1 = "reg-ack-template-part1";
+	public static final String ACKNOWLEDGEMENT_TEMPLATE_PART_2 = "reg-ack-template-part2";
+	public static final String ACKNOWLEDGEMENT_TEMPLATE_PART_3 = "reg-ack-template-part3";
+	public static final String ACKNOWLEDGEMENT_TEMPLATE_PART_4 = "reg-ack-template-part4";
+	public static final String EMAIL_TEMPLATE = "reg-email-notification";
+	public static final String UPDATE_UIN_EMAIL_TEMPLATE = "updateUIN-email-notification";
+	public static final String LOST_UIN_EMAIL_TEMPLATE = "lostUIN-email-notification";
+	public static final String SMS_TEMPLATE = "reg-sms-notification";
+	public static final String UPDATE_UIN_SMS_TEMPLATE = "updateUIN-sms-notification";
+	public static final String LOST_UIN_SMS_TEMPLATE = "lostUIN-sms-notification";
+
+
+	// Notification Service
+	public static final String EMAIL_SUBJECT = "MOSIP REGISTRATION NOTIFICATION";
+	public static final String EMAIL_SERVICE = "email";
+	public static final String SMS_SERVICE = "sms";
+	public static final String NOTIFICATION_SERVICE = "REGISTRATION - NOTIFICATION SERVICE ";
+	public static final String MODE_OF_COMMUNICATION = "mosip.registration.modeofcommunication";
+
+	// Global configuration parameters
+	public static final String REGISTARTION_CENTER = "REGISTARTION_CENTER";
+	public static final String GLOBAL_CONFIG_TRUE_VALUE = "Y";
+	public static final String REG_PAK_MAX_CNT_APPRV_LIMIT = "mosip.registration.reg_pak_max_cnt_apprv_limit";
+	public static final String REG_PAK_MAX_TIME_APPRV_LIMIT = "mosip.registration.reg_pak_max_time_apprv_limit";
+	public static final String DEFAULT_HOST_IP = "mosip.registration.audit_default_host_ip";
+	public static final String DEFAULT_HOST_NAME = "mosip.registration.audit_default_host_name";
+	public static final String APP_NAME = "mosip.registration.audit_application_name";
+	public static final String APP_ID = "mosip.registration.audit_application_id";
+	public static final String SUPERVISOR_AUTH_CONFIG = "mosip.registration.supervisor_authentication_configuration";
+	public static final String QUALITY_SCORE = "mosip.registration.quality_score";
+	public static final String CAPTURE_TIME_OUT = "mosip.registration.capture_time_out";
+	public static final String FINGER_PRINT_SCORE = "mosip.registration.finger_print_score";
+	public static final String INVALID_LOGIN_COUNT = "mosip.registration.invalid_login_count";
+	public static final String INVALID_LOGIN_TIME = "mosip.registration.invalid_login_time";
+	public static final String FACE_RECAPTURE_TIME = "mosip.registration.face_recapture_time";
+	public static final String NOTIFICATION_DISABLE_FLAG = "mosip.registration.send_notification_disable_flag";
+	public static final String MIN_AGE = "mosip.registration.age_limit_for_child";
+	public static final String MAX_AGE = "mosip.registration.max_age";
+	public static final String DOC_SIZE = "mosip.registration.document_size";
+	public static final String DOC_TYPE = "mosip.registration.document_scanner_doctype";
+	public static final String ACK_INSIDE_PACKET = "mosip.registration.save_ack_inside_packet";
+	public static final String PKT_STORE_LOC = "mosip.registration.registration_packet_store_location";
+	public static final String PKT_STORE_DATE_FORMAT = "mosip.registration.packet_store_date_format";
+	public static final String MODE_OF_COMM = "mosip.registration.mode_of_communication";
+	public static final String PWORD_LENGTH = "mosip.registration.username_pwd_length";
+	public static final String DOC_DISABLE_FLAG = "mosip.registration.document_enable_flag";
+	public static final String FINGERPRINT_DISABLE_FLAG = "mosip.registration.fingerprint_enable_flag";
+	public static final String IRIS_DISABLE_FLAG = "mosip.registration.iris_enable_flag";
+	public static final String FACE_DISABLE_FLAG = "mosip.registration.face_enable_flag";
+	public static final String GPS_SERIAL_PORT_WINDOWS = "mosip.registration.gps_serial_port_windows";
+	public static final String GPS_PORT_TIMEOUT = "mosip.registration.gps_port_timeout";
+	public static final String GPS_PORT_LINUX = "mosip.registration.gps_serial_port_linux";
+	public static final String DOC_SCAN_DPI = "mosip.registration.document_scanner_dpi";
+	public static final String DOC_SCAN_CONTRAST = "mosip.registration.document_scanner_contrast";
+	public static final String DOC_SCAN_BRIGHTNESS = "mosip.registration.document_scanner_brightness";
+	public static final String DOC_SCANNER_ENABLED = "mosip.registration.document_scanner_enabled";
+	public static final String SCANNER_IMG_TYPE = "jpg";
+	public static final String IDENTITY_CLASS_NAME = "mosip.registration.identity_class_name";
+	public static final String KEY_SPLITTER = "mosip.kernel.data-key-splitter";
+	public static final String ASYMMETRIC_ALG_NAME = "RSA";
+	public static final String CBEFF_UNQ_TAG = "mosip.registration.cbeff_only_unique_tags";
+	public static final String REG_PKT_SIZE = "mosip.registration.max_reg_packet_size";
+	public static final String LOGS_PATH = "mosip.registration.logs_path";
+	public static final String DB_PATH = "mosip.registration.database_path";
+	public static final String CLIENT_PATH = "mosip.registration.client_path";
+	public static final String PRE_REG_DAYS_LIMIT = "mosip.registration.pre_reg_no_of_days_limit";
+	public static final String GPS_DEVICE_MODEL = "mosip.registration.gps_device_model";
+	public static final String GPS_DEVICE_DISABLE_FLAG = "mosip.registration.gps_device_enable_flag";
+	public static final String PRE_REG_PACKET_LOCATION = "mosip.registration.registration_pre_reg_packet_location";
+	public static final String IS_SOFTWARE_UPDATE_AVAILABLE = "mosip.registration.is_software_update_available";
+	public static final String PROVIDER_NAME = "mosip.registration.provider_name";
+
+	// Spring Batch-Jobs
+	public static final String JOB_TRIGGER_STARTED = "Trigger started";
+	public static final String JOB_TRIGGER_COMPLETED = "Trigger completed";
+	public static final String JOB_EXECUTION_STARTED = "Execution started";
+	public static final String JOB_EXECUTION_COMPLETED = "Execution completed";
+	public static final String JOB_EXECUTION_SUCCESS = "Executed with success";
+	public static final String JOB_EXECUTION_FAILURE = "Executed with failure";
+	public static final String JOB_TRIGGER_MIS_FIRED = "Trigger Mis-Fired";
+	public static final String JOB_EXECUTION_REJECTED = "Execution Rejected";
+	public static final String RETRIEVED_PRE_REG_ID = "Retrieved Pre Registration";
+
+	public static final String JOB_TRIGGER_POINT_SYSTEM = "System";
+	public static final String JOB_TRIGGER_POINT_USER = "User";
+	public static final String JOB_SYNC_TO_SERVER = "Server";
+	public static final String JOB_DETAIL = "jobDetail";
+	public static final String APPLICATION_CONTEXT = "applicationContext";
+	public static final String SYNC_TRANSACTION = "syncTransaction";
+
+	// GPS Device
+	public static final String GPS_LOGGER = "GPS-Device-Information";
+	public static final String LONGITUDE = "longitude";
+	public static final String GPS_DISTANCE = "distance";
+	public static final String GPS_CAPTURE_ERROR_MSG = "gpsErrorMessage";
+	public static final String GPS_CAPTURE_SUCCESS = "gpsCaptureSuccess";
+	public static final String GPS_CAPTURE_FAILURE = "gpsCaptureFailure";
+	public static final String GPS_CAPTURE_FAILURE_MSG = "GPS signal is weak please capture again";
+	public static final String GPS_CAPTURE_SUCCESS_MSG = "GPS signal Captured Sucessfullty";
+	public static final String GPS_CAPTURE_PORT_FAILURE_MSG = "Please insert the GPS device in the Specified Port";
+	public static final String GPS_DEVICE_CONNECTION_FAILURE = "Please connect the GPS Device";
+	public static final String GPS_DEVICE_CONNECTION_FAILURE_ERRO_MSG = "GPS device not found. Please connect an on-boarded GPS device.";
+	public static final String GPS_REG_LGE‌_002 = "REG-LGE‌-002";
+	public static final String GPS_SERIAL_PORT = "COM4";
+	public static final String GPS_ERROR_CODE = "errorCode";
+	public static final String GPS_CAPTURING_EXCEPTION = "GPS_EXCEPTION";
+	public static final String GPS_SIGNAL = "$GP";
+
+	// Documents
+	public static final String POA_DOCUMENT = "POA";
+	public static final String POI_DOCUMENT = "POI";
+	public static final String POR_DOCUMENT = "POR";
+	public static final String DOB_DOCUMENT = "POB";
+	public static final String SERVER_STATUS_RESEND = "RESEND";
+	public static final List<String> PACKET_STATUS = Arrays.asList("APPROVED", "REJECTED", "RE_REGISTER_APPROVED");
+
+	public static final List<String> PACKET_STATUS_UPLOAD = Arrays.asList("APPROVED", "REJECTED", "SYNCED", "EXPORTED");
+
+	public static final List<String> PACKET_EXPORT_STATUS = Arrays.asList("EXPORTED", "SYNCED");
+
+	// Pre Registration
+	public static final String PRE_REGISTRATION_ID = "pre_registration_id";
+	public static final String GET_PRE_REGISTRATION_IDS = "get_pre_registration_Ids";
+	public static final String GET_PRE_REGISTRATION = "get_pre_registration";
+	public static final String REGISTRATION_CLIENT_ID = "10";
+	public static final String PRE_REGISTRATION_DUMMY_ID = "mosip.pre-registration.datasync.fetch.ids";
+	public static final String VER = "1.0";
+	public static final String PRE_REG_TO_GET_ID_ERROR = "PRE_REG_TO_GET_ID_ERROR";
+	public static final String PRE_REG_TO_GET_PACKET_ERROR = "PRE_REG_TO_GET_PACKET_ERROR";
+	public static final String PRE_REG_PACKET_NETWORK_ERROR = "PRE_REG_PACKET_NETWORK_ERROR";
+	public static final String PRE_REG_SUCCESS_MESSAGE = "PRE_REG_SUCCESS_MESSAGE";
+	public static final String IS_PRE_REG_SYNC = "PreRegSync";
+	public static final String PRE_REG_FILE_NAME = "fileName";
+	public static final String PRE_REG_FILE_CONTENT = "fileContent";
+	public static final String PRE_REG_APPOINMENT_DATE_FORMAT = "yyyy-MM-dd HH:mm:ss.SSS";
+
+	// UI Date Format
+	public static final String DATE_FORMAT = "MM/dd/yyy hh:mm:ss";
+	public static final String HH_MM_SS = "HH:mm:ss";
+
+	// Biometric Exception style
+	public static final String ADD_BORDER = "addBorderStyle";
+	public static final String REMOVE_BORDER = "removeBorderStyle";
+	public static final String OLD_BIOMETRIC_EXCEPTION = "oldBiometric";
+	public static final String NEW_BIOMETRIC_EXCEPTION = "newBiometric";
+
+	// Iris & Fingerprint Capture for Individual Registration
+	public static final String IRIS_THRESHOLD = "mosip.registration.iris_threshold";
+	public static final String IMAGE_FORMAT_KEY = "imageFormat";
+	public static final String IMAGE_BYTE_ARRAY_KEY = "imageBytes";
+	public static final String IMAGE_SCORE_KEY = "imageScore";
+	public static final String LEFT = "Left";
+	public static final String RIGHT = "Right";
+	public static final String EYE = "Eye";
+	public static final String DOT = ".";
+	public static final String FINGER = "finger";
+	public static final String HAND = "Hand";
+	public static final String IRIS_LOWERCASE = "Iris";
+	public static final String FINGERPRINT = "Fingerprint";
+	public static final String FINGERPRINT_UPPERCASE = "FINGERPRINT";
+	public static final String LEFTPALM = "leftSlap";
+	public static final String RIGHTPALM = "rightSlap";
+	public static final String THUMBS = "thumbs";
+	public static final String PERCENTAGE = "%";
+	public static final String ISO_FILE_NAME = "ISOTemplate";
+	public static final String ISO_IMAGE_FILE_NAME = "ISOImage";
+	public static final String ISO_FILE = "ISOTemplate.iso";
+	public static final String DUPLICATE_FINGER = "DuplicateFinger";
+	public static final String ISO_IMAGE_FILE = "ISOImage.iso";
+	public static final String LEFTHAND_SLAP_FINGERPRINT_PATH = "/fingerprints/leftSlap.jpg";
+	public static final String RIGHTHAND_SLAP_FINGERPRINT_PATH = "/fingerprints/rightSlap.jpg";
+	public static final String BOTH_THUMBS_FINGERPRINT_PATH = "/fingerprints/thumbs.jpg";
+	public static final String LEFTSLAP_FINGERPRINT_THRESHOLD = "mosip.registration.leftslap_fingerprint_threshold";
+	public static final String RIGHTSLAP_FINGERPRINT_THRESHOLD = "mosip.registration.rightslap_fingerprint_threshold";
+	public static final String THUMBS_FINGERPRINT_THRESHOLD = "mosip.registration.thumbs_fingerprint_threshold";
+	public static final String FINGERPRINT_RETRIES_COUNT = "mosip.registration.num_of_fingerprint_retries";
+	public static final String IRIS_RETRY_COUNT = "mosip.registration.num_of_iris_retries";
+	public static final String[] LEFTHAND_SEGMNTD_FILE_PATHS = new String[] { "/fingerprints/lefthand/leftIndex/",
+			"/fingerprints/lefthand/leftLittle/", "/fingerprints/lefthand/leftMiddle/",
+			"/fingerprints/lefthand/leftRing/" };
+	public static final String[] RIGHTHAND_SEGMNTD_DUPLICATE_FILE_PATHS = new String[] {
+			"/fingerprints/righthand/rightIndex/", "/fingerprints/righthand/rightLittle/",
+			"/fingerprints/righthand/rightMiddle/", "/fingerprints/righthand/rightRing/" };
+	public static final String[] RIGHTHAND_SEGMNTD_FILE_PATHS = new String[] { "/fingerprints/Srighthand/rightIndex/",
+			"/fingerprints/Srighthand/rightLittle/", "/fingerprints/Srighthand/rightMiddle/",
+			"/fingerprints/Srighthand/rightRing/" };
+	public static final String[] THUMBS_SEGMNTD_FILE_PATHS = new String[] { "/fingerprints/thumb/leftThumb/",
+			"/fingerprints/thumb/rightThumb/" };
+	public static final String THUMB = "Thumb";
+	public static final String LEFT_HAND = "Left Hand ";
+	public static final String RIGHT_HAND = "Right Hand ";
+	public static final String RIGHT_IRIS = "Right Iris ";
+	public static final String LEFT_IRIS = "Left Iris ";
+	public static final String[] LEFTHAND_SEGMNTD_FILE_PATHS_USERONBOARD = new String[] {
+			"/UserOnboard/leftHand/leftIndex/", "/UserOnboard/leftHand/leftLittle/",
+			"/UserOnboard/leftHand/leftMiddle/", "/UserOnboard/leftHand/leftRing/" };
+	public static final String[] RIGHTHAND_SEGMNTD_FILE_PATHS_USERONBOARD = new String[] {
+			"/UserOnboard/rightHand/rightIndex/", "/UserOnboard/rightHand/rightLittle/",
+			"/UserOnboard/rightHand/rightMiddle/", "/UserOnboard/rightHand/rightRing/" };
+	public static final String[] THUMBS_SEGMNTD_FILE_PATHS_USERONBOARD = new String[] { "/UserOnboard/thumb/leftThumb/",
+			"/UserOnboard/thumb/rightThumb/" };
+	public static final String COMMA = ",";
+	public static final String HYPHEN = "-";
+	public static final String FINGERPRINT_PANES_SELECTED = "fingerPrintPanesSelected";
+	public static final Set<String> BIO_TYPE = new HashSet<>(
+			Arrays.asList(RegistrationConstants.HAND, RegistrationConstants.THUMB));
+	public static final String LEFTSLAPCOUNT = "leftSlapCount";
+	public static final String RIGHTSLAPCOUNT = "rightSlapCount";
+	public static final String THUMBCOUNT = "thumbCount";
+	public static final String EXCEPTIONCOUNT = "exceptionCount";
+
+	
+	/** Exception codes **/
+	private static final String REG_SERVICE_CODE = "REG-SER-";
+
+	public static final String REG_FRAMEWORK_PACKET_HANDLING_EXCEPTION = REG_SERVICE_CODE + "PHA-201";
+	public static final String PACKET_CREATION_EXCEPTION = REG_SERVICE_CODE + "PHA-202";
+	public static final String PACKET_ZIP_CREATION = REG_SERVICE_CODE + "ZCM-203";
+	public static final String ENROLLMENT_ZIP_CREATION = REG_SERVICE_CODE + "ZCM-204";
+	public static final String PACKET_ENCRYPTION_MANAGER = REG_SERVICE_CODE + "PEM-205";
+	public static final String AES_ENCRYPTION_MANAGER = REG_SERVICE_CODE + "AEM-206";
+	public static final String AES_SEED_GENERATION = REG_SERVICE_CODE + "ASG-207";
+	public static final String AES_KEY_MANAGER = REG_SERVICE_CODE + "EKM-208";
+	public static final String AES_ENCRYPTION = REG_SERVICE_CODE + "AEI-209";
+	public static final String CONCAT_ENCRYPTED_DATA = REG_SERVICE_CODE + "AEI-210";
+	public static final String ENCRYPTED_PACKET_STORAGE = REG_SERVICE_CODE + "STM-211";
+	public static final String PACKET_INSERTION = REG_SERVICE_CODE + "IPD-212";
+	public static final String CREATE_PACKET_ENTITY = REG_SERVICE_CODE + "IPD-213";
+	public static final String LOGIN_SERVICE = REG_SERVICE_CODE + "IPD-214";
+	public static final String SERVICE_DELEGATE_UTIL = REG_SERVICE_CODE + "IPD-215";
+	public static final String SERVICE_DATA_PROVIDER_UTIL = REG_SERVICE_CODE + "DPU-216";
+	public static final String RSA_ENCRYPTION_MANAGER = REG_SERVICE_CODE + "REM-219";
+	public static final String UPDATE_SYNC_AUDIT = REG_SERVICE_CODE + "ADI-220";
+	public static final String FETCH_UNSYNC_AUDIT = REG_SERVICE_CODE + "ADI-221";
+	public static final String READ_PROPERTY_FILE_ERROR = REG_SERVICE_CODE + "PFR-222";
+	public static final String PACKET_UPDATE_STATUS = REG_SERVICE_CODE + "UPS-217";
+	public static final String PACKET_RETRIVE_STATUS = REG_SERVICE_CODE + "RPS-218";
+	public static final String MACHINE_MAPPING_RUN_TIME_EXCEPTION = REG_SERVICE_CODE + "RDI-219";
+	public static final String MACHINE_MAPPING_STATIONID_RUN_TIME_EXCEPTION = REG_SERVICE_CODE + "UMM-220";
+	public static final String SYNC_STATUS_VALIDATE = REG_SERVICE_CODE + "SSV-223";
+	public static final String MACHINE_MASTER_RECORD_NOT_FOUND = REG_SERVICE_CODE + "MMD-224";
+	public static final String PACKET_META_CONVERTOR = REG_SERVICE_CODE + "PMC-225";
+
+	// #Exceptions SyncJobs
+	public static final String SYNC_TRANSACTION_RUNTIME_EXCEPTION = REG_SERVICE_CODE + "RPS-BTM-226";
+	public static final String SYNC_JOB_RUN_TIME_EXCEPTION = REG_SERVICE_CODE + "RPS-JTD-227";
+	public static final String PACKET_SYNC__STATUS_READER_NULL_POINTER_EXCEPTION = REG_SERVICE_CODE + "RPS-PSJ-228";
+	public static final String BASE_JOB_NO_SUCH_BEAN_DEFINITION_EXCEPTION = REG_SERVICE_CODE + "RPS-BJ-229";
+	public static final String BASE_JOB_NULL_POINTER_EXCEPTION = REG_SERVICE_CODE + "RPS-BJ-229";
+
+	// Device Onboarding Service
+	private static final String DEVICE_ONBOARDING_SERVICE = REG_SERVICE_CODE + "DVO-";
+	public static final String UPDATE_DEVICE_MAPPING_EXCEPTION = DEVICE_ONBOARDING_SERVICE + "MMS-232";
+
+	// Exceptions
+	private static final String REG_UI_CODE = "REG-UI";
+
+	public static final String REG_UI_LOGIN_LOADER_EXCEPTION = REG_UI_CODE + "RAI-001";
+	public static final String REG_UI_LOGIN_SCREEN_LOADER_EXCEPTION = REG_UI_CODE + "LC-002";
+	public static final String REG_UI_HOMEPAGE_LOADER_EXCEPTION = REG_UI_CODE + "ROC-003";
+	public static final String REG_UI_BASE_CNTRLR_IO_EXCEPTION = REG_UI_CODE + "BAS-004";
+	public static final String REG_UI_VIEW_ACK_FORM_IO_EXCEPTION = REG_UI_CODE + "VAF-005";
+
+	// Exceptions for User Registration - Iris & FingerPrint Capture
+	public static final String USER_REG_IRIS_CAPTURE_PAGE_LOAD_EXP = USER_REG_IRIS_CAPTURE_EXP_CODE + "ICC-001";
+	public static final String USER_REG_IRIS_CAPTURE_NEXT_SECTION_LOAD_EXP = USER_REG_IRIS_CAPTURE_EXP_CODE + "ICC-002";
+	public static final String USER_REG_IRIS_CAPTURE_PREV_SECTION_LOAD_EXP = USER_REG_IRIS_CAPTURE_EXP_CODE + "ICC-003";
+	public static final String USER_REG_IRIS_CAPTURE_POPUP_LOAD_EXP = USER_REG_IRIS_CAPTURE_EXP_CODE + "ICC-004";
+	public static final String USER_REG_IRIS_VALIDATION_EXP = USER_REG_IRIS_CAPTURE_EXP_CODE + "ICC-005";
+	public static final String USER_REG_IRIS_SCORE_VALIDATION_EXP = USER_REG_IRIS_CAPTURE_EXP_CODE + "ICC-006";
+	public static final String USER_REG_IRIS_SCAN_EXP = USER_REG_IRIS_CAPTURE_EXP_CODE + "IFC-001";
+	public static final String USER_REG_FINGERPRINT_SCAN_EXP = USER_REG_FINGERPRINT_CAPTURE_EXP_CODE + "FSC-003";
+	public static final String USER_REG_FINGERPRINT_PAGE_LOAD_EXP = USER_REG_FINGERPRINT_CAPTURE_EXP_CODE + "FCC-001";
+	public static final String USER_REG_FINGERPRINT_CAPTURE_NEXT_SECTION_LOAD_EXP = USER_REG_FINGERPRINT_CAPTURE_EXP_CODE
+			+ "FCC-002";
+	public static final String USER_REG_FINGERPRINT_CAPTURE_PREV_SECTION_LOAD_EXP = USER_REG_FINGERPRINT_CAPTURE_EXP_CODE
+			+ "FCC-003";
+	public static final String USER_REG_FINGERPRINT_CAPTURE_POPUP_LOAD_EXP = USER_REG_FINGERPRINT_CAPTURE_EXP_CODE
+			+ "FCC-004";
+	public static final String USER_REG_FINGERPRINT_VALIDATION_EXP = USER_REG_FINGERPRINT_CAPTURE_EXP_CODE + "FCC-005";
+	public static final String USER_REG_FINGERPRINT_SCORE_VALIDATION_EXP = USER_REG_FINGERPRINT_CAPTURE_EXP_CODE
+			+ "FCC-006";
+	public static final String USER_REG_IRIS_SAVE_EXP = USER_REG_IRIS_CAPTURE_EXP_CODE + "ICC-008";
+	public static final String USER_REG_GET_IRIS_QUALITY_SCORE_EXP = USER_REG_IRIS_CAPTURE_EXP_CODE + "ICC-009";
+	public static final String USER_REG_IRIS_STUB_IMAGE_EXP = USER_REG_IRIS_CAPTURE_EXP_CODE + "IFC-002";
+
+	// Exception for Registration - Document Scan and Upload
+	public static final String USER_REG_DOC_SCAN_UPLOAD_EXP = USER_REGISTRATION_EXP_CODE + "SCN-001";
+
+	// Scan
+	public static final String USER_REG_SCAN_EXP = USER_REG_SCAN_EXP_CODE + "DOC-001";
+	
+	// Regex Constants
+	public static final String FULL_NAME_REGEX = "([A-z]+\\s?\\.?)+";
+	public static final int FULL_NAME_LENGTH = 50;
+	public static final String ADDRESS_LINE1_REGEX = "^.{1,50}$";
+	public static final String NUMBER_REGEX = "\\d+";
+	public static final String NUMBER_OR_NOTHING_REGEX = "^\\d*$";
+	public static final String FOUR_NUMBER_REGEX = "\\d{4}";
+	public static final String NUMBER_REGEX_ZERO_TO_THREE = "\\d{0,3}";
+	public static final int MOBILE_NUMBER_LENGTH = 9;
+	public static final String EMAIL_ID_REGEX = "^([\\w\\-\\.]+)@((\\[([0-9]{1,3}\\.){3}[0-9]{1,3}\\])|(([\\w\\-]+\\.)+)([a-zA-Z]{2,4}))$";
+	public static final String EMAIL_ID_REGEX_INITIAL = "([a-zA-Z]+\\.?\\-?\\@?(\\d+)?)+";
+	public static final String CNI_OR_PIN_NUMBER_REGEX = "\\d{0,30}";
+	public static final String AGE_REGEX = "\\d{1,2}";
+	public static final String UIN_REGEX = "\\d{1,30}";
+	public static final String POSTAL_CODE_REGEX = "\\d{5}";
+	public static final String POSTAL_CODE_REGEX_INITIAL = "\\d{1,5}";
+	public static final String REGEX_ANY = ".*";
+	public static final String ONE = "1";
+
+	// master sync
+	public static final String MASTER_SYNC_SUCESS_MSG_CODE = "REG-MDS‌-001";
+	public static final String MASTER_SYNC_OFFLINE_FAILURE_MSG_CODE = "REG-MDS‌-002";
+	public static final String MASTER_SYNC_FAILURE_MSG_CODE = "REG-MDS‌-003";
+	public static final String MASTER_SYNC_FAILURE_MSG_INFO = "Error in sync";
+	public static final String MASTER_SYNC_FAILURE_MSG = "SYNC_FAILURE";
+	public static final String MASTER_SYNC_OFFLINE_FAILURE_MSG_INFO = "Client not online";
+	public static final String MASTER_SYNC_OFFLINE_FAILURE_MSG = "PRE_REG_PACKET_NETWORK_ERROR";
+	public static final String MASTER_SYNC_EXCEPTION = "MASTER_SYNC_EXCEPTION";
+	public static final String MASTER_SYNC_JOD_DETAILS = "MASTER_SYNC_JOB_DETAILS";
+	public static final String MASTER_SYNC_SUCCESS = "Sync successful";
+	public static final String MASTER_SYNC = "MASTER_SYNC";
+	public static final String NO_INTERNET = "Unable to sync data as there is no internet connection";
+	public static final String MASTER_VALIDATOR_SERVICE_NAME = "master_sync";
+	public static final String MASTER_CENTER_REMAP_SERVICE_NAME="center_remap_sync";
+	public static final String MASTER_CENTER_PARAM="regcenterId";
+	public static final String MASTER_DATA_LASTUPDTAE = "lastUpdated";
+	public static final String MASTER_SYNC_LOGGER_INFO = "Entering into Master Sync Dao Impl...";
+	// POLICY SYNC
+	public static final String POLICY_SYNC_SUCCESS_CODE = "REG-MDS‌-001 ";
+	public static final String POLICY_SYNC_SUCCESS_MESSAGE = "SYNC_SUCCESS";
+	public static final String POLICY_SYNC_ERROR_CODE = "REG-MDS‌-003 ";
+	public static final String POLICY_SYNC_ERROR_MESSAGE = "SYNC_FAILURE";
+	public static final String POLICY_SYNC_CLIENT_NOT_ONLINE_ERROR_CODE = "REG-MDS‌-002";
+	public static final String POLICY_SYNC_CLIENT_NOT_ONLINE_ERROR_MESSAGE = "POLICY_SYNC_CLIENT_NOT_ONLINE_ERROR_MESSAGE";
+
+	public static final String SYNCH_CONFIG_DATA_JOB_TITLE = "synch config data job";
+	public static final String REG_USER_MAPPING_SYNC_JOB_TITLE = "registration user mapping sync job";
+
+	// PRE-REG DELETE JOB
+	public static final String PRE_REG_DELETE_SUCCESS = "PRE_REG_DELETE_SUCCESS";
+	public static final String PRE_REG_DELETE_FAILURE = "PRE_REG_DELETE_FAILURE";
+
+	// Connection Error
+	public static final String CONNECTION_ERROR = "CONNECTION_ERROR";
+
+	// Exceptions - Template Generator
+	public static final String TEMPLATE_GENERATOR_ACK_RECEIPT_EXCEPTION = PACKET_CREATION_EXP_CODE + "TGE-002";
+	public static final String TEMPLATE_GENERATOR_SMS_EXCEPTION = PACKET_CREATION_EXP_CODE + "TGE-002";
+
+	// Jobs
+	public static final String BATCH_JOB_START_SUCCESS_MESSAGE = "BATCH_JOB_START_SUCCESS_MESSAGE";
+	public static final String START_SCHEDULER_ERROR_MESSAGE = "START_SCHEDULER_ERROR_MESSAGE";
+	public static final String BATCH_JOB_STOP_SUCCESS_MESSAGE = "BATCH_JOB_STOP_SUCCESS_MESSAGE";
+	public static final String STOP_SCHEDULER_ERROR_MESSAGE = "STOP_SCHEDULER_ERROR_MESSAGE";
+	public static final String CURRENT_JOB_DETAILS_ERROR_MESSAGE = "CURRENT_JOB_DETAILS_ERROR_MESSAGE";
+	public static final String EXECUTE_JOB_ERROR_MESSAGE = "EXECUTE_JOB_ERROR_MESSAGE";
+	public static final String SYNC_DATA_PROCESS_ALREADY_STARTED = "SYNC_DATA_PROCESS_ALREADY_STARTED";
+	public static final String SYNC_DATA_PROCESS_ALREADY_STOPPED = "SYNC_DATA_PROCESS_ALREADY_STOPPED";
+	public static final String SYNC_DATA_DTO = "SYNC-DATA DTO";
+	public static final String JOB_RUNNING = "RUNNING";
+	public static final String JOB_COMPLETED = "COMPLETED";
+	public static final String NO_JOB_COMPLETED = "NO_JOB_COMPLETED";
+	public static final String NO_JOBS_TRANSACTION = "NO_JOBS_TRANSACTION";
+	public static final String NO_JOBS_RUNNING = "NO_JOBS_RUNNING";
+	public static final String JOB_UNKNOWN = "UNKNOWN";
+
+	// PACKET
+	public static final String PACKET_STATUS_SYNC_ERROR_RESPONSE = "PACKET_STATUS_SYNC_ERROR_RESPONSE";
+	public static final String PACKET_STATUS_SYNC_SUCCESS_MESSAGE = "PACKET_STATUS_SYNC_SUCCESS_MESSAGE";
+
+	// OTP
+	public static final String OTP_GENERATION_SUCCESS_MESSAGE = "OTP_GENERATION_SUCCESS_MESSAGE";
+	public static final String OTP_GENERATION_ERROR_MESSAGE = "OTP_GENERATION_ERROR_MESSAGE";
+	public static final String OTP_VALIDATION_ERROR_MESSAGE = "OTP_VALIDATION_ERROR_MESSAGE";
+
+	// Packet Export
+	public static final String FILE_EXPLORER_NAME = "File Explorer";
+
+	// Sync Status
+	public static final String REG_PKT_APPRVL_CNT_EXCEED = "REG_PKT_APPRVL_CNT_EXCEED";
+	public static final String REG_PKT_APPRVL_TIME_EXCEED = "REG_PKT_APPRVL_TIME_EXCEED";
+	public static final String OPT_TO_REG_TIME_EXPORT_EXCEED = "OPT_TO_REG_TIME_EXPORT_EXCEED";
+	public static final String OPT_TO_REG_TIME_SYNC_EXCEED = "OPT_TO_REG_TIME_SYNC_EXCEED";
+	public static final String OPT_TO_REG_REACH_MAX_LIMIT = "OPT_TO_REG_REACH_MAX_LIMIT";
+	public static final String OPT_TO_REG_OUTSIDE_LOCATION = "OPT_TO_REG_OUTSIDE_LOCATION";
+	public static final String OPT_TO_REG_WEAK_GPS = "OPT_TO_REG_WEAK_GPS";
+	public static final String OPT_TO_REG_INSERT_GPS = "OPT_TO_REG_INSERT_GPS";
+	public static final String OPT_TO_REG_GPS_PORT_MISMATCH = "OPT_TO_REG_GPS_PORT_MISMATCH";
+	public static final String OPT_TO_REG_LAST_SOFTWAREUPDATE_CHECK = "OPT_TO_REG_LAST_SOFTWAREUPDATE_CHECK";
+
+	public static final String POLICY_SYNC_SERVICE = "policysync";
+	public static final String KEY_NAME = "mosip.registration.key_policy_sync_threshold_value";
+	public static final String OPT_TO_REG_LAST_EXPORT_REG_PKTS_TIME = "mosip.registration.last_export_registration_config_time";
+
+	// Reg Deletion
+	public static final String REGISTRATION_DELETION_BATCH_JOBS_SUCCESS = "REGISTRATION_DELETION_BATCH_JOBS_SUCCESS";
+	public static final String REGISTRATION_DELETION_BATCH_JOBS_FAILURE = "REGISTRATION_DELETION_BATCH_JOBS_FAILURE";
+
+	// Application Language
+	public static final String APPLICATION_LANUAGE = "eng";
+
+	// Global-Config Constants
+	public static final String GET_GLOBAL_CONFIG = "get_registration_center_config";
+	public static final String REGISTRATION_CENTER_ID = "registrationcenterid";
+	public static final String GLOBAL_CONFIG_ERROR_MSG = "please synch the data before starting the application";
+
+	// user on boarding
+	public static final String USER_ON_BOARDING_ERROR_RESPONSE = "USER_ONBOARD_ERROR";
+	public static final String USER_ON_BOARDING_EXCEPTION = "USER_ON_BOARDING_EXCEPTION";
+	public static final String USER_ON_BOARDING_EXCEPTION_MSG_CODE = "REG-URE‌-000";
+	public static final String USER_ON_BOARDING_SUCCESS_CODE = "REG-URE‌-002";
+	public static final String USER_ON_BOARDING_SUCCESS_MSG = "USER_ONBOARD_SUCCESS";
+	public static final String USER_ON_BOARDING_THRESHOLD_NOT_MET_MSG = "USER_ON_BOARDING_THRESHOLD_NOT_MET_MSG";
+	public static final String USER_STATION_ID = "stationId";
+	public static final String USER_CENTER_ID = "centerId";
+	public static final String USER_ONBOARD_DATA = "UserOnboardBiometricData";
+	public static final String USER_ON_BOARD_THRESHOLD_LIMIT = "mosip.registration.user_on_board_threshold_limit";
+
+	// Configuration Constants
+	public static final String AUDIT_LOG_DELETION_CONFIGURED_DAYS = "mosip.registration.audit_log_deletion_configured_days";
+	public static final String SYNC_TRANSACTION_NO_OF_DAYS_LIMIT = "mosip.registration.sync_transaction_no_of_days_limit";
+	public static final String REG_DELETION_CONFIGURED_DAYS = "mosip.registration.reg_deletion_configured_days";
+	public static final String PRE_REG_DELETION_CONFIGURED_DAYS = "mosip.registration.pre_reg_deletion_configured_days";
+
+	// Audit Constants
+	public static final String AUDIT_LOGS_DELETION_SUCESS_MSG = "AUDIT_LOGS_DELETION_SUCESS_MSG";
+	public static final String AUDIT_LOGS_DELETION_FLR_MSG = "Audit Logs Deleted Failed";
+	public static final String AUDIT_LOGS_DELETION_EMPTY_MSG = "AUDIT_LOGS_DELETION_EMPTY_MSG";
+
+	// Rest Authentication Constants
+	public static final String USER_DTO = "userDTO";
+	public static final String REST_OAUTH = "oauth";
+	public static final String REST_OAUTH_USER_NAME = "userName";
+	public static final String REST_OAUTH_USER_PSWD = "password";
+	public static final String REST_OAUTH_ERROR_CODE = "REST-OAUTH-001";
+	public static final String REST_OAUTH_ERROR_MSG = "Internal Server Error";
+	public static final String REST_AUTHORIZATION = "authorization";
+	public static final String REST_RESPONSE_BODY = "responseBody";
+	public static final String REST_RESPONSE_HEADERS = "responseHeader";
+	public static final String AUTH_SET_COOKIE = "Set-Cookie";
+	public static final String AUTH_AUTHORIZATION = "Authorization";
+	public static final String AUTH_EXPIRES = "Expires";
+	public static final String AUTH_MAX_AGE = "Max-Age";
+	public static final String REGISTRATION_CLIENT = "REGISTRATIONCLIENT";
+	public static final String REGISTRATION_CONTEXT = "auth-otp";
+	public static final String COOKIE = "Cookie";
+	public static final String ENGLISH_LANG_CODE = "eng";
+	public static final String USER_ID_CODE = "USERID";
+	public static final String OTP_CHANNELS = "mosip.registration.otp_channels";
+
+	// Packet Sync
+	public static final String PACKET_SYNC = "packet_sync";
+
+	// Validations to ignore
+
+	public static List<String> fieldsToExclude() {
+		List<String> fieldToExclude = new ArrayList<>();
+		fieldToExclude.add("preRegistrationId");
+		fieldToExclude.add("virtualKeyboard");
+		fieldToExclude.add("docPageNumber");
+		fieldToExclude.add("residence");
+		fieldToExclude.add("NFR");
+		fieldToExclude.add("FR");
+		fieldToExclude.add("residenceLocalLanguage");
+		fieldToExclude.add("genderValue");
+		fieldToExclude.add("genderValueLocalLanguage");
+		fieldToExclude.add("updateUinId");
+
+		return fieldToExclude;
+
+	}
+
+	// ID JSON Business Validation
+	private static final String ID_JSON_BIZ_VALIDATION_PREFIX = "mosip.id.validation.identity";
+	public static final String LENGTH = "length";
+	public static final String EMAIL_VALIDATION_REGEX = ID_JSON_BIZ_VALIDATION_PREFIX.concat(DOT).concat("email");
+	public static final String EMAIL_VALIDATION_LENGTH = EMAIL_VALIDATION_REGEX.concat(DOT).concat(LENGTH);
+	public static final String PHONE_VALIDATION_REGEX = ID_JSON_BIZ_VALIDATION_PREFIX.concat(DOT).concat("phone");
+	public static final String PHONE_VALIDATION_LENGTH = PHONE_VALIDATION_REGEX.concat(DOT).concat(LENGTH);
+	public static final String CNIE_VALIDATION_REGEX = ID_JSON_BIZ_VALIDATION_PREFIX.concat(DOT).concat("CNIENumber");
+	public static final String CNIE_VALIDATION_LENGTH = CNIE_VALIDATION_REGEX.concat(DOT).concat(LENGTH);
+	public static final String POSTAL_CODE_VALIDATION_REGEX = ID_JSON_BIZ_VALIDATION_PREFIX.concat(DOT)
+			.concat("postalCode");
+	public static final String POSTAL_CODE_VALIDATION_LENGTH = POSTAL_CODE_VALIDATION_REGEX.concat(DOT).concat(LENGTH);
+	public static final String DOB_VALIDATION_REGEX = ID_JSON_BIZ_VALIDATION_PREFIX.concat(DOT).concat("dateOfBirth");
+	public static final String ID_FULL_NAME_REGEX = ID_JSON_BIZ_VALIDATION_PREFIX.concat(DOT)
+			.concat("fullName.[*].value");
+	public static final String ADDRESS_LINE_1_REGEX = ID_JSON_BIZ_VALIDATION_PREFIX.concat(DOT)
+			.concat("addressLine1.[*].value");
+	public static final String ADDRESS_LINE_2_REGEX = ID_JSON_BIZ_VALIDATION_PREFIX.concat(DOT)
+			.concat("addressLine2.[*].value");
+	public static final String ADDRESS_LINE_3_REGEX = ID_JSON_BIZ_VALIDATION_PREFIX.concat(DOT)
+			.concat("addressLine3.[*].value");
+	public static final String TRUE = String.valueOf(true);
+	public static final String FALSE = String.valueOf(false);
+	public static String CNI_MANDATORY = String.valueOf(false);
+
+	public static final String REGEX = "regex";
+	public static final String IS_MANDATORY = "isMandatory";
+	public static final String IS_FIXED = "isFixed";
+
+	// Virus Scan
+	public static final String VIRUS_SCAN_PACKET_NOT_FOUND = "FILE_NOT_PRESENT_FOR_SCAN";
+	public static final String VIRUS_SCAN_INFECTED_FILES = "Infected Files";
+	public static final String ANTIVIRUS_SERVICE_NOT_ACCESSIBLE = "ANTIVIRUS_SERVICE_NOT_ACCESSIBLE";
+
+	// concent of applicant
+	public static final String YES = "Yes";
+	public static final String NO = "No";
+
+	// User Details
+	public static final String USER_DETAILS_SERVICE_NAME = "user_details";
+	public static final String MAPPER_UTILL = "MAPPER_UTILL";
+	public static final String REG_ID = "regid";
+
+	public static final String CONTENT_TYPE_EMAIL = "EMAIL";
+	public static final String CONTENT_TYPE_MOBILE = "MOBILE";
+
+	// Key-Policy Key validation
+	public static final String VALID_KEY = "VALID KEY";
+	public static final String INVALID_KEY = "INVALID_KEY";
+
+	public static final String JOB_ID = "JOB_ID";
+
+	public static final String SYNC_DATA_FREQ = "mosip.registration.sync_data_freq";
+
+	public static final String LABEL = "Label";
+	public static final String LABEL_SMALL_CASE = "label";
+
+	public static final Object UI_SYNC_DATA = "mosip.registration.ui_sync_data";
+	public static final String MDM_ENABLED = "mosip.mdm.enabled";
+	
+	public static final String MESSAGE = "Message";
+	public static final String HASH = "#";
+	public static final String DOB_MESSAGE = "dobMessage";
+	public static final String DD = "dd";
+	public static final String MM = "mm";
+	public static final String YYYY = "yyyy";
+	public static final String DOB = "dob";
+	public static final String ERRORS = "errors";
+	public static final String ERROR_MSG = "message";
+	public static final String OK_MSG = "ok";
+	public static final String NEW_LINE = "\n";
+
+	public static final String ATTR_INDIVIDUAL_TYPE = "individualTypeCode";
+	public static final String ATTR_DATE_OF_BIRTH = "dateofbirth";
+	public static final String ATTR_GENDER_TYPE = "genderCode";
+	public static final String ATTR_NON_FORINGER = "NFR";
+	public static final String ATTR_FORINGER = "FR";
+	public static final String ATTR_FORINGER_DOB_PARSING = "yyyy/MM/dd";
+	public static final String ATTR_FORINGER_DOB_FORMAT = "yyyy-MM-dd'T'HH:mm:ss.SSS'Z'";
+
+	public static final String SYNC_FAILURE = "SYNC_FAILURE";
+
+	// Scheduler
+	public static final String IDEAL_TIME = "mosip.registration.ideal_time";
+	public static final String REFRESHED_LOGIN_TIME = "mosip.registration.refreshed_login_time";
+	public static final String SCHEDULER_TITLE_STYLE = "schedulerTitleMsg";
+	public static final String SCHEDULER_CONTENT_STYLE = "schedulerMsg";
+	public static final String SCHEDULER_TITLE_BORDER = "schedulerTitle";
+	public static final String SCHEDULER_TIMER_STYLE = "schedulerTimer";
+	public static final String SCHEDULER_BTN_STYLE = "schedulerContinueBtn";
+	public static final String SCHEDULER_BORDER = "schedulerStage";
+
+	public static final String USER_DETAILS = "userDetails";
+
+	public static final String OTP_EXPIRY_TIME = "mosip.kernel.otp.expiry-time";
+
+	// TODO Need to discuss with Sravya about code
+	public static String INITIAL_SETUP = "mosip.registration.initial_setup";
+
+	public static final String SIGNED_KEY = "signed-key";
+	public static final String TIME_STAMP = "timeStamp";
+	public static final String REF_ID = "referenceId";
+	public static final String PUBLIC_KEY_ISSUES_DATE = "issuedAt";
+	public static final String PUBLIC_KEY_EXPIRE_DATE = "expiryAt";
+	public static final String PUBLIC_KEY = "publicKey";
+	public static final String PUBLIC_KEY_REST = "public_key";
+	public static final String KER = "SIGN";
+	public static final String DTAE_MONTH_YEAR_REGEX = "dd|mm|yyyy|ddLocalLanguage|mmLocalLanguage|yyyyLocalLanguage|ageField";
+
+	public static final String UIN_UPDATE_PARENTGUARDIAN_DETAILS = "parentOrGuardianDetails";
+	public static final String UIN_UPDATE_PARENTORGUARDIAN = "parentOrGuardian";
+
+	public static final String UPDATE_NOW_LABEL = "UPDATE_NOW_LABEL";
+	public static final String UPDATE_LATER_LABEL = "UPDATE_LATER_LABEL";
+	public static String CANCEL_MSG = "CANCEL_LABEL";
+	public static final String PUBLIC_KEY_REF_ID = "packet-encryption-key";
+	public static final String USER_DETAIL_SALT_SERVICE_NAME = "user_salt_details";
+	public static final String SERVICES_VERSION_KEY = "mosip.reg.services.current.version";
+
+	// TPM
+	public static final byte[] NULL_VECTOR = new byte[0];
+	public static final String MOSIP_REGISTRATION_DB_KEY = "mosip.registration.db.key";
+	
+	//SQL Execution
+	public static final String SQL_EXECUTION_SUCCESS = "SQL EXECUTION SUCCESS";
+	public static final String ROLL_BACK_SQL_EXECUTION_SUCCESS = "ROLL BACK SQL EXECUTION SUCCESS";
+	public static final String ROLL_BACK_SQL_EXECUTION_FAILURE = "ROLL BACK SQL EXECUTION FAILURE";
+	public static final String SQL_EXECUTION_FAILURE = "SQL EXECUTION FAILURE";
+	public static final String BACKUP_PREVIOUS_SUCCESS = "Backup Success";
+	public static final String BACKUP_PREVIOUS_FAILURE = "Backup Failed";
+	
+	public static final String PUBLICKEY="publicKey";
+	public static final String ISSUED_AT="issuedAt";
+	public static final String EXPIRY_AT="expiryAt";
+	public static final String SERVICE_NAME="policysync";
+	
+	public static final String IDA_REFERENCE_ID = "PARTNER";
+	public static final String PUBLIC_KEY_IDA_REST = "ida_key";
+	public static final String ON_BOARD_IDA_VALIDATION = "ida_auth";
+	public static final String ID = "id";
+	public static final String IDENTITY  = "mosip.identity.auth";
+	public static final String VERSION  = "version";
+	public static final String REQUEST_TIME = "requestTime";
+	public static final String TRANSACTION_ID = "transactionID";
+	public static final String TRANSACTION_ID_VALUE = "1234567890";
+	public static final String BIO = "bio";
+	public static final String REQUEST_AUTH = "requestedAuth";
+	public static final String CONSENT_OBTAINED = "consentObtained";
+	public static final String INDIVIDUAL_ID = "individualId";
+	public static final String INDIVIDUAL_ID_TYPE = "individualIdType";
+	public static final String KEY_INDEX = "keyIndex";
+	public static final String ON_BOARD_TIME_STAMP = "timestamp";
+	public static final String DEVICE_PROVIDER_ID="deviceProviderID";
+	public static final String ON_BOARD_BIO_TYPE="bioType";
+	public static final String ON_BOARD_BIO_SUB_TYPE="bioSubType";
+	public static final String ON_BOARD_BIO_VALUE="bioValue";
+	public static final String ON_BOARD_BIO_DATA="data";
+	public static final String ON_BOARD_BIOMETRICS="biometrics";
+	public static final String ON_BOARD_REQUEST="request";
+	public static final String ON_BOARD_REQUEST_HMAC="requestHMAC";
+	public static final String ON_BOARD_REQUEST_SESSION_KEY="requestSessionKey";
+	public static final String ON_BOARD_PUBLIC_KEY_ERROR="Public key is either null or invalid public key";
+	public static final String ON_BOARD_AUTH_STATUS="authStatus";
+	public static final String ON_BOARD_FACE_ID="FID";
+	public static final String ON_BOARD_IRIS_ID="IIR";
+	public static final String ON_BOARD_FINGER_ID="FMR";
+	public static final String ON_BOARD_COGENT="cogent";
 
-import java.util.ArrayList;
-import java.util.Arrays;
-import java.util.HashSet;
-import java.util.List;
-import java.util.Set;
+	public static final String STUB_FACE="Rk1SACAyMAAAAAFcAAABPAFiAMUAxQEAAAAoNUB9AMF0V4CBAKBBPEC0AL68ZIC4AKjNZEBiAJvWXUBPANPWNUDSAK7RUIC2AQIfZEDJAPMxPEByAGwPXYCpARYPZECfAFjoZECGAEv9ZEBEAFmtV0BpAUGNXUC/AUEESUCUAVIEPEC2AVNxPICcALWuZICuALm3ZECNAJqxQ0CUAI3GQ0CXAPghV0BVAKDOZEBfAPqHXUBDAKe/ZIB9AG3xXUDPAIbZUEBcAGYhZECIASgHXYBJAGAnV0DjAR4jG0DKATqJIUCGADGSZEDSAUYGIUAxAD+nV0CXAK+oSUBoALr6Q4CSAOuKXUCiAIvNZEC9AJzQZIBNALbTXUBBAL68V0CeAHDZZECwAHPaZEBRAPwHUIBHAHW2XUDXARAUDUC4AS4HZEDXAS0CQ0CYADL4ZECsAUzuPEBkACgRZAAA";
+	
 
-/**
- * Class contains the constants used in Registration application
- * 
- * @author Balaji Sridharan
- * @since 1.0.0
- *
- */
-public class RegistrationConstants {
-
-	/**
-	 * private constructor
-	 */
-	private RegistrationConstants() {
-
-	}
-
-	/*********** UI Constants **********/
-	// paths of FXML pages to be loaded
-
-	public static final String ERROR_PAGE = "/fxml/ErrorPage.fxml";
-	public static final String INITIAL_PAGE = "/fxml/RegistrationLogin.fxml";
-	public static final String HOME_PAGE = "/fxml/RegistrationOfficerLayout.fxml";
-	public static final String HEADER_PAGE = "/fxml/Header.fxml";
-	public static final String UPDATE_PAGE = "/fxml/UpdateLayout.fxml";
-	public static final String OFFICER_PACKET_PAGE = "/fxml/RegistrationOfficerPacketLayout.fxml";
-	public static final String CREATE_PACKET_PAGE = "/fxml/Registration.fxml";
-	public static final String ACK_RECEIPT_PATH = "/fxml/AckReceipt.fxml";
-	public static final String APPROVAL_PAGE = "/fxml/RegistrationApproval.fxml";
-	public static final String FTP_UPLOAD_PAGE = "/fxml/PacketUpload.fxml";
-	public static final String USER_MACHINE_MAPPING = "/fxml/UserClientMachineMapping.fxml";
-	public static final String SYNC_STATUS = "/fxml/RegPacketStatus.fxml";
-	public static final String ONHOLD_PAGE = "/fxml/OnholdComment.fxml";
-	public static final String REJECTION_PAGE = "/fxml/RejectionComment.fxml";
-	public static final String USER_AUTHENTICATION = "/fxml/Authentication.fxml";
-	public static final String WEB_CAMERA_PAGE = "/fxml/WebCamera.fxml";
-	public static final String PENDING_ACTION_PAGE = "/fxml/RegistrationPendingAction.fxml";
-	public static final String PENDING_APPROVAL_PAGE = "/fxml/RegistrationPendingApproval.fxml";
-	public static final String REREGISTRATION_PAGE = "/fxml/ReRegistration.fxml";
-	public static final String SCAN_PAGE = "/fxml/Scan.fxml";
-	public static final String UIN_UPDATE = "/fxml/UpdateUIN.fxml";
-	public static final String SYNC_DATA = "/fxml/SyncDataProcess.fxml";
-	public static final String USER_ONBOARD = "/fxml/Onboard.fxml";
-	public static final String USER_ONBOARD_FP = "/fxml/UserOnboardFPCapture.fxml";
-	public static final String USER_ONBOARD_IRIS = "/fxml/UserOnboardIrisCapture.fxml";
-	public static final String USER_ONBOARD_WEBCAM = "/fxml/UserOnboardWebCamera.fxml";
-	public static final String BIO_EXCEPTION_PAGE = "/fxml/BiometricException.fxml";
-	public static final String SEND_NOTIFICATION_PAGE = "/fxml/SendNotification.fxml";
-	public static final String PACKET_UPLOAD_STATUS_UI = "/fxml/PacketUploadStatus.fxml";
-
-	// FXML Id
-	public static final String DEMOGRAPHIC_DETAIL = "demographicDetail";
-	public static final String DOCUMENT_SCAN = "documentScan";
-	public static final String DOCUMENT_PANE = "documentPane";
-	public static final String EXCEPTION_PANE = "exceptionPane";
-	public static final String BIOMETRIC_EXCEPTION = "biometricException";
-	public static final String FINGER_PANE = "fingerPane";
-	public static final String FINGER_SINGLE = "FINGERPRINT_SINGLE";
-	public static final String FIN="FIN";
-	public static final String FINGER_SLAP = "FINGERPRINT_SLAP";
-	public static final String MDM_ENVIRONMENT = "DEV";
-	public static final int MDM_TIMEOUT = 1000;
-	public static final String MDM_VERSION="0.1";
-	
-	public static final String IRIS_PANE = "irisPane";
-	public static final String IRIS_IMAGE_LOCAL="/images/scanned-iris.png";
-	public static final String IRIS_SINGLE = "IRIS_SINGLE";
-	public static final String IRIS_DOUBLE = "IRIS_DOUBLE";
-	public static final String FINGERPRINT_CAPTURE = "fingerPrintCapture";
-	public static final String IRIS_CAPTURE = "irisCapture";
-	public static final String FACE_CAPTURE = "faceCapture";
-	public static final String REGISTRATION_PREVIEW = "registrationPreview";
-	public static final String OPERATOR_AUTHENTICATION = "operatorAuthenticationPane";
-	public static final String ONBOARD_USER_PARENT = "onboardUser";
-	public static final String ONBOARD_USER_SUCCESS = "userOnboardSuccess";
-	public static final String BIOMETRIC_EXCEPTION_FLOW = "biometricExceptionFlow";
-	public static final String GUARDIAN_BIOMETRIC = "guardianBiometric";
-
-	// css for quality indicator
-	public static final String RETRY_ATTEMPT = "#retryAttempt_";
-	public static final String RETRY_ATTEMPT_ID = "retryAttempt_";
-	public static final String QUALITY_LABEL_GREY = "qualityLabelGrey";
-	public static final String QUALITY_LABEL_GREEN = "qualityLabelGreen";
-	public static final String QUALITY_LABEL_RED = "qualityLabelRed";
-	public static final String PROGRESS_BAR_RED = "progress-barRed";
-	public static final String PROGRESS_BAR_GREEN = "progress-barGreen";
-	public static final String LABEL_RED = "labelRed";
-	public static final String LABEL_GREEN = "labelGreen";
-	public static final String IRIS_PANES_SELECTED = "IrisPanesSelected";
-
-	// Page Flow
-	public static final String VISIBILITY = "visibility";
-	public static final String ONBOARD_LIST = "onboardPageList";
-	public static final String ONBOARD_MAP = "onboardMap";
-	public static final String REGISTRATION_MAP = "registrationMap";
-	public static final String ONBOARD = "onboard";
-
-	// CSS file
-	public static final String CSS_FILE_PATH = "application.css";
-
-	// Images path
-	public static final String CLOSE_IMAGE_PATH = "/images/Close.png";
-	public static final String DONE_IMAGE_PATH = "/images/done.png";
-	public static final String DOC_STUB_PATH = "/images/PANStubbed.jpg";
-	public static final String FP_IMG_PATH = "/images/fingerprint.jpg";
-	public static final String IRIS_IMG_PATH = "/images/iris.jpg";
-	public static final String FACE_IMG_PATH = "/images/face.jpg";
-	public static final String LEFTPALM_IMG_PATH = "/images/leftHand.png";
-	public static final String RIGHTPALM_IMG_PATH = "/images/rightHand.png";
-	public static final String THUMB_IMG_PATH = "/images/thumbs.png";
-	public static final String RIGHT_IRIS_IMG_PATH = "/images/Eye.png";
-	public static final String LEFT_IRIS_IMG_PATH = "/images/Eye.png";
-	public static final String VIEW = "/images/View.png";
-	public static final String SCAN = "/images/scan.png";
-
-	// Authentication
-	public static final String SUPERVISOR_FINGERPRINT_LOGIN = "Supervisior Fingerprint Authentication";
-	public static final String FINGER_PRINT_SINGLE = "single";
-	public static final String FINGER_PRINT_MULTIPLE = "multiple";
-	public static final String OTP_VALIDATION_SUCCESS = "success";
-	public static final String SUCCESS = "Success";
-	public static final String FAILURE = "Fail";
-	public static final String RESTART = "Restart";
-	public static final String SUPERVISOR = "REGISTRATION_SUPERVISOR";
-	public static final String OFFICER = "REGISTRATION_OFFICER";
-	public static final String IRIS_STUB = "leftIris";
-	public static final String FACE_STUB = "face";
-	public static final String SUPERVISOR_AUTH = "supervisor";
-	public static final String OFFICER_AUTH = "officer";
-
-	// Authentication Methods
-	public static final String PWORD = "PWD";
-	public static final String OTP = "OTP";
-	public static final String FACE = "FACE";
-	public static final String IRIS = "IRIS";
-	
-	public static final String FNR = "FNR";
-	public static final String IRS = "IRS";
-
-	public static final String LOGIN_OTP_PARAM = "otp";
-
-	// Login
-	public static final String BLOCKED = "BLOCKED";
-	public static final String LOGIN_INITIAL_SCREEN = "initialMode";
-	public static final String LOGIN_SEQUENCE = "sequence";
-	public static final String ONBOARD_USER = "isOnboardUser";
-	public static final String ONBOARD_USER_UPDATE = "updateOnboard";
-	public static final String USER_MACHINE_VALIDATION_MSG = "USER_MACHINE_VALIDATION_MSG"; 
-	public static final String BLOCKED_USER_ERROR = "BLOCKED_USER_ERROR";
-	public static final String ROLES_EMPTY_ERROR = "ROLES_EMPTY_ERROR";
-	public static final String ROLES_LIST = "roleList";
-
-	// FingerPrint
-	public static final String FP_DEVICE = "Mantra";
-	public static final String FINGER_TYPE_MINUTIA = "minutia";
-	public static final String FP_TIMEOUT = "TIMEOUT";
-
-	// Authorization Info
-	public static final String ADMIN_ROLE = "REGISTRATION_ADMIN";
-	public static final String ROLES_EMPTY = "RolesEmpty";
-	public static final String MACHINE_MAPPING = "MachineMapping";
-
-	// Generic
-	public static final String ERROR = "ERROR";
-	public static final int PARAM_ONE = 1;
-	public static final int PARAM_ZERO = 0;
-	public static final String PREVIOUS = "PREVIOUS";
-	public static final String NEXT = "NEXT";
-
-	// UI Registration Validations
-	public static final String ADDRESS_KEY = "PrevAddress";
-	public static final String REGISTRATION_CONTROLLER = "REGISTRATION_CONTROLLER";
-	public static final String DOCUMNET_SCAN_CONTROLLER = "DOCUMNET_SCAN_CONTROLLER";
-	public static final String REGISTRATION_DATA = "registrationDTOContent";
-	public static final String REGISTRATION_AGE_DATA = "ageDatePickerContent";
-	public static final String REGISTRATION_PANE1_DATA = "demoGraphicPane1Content";
-	public static final String REGISTRATION_PANE2_DATA = "demoGraphicPane2Content";
-	public static final String REGISTRATION_ISEDIT = "isEditPage";
-	public static final String IS_Child = "isChild";
-	public static final String ENABLE = "Y";
-	public static final String DISABLE = "N";
-	public static final String VALIDATION_SPLITTER = "\\s,";
-	public static final String ON_TYPE = "_ontype";
-	public static final String POR_DOCUMENTS = "porDocuments";
-	public static final String DOCUMENT_SCAN_PANE = "documentScanPane";
-	public static final String POR_BOX = "porBox";
-	public static final String VALIDATION_LOGGER = "VALIDATIONS";
-	public static final String REG_LGN_001 = "REG_LGN_001";
-	public static final String IS_BLOCKED_WORD = "IS_BLOCKED_WORD";
-	public static final String BLACKLISTED_1 = "BLACKLISTED_1";
-	public static final String BLACKLISTED_2 = "BLACKLISTED_2";
-	public static final String REG_DDC_004 = "REG_DDC_004";
-	public static final String AGE_FIELD = "ageField";
-	public static final String MOBILE_NUMBER = "mobileNo";
-	public static final String POSTAL_CODE = "postalCode";
-	public static final String CNI_OR_PIN = "cniOrPinNumber";
-	public static final String UIN_ID = "uinId";
-	public static final String EMAIL_ID = "emailId";
-	public static final String ONTYPE = "ontype";
-	public static final String TOOLTIP = "toolTip";
-	public static final String DOC_COMBO_BOX = "documentCombobox";
-	public static final String DEMOGRAPHIC_FIELD_LABEL = "demoGraphicFieldLabel";
-	public static final String SCAN_VBOX = "scanVBox";
-	public static final String DOCUMENT_CONTENT_BUTTON = "documentContentButton";
-
-	public static final String UIN_UPDATE_ISUINUPDATE = "isUINUpdate";
-	public static final String LOCAL_LANGUAGE = "LocalLanguage";
-	public static final String PRIMARY_LANGUAGE = "mosip.primary-language";
-	public static final String SECONDARY_LANGUAGE = "mosip.secondary-language";
-	public static final String LANGUAGE_ENGLISH = "english";
-	public static final String LANGUAGE_ARABIC = "arabic";
-
-	public static final String APPLICATION_LANGUAGE = "application_language";
-	public static final String REGISTRATION_LOCAL_LANGUAGE = "local_language";
-	public static final String PACKET_TYPE_NEW = "New";
-	public static final String REGISTRATION_DTO = "registrationDto";
-	public static final String ADDRESS_LINE1 = "addressLine1";
-	public static final String ADDRESS_LINE2 = "addressLine2";
-	public static final String ADDRESS_LINE3 = "addressLine3";
-	public static final String FULL_NAME = "fullName";
-	public static final String PARENT_NAME = "parentName";
-	public static final String UIN_LENGTH = "mosip.kernel.uin.length";
-
-	public static final String CHILD = "Child";
-	public static final String ADULT = "Adult";
-	public static final String AGE_DATEPICKER_CONTENT = "ageDatePickerContent";
-	
-	public static final String TOGGLE_BIO_METRIC_EXCEPTION = "toggleBiometricException";
-	public static final String IS_LOW_QUALITY_BIOMETRICS = "Low Quality Biometrics";
-
-	// Reasons for Exception
-	public static final String MISSING_BIOMETRICS = "Missing biometrics";
-	public static final String LOW_QUALITY_BIOMETRICS = "Low quality of biometrics";
-	public static final String PERMANENT_EXCEPTION = "Permanent";
-	public static final String TEMPORARY_EXCEPTION = "Temporary";
-
-	// Lost UIN
-	public static final String PACKET_TYPE_LOST = "Lost";
-	public static final String LOST_UIN_CONFIG_FLAG = "mosip.registration.lost_uin_disable_flag";
-
-	// update UIN
-	public static final String UIN_LABEL = "UIN";
-	public static final String FIRST_TOGGLE_LABEL = "toggleLabel1";
-	public static final String SECOND_TOGGLE_LABEL = "toggleLabel2";
-	public static final String PACKET_TYPE_UPDATE = "Update";
-	public static final String DOB_TOGGLE = "toggleAgeOrDob";
-	public static final String UIN_UPDATE_CONFIG_FLAG = "mosip.registration.uin_update_config_flag";
-	public static final String UIN_UPDATE_CONFIG_FIELDS_FROM_DB = "mosip.registration.uin.update.configured.fields";
-	public static final String UIN_UPDATE_NAME = "name";
-	public static final String UIN_UPDATE_AGE = "age";
-	public static final String UIN_UPDATE_ADDRESS = "address";
-	public static final String UIN_UPDATE_PHONE = "phone";
-	public static final String UIN_UPDATE_EMAIL = "email";
-	public static final String UIN_UPDATE_FOREIGNER = "foreigner";
-	public static final String UIN_UPDATE_GENDER = "gender";
-	public static final String UIN_UPDATE_PARENT_DETAILS = "parentOrGuardianDetails";
-	public static final String UIN_UPDATE_CNIE_NUMBER = "cnieNumber";
-	public static final String UIN_UPDATE_DEMOGRAPHICDETAIL = "demographicDetail";
-	public static final String UIN_UPDATE_DOCUMENTSCAN = "documentScan";
-	public static final String UIN_UPDATE_FINGERPRINTCAPTURE = "fingerPrintCapture";
-	public static final String UIN_UPDATE_BIOMETRICEXCEPTION = "biometricException";
-	public static final String UIN_UPDATE_BIOMETRICS = "biometrics";
-	public static final String UIN_UPDATE_FACECAPTURE = "faceCapture";
-	public static final String UIN_UPDATE_IRISCAPTURE = "irisCapture";
-	public static final String UIN_UPDATE_REGISTRATIONPREVIEW = "registrationPreview";
-	public static final String UIN_UPDATE_OPERATORAUTHENTICATIONPANE = "operatorAuthenticationPane";
-	public static final String UIN_UPDATE_UINUPDATENAVLBL = "uinUpdateNavLbl";
-	public static final String LOSTUINLBL = "/lostuin";
-	public static final String UIN_UPDATE_NAME_LBL = "Name";
-	public static final String UIN_UPDATE_AGE_LBL = "Age/DOB";
-	public static final String UIN_UPDATE_ADDRESS_LBL = "Address";
-	public static final String UIN_UPDATE_PHONE_LBL = "Phone";
-	public static final String UIN_UPDATE_EMAIL_LBL = "Email";
-	public static final String UIN_UPDATE_FOREIGNER_LBL = "Foreigner/National";
-	public static final String UIN_UPDATE_GENDER_LBL = "Gender";
-	public static final String MALE_CODE = "MLE";
-	public static final String FEMALE_CODE = "FLE";
-
-	public static final String UIN_UPDATE_PARENT_DETAILS_LBL = "Parent/Guardian details";
-	public static final String UIN_UPDATE_CNIE_NUMBER_LBL = "CNIE/PIN/Residence Card Number";
-	public static final String UIN_UPDATE_BIOMETRICS_LBL = "Biometrics";
-
-	// onBoard User	
-	public static final String ONBOARD_STYLE_CLASS = "onboardAlertMsg";
-	public static final String ONBOARD_IMG_PATH = "images/tick.png";
-
-	// RegistrationApproval
-	public static final String PLACEHOLDER_LABEL = "PLACEHOLDER_LABEL";
-	public static final String REGISTRATIONID = "registrationID";
-	public static final String STATUSCODE = "statusCode";
-	public static final String STATUSCOMMENT = "statusComment";
-	public static final String ONHOLD_COMMENTS = "ONHOLD_COMMENTS";
-	public static final String REJECTION_COMMENTS = "REJECT_COMMENTS";
-	public static final String EMPTY = "";
-	public static final String SPACE = " ";
-	public static final String UNDER_SCORE = "_";
-	public static final String PDF = "pdf";
-	public static final String CONSTANTS_FILE_NAME = "/constants.properties";
-	public static final String PENDING = "Pending";
-	public static final String EOD_PROCESS_CONFIG_FLAG = "mosip.registration.eod_process_config_flag";
-	public static final String EOD_PROCESS_ID = "id";
-	public static final String EOD_PROCESS_STATUSCOMMENT = "statusComment";
-	public static final String EOD_PROCESS_ACKNOWLEDGEMENTFORMPATH = "acknowledgementFormPath";
-	public static final String EOD_PROCESS_REGISTRATIONAPPROVALCONTROLLER = "RegistrationApprovalController";
-	public static final String EXPORT_FILE_NAME = "PendingApprovalList";
-	public static final String EXPORT_FILE_TYPE = ".csv";
-	public static final String EOD_PROCESS_DATE_FORMAT = "dd-MM-yyyy";
-	public static final String EOD_PROCESS_SLNO = "slno";
-	public static final String EOD_PROCESS_DATE = "date";
-	public static final String EOD_PROCESS_DATE_FORMAT_FOR_FILE= "yyyyMMddHHmmss";
+
+	// TPM Public Key Sync
+	public static final String RESPONSE = "response";
+	public static final String ERROR_CODE = "errorCode";
+	public static final String MESSAGE_CODE = "message";
+	public static final String TPM_PUBLIC_KEY_SYNC_SERVICE_NAME = "tpm_public_key";
+	public static final String TPM_AVAILABILITY = "is_tpm_available";
+	public static final String SERIAL_NUMBER = "serialnumber";
 
 
-
-	// Packet Store Location Constants
-	public static final String PACKET_STORE_LOCATION = "mosip.registration.registration_packet_store_location";
-	public static final String PACKET_STORE_DATE_FORMAT = "mosip.registration.packet_store_date_format";
-
-	// Packet Creation Constants
-	public static final String ZIP_FILE_EXTENSION = ".zip";
-	public static final String DEMOGRPAHIC_JSON_NAME = "ID.json";
-	public static final String PACKET_META_JSON_NAME = "packet_meta_info.json";
-	public static final String PACKET_DATA_HASH_FILE_NAME = "packet_data_hash.txt";
-	public static final String PACKET_OSI_HASH_FILE_NAME = "packet_osi_hash.txt";
-	public static final String PACKET_INTRODUCER_EXCEP_PHOTO_NAME = "_exception_photo.jpg";
-	public static final String PACKET_INTRODUCER_EXCEP_PHOTO = "_exception_photo";
-	public static final String AUDIT_JSON_FILE = "audit";
-	public static final String JSON_FILE_EXTENSION = ".json";
-	public static final String ACK_RECEIPT = "RegistrationAcknowledgement";
-	public static final String APPLICANT_BIO_CBEFF_FILE_NAME = "applicant_bio_CBEFF.xml";
-	public static final String OFFICER_BIO_CBEFF_FILE_NAME = "officer_bio_CBEFF.xml";
-	public static final String SUPERVISOR_BIO_CBEFF_FILE_NAME = "supervisor_bio_CBEFF.xml";
-	public static final String INTRODUCER_BIO_CBEFF_FILE_NAME = "introducer_bio_CBEFF.xml";
-	public static final String AUTHENTICATION_BIO_CBEFF_FILE_NAME = "authentication_bio_CBEFF.xml";
-	public static final String INDIVIDUAL = "INDIVIDUAL";
-	public static final String INTRODUCER = "INTRODUCER";
-	public static final String PARENT = "PARENT";
-	public static final String CBEFF_BIR_UUIDS_MAP_NAME = "CBEFF_BIR_UUIDS";
-	public static final String XML_FILE_FORMAT = ".xml";
-	public static final String CBEFF_FILE_FORMAT = "cbeff";
-	public static final String FACE_EXCEPTION = "ExceptionFace";
-	public static final String IDENTITY_JSON_FILE_NAME = "mosip-identity-json-schema.json";
-	public static final String CBEFF_SCHEMA_FILE_PATH = "/cbeff.xsd";
-
-	// Validation Types
-	public static final String VALIDATION_TYPE_FP = "Fingerprint";
-	public static final String VALIDATION_TYPE_IRIS = "Iris";
-	public static final String VALIDATION_TYPE_FACE = "Face";
-	public static final String VALIDATION_TYPE_FP_SINGLE = "single";
-
-	// Supervisor Authentication
-	public static final String PWD_MATCH = "Username and Password Match";
-	public static final String PWD_MISMATCH = "Username and Password Not Match";
-
-	// RSA
-	public static final String LOCALHOST = "localhost";
-
-	// Constants for Registration Creation Zip
-
-	/**
-	 * Specifies the format for storing the Registration Acknowledgement
-	 */
-	public static final String ACKNOWLEDGEMENT_FORMAT = "html";
-
-	public static final String IMAGE_FORMAT_PNG = "png";
-
-	// Constants for Registration ID Generator - will be removed after Kernel
-	// Integration
-	public static final String AGENCY_CODE = "2018";
-	public static final String STATION_NUMBER = "78213";
-	public static final String RID_DATE_FORMAT = "ddMMyyyyHHmmss";
-	public static final String DATE_FORMAT_REG = "dd-MM-yyyy";
-
-	// Logger - Constants
-	public static final String APPLICATION_ID = "REG";
-	public static final String APPLICATION_NAME = "REGISTRATION";
-
-	// Audit - Constants
-	public static final String AUDIT_DEFAULT_USER = "NA";
-
-	// OnlineConnectivity check
-	public static final String URL = "http://localhost:8080/getTokenId";
-
-	// ALert related constants
-	public static final String ALERT_INFORMATION = "INFORMATION";
-	public static final String ALERT_WARNING = "WARNING";
-	public static final String ALERT = "ALERT";
-
-	// api related constant values
-	public static final String HTTPMETHOD = "service.httpmethod";
-	public static final String SERVICE_URL = "service.url";
-	public static final String HEADERS = "service.headers";
-	public static final String RESPONSE_TYPE = "service.responseType";
-	public static final String REQUEST_TYPE = "service.requestType";
-	public static final String AUTH_HEADER = "service.authheader";
-	public static final String AUTH_REQUIRED = "service.authrequired";
-	public static final String SIGN_REQUIRED = "service.signrequired";
-	public static final String AUTH_TYPE = "BASIC";
-	public static final String REQUEST_SIGN_REQUIRED = "service.requestsignrequired";
-
-	// OTP Related Details
-	public static final String OTP_GENERATOR_SERVICE_NAME = "otp_generator";
-	public static final String USERNAME_KEY = "key";
-	public static final String OTP_GENERATED = "otp";
-	public static final String OTP_VALIDATOR_SERVICE_NAME = "otp_validator";
-	public static final String OTP_GENERATOR_RESPONSE_DTO = "otpGeneratorResponseDTO";
-	public static final String OTP_VALIDATOR_RESPONSE_DTO = "otpValidatorResponseDTO";
-
-	// Velocity Template Generator Constants
-	public static final String TEMPLATE_ACKNOWLEDGEMENT = "AckReceipt";
-	public static final String TEMPLATE_PREVIEW = "Preview";
-	public static final String TEMPLATE_QRCODE_SOURCE = "QRCodeSource";
-	public static final String TEMPLATE_UIN_UPDATE = "UINUpdate";
-	public static final String TEMPLATE_HEADER_TABLE = "headerTable";
-	public static final String TEMPLATE_UIN_HEADER_TABLE = "uinHeaderTable";
-	public static final String TEMPLATE_UIN_USER_LANG_LABEL = "UINPrimLabel";
-	public static final String TEMPLATE_UIN_LOCAL_LANG_LABEL = "UINSecLabel";
-	public static final String TEMPLATE_UIN = "UIN";
-	public static final String TEMPLATE_RID_USER_LANG_LABEL = "RIDPrimLabel";
-	public static final String TEMPLATE_RID_LOCAL_LANG_LABEL = "RIDSecLabel";
-	public static final String TEMPLATE_RID = "RID";
-	public static final String TEMPLATE_DATE_USER_LANG_LABEL = "DatePrimLabel";
-	public static final String TEMPLATE_DATE_LOCAL_LANG_LABEL = "DateSecLabel";
-	public static final String TEMPLATE_DATE = "Date";
-	public static final String TEMPLATE_PRE_REG_ID_USER_LANG_LABEL = "PreRegIDPrimLabel";
-	public static final String TEMPLATE_PRE_REG_ID_LOCAL_LANG_LABEL = "PreRegIDSecLabel";
-	public static final String TEMPLATE_PRE_REG_ID = "PreRegID";
-	public static final String TEMPLATE_DEMO_INFO = "DemographicInfo";
-	public static final String TEMPLATE_FULL_NAME_USER_LANG_LABEL = "FullNamePrimLabel";
-	public static final String TEMPLATE_FULL_NAME_LOCAL_LANG_LABEL = "FullNameSecLabel";
-	public static final String TEMPLATE_FULL_NAME = "FullName";
-	public static final String TEMPLATE_FULL_NAME_LOCAL_LANG = "FullNameSec";
-	public static final String TEMPLATE_GENDER_USER_LANG_LABEL = "GenderPrimLabel";
-	public static final String TEMPLATE_GENDER_LOCAL_LANG_LABEL = "GenderSecLabel";
-	public static final String TEMPLATE_GENDER = "Gender";
-	public static final String TEMPLATE_GENDER_LOCAL_LANG = "GenderSec";
-	public static final String TEMPLATE_DOB_USER_LANG_LABEL = "DOBPrimLabel";
-	public static final String TEMPLATE_DOB_LOCAL_LANG_LABEL = "DOBSecLabel";
-	public static final String TEMPLATE_DOB = "DOB";
-	public static final String TEMPLATE_AGE_USER_LANG_LABEL = "AgePrimLabel";
-	public static final String TEMPLATE_AGE_LOCAL_LANG_LABEL = "AgeSecLabel";
-	public static final String TEMPLATE_AGE = "Age";
-	public static final String TEMPLATE_YEARS_USER_LANG = "YearsPrim";
-	public static final String TEMPLATE_YEARS_LOCAL_LANG = "YearsSec";
-	public static final String TEMPLATE_FOREIGNER_USER_LANG_LABEL = "ForiegnerPrimLabel";
-	public static final String TEMPLATE_FOREIGNER_LOCAL_LANG_LABEL = "ForiegnerSecLabel";
-	public static final String TEMPLATE_RESIDENCE_STATUS = "ResidenceStatus";
-	public static final String TEMPLATE_RESIDENCE_STATUS_LOCAL_LANG = "ResidenceStatusSec";
-	public static final String TEMPLATE_ADDRESS_LINE1_USER_LANG_LABEL = "AddressLine1PrimLabel";
-	public static final String TEMPLATE_ADDRESS_LINE1_LOCAL_LANG_LABEL = "AddressLine1SecLabel";
-	public static final String TEMPLATE_ADDRESS_LINE1 = "AddressLine1";
-	public static final String TEMPLATE_ADDRESS_LINE1_LOCAL_LANG = "AddressLine1Sec";
-	public static final String TEMPLATE_ADDRESS_LINE2_USER_LANG_LABEL = "AddressLine2PrimLabel";
-	public static final String TEMPLATE_ADDRESS_LINE2_LOCAL_LANG_LABEL = "AddressLine2SecLabel";
-	public static final String TEMPLATE_ADDRESS_LINE2 = "AddressLine2";
-	public static final String TEMPLATE_ADDRESS_LINE3 = "AddressLine3";
-	public static final String TEMPLATE_ADDRESS_LINE2_LOCAL_LANG = "AddressLine2Sec";
-	public static final String TEMPLATE_REGION_USER_LANG_LABEL = "RegionPrimLabel";
-	public static final String TEMPLATE_REGION_LOCAL_LANG_LABEL = "RegionSecLabel";
-	public static final String TEMPLATE_REGION = "Region";
-	public static final String TEMPLATE_CITY = "City";
-	public static final String TEMPLATE_REGION_LOCAL_LANG = "RegionSec";
-	public static final String TEMPLATE_PROVINCE_USER_LANG_LABEL = "ProvincePrimLabel";
-	public static final String TEMPLATE_PROVINCE_LOCAL_LANG_LABEL = "ProvinceSecLabel";
-	public static final String TEMPLATE_PROVINCE = "Province";
-	public static final String TEMPLATE_PROVINCE_LOCAL_LANG = "ProvinceSec";
-	public static final String TEMPLATE_LOCAL_AUTHORITY_USER_LANG_LABEL = "LocalAuthorityPrimLabel";
-	public static final String TEMPLATE_LOCAL_AUTHORITY_LOCAL_LANG_LABEL = "LocalAuthoritySecLabel";
-	public static final String TEMPLATE_LOCAL_AUTHORITY = "LocalAuthority";
-	public static final String TEMPLATE_LOCAL_AUTHORITY_LOCAL_LANG = "LocalAuthoritySec";
-	public static final String TEMPLATE_MOBILE_USER_LANG_LABEL = "MobilePrimLabel";
-	public static final String TEMPLATE_MOBILE_LOCAL_LANG_LABEL = "MobileSecLabel";
-	public static final String TEMPLATE_MOBILE = "Mobile";
-	public static final String TEMPLATE_POSTAL_CODE_USER_LANG_LABEL = "PostalCodePrimLabel";
-	public static final String TEMPLATE_POSTAL_CODE_LOCAL_LANG_LABEL = "PostalCodeSecLabel";
-	public static final String TEMPLATE_POSTAL_CODE = "PostalCode";
-	public static final String TEMPLATE_EMAIL_USER_LANG_LABEL = "EmailPrimLabel";
-	public static final String TEMPLATE_EMAIL_LOCAL_LANG_LABEL = "EmailSecLabel";
-	public static final String TEMPLATE_EMAIL = "Email";
-	public static final String TEMPLATE_CNIE_NUMBER_USER_LANG_LABEL = "CNIEPrimLabel";
-	public static final String TEMPLATE_CNIE_LOCAL_LANG_LABEL = "CNIESecLabel";
-	public static final String TEMPLATE_CNIE_NUMBER = "CNIE";
-	public static final String TEMPLATE_WITH_PARENT = "WithParent";
-	public static final String TEMPLATE_PARENT_NAME_USER_LANG_LABEL = "ParentNamePrimLabel";
-	public static final String TEMPLATE_PARENT_NAME_LOCAL_LANG_LABEL = "ParentNameSecLabel";
-	public static final String TEMPLATE_PARENT_NAME = "ParentName";
-	public static final String TEMPLATE_PARENT_UIN_USER_LANG_LABEL = "ParentUINPrimLabel";
-	public static final String TEMPLATE_PARENT_UIN_LOCAL_LANG_LABEL = "ParentUINSecLabel";
-	public static final String TEMPLATE_PARENT_UIN = "ParentUIN";
-	public static final String TEMPLATE_PARENT_NAME_LOCAL_LANG = "ParentNameSec";
-	public static final String TEMPLATE_DOCUMENTS_USER_LANG_LABEL = "DocumentsPrimLabel";
-	public static final String TEMPLATE_DOCUMENTS_LOCAL_LANG_LABEL = "DocumentsSecLabel";
-	public static final String TEMPLATE_DOCUMENTS = "Documents";
-	public static final String TEMPLATE_DOCUMENTS_LOCAL_LANG = "DocumentsSec";
-	public static final String TEMPLATE_BIOMETRICS_USER_LANG_LABEL = "BiometricsPrimLabel";
-	public static final String TEMPLATE_BIOMETRICS_LOCAL_LANG_LABEL = "BiometricsSecLabel";
-	public static final String TEMPLATE_BIOMETRICS_CAPTURED_USER_LANG_LABEL = "BiometricsCapturedPrimLabel";
-	public static final String TEMPLATE_BIOMETRICS_CAPTURED_LOCAL_LANG_LABEL = "BiometricsCapturedSecLabel";
-	public static final String TEMPLATE_BIOMETRICS_CAPTURED = "Biometrics";
-	public static final String TEMPLATE_BIOMETRICS_CAPTURED_LOCAL_LANG = "BiometricsSec";
-	public static final String TEMPLATE_WITHOUT_EXCEPTION = "WithoutException";
-	public static final String TEMPLATE_WITH_EXCEPTION = "WithException";
-	public static final String TEMPLATE_EXCEPTION_PHOTO_USER_LANG_LABEL = "ExceptionPhotoPrimLabel";
-	public static final String TEMPLATE_EXCEPTION_PHOTO_LOCAL_LANG_LABEL = "ExceptionPhotoSecLabel";
-	public static final String TEMPLATE_LEFT_EYE_USER_LANG_LABEL = "LeftEyePrimLabel";
-	public static final String TEMPLATE_LEFT_EYE_LOCAL_LANG_LABEL = "LeftEyeSecLabel";
-	public static final String TEMPLATE_RIGHT_EYE_USER_LANG_LABEL = "RightEyePrimLabel";
-	public static final String TEMPLATE_RIGHT_EYE_LOCAL_LANG_LABEL = "RightEyeSecLabel";
-	public static final String TEMPLATE_EXCEPTION_IMAGE_SOURCE = "ExceptionImageSource";
-	public static final String TEMPLATE_LEFT_EYE = "LeftEye";
-	public static final String TEMPLATE_EYE_IMAGE_SOURCE = "EyeImageSource";
-	public static final String TEMPLATE_RIGHT_EYE = "RightEye";
-	public static final String TEMPLATE_CAPTURED_LEFT_EYE = "CapturedLeftEye";
-	public static final String TEMPLATE_CAPTURED_RIGHT_EYE = "CapturedRightEye";
-	public static final String TEMPLATE_LEFT_PALM_USER_LANG_LABEL = "LeftPalmPrimLabel";
-	public static final String TEMPLATE_LEFT_PALM_LOCAL_LANG_LABEL = "LeftPalmSecLabel";
-	public static final String TEMPLATE_RIGHT_PALM_USER_LANG_LABEL = "RightPalmPrimLabel";
-	public static final String TEMPLATE_RIGHT_PALM_LOCAL_LANG_LABEL = "RightPalmSecLabel";
-	public static final String TEMPLATE_THUMBS_USER_LANG_LABEL = "ThumbsPrimLabel";
-	public static final String TEMPLATE_THUMBS_LOCAL_LANG_LABEL = "ThumbsSecLabel";
-	public static final String TEMPLATE_LEFT_PALM_IMAGE_SOURCE = "LeftPalmImageSource";
-	public static final String TEMPLATE_RIGHT_PALM_IMAGE_SOURCE = "RightPalmImageSource";
-	public static final String TEMPLATE_THUMBS_IMAGE_SOURCE = "ThumbsImageSource";
-	public static final String TEMPLATE_LEFT_LITTLE_FINGER = "leftLittle";
-	public static final String TEMPLATE_LEFT_RING_FINGER = "leftRing";
-	public static final String TEMPLATE_LEFT_MIDDLE_FINGER = "leftMiddle";
-	public static final String TEMPLATE_LEFT_INDEX_FINGER = "leftIndex";
-	public static final String TEMPLATE_LEFT_THUMB_FINGER = "leftThumb";
-	public static final String TEMPLATE_RIGHT_LITTLE_FINGER = "rightLittle";
-	public static final String TEMPLATE_RIGHT_RING_FINGER = "rightRing";
-	public static final String TEMPLATE_RIGHT_MIDDLE_FINGER = "rightMiddle";
-	public static final String TEMPLATE_RIGHT_INDEX_FINGER = "rightIndex";
-	public static final String TEMPLATE_RIGHT_THUMB_FINGER = "rightThumb";
-	public static final String TEMPLATE_CAPTURED_LEFT_SLAP = "CapturedLeftSlap";
-	public static final String TEMPLATE_CAPTURED_RIGHT_SLAP = "CapturedRightSlap";
-	public static final String TEMPLATE_CAPTURED_THUMBS = "CapturedThumbs";
-	public static final String TEMPLATE_MISSING_LEFT_FINGERS = "MissingLeftFingers";
-	public static final String TEMPLATE_LEFT_SLAP_EXCEPTION_USER_LANG = "LeftSlapExceptionPrim";
-	public static final String TEMPLATE_LEFT_SLAP_EXCEPTION_LOCAL_LANG = "LeftSlapExceptionSec";
-	public static final String TEMPLATE_MISSING_RIGHT_FINGERS = "MissingRightFingers";
-	public static final String TEMPLATE_RIGHT_SLAP_EXCEPTION_USER_LANG = "RightSlapExceptionPrim";
-	public static final String TEMPLATE_RIGHT_SLAP_EXCEPTION_LOCAL_LANG = "RightSlapExceptionSec";
-	public static final String TEMPLATE_MISSING_THUMBS = "MissingThumbs";
-	public static final String TEMPLATE_THUMBS_EXCEPTION_USER_LANG = "ThumbsExceptionPrim";
-	public static final String TEMPLATE_THUMBS_EXCEPTION_LOCAL_LANG = "ThumbsExceptionSec";
-	public static final String TEMPLATE_RO_IMAGE_SOURCE = "ROImageSource";
-	public static final String TEMPLATE_RO_NAME_USER_LANG_LABEL = "RONamePrimLabel";
-	public static final String TEMPLATE_RO_NAME_LOCAL_LANG_LABEL = "RONameSecLabel";
-	public static final String TEMPLATE_RO_NAME = "ROName";
-	public static final String TEMPLATE_RO_NAME_LOCAL_LANG = "RONameSec";
-	public static final String TEMPLATE_REG_CENTER_USER_LANG_LABEL = "RegCenterPrimLabel";
-	public static final String TEMPLATE_REG_CENTER_LOCAL_LANG_LABEL = "RegCenterSecLabel";
-	public static final String TEMPLATE_REG_CENTER = "RegCenter";
-	public static final String TEMPLATE_REG_CENTER_LOCAL_LANG = "RegCenterSec";
-	public static final String TEMPLATE_PHOTO_USER_LANG = "PhotoPrim";
-	public static final String TEMPLATE_PHOTO_LOCAL_LANG = "PhotoSec";
-	public static final String TEMPLATE_APPLICANT_IMAGE_SOURCE = "ApplicantImageSource";
-	public static final String TEMPLATE_DATE_FORMAT = "dd/MM/yyyy";
-	public static final String TEMPLATE_JPG_IMAGE_ENCODING = "data:image/jpg;base64,";
-	public static final String TEMPLATE_PNG_IMAGE_ENCODING = "data:image/png;base64,";
-	public static final String TEMPLATE_CROSS_MARK = "&#10008;";
-	public static final String TEMPLATE_EYE_IMAGE_PATH = "/images/Eye.png";
-	public static final String TEMPLATE_LEFT_SLAP_IMAGE_PATH = "/images/leftHand.png";
-	public static final String TEMPLATE_RIGHT_SLAP_IMAGE_PATH = "/images/rightHand.png";
-	public static final String TEMPLATE_THUMBS_IMAGE_PATH = "/images/thumbs.png";
-	public static final String TEMPLATE_STYLE_HIDE_PROPERTY = "style='display:none;'";
-	public static final String TEMPLATE_RIGHT_MARK = "&#10003;";
-	public static final String TEMPLATE_FINGERPRINTS_CAPTURED = "FingerprintsCaptured";
-	public static final String TEMPLATE_IMPORTANT_GUIDELINES = "ImportantGuidelines";
-	public static final String TEMPLATE_NAME = "Acknowledgement Template";
-	public static final String TEMPLATE_RESIDENT_NAME = "ResidentName";
-	public static final String TEMPLATE_RO_IMAGE = "ROImage";
-	public static final String TEMPLATE_MODIFY_IMAGE_PATH = "/images/Modify.png";
-	public static final String TEMPLATE_MODIFY_IMAGE_SOURCE = "ModifyImageSource";
-	public static final String TEMPLATE_MODIFY = "Modify";
-	public static final String TEMPLATE_ENCODING = "UTF-8";
-	public static final String TEMPLATE_FACE_CAPTURE_ENABLED = "FaceCaptureEnabled";
-	public static final String TEMPLATE_DOCUMENTS_ENABLED = "DocumentsEnabled";
-	public static final String TEMPLATE_BIOMETRICS_ENABLED = "BiometricsEnabled";
-	public static final String TEMPLATE_IRIS_ENABLED = "IrisEnabled";
-	public static final String TEMPLATE_IRIS_DISABLED = "IrisDisabled";
-	public static final String TEMPLATE_LEFT_EYE_CAPTURED = "leftEyeCaptured";
-	public static final String TEMPLATE_RIGHT_EYE_CAPTURED = "rightEyeCaptured";
-	public static final String TEMPLATE_LEFT_SLAP_CAPTURED = "leftSlapCaptured";
-	public static final String TEMPLATE_RIGHT_SLAP_CAPTURED = "rightSlapCaptured";
-	public static final String TEMPLATE_THUMBS_CAPTURED = "thumbsCaptured";
-	public static final String TEMPLATE_CONSENT_HEADING = "Consent";
-	public static final String TEMPLATE_CONSENT_DATA = "ConsentData";
-	public static final String TEMPLATE_CONSENT_YES = "Yes";
-	public static final String TEMPLATE_CONSENT_NO = "No";
-	public static final String TEMPLATE_CONSENT_SELECTED_YES = "SelectedYes";
-	public static final String TEMPLATE_CONSENT_SELECTED_NO = "SelectedNo";
-	public static final String TEMPLATE_CONSENT_CHECKED = "checked='checked'";
-	public static final String PARENT_PHOTO_CAPTURED = "parentPhotoCaptured";
-	public static final String PARENT_PHOTO_NOT_CAPTURED = "parentPhotoNotCaptured";
-	public static final String PARENT_PHOTO_PRIMARY_LANG = "ParentPhotoPrim";
-	public static final String PARENT_PHOTO_LOCAL_LANG = "ParentPhotoSec";
-	public static final String PARENT_IMAGE_SOURCE = "ParentImageSource";
-	public static final String LIST_ITEM_OPENING_TAG = "<li><span>";
-	public static final String LIST_ITEM_CLOSING_TAG = "</span></li><br/>";
-	public static final String SPLIT_DELIMITOR = "\\.";
-	public static final String TEMPLATE_GUIDELINES = "Guidelines";
-
-	public static final String MODIFY_DEMO_INFO = "modifyDemographicInfo";
-	public static final String MODIFY_DOCUMENTS = "modifyDocuments";
-	public static final String MODIFY_BIOMETRICS = "modifyBiometrics";
-	public static final String CLICK = "click";
-	public static final String REG_CONSENT = "mosip.registration.consent_";
-	public static final String REG_CONSENT_YES = "consent-yes";
-	public static final String REG_CONSENT_NO = "consent-no";
-	public static final String IRIS_WITH_EXCEPTION = "irisWithException";
-	public static final String IRIS_WITHOUT_EXCEPTION = "irisWithoutException";
-	public static final String IRIS_WITH_EXCEPTION_STYLE = "parentIris2";
-	public static final String IRIS_WITHOUT_EXCEPTION_STYLE = "parentIris1";
-	public static final String IRIS_STYLE = "irisStyle";
-	public static final String TEMPLATE_IRIS = "iris";
-	public static final String TEMPLATE_CHILD_LEFT = "childLeft";
-	public static final String TEMPLATE_CHILD_RIGHT = "childRight";
-	public static final String TEMPLATE_CHILD_THUMBS = "childThumbs";
-	public static final String PARENT_LEFT_SLAP = "parentLeftSlap";
-	public static final String PARENT_RIGHT_SLAP = "parentRightSlap";
-	public static final String PARENT_LEFT_EYE = "parentLeftEye";
-	public static final String PARENT_RIGHT_EYE = "parentRightEye";
-	public static final String PARENT_THUMBS = "parentThumbs";
-	public static final String PARENT_STYLE = "parentStyle";
-	public static final String TEMPLATE_IS_CHILD = "isChild";
-
-	// Web Camera Constants
-	public static final String WEB_CAMERA_IMAGE_TYPE = "jpg";
-	public static final String APPLICANT_PHOTOGRAPH_NAME = "Applicant Photograph.jpg";
-	public static final String EXCEPTION_PHOTOGRAPH_NAME = "Exception Photograph.jpg";
-	public static final String APPLICANT_IMAGE = "Applicant Image";
-	public static final String EXCEPTION_IMAGE = "Exception Image";
-	public static final String GUARDIAN_IMAGE = "Guardian Image";
-	public static final String APPLICANT_PHOTO_PANE = "applicantImagePane";
-	public static final String EXCEPTION_PHOTO_PANE = "exceptionImagePane";
-	public static final String WEB_CAMERA_PAGE_TITLE = "Applicant Biometrics";
-	public static final String WEBCAM_NAME = "mosip.registration.webcam_name";
-	public static final String WEBCAM_LIBRARY_NAME = "mosip.registration.webcam_library_name";
-	public static final String PHOTO_CAPTUREPANES_SELECTED = "photoCapturePanesSelected";
-	public static final String DEFAULT_EXCEPTION_IMAGE_PATH = "/images/ExceptionPhoto.png";
-	public static final String IMAGE_PATH = "/images/Photo.png";
-
-	// Acknowledgement Form
-	public static final String ACKNOWLEDGEMENT_FORM_TITLE = "Registration Acknowledgement";
-
-	// logos for new registration
-	public static final String DEMOGRAPHIC_DETAILS_LOGO = "file:src/main/resources/images/Pre-Registration.png";
-	public static final String APPLICANT_BIOMETRICS_LOGO = "file:src/main/resources/images/ApplicantBiometrics.png";
-	public static final String OPERATOR_AUTHENTICATION_LOGO = "file:src/main/resources/images/OperatorAuthentication.png";
-
-	// Exception Code for Components
-	public static final String PACKET_CREATION_EXP_CODE = "PCC-";
-	public static final String PACKET_UPLOAD_EXP_CODE = "PAU-";
-	public static final String REG_ACK_EXP_CODE = "ACK-";
-	public static final String DEVICE_ONBOARD_EXP_CODE = "DVO-";
-	public static final String SYNC_JOB_EXP_CODE = "SYN-";
-	public static final String USER_REG_IRIS_CAPTURE_EXP_CODE = "IRC-";
-	public static final String USER_REG_FINGERPRINT_CAPTURE_EXP_CODE = "FPC-";
-	public static final String USER_REGISTRATION_EXP_CODE = "REG-";
-	public static final String USER_REG_SCAN_EXP_CODE = "SCN-";
-
-	// USER CLIENT MACHINE MAPPING
-	public static final String MACHINE_MAPPING_LOGGER_TITLE = "REGISTRATION - USER CLIENT MACHINE MAPPING";
-	public static final String SYNC_TRANSACTION_DAO_LOGGER_TITLE = "REGISTRATION-SYNC-TRANSACTION DAO";
-	public static final String SYNC_JOB_CONTROL_DAO_LOGGER_TITLE = "REGISTRATION-SYNC-JOB_CONTROL DAO";
-
-	// CENTER MACHINE DEVICE MAPPING
-	public static final String DEVICE_MAPPING_SUCCESS_CODE = "REG-DVO‌-001";
-	public static final String DEVICE_MAPPING_ERROR_CODE = "REG-DVO‌-002";
-
-
-
-	// Upload Packet
-
-	public static final String UPLOAD_STATUS = "status";
-	public static final List<String> PACKET_UPLOAD_STATUS = Arrays.asList("SYNCED", "EXPORTED", "RESEND", "E");
-
-	public static final String PACKET_UPLOAD = "packet_upload";
-	public static final String PACKET_DUPLICATE = "duplicate";
-	public static final String PACKET_UPLOAD_SNO = "slno";
-	public static final String PACKET_UPLOAD_DATE = "createdTime";
-	public static final String PACKET_UPLOAD_FILE = "fileName";
-	// opt to register constants
-	public static final String OPT_TO_REG_GEO_CAP_FREQ = "GEO_CAP_FREQ";
-	public static final String ICS_CODE_ONE = "REG-ICS‌-001";
-	public static final String ICS_CODE_TWO = "REG-ICS‌-002";
-	public static final String ICS_CODE_THREE = "REG-ICS‌-003";
-	public static final String ICS_CODE_FOUR = "REG-ICS‌-004";
-	public static final String OPT_TO_REG_PAK_MAX_CNT_OFFLINE_FREQ = "REG_PAK_MAX_CNT_OFFLINE_FREQ";
-	public static final double OPT_TO_REG_EARTH_RADIUS = 6371000;
-	public static final double OPT_TO_REG_METER_CONVERSN = 1609.00;
-	public static final String OPT_TO_REG_DIST_FRM_MACHN_TO_CENTER = "DIST_FRM_MACHN_TO_CENTER";
-	public static final String ICS_CODE_FIVE = "REG-ICS‌-005";
-	public static final String ICS_CODE_SIX = "REG-ICS‌-006";
-	public static final String ICS_CODE_SEVEN = "REG-ICS‌-007";
-	public static final String PAK_APPRVL_MAX_CNT = "REG-ICS‌-008";
-	public static final String PAK_APPRVL_MAX_TIME = "REG-ICS‌-009";
-	public static final String REG_REC_SEVEN = "REG-REC‌-007";
-	public static final String OPT_TO_REG_LAST_CAPTURED_TIME = "lastCapturedTime";
-	public static final String LATITUDE = "latitude";
-	public static final String OPT_TO_REG_MDS_J00001 = "MDS_J00001";
-	public static final String OPT_TO_REG_LCS_J00002 = "LCS_J00002";
-	public static final String OPT_TO_REG_PDS_J00003 = "PDS_J00003";
-	public static final String OPT_TO_REG_RSS_J00004 = "RSS_J00004";
-	public static final String OPT_TO_REG_RCS_J00005 = "RCS_J00005";
-	public static final String OPT_TO_REG_RPS_J00006 = "RPS_J00006";
-	public static final String OPT_TO_REG_URS_J00007 = "URS_J00007";
-	public static final String OPT_TO_REG_POS_J00008 = "POS_J00008";
-	public static final String OPT_TO_REG_LER_J00009 = "LER_J00009";
-	public static final String OPT_TO_REG_RDJ_J00010 = "RDJ_J00010";
-	public static final String OPT_TO_REG_RDJ_J00011 = "RDJ_J00011";
-	public static final String OPT_TO_REG_ADJ_J00012 = "ADJ_J00012";
-	public static final String OPT_TO_REG_DEL_001 = "DEL_001";
-	public static final String OPT_TO_REG_UDM_J00012 = "UDM_J00012";
-	public static final String GEO_CAP_FREQ = "mosip.registration.geo.capture.frequency";
-	public static final String DIST_FRM_MACHN_TO_CENTER = "mosip.registration.distance.from.machine.to.center";
-	public static final String REG_PAK_MAX_CNT_OFFLINE_FREQ = "mosip.registration.packet.maximum.count.offline.frequency";
-	public static final String MOSIP_REGISTRATION = "mosip.registration.";
-	public static final String FREQUENCY = "frequency";
-	public static final String SOFTWARE_UPDATE_SUCCESS_MSG = "SoftWareUpdate Flag Updated to Y!";
-	public static final String SOFTWARE_UPDATE_FAILURE_MSG = "SoftWareUpdate Flag Updated to N!";
-	public static final String SOFTWARE_UPDATE_MAX_CONFIGURED_FREQ = "mosip.registration.softwareUpdateCheck_configured_frequency";
-
-	/** Packet Status Sync Constants */
-	public static final String SYNC_PROGRESS_BAR_VALUE = "syncProgressVlaue";
-	public static final String PACKET_STATUS_SYNC_RESPONSE_ENTITY = "registrations";
-	public static final String PACKET_STATUS_SYNC_SERVICE_NAME = "packet_status";
-	public static final String PACKET_STATUS_READER_URL_PARAMETER = "request";
-	public static final String PACKET_STATUS_READER_RESPONSE = "response";
-	public static final String PACKET_STATUS_READER_REGISTRATION_ID = "registrationId";
-	public static final String PACKET_STATUS_READER_STATUS_CODE = "statusCode";
-	public static final String PACKET_STATUS_CODE_PROCESSED = "processed";
-	public static final String PACKET_STATUS_CODE_PROCESSING = "PROCESSING";
-	public static final String PACKET_STATUS_CODE_REREGISTER = "RE-REGISTER";
-	public static final List<String> PACKET_STATUS_CODES_FOR_REMAPDELETE = Arrays.asList(PACKET_STATUS_CODE_REREGISTER,
-			PACKET_STATUS_CODE_PROCESSING, PACKET_STATUS_CODE_PROCESSED);
-	public static final String MACHINE_CENTER_REMAP_FLAG = "mosip.registration.machinecenterchanged";
-	public static final String MACHINE_CENTER_REMAP_MSG = "Machine Center Remap process started";
-	public static final String PACKET_STATUS_READER_ID = "mosip.registration.status";
-	public static final String PACKET_SYNC_STATUS_ID = "mosip.registration.sync";
-	public static final String PACKET_SYNC_VERSION = "1.0";
-
-	public static final String BIOMETRIC_IMAGE = "Image";
-	public static final String BIOMETRIC_TYPE = "Type";
-	// Packet Upload
-	public static final String PACKET_TYPE = "file";
-	public static final String PACKET_STATUS_PRE_SYNC = "PRE_SYNC";
-	public static final String PACKET_STATUS_SYNC_TYPE = "NEW";
-	public static final String ACKNOWLEDGEMENT_FILE = "_Ack";
-	public static final String ACKNOWLEDGEMENT_FILE_EXTENSION = "_Ack.html";
-	public static final String PACKET_SYNC_ERROR = "Error";
-	public static final String RE_REGISTRATION_STATUS = "REREGISTER";
-	public static final String PACKET_SYNC_REF_ID = "packetsync";
-	public static final String PACKET_UPLOAD_REF_ID = "packetUpload";
-
-	// Device On-boarding
-	public static final String MAC_ADDRESS = "macaddress";
-	public static final String DONGLE_SERIAL_NUMBER = "dongleSerialNumber";
-	public static final String ONBOARD_DEVICES_REF_ID_TYPE = "UserID";
-	
-	// Template Name
-	public static final String ACKNOWLEDGEMENT_TEMPLATE = "Ack Template";
-	public static final String ACKNOWLEDGEMENT_TEMPLATE_PART_1 = "reg-ack-template-part1";
-	public static final String ACKNOWLEDGEMENT_TEMPLATE_PART_2 = "reg-ack-template-part2";
-	public static final String ACKNOWLEDGEMENT_TEMPLATE_PART_3 = "reg-ack-template-part3";
-	public static final String ACKNOWLEDGEMENT_TEMPLATE_PART_4 = "reg-ack-template-part4";
-	public static final String EMAIL_TEMPLATE = "reg-email-notification";
-	public static final String UPDATE_UIN_EMAIL_TEMPLATE = "updateUIN-email-notification";
-	public static final String LOST_UIN_EMAIL_TEMPLATE = "lostUIN-email-notification";
-	public static final String SMS_TEMPLATE = "reg-sms-notification";
-	public static final String UPDATE_UIN_SMS_TEMPLATE = "updateUIN-sms-notification";
-	public static final String LOST_UIN_SMS_TEMPLATE = "lostUIN-sms-notification";
-
-
-	// Notification Service
-	public static final String EMAIL_SUBJECT = "MOSIP REGISTRATION NOTIFICATION";
-	public static final String EMAIL_SERVICE = "email";
-	public static final String SMS_SERVICE = "sms";
-	public static final String NOTIFICATION_SERVICE = "REGISTRATION - NOTIFICATION SERVICE ";
-	public static final String MODE_OF_COMMUNICATION = "mosip.registration.modeofcommunication";
-
-	// Global configuration parameters
-	public static final String REGISTARTION_CENTER = "REGISTARTION_CENTER";
-	public static final String GLOBAL_CONFIG_TRUE_VALUE = "Y";
-	public static final String REG_PAK_MAX_CNT_APPRV_LIMIT = "mosip.registration.reg_pak_max_cnt_apprv_limit";
-	public static final String REG_PAK_MAX_TIME_APPRV_LIMIT = "mosip.registration.reg_pak_max_time_apprv_limit";
-	public static final String DEFAULT_HOST_IP = "mosip.registration.audit_default_host_ip";
-	public static final String DEFAULT_HOST_NAME = "mosip.registration.audit_default_host_name";
-	public static final String APP_NAME = "mosip.registration.audit_application_name";
-	public static final String APP_ID = "mosip.registration.audit_application_id";
-	public static final String SUPERVISOR_AUTH_CONFIG = "mosip.registration.supervisor_authentication_configuration";
-	public static final String QUALITY_SCORE = "mosip.registration.quality_score";
-	public static final String CAPTURE_TIME_OUT = "mosip.registration.capture_time_out";
-	public static final String FINGER_PRINT_SCORE = "mosip.registration.finger_print_score";
-	public static final String INVALID_LOGIN_COUNT = "mosip.registration.invalid_login_count";
-	public static final String INVALID_LOGIN_TIME = "mosip.registration.invalid_login_time";
-	public static final String FACE_RECAPTURE_TIME = "mosip.registration.face_recapture_time";
-	public static final String NOTIFICATION_DISABLE_FLAG = "mosip.registration.send_notification_disable_flag";
-	public static final String MIN_AGE = "mosip.registration.age_limit_for_child";
-	public static final String MAX_AGE = "mosip.registration.max_age";
-	public static final String DOC_SIZE = "mosip.registration.document_size";
-	public static final String DOC_TYPE = "mosip.registration.document_scanner_doctype";
-	public static final String ACK_INSIDE_PACKET = "mosip.registration.save_ack_inside_packet";
-	public static final String PKT_STORE_LOC = "mosip.registration.registration_packet_store_location";
-	public static final String PKT_STORE_DATE_FORMAT = "mosip.registration.packet_store_date_format";
-	public static final String MODE_OF_COMM = "mosip.registration.mode_of_communication";
-	public static final String PWORD_LENGTH = "mosip.registration.username_pwd_length";
-	public static final String DOC_DISABLE_FLAG = "mosip.registration.document_enable_flag";
-	public static final String FINGERPRINT_DISABLE_FLAG = "mosip.registration.fingerprint_enable_flag";
-	public static final String IRIS_DISABLE_FLAG = "mosip.registration.iris_enable_flag";
-	public static final String FACE_DISABLE_FLAG = "mosip.registration.face_enable_flag";
-	public static final String GPS_SERIAL_PORT_WINDOWS = "mosip.registration.gps_serial_port_windows";
-	public static final String GPS_PORT_TIMEOUT = "mosip.registration.gps_port_timeout";
-	public static final String GPS_PORT_LINUX = "mosip.registration.gps_serial_port_linux";
-	public static final String DOC_SCAN_DPI = "mosip.registration.document_scanner_dpi";
-	public static final String DOC_SCAN_CONTRAST = "mosip.registration.document_scanner_contrast";
-	public static final String DOC_SCAN_BRIGHTNESS = "mosip.registration.document_scanner_brightness";
-	public static final String DOC_SCANNER_ENABLED = "mosip.registration.document_scanner_enabled";
-	public static final String SCANNER_IMG_TYPE = "jpg";
-	public static final String IDENTITY_CLASS_NAME = "mosip.registration.identity_class_name";
-	public static final String KEY_SPLITTER = "mosip.kernel.data-key-splitter";
-	public static final String ASYMMETRIC_ALG_NAME = "RSA";
-	public static final String CBEFF_UNQ_TAG = "mosip.registration.cbeff_only_unique_tags";
-	public static final String REG_PKT_SIZE = "mosip.registration.max_reg_packet_size";
-	public static final String LOGS_PATH = "mosip.registration.logs_path";
-	public static final String DB_PATH = "mosip.registration.database_path";
-	public static final String CLIENT_PATH = "mosip.registration.client_path";
-	public static final String PRE_REG_DAYS_LIMIT = "mosip.registration.pre_reg_no_of_days_limit";
-	public static final String GPS_DEVICE_MODEL = "mosip.registration.gps_device_model";
-	public static final String GPS_DEVICE_DISABLE_FLAG = "mosip.registration.gps_device_enable_flag";
-	public static final String PRE_REG_PACKET_LOCATION = "mosip.registration.registration_pre_reg_packet_location";
-	public static final String IS_SOFTWARE_UPDATE_AVAILABLE = "mosip.registration.is_software_update_available";
-	public static final String PROVIDER_NAME = "mosip.registration.provider_name";
-
-	// Spring Batch-Jobs
-	public static final String JOB_TRIGGER_STARTED = "Trigger started";
-	public static final String JOB_TRIGGER_COMPLETED = "Trigger completed";
-	public static final String JOB_EXECUTION_STARTED = "Execution started";
-	public static final String JOB_EXECUTION_COMPLETED = "Execution completed";
-	public static final String JOB_EXECUTION_SUCCESS = "Executed with success";
-	public static final String JOB_EXECUTION_FAILURE = "Executed with failure";
-	public static final String JOB_TRIGGER_MIS_FIRED = "Trigger Mis-Fired";
-	public static final String JOB_EXECUTION_REJECTED = "Execution Rejected";
-	public static final String RETRIEVED_PRE_REG_ID = "Retrieved Pre Registration";
-
-	public static final String JOB_TRIGGER_POINT_SYSTEM = "System";
-	public static final String JOB_TRIGGER_POINT_USER = "User";
-	public static final String JOB_SYNC_TO_SERVER = "Server";
-	public static final String JOB_DETAIL = "jobDetail";
-	public static final String APPLICATION_CONTEXT = "applicationContext";
-	public static final String SYNC_TRANSACTION = "syncTransaction";
-
-	// GPS Device
-	public static final String GPS_LOGGER = "GPS-Device-Information";
-	public static final String LONGITUDE = "longitude";
-	public static final String GPS_DISTANCE = "distance";
-	public static final String GPS_CAPTURE_ERROR_MSG = "gpsErrorMessage";
-	public static final String GPS_CAPTURE_SUCCESS = "gpsCaptureSuccess";
-	public static final String GPS_CAPTURE_FAILURE = "gpsCaptureFailure";
-	public static final String GPS_CAPTURE_FAILURE_MSG = "GPS signal is weak please capture again";
-	public static final String GPS_CAPTURE_SUCCESS_MSG = "GPS signal Captured Sucessfullty";
-	public static final String GPS_CAPTURE_PORT_FAILURE_MSG = "Please insert the GPS device in the Specified Port";
-	public static final String GPS_DEVICE_CONNECTION_FAILURE = "Please connect the GPS Device";
-	public static final String GPS_DEVICE_CONNECTION_FAILURE_ERRO_MSG = "GPS device not found. Please connect an on-boarded GPS device.";
-	public static final String GPS_REG_LGE‌_002 = "REG-LGE‌-002";
-	public static final String GPS_SERIAL_PORT = "COM4";
-	public static final String GPS_ERROR_CODE = "errorCode";
-	public static final String GPS_CAPTURING_EXCEPTION = "GPS_EXCEPTION";
-	public static final String GPS_SIGNAL = "$GP";
-
-	// Documents
-	public static final String POA_DOCUMENT = "POA";
-	public static final String POI_DOCUMENT = "POI";
-	public static final String POR_DOCUMENT = "POR";
-	public static final String DOB_DOCUMENT = "POB";
-	public static final String SERVER_STATUS_RESEND = "RESEND";
-	public static final List<String> PACKET_STATUS = Arrays.asList("APPROVED", "REJECTED", "RE_REGISTER_APPROVED");
-
-	public static final List<String> PACKET_STATUS_UPLOAD = Arrays.asList("APPROVED", "REJECTED", "SYNCED", "EXPORTED");
-
-	public static final List<String> PACKET_EXPORT_STATUS = Arrays.asList("EXPORTED", "SYNCED");
-
-	// Pre Registration
-	public static final String PRE_REGISTRATION_ID = "pre_registration_id";
-	public static final String GET_PRE_REGISTRATION_IDS = "get_pre_registration_Ids";
-	public static final String GET_PRE_REGISTRATION = "get_pre_registration";
-	public static final String REGISTRATION_CLIENT_ID = "10";
-	public static final String PRE_REGISTRATION_DUMMY_ID = "mosip.pre-registration.datasync.fetch.ids";
-	public static final String VER = "1.0";
-	public static final String PRE_REG_TO_GET_ID_ERROR = "PRE_REG_TO_GET_ID_ERROR";
-	public static final String PRE_REG_TO_GET_PACKET_ERROR = "PRE_REG_TO_GET_PACKET_ERROR";
-	public static final String PRE_REG_PACKET_NETWORK_ERROR = "PRE_REG_PACKET_NETWORK_ERROR";
-	public static final String PRE_REG_SUCCESS_MESSAGE = "PRE_REG_SUCCESS_MESSAGE";
-	public static final String IS_PRE_REG_SYNC = "PreRegSync";
-	public static final String PRE_REG_FILE_NAME = "fileName";
-	public static final String PRE_REG_FILE_CONTENT = "fileContent";
-	public static final String PRE_REG_APPOINMENT_DATE_FORMAT = "yyyy-MM-dd HH:mm:ss.SSS";
-
-	// UI Date Format
-	public static final String DATE_FORMAT = "MM/dd/yyy hh:mm:ss";
-	public static final String HH_MM_SS = "HH:mm:ss";
-
-	// Biometric Exception style
-	public static final String ADD_BORDER = "addBorderStyle";
-	public static final String REMOVE_BORDER = "removeBorderStyle";
-	public static final String OLD_BIOMETRIC_EXCEPTION = "oldBiometric";
-	public static final String NEW_BIOMETRIC_EXCEPTION = "newBiometric";
-
-	// Iris & Fingerprint Capture for Individual Registration
-	public static final String IRIS_THRESHOLD = "mosip.registration.iris_threshold";
-	public static final String IMAGE_FORMAT_KEY = "imageFormat";
-	public static final String IMAGE_BYTE_ARRAY_KEY = "imageBytes";
-	public static final String IMAGE_SCORE_KEY = "imageScore";
-	public static final String LEFT = "Left";
-	public static final String RIGHT = "Right";
-	public static final String EYE = "Eye";
-	public static final String DOT = ".";
-	public static final String FINGER = "finger";
-	public static final String HAND = "Hand";
-	public static final String IRIS_LOWERCASE = "Iris";
-	public static final String FINGERPRINT = "Fingerprint";
-	public static final String FINGERPRINT_UPPERCASE = "FINGERPRINT";
-	public static final String LEFTPALM = "leftSlap";
-	public static final String RIGHTPALM = "rightSlap";
-	public static final String THUMBS = "thumbs";
-	public static final String PERCENTAGE = "%";
-	public static final String ISO_FILE_NAME = "ISOTemplate";
-	public static final String ISO_IMAGE_FILE_NAME = "ISOImage";
-	public static final String ISO_FILE = "ISOTemplate.iso";
-	public static final String DUPLICATE_FINGER = "DuplicateFinger";
-	public static final String ISO_IMAGE_FILE = "ISOImage.iso";
-	public static final String LEFTHAND_SLAP_FINGERPRINT_PATH = "/fingerprints/leftSlap.jpg";
-	public static final String RIGHTHAND_SLAP_FINGERPRINT_PATH = "/fingerprints/rightSlap.jpg";
-	public static final String BOTH_THUMBS_FINGERPRINT_PATH = "/fingerprints/thumbs.jpg";
-	public static final String LEFTSLAP_FINGERPRINT_THRESHOLD = "mosip.registration.leftslap_fingerprint_threshold";
-	public static final String RIGHTSLAP_FINGERPRINT_THRESHOLD = "mosip.registration.rightslap_fingerprint_threshold";
-	public static final String THUMBS_FINGERPRINT_THRESHOLD = "mosip.registration.thumbs_fingerprint_threshold";
-	public static final String FINGERPRINT_RETRIES_COUNT = "mosip.registration.num_of_fingerprint_retries";
-	public static final String IRIS_RETRY_COUNT = "mosip.registration.num_of_iris_retries";
-	public static final String[] LEFTHAND_SEGMNTD_FILE_PATHS = new String[] { "/fingerprints/lefthand/leftIndex/",
-			"/fingerprints/lefthand/leftLittle/", "/fingerprints/lefthand/leftMiddle/",
-			"/fingerprints/lefthand/leftRing/" };
-	public static final String[] RIGHTHAND_SEGMNTD_DUPLICATE_FILE_PATHS = new String[] {
-			"/fingerprints/righthand/rightIndex/", "/fingerprints/righthand/rightLittle/",
-			"/fingerprints/righthand/rightMiddle/", "/fingerprints/righthand/rightRing/" };
-	public static final String[] RIGHTHAND_SEGMNTD_FILE_PATHS = new String[] { "/fingerprints/Srighthand/rightIndex/",
-			"/fingerprints/Srighthand/rightLittle/", "/fingerprints/Srighthand/rightMiddle/",
-			"/fingerprints/Srighthand/rightRing/" };
-	public static final String[] THUMBS_SEGMNTD_FILE_PATHS = new String[] { "/fingerprints/thumb/leftThumb/",
-			"/fingerprints/thumb/rightThumb/" };
-	public static final String THUMB = "Thumb";
-	public static final String LEFT_HAND = "Left Hand ";
-	public static final String RIGHT_HAND = "Right Hand ";
-	public static final String RIGHT_IRIS = "Right Iris ";
-	public static final String LEFT_IRIS = "Left Iris ";
-	public static final String[] LEFTHAND_SEGMNTD_FILE_PATHS_USERONBOARD = new String[] {
-			"/UserOnboard/leftHand/leftIndex/", "/UserOnboard/leftHand/leftLittle/",
-			"/UserOnboard/leftHand/leftMiddle/", "/UserOnboard/leftHand/leftRing/" };
-	public static final String[] RIGHTHAND_SEGMNTD_FILE_PATHS_USERONBOARD = new String[] {
-			"/UserOnboard/rightHand/rightIndex/", "/UserOnboard/rightHand/rightLittle/",
-			"/UserOnboard/rightHand/rightMiddle/", "/UserOnboard/rightHand/rightRing/" };
-	public static final String[] THUMBS_SEGMNTD_FILE_PATHS_USERONBOARD = new String[] { "/UserOnboard/thumb/leftThumb/",
-			"/UserOnboard/thumb/rightThumb/" };
-	public static final String COMMA = ",";
-	public static final String HYPHEN = "-";
-	public static final String FINGERPRINT_PANES_SELECTED = "fingerPrintPanesSelected";
-	public static final Set<String> BIO_TYPE = new HashSet<>(
-			Arrays.asList(RegistrationConstants.HAND, RegistrationConstants.THUMB));
-	public static final String LEFTSLAPCOUNT = "leftSlapCount";
-	public static final String RIGHTSLAPCOUNT = "rightSlapCount";
-	public static final String THUMBCOUNT = "thumbCount";
-	public static final String EXCEPTIONCOUNT = "exceptionCount";
-
-	
-	/** Exception codes **/
-	private static final String REG_SERVICE_CODE = "REG-SER-";
-
-	public static final String REG_FRAMEWORK_PACKET_HANDLING_EXCEPTION = REG_SERVICE_CODE + "PHA-201";
-	public static final String PACKET_CREATION_EXCEPTION = REG_SERVICE_CODE + "PHA-202";
-	public static final String PACKET_ZIP_CREATION = REG_SERVICE_CODE + "ZCM-203";
-	public static final String ENROLLMENT_ZIP_CREATION = REG_SERVICE_CODE + "ZCM-204";
-	public static final String PACKET_ENCRYPTION_MANAGER = REG_SERVICE_CODE + "PEM-205";
-	public static final String AES_ENCRYPTION_MANAGER = REG_SERVICE_CODE + "AEM-206";
-	public static final String AES_SEED_GENERATION = REG_SERVICE_CODE + "ASG-207";
-	public static final String AES_KEY_MANAGER = REG_SERVICE_CODE + "EKM-208";
-	public static final String AES_ENCRYPTION = REG_SERVICE_CODE + "AEI-209";
-	public static final String CONCAT_ENCRYPTED_DATA = REG_SERVICE_CODE + "AEI-210";
-	public static final String ENCRYPTED_PACKET_STORAGE = REG_SERVICE_CODE + "STM-211";
-	public static final String PACKET_INSERTION = REG_SERVICE_CODE + "IPD-212";
-	public static final String CREATE_PACKET_ENTITY = REG_SERVICE_CODE + "IPD-213";
-	public static final String LOGIN_SERVICE = REG_SERVICE_CODE + "IPD-214";
-	public static final String SERVICE_DELEGATE_UTIL = REG_SERVICE_CODE + "IPD-215";
-	public static final String SERVICE_DATA_PROVIDER_UTIL = REG_SERVICE_CODE + "DPU-216";
-	public static final String RSA_ENCRYPTION_MANAGER = REG_SERVICE_CODE + "REM-219";
-	public static final String UPDATE_SYNC_AUDIT = REG_SERVICE_CODE + "ADI-220";
-	public static final String FETCH_UNSYNC_AUDIT = REG_SERVICE_CODE + "ADI-221";
-	public static final String READ_PROPERTY_FILE_ERROR = REG_SERVICE_CODE + "PFR-222";
-	public static final String PACKET_UPDATE_STATUS = REG_SERVICE_CODE + "UPS-217";
-	public static final String PACKET_RETRIVE_STATUS = REG_SERVICE_CODE + "RPS-218";
-	public static final String MACHINE_MAPPING_RUN_TIME_EXCEPTION = REG_SERVICE_CODE + "RDI-219";
-	public static final String MACHINE_MAPPING_STATIONID_RUN_TIME_EXCEPTION = REG_SERVICE_CODE + "UMM-220";
-	public static final String SYNC_STATUS_VALIDATE = REG_SERVICE_CODE + "SSV-223";
-	public static final String MACHINE_MASTER_RECORD_NOT_FOUND = REG_SERVICE_CODE + "MMD-224";
-	public static final String PACKET_META_CONVERTOR = REG_SERVICE_CODE + "PMC-225";
-
-	// #Exceptions SyncJobs
-	public static final String SYNC_TRANSACTION_RUNTIME_EXCEPTION = REG_SERVICE_CODE + "RPS-BTM-226";
-	public static final String SYNC_JOB_RUN_TIME_EXCEPTION = REG_SERVICE_CODE + "RPS-JTD-227";
-	public static final String PACKET_SYNC__STATUS_READER_NULL_POINTER_EXCEPTION = REG_SERVICE_CODE + "RPS-PSJ-228";
-	public static final String BASE_JOB_NO_SUCH_BEAN_DEFINITION_EXCEPTION = REG_SERVICE_CODE + "RPS-BJ-229";
-	public static final String BASE_JOB_NULL_POINTER_EXCEPTION = REG_SERVICE_CODE + "RPS-BJ-229";
-
-	// Device Onboarding Service
-	private static final String DEVICE_ONBOARDING_SERVICE = REG_SERVICE_CODE + "DVO-";
-	public static final String UPDATE_DEVICE_MAPPING_EXCEPTION = DEVICE_ONBOARDING_SERVICE + "MMS-232";
-
-	// Exceptions
-	private static final String REG_UI_CODE = "REG-UI";
-
-	public static final String REG_UI_LOGIN_LOADER_EXCEPTION = REG_UI_CODE + "RAI-001";
-	public static final String REG_UI_LOGIN_SCREEN_LOADER_EXCEPTION = REG_UI_CODE + "LC-002";
-	public static final String REG_UI_HOMEPAGE_LOADER_EXCEPTION = REG_UI_CODE + "ROC-003";
-	public static final String REG_UI_BASE_CNTRLR_IO_EXCEPTION = REG_UI_CODE + "BAS-004";
-	public static final String REG_UI_VIEW_ACK_FORM_IO_EXCEPTION = REG_UI_CODE + "VAF-005";
-
-	// Exceptions for User Registration - Iris & FingerPrint Capture
-	public static final String USER_REG_IRIS_CAPTURE_PAGE_LOAD_EXP = USER_REG_IRIS_CAPTURE_EXP_CODE + "ICC-001";
-	public static final String USER_REG_IRIS_CAPTURE_NEXT_SECTION_LOAD_EXP = USER_REG_IRIS_CAPTURE_EXP_CODE + "ICC-002";
-	public static final String USER_REG_IRIS_CAPTURE_PREV_SECTION_LOAD_EXP = USER_REG_IRIS_CAPTURE_EXP_CODE + "ICC-003";
-	public static final String USER_REG_IRIS_CAPTURE_POPUP_LOAD_EXP = USER_REG_IRIS_CAPTURE_EXP_CODE + "ICC-004";
-	public static final String USER_REG_IRIS_VALIDATION_EXP = USER_REG_IRIS_CAPTURE_EXP_CODE + "ICC-005";
-	public static final String USER_REG_IRIS_SCORE_VALIDATION_EXP = USER_REG_IRIS_CAPTURE_EXP_CODE + "ICC-006";
-	public static final String USER_REG_IRIS_SCAN_EXP = USER_REG_IRIS_CAPTURE_EXP_CODE + "IFC-001";
-	public static final String USER_REG_FINGERPRINT_SCAN_EXP = USER_REG_FINGERPRINT_CAPTURE_EXP_CODE + "FSC-003";
-	public static final String USER_REG_FINGERPRINT_PAGE_LOAD_EXP = USER_REG_FINGERPRINT_CAPTURE_EXP_CODE + "FCC-001";
-	public static final String USER_REG_FINGERPRINT_CAPTURE_NEXT_SECTION_LOAD_EXP = USER_REG_FINGERPRINT_CAPTURE_EXP_CODE
-			+ "FCC-002";
-	public static final String USER_REG_FINGERPRINT_CAPTURE_PREV_SECTION_LOAD_EXP = USER_REG_FINGERPRINT_CAPTURE_EXP_CODE
-			+ "FCC-003";
-	public static final String USER_REG_FINGERPRINT_CAPTURE_POPUP_LOAD_EXP = USER_REG_FINGERPRINT_CAPTURE_EXP_CODE
-			+ "FCC-004";
-	public static final String USER_REG_FINGERPRINT_VALIDATION_EXP = USER_REG_FINGERPRINT_CAPTURE_EXP_CODE + "FCC-005";
-	public static final String USER_REG_FINGERPRINT_SCORE_VALIDATION_EXP = USER_REG_FINGERPRINT_CAPTURE_EXP_CODE
-			+ "FCC-006";
-	public static final String USER_REG_IRIS_SAVE_EXP = USER_REG_IRIS_CAPTURE_EXP_CODE + "ICC-008";
-	public static final String USER_REG_GET_IRIS_QUALITY_SCORE_EXP = USER_REG_IRIS_CAPTURE_EXP_CODE + "ICC-009";
-	public static final String USER_REG_IRIS_STUB_IMAGE_EXP = USER_REG_IRIS_CAPTURE_EXP_CODE + "IFC-002";
-
-	// Exception for Registration - Document Scan and Upload
-	public static final String USER_REG_DOC_SCAN_UPLOAD_EXP = USER_REGISTRATION_EXP_CODE + "SCN-001";
-
-	// Scan
-	public static final String USER_REG_SCAN_EXP = USER_REG_SCAN_EXP_CODE + "DOC-001";
-	
-	// Regex Constants
-	public static final String FULL_NAME_REGEX = "([A-z]+\\s?\\.?)+";
-	public static final int FULL_NAME_LENGTH = 50;
-	public static final String ADDRESS_LINE1_REGEX = "^.{1,50}$";
-	public static final String NUMBER_REGEX = "\\d+";
-	public static final String NUMBER_OR_NOTHING_REGEX = "^\\d*$";
-	public static final String FOUR_NUMBER_REGEX = "\\d{4}";
-	public static final String NUMBER_REGEX_ZERO_TO_THREE = "\\d{0,3}";
-	public static final int MOBILE_NUMBER_LENGTH = 9;
-	public static final String EMAIL_ID_REGEX = "^([\\w\\-\\.]+)@((\\[([0-9]{1,3}\\.){3}[0-9]{1,3}\\])|(([\\w\\-]+\\.)+)([a-zA-Z]{2,4}))$";
-	public static final String EMAIL_ID_REGEX_INITIAL = "([a-zA-Z]+\\.?\\-?\\@?(\\d+)?)+";
-	public static final String CNI_OR_PIN_NUMBER_REGEX = "\\d{0,30}";
-	public static final String AGE_REGEX = "\\d{1,2}";
-	public static final String UIN_REGEX = "\\d{1,30}";
-	public static final String POSTAL_CODE_REGEX = "\\d{5}";
-	public static final String POSTAL_CODE_REGEX_INITIAL = "\\d{1,5}";
-	public static final String REGEX_ANY = ".*";
-	public static final String ONE = "1";
-
-	// master sync
-	public static final String MASTER_SYNC_SUCESS_MSG_CODE = "REG-MDS‌-001";
-	public static final String MASTER_SYNC_OFFLINE_FAILURE_MSG_CODE = "REG-MDS‌-002";
-	public static final String MASTER_SYNC_FAILURE_MSG_CODE = "REG-MDS‌-003";
-	public static final String MASTER_SYNC_FAILURE_MSG_INFO = "Error in sync";
-	public static final String MASTER_SYNC_FAILURE_MSG = "SYNC_FAILURE";
-	public static final String MASTER_SYNC_OFFLINE_FAILURE_MSG_INFO = "Client not online";
-	public static final String MASTER_SYNC_OFFLINE_FAILURE_MSG = "PRE_REG_PACKET_NETWORK_ERROR";
-	public static final String MASTER_SYNC_EXCEPTION = "MASTER_SYNC_EXCEPTION";
-	public static final String MASTER_SYNC_JOD_DETAILS = "MASTER_SYNC_JOB_DETAILS";
-	public static final String MASTER_SYNC_SUCCESS = "Sync successful";
-	public static final String MASTER_SYNC = "MASTER_SYNC";
-	public static final String NO_INTERNET = "Unable to sync data as there is no internet connection";
-	public static final String MASTER_VALIDATOR_SERVICE_NAME = "master_sync";
-	public static final String MASTER_CENTER_REMAP_SERVICE_NAME="center_remap_sync";
-	public static final String MASTER_CENTER_PARAM="regcenterId";
-	public static final String MASTER_DATA_LASTUPDTAE = "lastUpdated";
-	public static final String MASTER_SYNC_LOGGER_INFO = "Entering into Master Sync Dao Impl...";
-	// POLICY SYNC
-	public static final String POLICY_SYNC_SUCCESS_CODE = "REG-MDS‌-001 ";
-	public static final String POLICY_SYNC_SUCCESS_MESSAGE = "SYNC_SUCCESS";
-	public static final String POLICY_SYNC_ERROR_CODE = "REG-MDS‌-003 ";
-	public static final String POLICY_SYNC_ERROR_MESSAGE = "SYNC_FAILURE";
-	public static final String POLICY_SYNC_CLIENT_NOT_ONLINE_ERROR_CODE = "REG-MDS‌-002";
-	public static final String POLICY_SYNC_CLIENT_NOT_ONLINE_ERROR_MESSAGE = "POLICY_SYNC_CLIENT_NOT_ONLINE_ERROR_MESSAGE";
-
-	public static final String SYNCH_CONFIG_DATA_JOB_TITLE = "synch config data job";
-	public static final String REG_USER_MAPPING_SYNC_JOB_TITLE = "registration user mapping sync job";
-
-	// PRE-REG DELETE JOB
-	public static final String PRE_REG_DELETE_SUCCESS = "PRE_REG_DELETE_SUCCESS";
-	public static final String PRE_REG_DELETE_FAILURE = "PRE_REG_DELETE_FAILURE";
-
-	// Connection Error
-	public static final String CONNECTION_ERROR = "CONNECTION_ERROR";
-
-	// Exceptions - Template Generator
-	public static final String TEMPLATE_GENERATOR_ACK_RECEIPT_EXCEPTION = PACKET_CREATION_EXP_CODE + "TGE-002";
-	public static final String TEMPLATE_GENERATOR_SMS_EXCEPTION = PACKET_CREATION_EXP_CODE + "TGE-002";
-
-	// Jobs
-	public static final String BATCH_JOB_START_SUCCESS_MESSAGE = "BATCH_JOB_START_SUCCESS_MESSAGE";
-	public static final String START_SCHEDULER_ERROR_MESSAGE = "START_SCHEDULER_ERROR_MESSAGE";
-	public static final String BATCH_JOB_STOP_SUCCESS_MESSAGE = "BATCH_JOB_STOP_SUCCESS_MESSAGE";
-	public static final String STOP_SCHEDULER_ERROR_MESSAGE = "STOP_SCHEDULER_ERROR_MESSAGE";
-	public static final String CURRENT_JOB_DETAILS_ERROR_MESSAGE = "CURRENT_JOB_DETAILS_ERROR_MESSAGE";
-	public static final String EXECUTE_JOB_ERROR_MESSAGE = "EXECUTE_JOB_ERROR_MESSAGE";
-	public static final String SYNC_DATA_PROCESS_ALREADY_STARTED = "SYNC_DATA_PROCESS_ALREADY_STARTED";
-	public static final String SYNC_DATA_PROCESS_ALREADY_STOPPED = "SYNC_DATA_PROCESS_ALREADY_STOPPED";
-	public static final String SYNC_DATA_DTO = "SYNC-DATA DTO";
-	public static final String JOB_RUNNING = "RUNNING";
-	public static final String JOB_COMPLETED = "COMPLETED";
-	public static final String NO_JOB_COMPLETED = "NO_JOB_COMPLETED";
-	public static final String NO_JOBS_TRANSACTION = "NO_JOBS_TRANSACTION";
-	public static final String NO_JOBS_RUNNING = "NO_JOBS_RUNNING";
-	public static final String JOB_UNKNOWN = "UNKNOWN";
-
-	// PACKET
-	public static final String PACKET_STATUS_SYNC_ERROR_RESPONSE = "PACKET_STATUS_SYNC_ERROR_RESPONSE";
-	public static final String PACKET_STATUS_SYNC_SUCCESS_MESSAGE = "PACKET_STATUS_SYNC_SUCCESS_MESSAGE";
-
-	// OTP
-	public static final String OTP_GENERATION_SUCCESS_MESSAGE = "OTP_GENERATION_SUCCESS_MESSAGE";
-	public static final String OTP_GENERATION_ERROR_MESSAGE = "OTP_GENERATION_ERROR_MESSAGE";
-	public static final String OTP_VALIDATION_ERROR_MESSAGE = "OTP_VALIDATION_ERROR_MESSAGE";
-
-	// Packet Export
-	public static final String FILE_EXPLORER_NAME = "File Explorer";
-
-	// Sync Status
-	public static final String REG_PKT_APPRVL_CNT_EXCEED = "REG_PKT_APPRVL_CNT_EXCEED";
-	public static final String REG_PKT_APPRVL_TIME_EXCEED = "REG_PKT_APPRVL_TIME_EXCEED";
-	public static final String OPT_TO_REG_TIME_EXPORT_EXCEED = "OPT_TO_REG_TIME_EXPORT_EXCEED";
-	public static final String OPT_TO_REG_TIME_SYNC_EXCEED = "OPT_TO_REG_TIME_SYNC_EXCEED";
-	public static final String OPT_TO_REG_REACH_MAX_LIMIT = "OPT_TO_REG_REACH_MAX_LIMIT";
-	public static final String OPT_TO_REG_OUTSIDE_LOCATION = "OPT_TO_REG_OUTSIDE_LOCATION";
-	public static final String OPT_TO_REG_WEAK_GPS = "OPT_TO_REG_WEAK_GPS";
-	public static final String OPT_TO_REG_INSERT_GPS = "OPT_TO_REG_INSERT_GPS";
-	public static final String OPT_TO_REG_GPS_PORT_MISMATCH = "OPT_TO_REG_GPS_PORT_MISMATCH";
-	public static final String OPT_TO_REG_LAST_SOFTWAREUPDATE_CHECK = "OPT_TO_REG_LAST_SOFTWAREUPDATE_CHECK";
-
-	public static final String POLICY_SYNC_SERVICE = "policysync";
-	public static final String KEY_NAME = "mosip.registration.key_policy_sync_threshold_value";
-	public static final String OPT_TO_REG_LAST_EXPORT_REG_PKTS_TIME = "mosip.registration.last_export_registration_config_time";
-
-	// Reg Deletion
-	public static final String REGISTRATION_DELETION_BATCH_JOBS_SUCCESS = "REGISTRATION_DELETION_BATCH_JOBS_SUCCESS";
-	public static final String REGISTRATION_DELETION_BATCH_JOBS_FAILURE = "REGISTRATION_DELETION_BATCH_JOBS_FAILURE";
-
-	// Application Language
-	public static final String APPLICATION_LANUAGE = "eng";
-
-	// Global-Config Constants
-	public static final String GET_GLOBAL_CONFIG = "get_registration_center_config";
-	public static final String REGISTRATION_CENTER_ID = "registrationcenterid";
-	public static final String GLOBAL_CONFIG_ERROR_MSG = "please synch the data before starting the application";
-
-	// user on boarding
-	public static final String USER_ON_BOARDING_ERROR_RESPONSE = "USER_ONBOARD_ERROR";
-	public static final String USER_ON_BOARDING_EXCEPTION = "USER_ON_BOARDING_EXCEPTION";
-	public static final String USER_ON_BOARDING_EXCEPTION_MSG_CODE = "REG-URE‌-000";
-	public static final String USER_ON_BOARDING_SUCCESS_CODE = "REG-URE‌-002";
-	public static final String USER_ON_BOARDING_SUCCESS_MSG = "USER_ONBOARD_SUCCESS";
-	public static final String USER_ON_BOARDING_THRESHOLD_NOT_MET_MSG = "USER_ON_BOARDING_THRESHOLD_NOT_MET_MSG";
-	public static final String USER_STATION_ID = "stationId";
-	public static final String USER_CENTER_ID = "centerId";
-	public static final String USER_ONBOARD_DATA = "UserOnboardBiometricData";
-	public static final String USER_ON_BOARD_THRESHOLD_LIMIT = "mosip.registration.user_on_board_threshold_limit";
-
-	// Configuration Constants
-	public static final String AUDIT_LOG_DELETION_CONFIGURED_DAYS = "mosip.registration.audit_log_deletion_configured_days";
-	public static final String SYNC_TRANSACTION_NO_OF_DAYS_LIMIT = "mosip.registration.sync_transaction_no_of_days_limit";
-	public static final String REG_DELETION_CONFIGURED_DAYS = "mosip.registration.reg_deletion_configured_days";
-	public static final String PRE_REG_DELETION_CONFIGURED_DAYS = "mosip.registration.pre_reg_deletion_configured_days";
-
-	// Audit Constants
-	public static final String AUDIT_LOGS_DELETION_SUCESS_MSG = "AUDIT_LOGS_DELETION_SUCESS_MSG";
-	public static final String AUDIT_LOGS_DELETION_FLR_MSG = "Audit Logs Deleted Failed";
-	public static final String AUDIT_LOGS_DELETION_EMPTY_MSG = "AUDIT_LOGS_DELETION_EMPTY_MSG";
-
-	// Rest Authentication Constants
-	public static final String USER_DTO = "userDTO";
-	public static final String REST_OAUTH = "oauth";
-	public static final String REST_OAUTH_USER_NAME = "userName";
-	public static final String REST_OAUTH_USER_PSWD = "password";
-	public static final String REST_OAUTH_ERROR_CODE = "REST-OAUTH-001";
-	public static final String REST_OAUTH_ERROR_MSG = "Internal Server Error";
-	public static final String REST_AUTHORIZATION = "authorization";
-	public static final String REST_RESPONSE_BODY = "responseBody";
-	public static final String REST_RESPONSE_HEADERS = "responseHeader";
-	public static final String AUTH_SET_COOKIE = "Set-Cookie";
-	public static final String AUTH_AUTHORIZATION = "Authorization";
-	public static final String AUTH_EXPIRES = "Expires";
-	public static final String AUTH_MAX_AGE = "Max-Age";
-	public static final String REGISTRATION_CLIENT = "REGISTRATIONCLIENT";
-	public static final String REGISTRATION_CONTEXT = "auth-otp";
-	public static final String COOKIE = "Cookie";
-	public static final String ENGLISH_LANG_CODE = "eng";
-	public static final String USER_ID_CODE = "USERID";
-	public static final String OTP_CHANNELS = "mosip.registration.otp_channels";
-
-	// Packet Sync
-	public static final String PACKET_SYNC = "packet_sync";
-
-	// Validations to ignore
-
-	public static List<String> fieldsToExclude() {
-		List<String> fieldToExclude = new ArrayList<>();
-		fieldToExclude.add("preRegistrationId");
-		fieldToExclude.add("virtualKeyboard");
-		fieldToExclude.add("docPageNumber");
-		fieldToExclude.add("residence");
-		fieldToExclude.add("NFR");
-		fieldToExclude.add("FR");
-		fieldToExclude.add("residenceLocalLanguage");
-		fieldToExclude.add("genderValue");
-		fieldToExclude.add("genderValueLocalLanguage");
-		fieldToExclude.add("updateUinId");
-
-		return fieldToExclude;
-
-	}
-
-	// ID JSON Business Validation
-	private static final String ID_JSON_BIZ_VALIDATION_PREFIX = "mosip.id.validation.identity";
-	public static final String LENGTH = "length";
-	public static final String EMAIL_VALIDATION_REGEX = ID_JSON_BIZ_VALIDATION_PREFIX.concat(DOT).concat("email");
-	public static final String EMAIL_VALIDATION_LENGTH = EMAIL_VALIDATION_REGEX.concat(DOT).concat(LENGTH);
-	public static final String PHONE_VALIDATION_REGEX = ID_JSON_BIZ_VALIDATION_PREFIX.concat(DOT).concat("phone");
-	public static final String PHONE_VALIDATION_LENGTH = PHONE_VALIDATION_REGEX.concat(DOT).concat(LENGTH);
-	public static final String CNIE_VALIDATION_REGEX = ID_JSON_BIZ_VALIDATION_PREFIX.concat(DOT).concat("CNIENumber");
-	public static final String CNIE_VALIDATION_LENGTH = CNIE_VALIDATION_REGEX.concat(DOT).concat(LENGTH);
-	public static final String POSTAL_CODE_VALIDATION_REGEX = ID_JSON_BIZ_VALIDATION_PREFIX.concat(DOT)
-			.concat("postalCode");
-	public static final String POSTAL_CODE_VALIDATION_LENGTH = POSTAL_CODE_VALIDATION_REGEX.concat(DOT).concat(LENGTH);
-	public static final String DOB_VALIDATION_REGEX = ID_JSON_BIZ_VALIDATION_PREFIX.concat(DOT).concat("dateOfBirth");
-	public static final String ID_FULL_NAME_REGEX = ID_JSON_BIZ_VALIDATION_PREFIX.concat(DOT)
-			.concat("fullName.[*].value");
-	public static final String ADDRESS_LINE_1_REGEX = ID_JSON_BIZ_VALIDATION_PREFIX.concat(DOT)
-			.concat("addressLine1.[*].value");
-	public static final String ADDRESS_LINE_2_REGEX = ID_JSON_BIZ_VALIDATION_PREFIX.concat(DOT)
-			.concat("addressLine2.[*].value");
-	public static final String ADDRESS_LINE_3_REGEX = ID_JSON_BIZ_VALIDATION_PREFIX.concat(DOT)
-			.concat("addressLine3.[*].value");
-	public static final String TRUE = String.valueOf(true);
-	public static final String FALSE = String.valueOf(false);
-	public static String CNI_MANDATORY = String.valueOf(false);
-
-	public static final String REGEX = "regex";
-	public static final String IS_MANDATORY = "isMandatory";
-	public static final String IS_FIXED = "isFixed";
-
-	// Virus Scan
-	public static final String VIRUS_SCAN_PACKET_NOT_FOUND = "FILE_NOT_PRESENT_FOR_SCAN";
-	public static final String VIRUS_SCAN_INFECTED_FILES = "Infected Files";
-	public static final String ANTIVIRUS_SERVICE_NOT_ACCESSIBLE = "ANTIVIRUS_SERVICE_NOT_ACCESSIBLE";
-
-	// concent of applicant
-	public static final String YES = "Yes";
-	public static final String NO = "No";
-
-	// User Details
-	public static final String USER_DETAILS_SERVICE_NAME = "user_details";
-	public static final String MAPPER_UTILL = "MAPPER_UTILL";
-	public static final String REG_ID = "regid";
-
-	public static final String CONTENT_TYPE_EMAIL = "EMAIL";
-	public static final String CONTENT_TYPE_MOBILE = "MOBILE";
-
-	// Key-Policy Key validation
-	public static final String VALID_KEY = "VALID KEY";
-	public static final String INVALID_KEY = "INVALID_KEY";
-
-	public static final String JOB_ID = "JOB_ID";
-
-	public static final String SYNC_DATA_FREQ = "mosip.registration.sync_data_freq";
-
-	public static final String LABEL = "Label";
-	public static final String LABEL_SMALL_CASE = "label";
-
-	public static final Object UI_SYNC_DATA = "mosip.registration.ui_sync_data";
-	public static final String MDM_ENABLED = "mosip.mdm.enabled";
-	
-	public static final String MESSAGE = "Message";
-	public static final String HASH = "#";
-	public static final String DOB_MESSAGE = "dobMessage";
-	public static final String DD = "dd";
-	public static final String MM = "mm";
-	public static final String YYYY = "yyyy";
-	public static final String DOB = "dob";
-	public static final String ERRORS = "errors";
-	public static final String ERROR_MSG = "message";
-	public static final String OK_MSG = "ok";
-	public static final String NEW_LINE = "\n";
-
-	public static final String ATTR_INDIVIDUAL_TYPE = "individualTypeCode";
-	public static final String ATTR_DATE_OF_BIRTH = "dateofbirth";
-	public static final String ATTR_GENDER_TYPE = "genderCode";
-	public static final String ATTR_NON_FORINGER = "NFR";
-	public static final String ATTR_FORINGER = "FR";
-	public static final String ATTR_FORINGER_DOB_PARSING = "yyyy/MM/dd";
-	public static final String ATTR_FORINGER_DOB_FORMAT = "yyyy-MM-dd'T'HH:mm:ss.SSS'Z'";
-
-	public static final String SYNC_FAILURE = "SYNC_FAILURE";
-
-	// Scheduler
-	public static final String IDEAL_TIME = "mosip.registration.ideal_time";
-	public static final String REFRESHED_LOGIN_TIME = "mosip.registration.refreshed_login_time";
-	public static final String SCHEDULER_TITLE_STYLE = "schedulerTitleMsg";
-	public static final String SCHEDULER_CONTENT_STYLE = "schedulerMsg";
-	public static final String SCHEDULER_TITLE_BORDER = "schedulerTitle";
-	public static final String SCHEDULER_TIMER_STYLE = "schedulerTimer";
-	public static final String SCHEDULER_BTN_STYLE = "schedulerContinueBtn";
-	public static final String SCHEDULER_BORDER = "schedulerStage";
-
-	public static final String USER_DETAILS = "userDetails";
-
-	public static final String OTP_EXPIRY_TIME = "mosip.kernel.otp.expiry-time";
-
-	// TODO Need to discuss with Sravya about code
-	public static String INITIAL_SETUP = "mosip.registration.initial_setup";
-
-	public static final String SIGNED_KEY = "signed-key";
-	public static final String TIME_STAMP = "timeStamp";
-	public static final String REF_ID = "referenceId";
-	public static final String PUBLIC_KEY_ISSUES_DATE = "issuedAt";
-	public static final String PUBLIC_KEY_EXPIRE_DATE = "expiryAt";
-	public static final String PUBLIC_KEY = "publicKey";
-	public static final String PUBLIC_KEY_REST = "public_key";
-	public static final String KER = "SIGN";
-	public static final String DTAE_MONTH_YEAR_REGEX = "dd|mm|yyyy|ddLocalLanguage|mmLocalLanguage|yyyyLocalLanguage|ageField";
-
-	public static final String UIN_UPDATE_PARENTGUARDIAN_DETAILS = "parentOrGuardianDetails";
-	public static final String UIN_UPDATE_PARENTORGUARDIAN = "parentOrGuardian";
-
-	public static final String UPDATE_NOW_LABEL = "UPDATE_NOW_LABEL";
-	public static final String UPDATE_LATER_LABEL = "UPDATE_LATER_LABEL";
-	public static String CANCEL_MSG = "CANCEL_LABEL";
-	public static final String PUBLIC_KEY_REF_ID = "packet-encryption-key";
-	public static final String USER_DETAIL_SALT_SERVICE_NAME = "user_salt_details";
-	public static final String SERVICES_VERSION_KEY = "mosip.reg.services.current.version";
-
-	// TPM
-	public static final byte[] NULL_VECTOR = new byte[0];
-	public static final String MOSIP_REGISTRATION_DB_KEY = "mosip.registration.db.key";
-	
-	//SQL Execution
-	public static final String SQL_EXECUTION_SUCCESS = "SQL EXECUTION SUCCESS";
-	public static final String ROLL_BACK_SQL_EXECUTION_SUCCESS = "ROLL BACK SQL EXECUTION SUCCESS";
-	public static final String ROLL_BACK_SQL_EXECUTION_FAILURE = "ROLL BACK SQL EXECUTION FAILURE";
-	public static final String SQL_EXECUTION_FAILURE = "SQL EXECUTION FAILURE";
-	public static final String BACKUP_PREVIOUS_SUCCESS = "Backup Success";
-	public static final String BACKUP_PREVIOUS_FAILURE = "Backup Failed";
-	
-	public static final String PUBLICKEY="publicKey";
-	public static final String ISSUED_AT="issuedAt";
-	public static final String EXPIRY_AT="expiryAt";
-	public static final String SERVICE_NAME="policysync";
-	
-	public static final String IDA_REFERENCE_ID = "PARTNER";
-	public static final String PUBLIC_KEY_IDA_REST = "ida_key";
-	public static final String ON_BOARD_IDA_VALIDATION = "ida_auth";
-	public static final String ID = "id";
-	public static final String IDENTITY  = "mosip.identity.auth";
-	public static final String VERSION  = "version";
-	public static final String REQUEST_TIME = "requestTime";
-	public static final String TRANSACTION_ID = "transactionID";
-	public static final String TRANSACTION_ID_VALUE = "1234567890";
-	public static final String BIO = "bio";
-	public static final String REQUEST_AUTH = "requestedAuth";
-	public static final String CONSENT_OBTAINED = "consentObtained";
-	public static final String INDIVIDUAL_ID = "individualId";
-	public static final String INDIVIDUAL_ID_TYPE = "individualIdType";
-	public static final String KEY_INDEX = "keyIndex";
-	public static final String ON_BOARD_TIME_STAMP = "timestamp";
-	public static final String DEVICE_PROVIDER_ID="deviceProviderID";
-	public static final String ON_BOARD_BIO_TYPE="bioType";
-	public static final String ON_BOARD_BIO_SUB_TYPE="bioSubType";
-	public static final String ON_BOARD_BIO_VALUE="bioValue";
-	public static final String ON_BOARD_BIO_DATA="data";
-	public static final String ON_BOARD_BIOMETRICS="biometrics";
-	public static final String ON_BOARD_REQUEST="request";
-	public static final String ON_BOARD_REQUEST_HMAC="requestHMAC";
-	public static final String ON_BOARD_REQUEST_SESSION_KEY="requestSessionKey";
-	public static final String ON_BOARD_PUBLIC_KEY_ERROR="Public key is either null or invalid public key";
-	public static final String ON_BOARD_AUTH_STATUS="authStatus";
-	public static final String ON_BOARD_FACE_ID="FID";
-	public static final String ON_BOARD_IRIS_ID="IIR";
-	public static final String ON_BOARD_FINGER_ID="FMR";
-	public static final String ON_BOARD_COGENT="cogent";
-<<<<<<< HEAD
-	public static final String STUB_FACE="Rk1SACAyMAAAAAFcAAABPAFiAMUAxQEAAAAoNUB9AMF0V4CBAKBBPEC0AL68ZIC4AKjNZEBiAJvWXUBPANPWNUDSAK7RUIC2AQIfZEDJAPMxPEByAGwPXYCpARYPZECfAFjoZECGAEv9ZEBEAFmtV0BpAUGNXUC/AUEESUCUAVIEPEC2AVNxPICcALWuZICuALm3ZECNAJqxQ0CUAI3GQ0CXAPghV0BVAKDOZEBfAPqHXUBDAKe/ZIB9AG3xXUDPAIbZUEBcAGYhZECIASgHXYBJAGAnV0DjAR4jG0DKATqJIUCGADGSZEDSAUYGIUAxAD+nV0CXAK+oSUBoALr6Q4CSAOuKXUCiAIvNZEC9AJzQZIBNALbTXUBBAL68V0CeAHDZZECwAHPaZEBRAPwHUIBHAHW2XUDXARAUDUC4AS4HZEDXAS0CQ0CYADL4ZECsAUzuPEBkACgRZAAA";
-	
-=======
-
-	// TPM Public Key Sync
-	public static final String RESPONSE = "response";
-	public static final String ERROR_CODE = "errorCode";
-	public static final String MESSAGE_CODE = "message";
-	public static final String TPM_PUBLIC_KEY_SYNC_SERVICE_NAME = "tpm_public_key";
-	public static final String TPM_AVAILABILITY = "is_tpm_available";
-	public static final String SERIAL_NUMBER = "serialnumber";
-
->>>>>>> 794c8420
-}
+}