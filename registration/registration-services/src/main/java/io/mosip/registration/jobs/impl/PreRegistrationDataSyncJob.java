<<<<<<< HEAD
package io.mosip.registration.jobs.impl;

import java.util.LinkedList;

import org.quartz.JobExecutionContext;
import org.springframework.beans.factory.annotation.Autowired;
import org.springframework.scheduling.annotation.Async;
import org.springframework.stereotype.Component;

import io.mosip.kernel.core.logger.spi.Logger;
import io.mosip.registration.config.AppConfig;
import io.mosip.registration.constants.RegistrationConstants;
import io.mosip.registration.dto.ErrorResponseDTO;
import io.mosip.registration.dto.ResponseDTO;
import io.mosip.registration.exception.RegBaseUncheckedException;
import io.mosip.registration.jobs.BaseJob;
import io.mosip.registration.service.sync.PreRegistrationDataSyncService;

/**
 * This is a job to sync the pre registrations
 * 
 * @author YASWANTH S
 * @since 1.0.0
 *
 */
@Component(value = "preRegistrationDataSyncJob")
public class PreRegistrationDataSyncJob extends BaseJob {

	private static final Logger LOGGER = AppConfig.getLogger(PreRegistrationDataSyncJob.class);

	@Autowired
	PreRegistrationDataSyncService preRegistrationDataSyncService;

	/*
	 * (non-Javadoc)
	 * 
	 * @see org.springframework.scheduling.quartz.QuartzJobBean#executeInternal(org.
	 * quartz.JobExecutionContext)
	 */
	@Async
	@Override
	public void executeInternal(JobExecutionContext context) {
		LOGGER.info(RegistrationConstants.PRE_REG_DATA_SYNC_JOB_LOGGER_TITLE, RegistrationConstants.APPLICATION_NAME,
				RegistrationConstants.APPLICATION_ID, "job execute internal started");
		this.responseDTO = new ResponseDTO();

		try {
			this.jobId = loadContext(context);
			preRegistrationDataSyncService = applicationContext.getBean(PreRegistrationDataSyncService.class);

			// Run the Parent JOB always first
			this.responseDTO = preRegistrationDataSyncService.getPreRegistrationIds(jobId);

			// To run the child jobs after the parent job Success
			if (responseDTO.getSuccessResponseDTO() != null && context != null) {
				executeChildJob(jobId, jobMap);
			}

			syncTransactionUpdate(responseDTO, triggerPoint, jobId);

		} catch (RegBaseUncheckedException baseUncheckedException) {
			LOGGER.error(RegistrationConstants.PRE_REG_DATA_SYNC_JOB_LOGGER_TITLE,
					RegistrationConstants.APPLICATION_NAME, RegistrationConstants.APPLICATION_ID,
					baseUncheckedException.getMessage());
			throw baseUncheckedException;
		} catch (RuntimeException runtimeException) {
			this.responseDTO = new ResponseDTO();
			ErrorResponseDTO errorResponseDTO = new ErrorResponseDTO();
			LinkedList<ErrorResponseDTO> errorResponsesList = new LinkedList<>();
			errorResponsesList.add(errorResponseDTO);
			responseDTO.setErrorResponseDTOs(errorResponsesList);
		}

		LOGGER.info(RegistrationConstants.PRE_REG_DATA_SYNC_JOB_LOGGER_TITLE, RegistrationConstants.APPLICATION_NAME,
				RegistrationConstants.APPLICATION_ID, "job execute internal Ended");

	}

	/*
	 * (non-Javadoc)
	 * 
	 * @see io.mosip.registration.jobs.BaseJob#executeJob(java.lang.String,
	 * java.lang.String)
	 */
	@Override
	public ResponseDTO executeJob(String triggerPoint, String jobId) {

		LOGGER.info(RegistrationConstants.PRE_REG_DATA_SYNC_JOB_LOGGER_TITLE, RegistrationConstants.APPLICATION_NAME,
				RegistrationConstants.APPLICATION_ID, "execute Job started");

		this.responseDTO = preRegistrationDataSyncService.getPreRegistration(jobId);
		syncTransactionUpdate(responseDTO, triggerPoint, jobId);

		LOGGER.info(RegistrationConstants.PRE_REG_DATA_SYNC_JOB_LOGGER_TITLE, RegistrationConstants.APPLICATION_NAME,
				RegistrationConstants.APPLICATION_ID, "execute job ended");

		return responseDTO;

	}

}
=======
package io.mosip.registration.jobs.impl;

import org.quartz.JobExecutionContext;
import org.springframework.beans.factory.annotation.Autowired;
import org.springframework.scheduling.annotation.Async;
import org.springframework.stereotype.Component;

import io.mosip.kernel.core.logger.spi.Logger;
import io.mosip.registration.config.AppConfig;
import io.mosip.registration.constants.RegistrationConstants;
import io.mosip.registration.dto.ResponseDTO;
import io.mosip.registration.exception.RegBaseUncheckedException;
import io.mosip.registration.jobs.BaseJob;
import io.mosip.registration.service.sync.PreRegistrationDataSyncService;

/**
 * This is a job to sync the pre registrations
 * 
 * @author YASWANTH S
 * @since 1.0.0
 *
 */
@Component(value = "preRegistrationDataSyncJob")
public class PreRegistrationDataSyncJob extends BaseJob {

	private static final Logger LOGGER = AppConfig.getLogger(PreRegistrationDataSyncJob.class);

	@Autowired
	PreRegistrationDataSyncService preRegistrationDataSyncService;

	/*
	 * (non-Javadoc)
	 * 
	 * @see org.springframework.scheduling.quartz.QuartzJobBean#executeInternal(org.
	 * quartz.JobExecutionContext)
	 */
	@Async
	@Override
	public void executeInternal(JobExecutionContext context) {
		LOGGER.info(RegistrationConstants.PRE_REG_DATA_SYNC_JOB_LOGGER_TITLE, RegistrationConstants.APPLICATION_NAME,
				RegistrationConstants.APPLICATION_ID, "job execute internal started");
		this.responseDTO = new ResponseDTO();

		try {
			this.jobId = loadContext(context);
			preRegistrationDataSyncService = applicationContext.getBean(PreRegistrationDataSyncService.class);

			// Run the Parent JOB always first
			this.responseDTO = preRegistrationDataSyncService.getPreRegistrationIds(jobId);

			// To run the child jobs after the parent job Success
			if (responseDTO.getSuccessResponseDTO() != null && context != null) {
				executeChildJob(jobId, jobMap);
			}

			syncTransactionUpdate(responseDTO, triggerPoint, jobId);

		} catch (RegBaseUncheckedException baseUncheckedException) {
			LOGGER.error(RegistrationConstants.PRE_REG_DATA_SYNC_JOB_LOGGER_TITLE,
					RegistrationConstants.APPLICATION_NAME, RegistrationConstants.APPLICATION_ID,
					baseUncheckedException.getMessage());
			throw baseUncheckedException;
		}

		LOGGER.info(RegistrationConstants.PRE_REG_DATA_SYNC_JOB_LOGGER_TITLE, RegistrationConstants.APPLICATION_NAME,
				RegistrationConstants.APPLICATION_ID, "job execute internal Ended");

	}

	/*
	 * (non-Javadoc)
	 * 
	 * @see io.mosip.registration.jobs.BaseJob#executeJob(java.lang.String,
	 * java.lang.String)
	 */
	@Override
	public ResponseDTO executeJob(String triggerPoint, String jobId) {

		LOGGER.info(RegistrationConstants.PRE_REG_DATA_SYNC_JOB_LOGGER_TITLE, RegistrationConstants.APPLICATION_NAME,
				RegistrationConstants.APPLICATION_ID, "execute Job started");

		this.responseDTO = preRegistrationDataSyncService.getPreRegistration(jobId);
		syncTransactionUpdate(responseDTO, triggerPoint, jobId);

		LOGGER.info(RegistrationConstants.PRE_REG_DATA_SYNC_JOB_LOGGER_TITLE, RegistrationConstants.APPLICATION_NAME,
				RegistrationConstants.APPLICATION_ID, "execute job ended");

		return responseDTO;

	}

}
>>>>>>> 2587c1b2
<|MERGE_RESOLUTION|>--- conflicted
+++ resolved
@@ -1,196 +1,101 @@
-<<<<<<< HEAD
-package io.mosip.registration.jobs.impl;
-
-import java.util.LinkedList;
-
-import org.quartz.JobExecutionContext;
-import org.springframework.beans.factory.annotation.Autowired;
-import org.springframework.scheduling.annotation.Async;
-import org.springframework.stereotype.Component;
-
-import io.mosip.kernel.core.logger.spi.Logger;
-import io.mosip.registration.config.AppConfig;
-import io.mosip.registration.constants.RegistrationConstants;
-import io.mosip.registration.dto.ErrorResponseDTO;
-import io.mosip.registration.dto.ResponseDTO;
-import io.mosip.registration.exception.RegBaseUncheckedException;
-import io.mosip.registration.jobs.BaseJob;
-import io.mosip.registration.service.sync.PreRegistrationDataSyncService;
-
-/**
- * This is a job to sync the pre registrations
- * 
- * @author YASWANTH S
- * @since 1.0.0
- *
- */
-@Component(value = "preRegistrationDataSyncJob")
-public class PreRegistrationDataSyncJob extends BaseJob {
-
-	private static final Logger LOGGER = AppConfig.getLogger(PreRegistrationDataSyncJob.class);
-
-	@Autowired
-	PreRegistrationDataSyncService preRegistrationDataSyncService;
-
-	/*
-	 * (non-Javadoc)
-	 * 
-	 * @see org.springframework.scheduling.quartz.QuartzJobBean#executeInternal(org.
-	 * quartz.JobExecutionContext)
-	 */
-	@Async
-	@Override
-	public void executeInternal(JobExecutionContext context) {
-		LOGGER.info(RegistrationConstants.PRE_REG_DATA_SYNC_JOB_LOGGER_TITLE, RegistrationConstants.APPLICATION_NAME,
-				RegistrationConstants.APPLICATION_ID, "job execute internal started");
-		this.responseDTO = new ResponseDTO();
-
-		try {
-			this.jobId = loadContext(context);
-			preRegistrationDataSyncService = applicationContext.getBean(PreRegistrationDataSyncService.class);
-
-			// Run the Parent JOB always first
-			this.responseDTO = preRegistrationDataSyncService.getPreRegistrationIds(jobId);
-
-			// To run the child jobs after the parent job Success
-			if (responseDTO.getSuccessResponseDTO() != null && context != null) {
-				executeChildJob(jobId, jobMap);
-			}
-
-			syncTransactionUpdate(responseDTO, triggerPoint, jobId);
-
-		} catch (RegBaseUncheckedException baseUncheckedException) {
-			LOGGER.error(RegistrationConstants.PRE_REG_DATA_SYNC_JOB_LOGGER_TITLE,
-					RegistrationConstants.APPLICATION_NAME, RegistrationConstants.APPLICATION_ID,
-					baseUncheckedException.getMessage());
-			throw baseUncheckedException;
-		} catch (RuntimeException runtimeException) {
-			this.responseDTO = new ResponseDTO();
-			ErrorResponseDTO errorResponseDTO = new ErrorResponseDTO();
-			LinkedList<ErrorResponseDTO> errorResponsesList = new LinkedList<>();
-			errorResponsesList.add(errorResponseDTO);
-			responseDTO.setErrorResponseDTOs(errorResponsesList);
-		}
-
-		LOGGER.info(RegistrationConstants.PRE_REG_DATA_SYNC_JOB_LOGGER_TITLE, RegistrationConstants.APPLICATION_NAME,
-				RegistrationConstants.APPLICATION_ID, "job execute internal Ended");
-
-	}
-
-	/*
-	 * (non-Javadoc)
-	 * 
-	 * @see io.mosip.registration.jobs.BaseJob#executeJob(java.lang.String,
-	 * java.lang.String)
-	 */
-	@Override
-	public ResponseDTO executeJob(String triggerPoint, String jobId) {
-
-		LOGGER.info(RegistrationConstants.PRE_REG_DATA_SYNC_JOB_LOGGER_TITLE, RegistrationConstants.APPLICATION_NAME,
-				RegistrationConstants.APPLICATION_ID, "execute Job started");
-
-		this.responseDTO = preRegistrationDataSyncService.getPreRegistration(jobId);
-		syncTransactionUpdate(responseDTO, triggerPoint, jobId);
-
-		LOGGER.info(RegistrationConstants.PRE_REG_DATA_SYNC_JOB_LOGGER_TITLE, RegistrationConstants.APPLICATION_NAME,
-				RegistrationConstants.APPLICATION_ID, "execute job ended");
-
-		return responseDTO;
-
-	}
-
-}
-=======
-package io.mosip.registration.jobs.impl;
-
-import org.quartz.JobExecutionContext;
-import org.springframework.beans.factory.annotation.Autowired;
-import org.springframework.scheduling.annotation.Async;
-import org.springframework.stereotype.Component;
-
-import io.mosip.kernel.core.logger.spi.Logger;
-import io.mosip.registration.config.AppConfig;
-import io.mosip.registration.constants.RegistrationConstants;
-import io.mosip.registration.dto.ResponseDTO;
-import io.mosip.registration.exception.RegBaseUncheckedException;
-import io.mosip.registration.jobs.BaseJob;
-import io.mosip.registration.service.sync.PreRegistrationDataSyncService;
-
-/**
- * This is a job to sync the pre registrations
- * 
- * @author YASWANTH S
- * @since 1.0.0
- *
- */
-@Component(value = "preRegistrationDataSyncJob")
-public class PreRegistrationDataSyncJob extends BaseJob {
-
-	private static final Logger LOGGER = AppConfig.getLogger(PreRegistrationDataSyncJob.class);
-
-	@Autowired
-	PreRegistrationDataSyncService preRegistrationDataSyncService;
-
-	/*
-	 * (non-Javadoc)
-	 * 
-	 * @see org.springframework.scheduling.quartz.QuartzJobBean#executeInternal(org.
-	 * quartz.JobExecutionContext)
-	 */
-	@Async
-	@Override
-	public void executeInternal(JobExecutionContext context) {
-		LOGGER.info(RegistrationConstants.PRE_REG_DATA_SYNC_JOB_LOGGER_TITLE, RegistrationConstants.APPLICATION_NAME,
-				RegistrationConstants.APPLICATION_ID, "job execute internal started");
-		this.responseDTO = new ResponseDTO();
-
-		try {
-			this.jobId = loadContext(context);
-			preRegistrationDataSyncService = applicationContext.getBean(PreRegistrationDataSyncService.class);
-
-			// Run the Parent JOB always first
-			this.responseDTO = preRegistrationDataSyncService.getPreRegistrationIds(jobId);
-
-			// To run the child jobs after the parent job Success
-			if (responseDTO.getSuccessResponseDTO() != null && context != null) {
-				executeChildJob(jobId, jobMap);
-			}
-
-			syncTransactionUpdate(responseDTO, triggerPoint, jobId);
-
-		} catch (RegBaseUncheckedException baseUncheckedException) {
-			LOGGER.error(RegistrationConstants.PRE_REG_DATA_SYNC_JOB_LOGGER_TITLE,
-					RegistrationConstants.APPLICATION_NAME, RegistrationConstants.APPLICATION_ID,
-					baseUncheckedException.getMessage());
-			throw baseUncheckedException;
-		}
-
-		LOGGER.info(RegistrationConstants.PRE_REG_DATA_SYNC_JOB_LOGGER_TITLE, RegistrationConstants.APPLICATION_NAME,
-				RegistrationConstants.APPLICATION_ID, "job execute internal Ended");
-
-	}
-
-	/*
-	 * (non-Javadoc)
-	 * 
-	 * @see io.mosip.registration.jobs.BaseJob#executeJob(java.lang.String,
-	 * java.lang.String)
-	 */
-	@Override
-	public ResponseDTO executeJob(String triggerPoint, String jobId) {
-
-		LOGGER.info(RegistrationConstants.PRE_REG_DATA_SYNC_JOB_LOGGER_TITLE, RegistrationConstants.APPLICATION_NAME,
-				RegistrationConstants.APPLICATION_ID, "execute Job started");
-
-		this.responseDTO = preRegistrationDataSyncService.getPreRegistration(jobId);
-		syncTransactionUpdate(responseDTO, triggerPoint, jobId);
-
-		LOGGER.info(RegistrationConstants.PRE_REG_DATA_SYNC_JOB_LOGGER_TITLE, RegistrationConstants.APPLICATION_NAME,
-				RegistrationConstants.APPLICATION_ID, "execute job ended");
-
-		return responseDTO;
-
-	}
-
-}
->>>>>>> 2587c1b2
+package io.mosip.registration.jobs.impl;
+
+import java.util.LinkedList;
+
+import org.quartz.JobExecutionContext;
+import org.springframework.beans.factory.annotation.Autowired;
+import org.springframework.scheduling.annotation.Async;
+import org.springframework.stereotype.Component;
+
+import io.mosip.kernel.core.logger.spi.Logger;
+import io.mosip.registration.config.AppConfig;
+import io.mosip.registration.constants.RegistrationConstants;
+import io.mosip.registration.dto.ErrorResponseDTO;
+import io.mosip.registration.dto.ResponseDTO;
+import io.mosip.registration.exception.RegBaseUncheckedException;
+import io.mosip.registration.jobs.BaseJob;
+import io.mosip.registration.service.sync.PreRegistrationDataSyncService;
+
+/**
+ * This is a job to sync the pre registrations
+ * 
+ * @author YASWANTH S
+ * @since 1.0.0
+ *
+ */
+@Component(value = "preRegistrationDataSyncJob")
+public class PreRegistrationDataSyncJob extends BaseJob {
+
+	private static final Logger LOGGER = AppConfig.getLogger(PreRegistrationDataSyncJob.class);
+
+	@Autowired
+	PreRegistrationDataSyncService preRegistrationDataSyncService;
+
+	/*
+	 * (non-Javadoc)
+	 * 
+	 * @see org.springframework.scheduling.quartz.QuartzJobBean#executeInternal(org.
+	 * quartz.JobExecutionContext)
+	 */
+	@Async
+	@Override
+	public void executeInternal(JobExecutionContext context) {
+		LOGGER.info(RegistrationConstants.PRE_REG_DATA_SYNC_JOB_LOGGER_TITLE, RegistrationConstants.APPLICATION_NAME,
+				RegistrationConstants.APPLICATION_ID, "job execute internal started");
+		this.responseDTO = new ResponseDTO();
+
+		try {
+			this.jobId = loadContext(context);
+			preRegistrationDataSyncService = applicationContext.getBean(PreRegistrationDataSyncService.class);
+
+			// Run the Parent JOB always first
+			this.responseDTO = preRegistrationDataSyncService.getPreRegistrationIds(jobId);
+
+			// To run the child jobs after the parent job Success
+			if (responseDTO.getSuccessResponseDTO() != null && context != null) {
+				executeChildJob(jobId, jobMap);
+			}
+
+			syncTransactionUpdate(responseDTO, triggerPoint, jobId);
+
+		} catch (RegBaseUncheckedException baseUncheckedException) {
+			LOGGER.error(RegistrationConstants.PRE_REG_DATA_SYNC_JOB_LOGGER_TITLE,
+					RegistrationConstants.APPLICATION_NAME, RegistrationConstants.APPLICATION_ID,
+					baseUncheckedException.getMessage());
+			throw baseUncheckedException;
+		} catch (RuntimeException runtimeException) {
+			this.responseDTO = new ResponseDTO();
+			ErrorResponseDTO errorResponseDTO = new ErrorResponseDTO();
+			LinkedList<ErrorResponseDTO> errorResponsesList = new LinkedList<>();
+			errorResponsesList.add(errorResponseDTO);
+			responseDTO.setErrorResponseDTOs(errorResponsesList);
+		}
+
+		LOGGER.info(RegistrationConstants.PRE_REG_DATA_SYNC_JOB_LOGGER_TITLE, RegistrationConstants.APPLICATION_NAME,
+				RegistrationConstants.APPLICATION_ID, "job execute internal Ended");
+
+	}
+
+	/*
+	 * (non-Javadoc)
+	 * 
+	 * @see io.mosip.registration.jobs.BaseJob#executeJob(java.lang.String,
+	 * java.lang.String)
+	 */
+	@Override
+	public ResponseDTO executeJob(String triggerPoint, String jobId) {
+
+		LOGGER.info(RegistrationConstants.PRE_REG_DATA_SYNC_JOB_LOGGER_TITLE, RegistrationConstants.APPLICATION_NAME,
+				RegistrationConstants.APPLICATION_ID, "execute Job started");
+
+		this.responseDTO = preRegistrationDataSyncService.getPreRegistration(jobId);
+		syncTransactionUpdate(responseDTO, triggerPoint, jobId);
+
+		LOGGER.info(RegistrationConstants.PRE_REG_DATA_SYNC_JOB_LOGGER_TITLE, RegistrationConstants.APPLICATION_NAME,
+				RegistrationConstants.APPLICATION_ID, "execute job ended");
+
+		return responseDTO;
+
+	}
+
+}