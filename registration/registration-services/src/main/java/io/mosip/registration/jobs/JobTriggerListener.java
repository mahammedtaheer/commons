--- conflicted
+++ resolved
@@ -1,257 +1,126 @@
-<<<<<<< HEAD
-package io.mosip.registration.jobs;
-
-import org.quartz.JobExecutionContext;
-import org.quartz.Trigger;
-import org.quartz.Trigger.CompletedExecutionInstruction;
-import org.quartz.TriggerKey;
-import org.quartz.listeners.TriggerListenerSupport;
-import org.springframework.beans.factory.annotation.Autowired;
-import org.springframework.stereotype.Component;
-
-import io.mosip.kernel.core.logger.spi.Logger;
-import io.mosip.registration.config.AppConfig;
-import io.mosip.registration.constants.RegistrationConstants;
-import io.mosip.registration.exception.RegBaseUncheckedException;
-
-/**
- * This class gives the information of job trigger
- * 
- * @author YASWANTH S
- * @since 1.0.0
- *
- */
-@Component
-public class JobTriggerListener extends TriggerListenerSupport {
-
-	/**
-	 * Autowires job manager for to get Job id functionality
-	 */
-	@Autowired
-	private JobManager jobManager;
-
-	/**
-	 * Autowires the SncTransactionManagerImpl, which Have the functionalities to
-	 * get the job and to create sync transaction
-	 */
-	@Autowired
-	private SyncManager syncTransactionManager;
-
-	/**
-	 * LOGGER for logging
-	 */
-	private static final Logger LOGGER = AppConfig.getLogger(JobTriggerListener.class);
-
-	@Override
-	synchronized public void triggerMisfired(Trigger trigger) {
-
-		
-		LOGGER.info(RegistrationConstants.BATCH_JOBS_TRIGGER_LOGGER_TITLE, RegistrationConstants.APPLICATION_NAME,
-				RegistrationConstants.APPLICATION_ID, "trigger mis-fired started");
-		
-		/*
-		 * ------------------Trigger MisFired ---------------
-		 */
-		try {
-			//Insert SYNC Transaction
-			syncTransactionManager.createSyncTransaction(RegistrationConstants.JOB_TRIGGER_MIS_FIRED,
-					RegistrationConstants.JOB_TRIGGER_MIS_FIRED, RegistrationConstants.JOB_TRIGGER_POINT_SYSTEM,
-					trigger.getKey().getName());
-		} catch (RegBaseUncheckedException  baseUncheckedException) {
-			LOGGER.error(RegistrationConstants.BATCH_JOBS_PROCESS_LOGGER_TITLE, RegistrationConstants.APPLICATION_NAME,
-					RegistrationConstants.APPLICATION_ID, baseUncheckedException.getMessage());
-		}
-
-		LOGGER.info(RegistrationConstants.BATCH_JOBS_TRIGGER_LOGGER_TITLE, RegistrationConstants.APPLICATION_NAME,
-				RegistrationConstants.APPLICATION_ID, "trigger mis-fired ended");
-
-	
-		
-	}
-
-	@Override
-	public String getName() {
-		return this.getClass().getName();
-	}
-
-	@Override
-	synchronized public void triggerFired(Trigger trigger, JobExecutionContext context) {
-
-		
-		LOGGER.info(RegistrationConstants.BATCH_JOBS_TRIGGER_LOGGER_TITLE, RegistrationConstants.APPLICATION_NAME,
-				RegistrationConstants.APPLICATION_ID, "trigger fired started");
-
-		/* TRIGGER Fired */
-		try {
-			//Insert SYNC Transaction
-			syncTransactionManager.createSyncTransaction(RegistrationConstants.JOB_TRIGGER_STARTED,
-					RegistrationConstants.JOB_TRIGGER_STARTED, RegistrationConstants.JOB_TRIGGER_POINT_SYSTEM,
-					jobManager.getJobId(context));
-		} catch (RegBaseUncheckedException regBaseUncheckedException) {
-			LOGGER.error(RegistrationConstants.BATCH_JOBS_TRIGGER_LOGGER_TITLE, RegistrationConstants.APPLICATION_NAME,
-					RegistrationConstants.APPLICATION_ID, regBaseUncheckedException.getMessage());
-		}
-		LOGGER.info(RegistrationConstants.BATCH_JOBS_TRIGGER_LOGGER_TITLE, RegistrationConstants.APPLICATION_NAME,
-				RegistrationConstants.APPLICATION_ID, "trigger fired ended");
-
-		
-	}
-
-	@Override
-	synchronized public void triggerComplete(Trigger trigger, JobExecutionContext context,
-			CompletedExecutionInstruction triggerInstructionCode) {
-
-		
-		LOGGER.info(RegistrationConstants.BATCH_JOBS_TRIGGER_LOGGER_TITLE, RegistrationConstants.APPLICATION_NAME,
-				RegistrationConstants.APPLICATION_ID, "trigger completed started");
-
-		try {
-			//Insert SYNC Transaction
-			syncTransactionManager.createSyncTransaction(RegistrationConstants.JOB_TRIGGER_COMPLETED,
-					RegistrationConstants.JOB_TRIGGER_COMPLETED, RegistrationConstants.JOB_TRIGGER_POINT_SYSTEM,
-					jobManager.getJobId(context));
-
-		} catch (RegBaseUncheckedException regBaseUncheckedException) {
-			LOGGER.error(RegistrationConstants.BATCH_JOBS_TRIGGER_LOGGER_TITLE, RegistrationConstants.APPLICATION_NAME,
-					RegistrationConstants.APPLICATION_ID, regBaseUncheckedException.getMessage());
-		}
-
-		/*
-		 * -------------------TRIGGER Completed-------------------------------
-		 */
-		LOGGER.info(RegistrationConstants.BATCH_JOBS_TRIGGER_LOGGER_TITLE, RegistrationConstants.APPLICATION_NAME,
-				RegistrationConstants.APPLICATION_ID, "trigger completed ended");
-
-		
-	}
-
-}
-=======
-package io.mosip.registration.jobs;
-
-import org.quartz.JobExecutionContext;
-import org.quartz.Trigger;
-import org.quartz.Trigger.CompletedExecutionInstruction;
-import org.quartz.TriggerKey;
-import org.quartz.listeners.TriggerListenerSupport;
-import org.springframework.beans.factory.annotation.Autowired;
-import org.springframework.stereotype.Component;
-
-import io.mosip.kernel.core.logger.spi.Logger;
-import io.mosip.registration.config.AppConfig;
-import io.mosip.registration.constants.RegistrationConstants;
-import io.mosip.registration.exception.RegBaseUncheckedException;
-
-/**
- * This class gives the information of job trigger
- * 
- * @author YASWANTH S
- * @since 1.0.0
- *
- */
-@Component
-public class JobTriggerListener extends TriggerListenerSupport {
-
-	/**
-	 * Autowires job manager for to get Job id functionality
-	 */
-	@Autowired
-	private JobManager jobManager;
-
-	/**
-	 * Autowires the SncTransactionManagerImpl, which Have the functionalities to
-	 * get the job and to create sync transaction
-	 */
-	@Autowired
-	private SyncManager syncTransactionManager;
-
-	/**
-	 * LOGGER for logging
-	 */
-	private static final Logger LOGGER = AppConfig.getLogger(JobTriggerListener.class);
-
-	@Override
-	public void triggerMisfired(Trigger trigger) {
-
-		
-		LOGGER.info(RegistrationConstants.BATCH_JOBS_TRIGGER_LOGGER_TITLE, RegistrationConstants.APPLICATION_NAME,
-				RegistrationConstants.APPLICATION_ID, "trigger mis-fired started");
-		
-		/*
-		 * ------------------Trigger MisFired ---------------
-		 */
-		try {
-			//Insert SYNC Transaction
-			syncTransactionManager.createSyncTransaction(RegistrationConstants.JOB_TRIGGER_MIS_FIRED,
-					RegistrationConstants.JOB_TRIGGER_MIS_FIRED, RegistrationConstants.JOB_TRIGGER_POINT_SYSTEM,
-					trigger.getKey().getName());
-		} catch (RegBaseUncheckedException  baseUncheckedException) {
-			LOGGER.error(RegistrationConstants.BATCH_JOBS_PROCESS_LOGGER_TITLE, RegistrationConstants.APPLICATION_NAME,
-					RegistrationConstants.APPLICATION_ID, baseUncheckedException.getMessage());
-		}
-
-		LOGGER.info(RegistrationConstants.BATCH_JOBS_TRIGGER_LOGGER_TITLE, RegistrationConstants.APPLICATION_NAME,
-				RegistrationConstants.APPLICATION_ID, "trigger mis-fired ended");
-
-	
-		
-	}
-
-	@Override
-	public String getName() {
-		return this.getClass().getName();
-	}
-
-	@Override
-	public void triggerFired(Trigger trigger, JobExecutionContext context) {
-
-		
-		LOGGER.info(RegistrationConstants.BATCH_JOBS_TRIGGER_LOGGER_TITLE, RegistrationConstants.APPLICATION_NAME,
-				RegistrationConstants.APPLICATION_ID, "trigger fired started");
-
-		/* TRIGGER Fired */
-		try {
-			//Insert SYNC Transaction
-			syncTransactionManager.createSyncTransaction(RegistrationConstants.JOB_TRIGGER_STARTED,
-					RegistrationConstants.JOB_TRIGGER_STARTED, RegistrationConstants.JOB_TRIGGER_POINT_SYSTEM,
-					jobManager.getJobId(context));
-		} catch (RegBaseUncheckedException regBaseUncheckedException) {
-			LOGGER.error(RegistrationConstants.BATCH_JOBS_TRIGGER_LOGGER_TITLE, RegistrationConstants.APPLICATION_NAME,
-					RegistrationConstants.APPLICATION_ID, regBaseUncheckedException.getMessage());
-		}
-		LOGGER.info(RegistrationConstants.BATCH_JOBS_TRIGGER_LOGGER_TITLE, RegistrationConstants.APPLICATION_NAME,
-				RegistrationConstants.APPLICATION_ID, "trigger fired ended");
-
-		
-	}
-
-	@Override
-	public void triggerComplete(Trigger trigger, JobExecutionContext context,
-			CompletedExecutionInstruction triggerInstructionCode) {
-
-		
-		LOGGER.info(RegistrationConstants.BATCH_JOBS_TRIGGER_LOGGER_TITLE, RegistrationConstants.APPLICATION_NAME,
-				RegistrationConstants.APPLICATION_ID, "trigger completed started");
-
-		try {
-			//Insert SYNC Transaction
-			syncTransactionManager.createSyncTransaction(RegistrationConstants.JOB_TRIGGER_COMPLETED,
-					RegistrationConstants.JOB_TRIGGER_COMPLETED, RegistrationConstants.JOB_TRIGGER_POINT_SYSTEM,
-					jobManager.getJobId(context));
-
-		} catch (RegBaseUncheckedException regBaseUncheckedException) {
-			LOGGER.error(RegistrationConstants.BATCH_JOBS_TRIGGER_LOGGER_TITLE, RegistrationConstants.APPLICATION_NAME,
-					RegistrationConstants.APPLICATION_ID, regBaseUncheckedException.getMessage());
-		}
-
-		/*
-		 * -------------------TRIGGER Completed-------------------------------
-		 */
-		LOGGER.info(RegistrationConstants.BATCH_JOBS_TRIGGER_LOGGER_TITLE, RegistrationConstants.APPLICATION_NAME,
-				RegistrationConstants.APPLICATION_ID, "trigger completed ended");
-
-		
-	}
-
-}
->>>>>>> 2587c1b2
+package io.mosip.registration.jobs;
+
+import org.quartz.JobExecutionContext;
+import org.quartz.Trigger;
+import org.quartz.Trigger.CompletedExecutionInstruction;
+import org.quartz.listeners.TriggerListenerSupport;
+import org.springframework.beans.factory.annotation.Autowired;
+import org.springframework.stereotype.Component;
+
+import io.mosip.kernel.core.logger.spi.Logger;
+import io.mosip.registration.config.AppConfig;
+import io.mosip.registration.constants.RegistrationConstants;
+import io.mosip.registration.exception.RegBaseUncheckedException;
+
+/**
+ * This class gives the information of job trigger
+ * 
+ * @author YASWANTH S
+ * @since 1.0.0
+ *
+ */
+@Component
+public class JobTriggerListener extends TriggerListenerSupport {
+
+	/**
+	 * Autowires job manager for to get Job id functionality
+	 */
+	@Autowired
+	private JobManager jobManager;
+
+	/**
+	 * Autowires the SncTransactionManagerImpl, which Have the functionalities to
+	 * get the job and to create sync transaction
+	 */
+	@Autowired
+	private SyncManager syncTransactionManager;
+
+	/**
+	 * LOGGER for logging
+	 */
+	private static final Logger LOGGER = AppConfig.getLogger(JobTriggerListener.class);
+
+	@Override
+	synchronized public void triggerMisfired(Trigger trigger) {
+
+		
+		LOGGER.info(RegistrationConstants.BATCH_JOBS_TRIGGER_LOGGER_TITLE, RegistrationConstants.APPLICATION_NAME,
+				RegistrationConstants.APPLICATION_ID, "trigger mis-fired started");
+		
+		/*
+		 * ------------------Trigger MisFired ---------------
+		 */
+		try {
+			//Insert SYNC Transaction
+			syncTransactionManager.createSyncTransaction(RegistrationConstants.JOB_TRIGGER_MIS_FIRED,
+					RegistrationConstants.JOB_TRIGGER_MIS_FIRED, RegistrationConstants.JOB_TRIGGER_POINT_SYSTEM,
+					trigger.getKey().getName());
+		} catch (RegBaseUncheckedException  baseUncheckedException) {
+			LOGGER.error(RegistrationConstants.BATCH_JOBS_PROCESS_LOGGER_TITLE, RegistrationConstants.APPLICATION_NAME,
+					RegistrationConstants.APPLICATION_ID, baseUncheckedException.getMessage());
+		}
+
+		LOGGER.info(RegistrationConstants.BATCH_JOBS_TRIGGER_LOGGER_TITLE, RegistrationConstants.APPLICATION_NAME,
+				RegistrationConstants.APPLICATION_ID, "trigger mis-fired ended");
+
+	
+		
+	}
+
+	@Override
+	public String getName() {
+		return this.getClass().getName();
+	}
+
+	@Override
+	synchronized public void triggerFired(Trigger trigger, JobExecutionContext context) {
+
+		
+		LOGGER.info(RegistrationConstants.BATCH_JOBS_TRIGGER_LOGGER_TITLE, RegistrationConstants.APPLICATION_NAME,
+				RegistrationConstants.APPLICATION_ID, "trigger fired started");
+
+		/* TRIGGER Fired */
+		try {
+			//Insert SYNC Transaction
+			syncTransactionManager.createSyncTransaction(RegistrationConstants.JOB_TRIGGER_STARTED,
+					RegistrationConstants.JOB_TRIGGER_STARTED, RegistrationConstants.JOB_TRIGGER_POINT_SYSTEM,
+					jobManager.getJobId(context));
+		} catch (RegBaseUncheckedException regBaseUncheckedException) {
+			LOGGER.error(RegistrationConstants.BATCH_JOBS_TRIGGER_LOGGER_TITLE, RegistrationConstants.APPLICATION_NAME,
+					RegistrationConstants.APPLICATION_ID, regBaseUncheckedException.getMessage());
+		}
+		LOGGER.info(RegistrationConstants.BATCH_JOBS_TRIGGER_LOGGER_TITLE, RegistrationConstants.APPLICATION_NAME,
+				RegistrationConstants.APPLICATION_ID, "trigger fired ended");
+
+		
+	}
+
+	@Override
+	synchronized public void triggerComplete(Trigger trigger, JobExecutionContext context,
+			CompletedExecutionInstruction triggerInstructionCode) {
+
+		
+		LOGGER.info(RegistrationConstants.BATCH_JOBS_TRIGGER_LOGGER_TITLE, RegistrationConstants.APPLICATION_NAME,
+				RegistrationConstants.APPLICATION_ID, "trigger completed started");
+
+		try {
+			//Insert SYNC Transaction
+			syncTransactionManager.createSyncTransaction(RegistrationConstants.JOB_TRIGGER_COMPLETED,
+					RegistrationConstants.JOB_TRIGGER_COMPLETED, RegistrationConstants.JOB_TRIGGER_POINT_SYSTEM,
+					jobManager.getJobId(context));
+
+		} catch (RegBaseUncheckedException regBaseUncheckedException) {
+			LOGGER.error(RegistrationConstants.BATCH_JOBS_TRIGGER_LOGGER_TITLE, RegistrationConstants.APPLICATION_NAME,
+					RegistrationConstants.APPLICATION_ID, regBaseUncheckedException.getMessage());
+		}
+
+		/*
+		 * -------------------TRIGGER Completed-------------------------------
+		 */
+		LOGGER.info(RegistrationConstants.BATCH_JOBS_TRIGGER_LOGGER_TITLE, RegistrationConstants.APPLICATION_NAME,
+				RegistrationConstants.APPLICATION_ID, "trigger completed ended");
+
+		
+	}
+
+}