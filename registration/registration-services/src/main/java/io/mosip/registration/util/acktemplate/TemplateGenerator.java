--- conflicted
+++ resolved
@@ -1,3175 +1,1586 @@
-<<<<<<< HEAD
-package io.mosip.registration.util.acktemplate;
-
-import static io.mosip.registration.constants.LoggerConstants.LOG_TEMPLATE_GENERATOR;
-import static io.mosip.registration.constants.RegistrationConstants.APPLICATION_ID;
-import static io.mosip.registration.constants.RegistrationConstants.APPLICATION_NAME;
-
-import java.awt.image.BufferedImage;
-import java.io.ByteArrayInputStream;
-import java.io.ByteArrayOutputStream;
-import java.io.IOException;
-import java.io.InputStream;
-import java.io.StringWriter;
-import java.io.Writer;
-import java.math.BigInteger;
-import java.text.MessageFormat;
-import java.text.SimpleDateFormat;
-import java.util.Arrays;
-import java.util.Comparator;
-import java.util.Date;
-import java.util.HashMap;
-import java.util.LinkedHashMap;
-import java.util.List;
-import java.util.Map;
-import java.util.Optional;
-import java.util.ResourceBundle;
-import java.util.WeakHashMap;
-
-import javax.imageio.ImageIO;
-
-import org.apache.commons.codec.binary.Base64;
-import org.apache.commons.codec.binary.StringUtils;
-import org.apache.commons.io.IOUtils;
-import org.springframework.beans.factory.annotation.Autowired;
-import org.springframework.stereotype.Controller;
-
-import io.mosip.kernel.core.exception.ExceptionUtils;
-import io.mosip.kernel.core.logger.spi.Logger;
-import io.mosip.kernel.core.qrcodegenerator.exception.QrcodeGenerationException;
-import io.mosip.kernel.core.qrcodegenerator.spi.QrCodeGenerator;
-import io.mosip.kernel.core.templatemanager.spi.TemplateManager;
-import io.mosip.kernel.core.templatemanager.spi.TemplateManagerBuilder;
-import io.mosip.kernel.core.util.CryptoUtil;
-import io.mosip.kernel.core.util.DateUtils;
-import io.mosip.kernel.qrcode.generator.zxing.constant.QrVersion;
-import io.mosip.registration.config.AppConfig;
-import io.mosip.registration.constants.RegistrationConstants;
-import io.mosip.registration.context.ApplicationContext;
-import io.mosip.registration.context.SessionContext;
-import io.mosip.registration.dto.ErrorResponseDTO;
-import io.mosip.registration.dto.RegistrationDTO;
-import io.mosip.registration.dto.ResponseDTO;
-import io.mosip.registration.dto.SuccessResponseDTO;
-import io.mosip.registration.dto.biometric.BiometricExceptionDTO;
-import io.mosip.registration.dto.biometric.FingerprintDetailsDTO;
-import io.mosip.registration.dto.biometric.IrisDetailsDTO;
-import io.mosip.registration.dto.demographic.IndividualIdentity;
-import io.mosip.registration.dto.demographic.ValuesDTO;
-import io.mosip.registration.exception.RegBaseUncheckedException;
-import io.mosip.registration.service.BaseService;
-
-/**
- * Generates Velocity Template for the creation of acknowledgement
- * 
- * @author Himaja Dhanyamraju
- *
- */
-@Controller
-public class TemplateGenerator extends BaseService {
-
-	/**
-	 * Instance of {@link Logger}
-	 */
-	private static final Logger LOGGER = AppConfig.getLogger(TemplateGenerator.class);
-
-	@Autowired
-	private QrCodeGenerator<QrVersion> qrCodeGenerator;
-
-	private String consentText;
-
-	private String guidelines;
-
-	public String getGuidelines() {
-		return guidelines;
-	}
-
-	public void setGuidelines(String guidelines) {
-		this.guidelines = guidelines;
-	}
-
-	public String getConsentText() {
-		return consentText;
-	}
-
-	public void setConsentText(String consentText) {
-		this.consentText = consentText;
-	}
-
-	/**
-	 * This method generates the Registration Preview / Acknowledgement page by
-	 * mapping all the applicant details including demographic details, documents,
-	 * biometrics and photos that are captured as a part of registration to the
-	 * place-holders given in the html template.
-	 * 
-	 * <p>
-	 * Returns the {@link ResponseDTO} object.
-	 * </p>
-	 * 
-	 * <p>
-	 * If all the data is mapped successfully to the html template,
-	 * {@link SuccessResponseDTO} will be set in {@link ResponseDTO} object. The
-	 * generated template is stored in the success response which will be used
-	 * further to display the Registration Preview / Acknowledgement.
-	 * </p>
-	 * 
-	 * <p>
-	 * If any exception occurs, {@link ErrorResponseDTO} will be set in
-	 * {@link ResponseDTO} object
-	 * </p>
-	 * 
-	 * @param templateText
-	 *            - string which contains the data of template that is used to
-	 *            generate acknowledgement
-	 * @param registration
-	 *            - RegistrationDTO to display required fields on the template
-	 * @param templateManagerBuilder
-	 *            - The Builder which generates template by mapping values to
-	 *            respective place-holders in template
-	 * @param templateType
-	 *            - The type of template that is required (like
-	 *            email/sms/acknowledgement)
-	 * @return {@link ResponseDTO} which specifies either success response or error
-	 *         response after the generation of Registration Preview /
-	 *         Acknowledgement
-	 */
-	public ResponseDTO generateTemplate(String templateText, RegistrationDTO registration,
-			TemplateManagerBuilder templateManagerBuilder, String templateType) {
-
-		ResponseDTO response = new ResponseDTO();
-
-		try {
-			LOGGER.info(LOG_TEMPLATE_GENERATOR, RegistrationConstants.APPLICATION_NAME,
-					RegistrationConstants.APPLICATION_ID,
-					"generateTemplate had been called for preparing Acknowledgement Template.");
-
-			ResourceBundle localProperties = ApplicationContext.localLanguageProperty();
-			ResourceBundle applicationLanguageProperties = ApplicationContext.applicationLanguageBundle();
-
-			InputStream is = new ByteArrayInputStream(templateText.getBytes());
-			Map<String, Object> templateValues = new WeakHashMap<>();
-
-			String documentDisableFlag = String
-					.valueOf(ApplicationContext.map().get(RegistrationConstants.DOC_DISABLE_FLAG));
-			String fingerPrintDisableFlag = String
-					.valueOf(ApplicationContext.map().get(RegistrationConstants.FINGERPRINT_DISABLE_FLAG));
-			String irisDisableFlag = String
-					.valueOf(ApplicationContext.map().get(RegistrationConstants.IRIS_DISABLE_FLAG));
-			String faceDisableFlag = String
-					.valueOf(ApplicationContext.map().get(RegistrationConstants.FACE_DISABLE_FLAG));
-			IndividualIdentity individualIdentity = (IndividualIdentity) registration.getDemographicDTO()
-					.getDemographicInfoDTO().getIdentity();
-
-			boolean isChild = (boolean) SessionContext.map().get(RegistrationConstants.IS_Child);
-
-			int leftSlapCount = 0;
-			int rightSlapCount = 0;
-			int thumbCount = 0;
-			int irisCount = 0;
-
-			boolean parentPhotoCaptured = false;
-
-			Map<String, Integer> exceptionCount = exceptionFingersCount(registration, leftSlapCount, rightSlapCount,
-					thumbCount, irisCount);
-			int excepCount = exceptionCount.isEmpty() ? 0 : exceptionCount.get(RegistrationConstants.EXCEPTIONCOUNT);
-
-			if ((RegistrationConstants.DISABLE.equalsIgnoreCase(fingerPrintDisableFlag) && excepCount == 2)
-					|| (RegistrationConstants.DISABLE.equalsIgnoreCase(irisDisableFlag) && excepCount == 10)
-					|| excepCount == 12) {
-				parentPhotoCaptured = true;
-			}
-
-			if (templateType.equals(RegistrationConstants.ACKNOWLEDGEMENT_TEMPLATE)) {
-				/* Set-up Registration Acknowledgement related content */
-				setUpAcknowledgementContent(registration, templateValues, response, applicationLanguageProperties,
-						fingerPrintDisableFlag, irisDisableFlag, individualIdentity);
-				/* Set-up important guidelines that are configured by the country */
-				setUpImportantGuidelines(templateValues, guidelines);
-			} else {
-				/* Set-up Registration Preview related content */
-				setUpPreviewContent(registration, templateValues, isChild, response, applicationLanguageProperties,
-						fingerPrintDisableFlag);
-			}
-
-			if (registration.getSelectionListDTO() != null) {
-				if (registration.getSelectionListDTO().isBiometrics()
-						|| registration.getBiometricDTO().getApplicantBiometricDTO().getIrisDetailsDTO() != null) {
-					templateValues = countMissingIrises(templateValues, registration, isChild, templateType);
-				} else {
-					if (!RegistrationConstants.ENABLE.equalsIgnoreCase(faceDisableFlag) || registration
-							.getBiometricDTO().getApplicantBiometricDTO().getExceptionFace().getFace() == null) {
-						templateValues.put(RegistrationConstants.TEMPLATE_IRIS_DISABLED,
-								RegistrationConstants.TEMPLATE_STYLE_HIDE_PROPERTY);
-					}
-					templateValues.put(RegistrationConstants.TEMPLATE_IRIS_ENABLED,
-							RegistrationConstants.TEMPLATE_STYLE_HIDE_PROPERTY);
-				}
-			} else {
-				templateValues = countMissingIrises(templateValues, registration, isChild, templateType);
-			}
-
-			/* Set-up demographic information related content */
-			setUpDemographicInfo(registration, templateValues, applicationLanguageProperties, individualIdentity);
-
-			/* Set-up the list of documents submitted by the applicant */
-			setUpDocuments(templateValues, applicationLanguageProperties, individualIdentity, documentDisableFlag);
-
-			/* Set-up captured biometrics count */
-			setUpBiometricsCount(templateValues, registration, applicationLanguageProperties, fingerPrintDisableFlag,
-					irisDisableFlag, faceDisableFlag, isChild);
-
-			/* Set-up captured images of applicant */
-			setUpCapturedImages(templateValues, registration, isChild, applicationLanguageProperties, localProperties,
-					faceDisableFlag, parentPhotoCaptured);
-
-			/* Set-up Biometrics related content */
-			setUpBiometricContent(templateValues, registration, isChild, applicationLanguageProperties, localProperties,
-					fingerPrintDisableFlag, irisDisableFlag, faceDisableFlag, parentPhotoCaptured);
-
-			/* Set-up Registration Office and Officer related content */
-			setUpROContent(templateValues, registration, applicationLanguageProperties);
-
-			Writer writer = new StringWriter();
-			try {
-				LOGGER.debug(LOG_TEMPLATE_GENERATOR, APPLICATION_NAME, APPLICATION_ID,
-						"merge method of TemplateManager had been called for preparing Acknowledgement Template.");
-
-				TemplateManager templateManager = templateManagerBuilder.build();
-				InputStream inputStream = templateManager.merge(is, templateValues);
-				String defaultEncoding = null;
-				IOUtils.copy(inputStream, writer, defaultEncoding);
-			} catch (IOException ioException) {
-				setErrorResponse(response, RegistrationConstants.TEMPLATE_GENERATOR_ACK_RECEIPT_EXCEPTION, null);
-				LOGGER.error(LOG_TEMPLATE_GENERATOR, APPLICATION_NAME, APPLICATION_ID,
-						ioException.getMessage() + ExceptionUtils.getStackTrace(ioException));
-			}
-			LOGGER.debug(LOG_TEMPLATE_GENERATOR, APPLICATION_NAME, APPLICATION_ID,
-					"generateTemplate method has been ended for preparing Acknowledgement Template.");
-
-			Map<String, Object> responseMap = new WeakHashMap<>();
-			responseMap.put(RegistrationConstants.TEMPLATE_NAME, writer);
-			setSuccessResponse(response, RegistrationConstants.SUCCESS, responseMap);
-		} catch (RuntimeException runtimeException) {
-			setErrorResponse(response, RegistrationConstants.TEMPLATE_GENERATOR_ACK_RECEIPT_EXCEPTION, null);
-			LOGGER.error(LOG_TEMPLATE_GENERATOR, APPLICATION_NAME, APPLICATION_ID,
-					runtimeException.getMessage() + ExceptionUtils.getStackTrace(runtimeException));
-		}
-		return response;
-	}
-
-	private void setUpImportantGuidelines(Map<String, Object> templateValues, String guidelines) {
-		String[] importantGuidelines = guidelines.split(RegistrationConstants.SPLIT_DELIMITOR);
-		StringBuilder formattedGuidelines = new StringBuilder();
-		for (String importantGuideline : importantGuidelines) {
-			formattedGuidelines.append(RegistrationConstants.LIST_ITEM_OPENING_TAG).append(importantGuideline)
-					.append(RegistrationConstants.LIST_ITEM_CLOSING_TAG);
-		}
-		templateValues.put(RegistrationConstants.TEMPLATE_GUIDELINES, formattedGuidelines.toString());
-	}
-
-	private void setUpROContent(Map<String, Object> templateValues, RegistrationDTO registration,
-			ResourceBundle applicationLanguageProperties) {
-		templateValues.put(RegistrationConstants.TEMPLATE_RO_IMAGE, RegistrationConstants.TEMPLATE_STYLE_HIDE_PROPERTY);
-		templateValues.put(RegistrationConstants.TEMPLATE_RO_NAME_USER_LANG_LABEL,
-				applicationLanguageProperties.getString("ro_name"));
-		templateValues.put(RegistrationConstants.TEMPLATE_RO_NAME_LOCAL_LANG_LABEL,
-				getSecondaryLanguageLabel("ro_name"));
-		templateValues.put(RegistrationConstants.TEMPLATE_RO_NAME,
-				getValue(registration.getOsiDataDTO().getOperatorID()));
-		templateValues.put(RegistrationConstants.TEMPLATE_RO_NAME_LOCAL_LANG, RegistrationConstants.EMPTY);
-		templateValues.put(RegistrationConstants.TEMPLATE_REG_CENTER_USER_LANG_LABEL,
-				applicationLanguageProperties.getString("registrationcenter"));
-		templateValues.put(RegistrationConstants.TEMPLATE_REG_CENTER_LOCAL_LANG_LABEL,
-				getSecondaryLanguageLabel("registrationcenter"));
-		templateValues.put(RegistrationConstants.TEMPLATE_REG_CENTER,
-				SessionContext.userContext().getRegistrationCenterDetailDTO().getRegistrationCenterName());
-		templateValues.put(RegistrationConstants.TEMPLATE_REG_CENTER_LOCAL_LANG, RegistrationConstants.EMPTY);
-		templateValues.put(RegistrationConstants.TEMPLATE_IMPORTANT_GUIDELINES,
-				applicationLanguageProperties.getString("importantguidelines"));
-	}
-
-	private void setUpCapturedImages(Map<String, Object> templateValues, RegistrationDTO registration, boolean isChild,
-			ResourceBundle applicationLanguageProperties, ResourceBundle localProperties, String faceDisableFlag,
-			boolean parentPhotoCaptured) {
-		if (!parentPhotoCaptured) {
-			templateValues.put(RegistrationConstants.PARENT_PHOTO_CAPTURED,
-					RegistrationConstants.TEMPLATE_STYLE_HIDE_PROPERTY);
-		}
-		if (isChild || registration.isUpdateUINNonBiometric()) {
-			if (registration.getBiometricDTO().getIntroducerBiometricDTO().getExceptionFace() != null && registration
-					.getBiometricDTO().getIntroducerBiometricDTO().getExceptionFace().getFace() != null) {
-				byte[] exceptionImageBytes = registration.getBiometricDTO().getIntroducerBiometricDTO()
-						.getExceptionFace().getFace();
-				setUpExceptionPhoto(exceptionImageBytes, templateValues, applicationLanguageProperties,
-						localProperties);
-			} else {
-				templateValues.put(RegistrationConstants.TEMPLATE_WITHOUT_EXCEPTION, null);
-				templateValues.put(RegistrationConstants.TEMPLATE_WITH_EXCEPTION,
-						RegistrationConstants.TEMPLATE_STYLE_HIDE_PROPERTY);
-			}
-		} else if (registration.getBiometricDTO().getApplicantBiometricDTO().isHasExceptionPhoto()) {
-			byte[] exceptionImageBytes = registration.getBiometricDTO().getApplicantBiometricDTO().getExceptionFace()
-					.getFace();
-			setUpExceptionPhoto(exceptionImageBytes, templateValues, applicationLanguageProperties, localProperties);
-		} else {
-			templateValues.put(RegistrationConstants.TEMPLATE_WITHOUT_EXCEPTION, null);
-			templateValues.put(RegistrationConstants.TEMPLATE_WITH_EXCEPTION,
-					RegistrationConstants.TEMPLATE_STYLE_HIDE_PROPERTY);
-		}
-
-		if (RegistrationConstants.ENABLE.equalsIgnoreCase(faceDisableFlag)) {
-			templateValues.put(RegistrationConstants.TEMPLATE_PHOTO_USER_LANG,
-					applicationLanguageProperties.getString("individualphoto"));
-			templateValues.put(RegistrationConstants.TEMPLATE_PHOTO_LOCAL_LANG,
-					getSecondaryLanguageLabel("individualphoto"));
-			byte[] applicantImageBytes;
-			if (registration.isUpdateUINNonBiometric() && !registration.isUpdateUINChild()) {
-				applicantImageBytes = registration.getBiometricDTO().getIntroducerBiometricDTO().getFace().getFace();
-			} else {
-				applicantImageBytes = registration.getBiometricDTO().getApplicantBiometricDTO().getFace().getFace();
-			}
-
-			String applicantImageEncodedBytes = StringUtils
-					.newStringUtf8(Base64.encodeBase64(applicantImageBytes, false));
-			templateValues.put(RegistrationConstants.TEMPLATE_APPLICANT_IMAGE_SOURCE,
-					RegistrationConstants.TEMPLATE_JPG_IMAGE_ENCODING + applicantImageEncodedBytes);
-		} else {
-			templateValues.put(RegistrationConstants.TEMPLATE_FACE_CAPTURE_ENABLED,
-					RegistrationConstants.TEMPLATE_STYLE_HIDE_PROPERTY);
-		}
-	}
-
-	private void setUpExceptionPhoto(byte[] exceptionImageBytes, Map<String, Object> templateValues,
-			ResourceBundle applicationLanguageProperties, ResourceBundle localProperties) {
-		templateValues.put(RegistrationConstants.TEMPLATE_WITHOUT_EXCEPTION,
-				RegistrationConstants.TEMPLATE_STYLE_HIDE_PROPERTY);
-		templateValues.put(RegistrationConstants.TEMPLATE_EXCEPTION_PHOTO_USER_LANG_LABEL,
-				applicationLanguageProperties.getString("exceptionphoto"));
-		templateValues.put(RegistrationConstants.TEMPLATE_EXCEPTION_PHOTO_LOCAL_LANG_LABEL,
-				getSecondaryLanguageLabel("exceptionphoto"));
-		String exceptionImageEncodedBytes = StringUtils.newStringUtf8(Base64.encodeBase64(exceptionImageBytes, false));
-		templateValues.put(RegistrationConstants.TEMPLATE_EXCEPTION_IMAGE_SOURCE,
-				RegistrationConstants.TEMPLATE_JPG_IMAGE_ENCODING + exceptionImageEncodedBytes);
-	}
-
-	private void setUpBiometricContent(Map<String, Object> templateValues, RegistrationDTO registration,
-			boolean isChild, ResourceBundle applicationLanguageProperties, ResourceBundle localProperties,
-			String fingerPrintDisableFlag, String irisDisableFlag, String faceDisableFlag,
-			boolean parentPhotoCaptured) {
-		boolean exceptionWithParentPhoto = false;
-		// iris is configured
-		if (RegistrationConstants.ENABLE.equalsIgnoreCase(irisDisableFlag)
-				&& ((registration.getSelectionListDTO() == null && !isChild)
-						|| (registration.getSelectionListDTO() == null && isChild)
-						|| (registration.getSelectionListDTO() != null
-								&& registration.getSelectionListDTO().isBiometrics()))) {
-			if (isChild || registration.isUpdateUINNonBiometric()) {
-				if (registration.getBiometricDTO().getIntroducerBiometricDTO().getFace() == null
-						|| (registration.getBiometricDTO().getIntroducerBiometricDTO().getFace() != null && registration
-								.getBiometricDTO().getIntroducerBiometricDTO().getFace().getFace() == null)
-								&& registration.getBiometricDTO().getIntroducerBiometricDTO().getIrisDetailsDTO()
-										.isEmpty()) {
-					if (!RegistrationConstants.ENABLE.equalsIgnoreCase(faceDisableFlag) || registration
-							.getBiometricDTO().getIntroducerBiometricDTO().getExceptionFace().getFace() == null) {
-						templateValues.put(RegistrationConstants.TEMPLATE_IRIS_DISABLED,
-								RegistrationConstants.TEMPLATE_STYLE_HIDE_PROPERTY);
-					} else {
-						exceptionWithParentPhoto = true;
-					}
-					templateValues.put(RegistrationConstants.TEMPLATE_IRIS_ENABLED,
-							RegistrationConstants.TEMPLATE_STYLE_HIDE_PROPERTY);
-				} else {
-					if (registration.getBiometricDTO().getIntroducerBiometricDTO().getExceptionFace()
-							.getFace() != null) {
-						if (registration.getBiometricDTO().getIntroducerBiometricDTO().getFace() != null && registration
-								.getBiometricDTO().getIntroducerBiometricDTO().getFace().getFace() != null) {
-							templateValues.put(RegistrationConstants.IRIS_WITH_EXCEPTION,
-									RegistrationConstants.TEMPLATE_IRIS);
-						} else {
-							templateValues.put(RegistrationConstants.IRIS_WITH_EXCEPTION,
-									RegistrationConstants.IRIS_WITH_EXCEPTION_STYLE);
-						}
-					} else {
-						templateValues.put(RegistrationConstants.IRIS_STYLE,
-								RegistrationConstants.IRIS_WITHOUT_EXCEPTION_STYLE);
-					}
-				}
-			} else {
-				templateValues.put(RegistrationConstants.IRIS_STYLE, RegistrationConstants.IRIS_WITHOUT_EXCEPTION);
-				templateValues.put(RegistrationConstants.IRIS_WITH_EXCEPTION, RegistrationConstants.TEMPLATE_IRIS);
-			}
-			templateValues.put(RegistrationConstants.TEMPLATE_LEFT_EYE_USER_LANG_LABEL,
-					applicationLanguageProperties.getString("lefteye"));
-			templateValues.put(RegistrationConstants.TEMPLATE_LEFT_EYE_LOCAL_LANG_LABEL,
-					getSecondaryLanguageLabel("lefteye"));
-			templateValues.put(RegistrationConstants.TEMPLATE_RIGHT_EYE_USER_LANG_LABEL,
-					applicationLanguageProperties.getString("righteye"));
-			templateValues.put(RegistrationConstants.TEMPLATE_RIGHT_EYE_LOCAL_LANG_LABEL,
-					getSecondaryLanguageLabel("righteye"));
-			if (!exceptionWithParentPhoto) {
-				templateValues.put(RegistrationConstants.TEMPLATE_IRIS_DISABLED,
-						RegistrationConstants.TEMPLATE_STYLE_HIDE_PROPERTY);
-			}
-		} else {
-			if (!RegistrationConstants.ENABLE.equalsIgnoreCase(faceDisableFlag)
-					|| (((isChild || registration.isUpdateUINNonBiometric()) && registration.getBiometricDTO()
-							.getIntroducerBiometricDTO().getExceptionFace().getFace() == null)
-							|| ((!isChild && !registration.isUpdateUINNonBiometric()) && registration.getBiometricDTO()
-									.getApplicantBiometricDTO().getExceptionFace().getFace() == null))) {
-				templateValues.put(RegistrationConstants.TEMPLATE_IRIS_DISABLED,
-						RegistrationConstants.TEMPLATE_STYLE_HIDE_PROPERTY);
-			}
-			templateValues.put(RegistrationConstants.TEMPLATE_IRIS_ENABLED,
-					RegistrationConstants.TEMPLATE_STYLE_HIDE_PROPERTY);
-		}
-
-		if (parentPhotoCaptured) {
-			templateValues.put(RegistrationConstants.PARENT_PHOTO_NOT_CAPTURED,
-					RegistrationConstants.TEMPLATE_STYLE_HIDE_PROPERTY);
-			templateValues.put(RegistrationConstants.PARENT_PHOTO_PRIMARY_LANG,
-					applicationLanguageProperties.getString("parentPhoto"));
-			templateValues.put(RegistrationConstants.PARENT_PHOTO_LOCAL_LANG, getSecondaryLanguageLabel("parentPhoto"));
-			byte[] parentImageBytes = registration.getBiometricDTO().getIntroducerBiometricDTO().getFace().getFace();
-			String parentImageEncodedBytes = StringUtils.newStringUtf8(Base64.encodeBase64(parentImageBytes, false));
-			templateValues.put(RegistrationConstants.PARENT_IMAGE_SOURCE,
-					RegistrationConstants.TEMPLATE_JPG_IMAGE_ENCODING + parentImageEncodedBytes);
-		}
-
-		if (RegistrationConstants.ENABLE.equalsIgnoreCase(fingerPrintDisableFlag)
-				&& ((registration.getSelectionListDTO() != null && registration.getSelectionListDTO().isBiometrics())
-						|| (registration.getSelectionListDTO() == null && !isChild)
-						|| (registration.getSelectionListDTO() == null && isChild))) {
-			templateValues.put(RegistrationConstants.TEMPLATE_FINGERPRINTS_CAPTURED, null);
-			templateValues.put(RegistrationConstants.TEMPLATE_LEFT_PALM_USER_LANG_LABEL,
-					applicationLanguageProperties.getString("lefthandpalm"));
-			templateValues.put(RegistrationConstants.TEMPLATE_LEFT_PALM_LOCAL_LANG_LABEL,
-					getSecondaryLanguageLabel("lefthandpalm"));
-			templateValues.put(RegistrationConstants.TEMPLATE_RIGHT_PALM_USER_LANG_LABEL,
-					applicationLanguageProperties.getString("righthandpalm"));
-			templateValues.put(RegistrationConstants.TEMPLATE_RIGHT_PALM_LOCAL_LANG_LABEL,
-					getSecondaryLanguageLabel("righthandpalm"));
-			templateValues.put(RegistrationConstants.TEMPLATE_THUMBS_USER_LANG_LABEL,
-					applicationLanguageProperties.getString("thumbs"));
-			templateValues.put(RegistrationConstants.TEMPLATE_THUMBS_LOCAL_LANG_LABEL,
-					getSecondaryLanguageLabel("thumbs"));
-			if (isChild || registration.isUpdateUINNonBiometric()) {
-				if (parentPhotoCaptured) {
-					setUpParentFingerprints(registration, templateValues);
-				} else {
-					templateValues.put(RegistrationConstants.PARENT_PHOTO_CAPTURED,
-							RegistrationConstants.TEMPLATE_STYLE_HIDE_PROPERTY);
-					if (!registration.getBiometricDTO().getIntroducerBiometricDTO().getFingerprintDetailsDTO()
-							.isEmpty()) {
-						for (FingerprintDetailsDTO fingerprint : registration.getBiometricDTO()
-								.getIntroducerBiometricDTO().getFingerprintDetailsDTO()) {
-							if (fingerprint.getFingerType().equals(RegistrationConstants.FINGERPRINT_SLAB_LEFT)) {
-								templateValues.put(RegistrationConstants.TEMPLATE_CHILD_LEFT,
-										RegistrationConstants.PARENT_STYLE);
-								templateValues.put(RegistrationConstants.PARENT_RIGHT_SLAP,
-										RegistrationConstants.TEMPLATE_STYLE_HIDE_PROPERTY);
-								templateValues.put(RegistrationConstants.PARENT_THUMBS,
-										RegistrationConstants.TEMPLATE_STYLE_HIDE_PROPERTY);
-								templateValues.put(RegistrationConstants.TEMPLATE_LEFT_INDEX_FINGER,
-										RegistrationConstants.TEMPLATE_RIGHT_MARK);
-							} else if (fingerprint.getFingerType().equals(RegistrationConstants.FINGERPRINT_SLAB_RIGHT)) {
-								templateValues.put(RegistrationConstants.TEMPLATE_CHILD_RIGHT,
-										RegistrationConstants.PARENT_STYLE);
-								templateValues.put(RegistrationConstants.PARENT_LEFT_SLAP,
-										RegistrationConstants.TEMPLATE_STYLE_HIDE_PROPERTY);
-								templateValues.put(RegistrationConstants.PARENT_THUMBS,
-										RegistrationConstants.TEMPLATE_STYLE_HIDE_PROPERTY);
-								templateValues.put(RegistrationConstants.TEMPLATE_RIGHT_LITTLE_FINGER,
-										RegistrationConstants.TEMPLATE_RIGHT_MARK);
-							} else if (fingerprint.getFingerType().equals(RegistrationConstants.FINGERPRINT_SLAB_THUMBS)) {
-								templateValues.put(RegistrationConstants.TEMPLATE_CHILD_THUMBS,
-										RegistrationConstants.PARENT_STYLE);
-								templateValues.put(RegistrationConstants.PARENT_LEFT_SLAP,
-										RegistrationConstants.TEMPLATE_STYLE_HIDE_PROPERTY);
-								templateValues.put(RegistrationConstants.PARENT_RIGHT_SLAP,
-										RegistrationConstants.TEMPLATE_STYLE_HIDE_PROPERTY);
-								templateValues.put(RegistrationConstants.TEMPLATE_RIGHT_THUMB_FINGER,
-										RegistrationConstants.TEMPLATE_RIGHT_MARK);
-							}
-						}
-						templateValues.put(RegistrationConstants.TEMPLATE_IS_CHILD,
-								RegistrationConstants.TEMPLATE_STYLE_HIDE_PROPERTY);
-					} else {
-						templateValues.put(RegistrationConstants.TEMPLATE_FINGERPRINTS_CAPTURED,
-								RegistrationConstants.TEMPLATE_STYLE_HIDE_PROPERTY);
-					}
-				}
-				templateValues.put(RegistrationConstants.TEMPLATE_MISSING_LEFT_FINGERS,
-						RegistrationConstants.TEMPLATE_STYLE_HIDE_PROPERTY);
-				templateValues.put(RegistrationConstants.TEMPLATE_MISSING_RIGHT_FINGERS,
-						RegistrationConstants.TEMPLATE_STYLE_HIDE_PROPERTY);
-				templateValues.put(RegistrationConstants.TEMPLATE_MISSING_THUMBS,
-						RegistrationConstants.TEMPLATE_STYLE_HIDE_PROPERTY);
-			} else {
-				templateValues.put(RegistrationConstants.TEMPLATE_CHILD_LEFT,
-						RegistrationConstants.TEMPLATE_LEFT_INDEX_FINGER);
-				templateValues.put(RegistrationConstants.TEMPLATE_CHILD_RIGHT,
-						RegistrationConstants.TEMPLATE_RIGHT_LITTLE_FINGER);
-				templateValues.put(RegistrationConstants.TEMPLATE_CHILD_THUMBS,
-						RegistrationConstants.TEMPLATE_RIGHT_THUMB_FINGER);
-				// get the quality ranking for fingerprints of the applicant
-				Map<String, Integer> fingersQuality = getFingerPrintQualityRanking(registration);
-				for (Map.Entry<String, Integer> entry : fingersQuality.entrySet()) {
-					if (entry.getValue() != 0) {
-						if (registration.getRegistrationMetaDataDTO().getRegistrationCategory() != null
-								&& registration.getRegistrationMetaDataDTO().getRegistrationCategory()
-										.equals(RegistrationConstants.PACKET_TYPE_LOST)) {
-							// display tick mark for the captured fingerprints
-							templateValues.put(entry.getKey(), RegistrationConstants.TEMPLATE_RIGHT_MARK);
-						} else {
-							// display rank of quality for the captured fingerprints
-							templateValues.put(entry.getKey(), entry.getValue());
-						}
-					} else {
-						// display cross mark for missing fingerprints
-						templateValues.put(entry.getKey(), RegistrationConstants.TEMPLATE_CROSS_MARK);
-					}
-				}
-				countMissingFingers(registration, templateValues, applicationLanguageProperties, localProperties);
-			}
-		} else {
-			templateValues.put(RegistrationConstants.TEMPLATE_FINGERPRINTS_CAPTURED,
-					RegistrationConstants.TEMPLATE_STYLE_HIDE_PROPERTY);
-		}
-	}
-
-	private void setUpParentFingerprints(RegistrationDTO registration, Map<String, Object> templateValues) {
-		templateValues.put(RegistrationConstants.TEMPLATE_CHILD_LEFT, RegistrationConstants.TEMPLATE_LEFT_INDEX_FINGER);
-		templateValues.put(RegistrationConstants.TEMPLATE_CHILD_RIGHT,
-				RegistrationConstants.TEMPLATE_RIGHT_LITTLE_FINGER);
-		templateValues.put(RegistrationConstants.TEMPLATE_CHILD_THUMBS,
-				RegistrationConstants.TEMPLATE_RIGHT_THUMB_FINGER);
-		// get the quality ranking for fingerprints of the Introducer
-		Map<String, Integer> fingersQuality = new WeakHashMap<>();
-
-		// list of missing fingers
-		List<BiometricExceptionDTO> exceptionFingers = registration.getBiometricDTO().getIntroducerBiometricDTO()
-				.getBiometricExceptionDTO();
-
-		if (exceptionFingers != null) {
-			for (BiometricExceptionDTO exceptionFinger : exceptionFingers) {
-				if (exceptionFinger.getBiometricType().equalsIgnoreCase(RegistrationConstants.FINGERPRINT)
-						&& exceptionFinger.getReason().equals(RegistrationConstants.MISSING_BIOMETRICS)) {
-					fingersQuality.put(exceptionFinger.getMissingBiometric(), 0);
-				}
-			}
-		}
-
-		for (Map.Entry<String, Integer> entry : fingersQuality.entrySet()) {
-			// display cross mark for missing fingerprints
-			templateValues.put(entry.getKey(), RegistrationConstants.TEMPLATE_CROSS_MARK);
-		}
-	}
-
-	private void setUpBiometricsCount(Map<String, Object> templateValues, RegistrationDTO registration,
-			ResourceBundle applicationLanguageProperties, String fingerPrintDisableFlag, String irisDisableFlag,
-			String faceDisableFlag, boolean isChild) {
-
-		templateValues.put(RegistrationConstants.TEMPLATE_BIOMETRICS_USER_LANG_LABEL,
-				applicationLanguageProperties.getString("biometricsHeading"));
-		templateValues.put(RegistrationConstants.TEMPLATE_BIOMETRICS_LOCAL_LANG_LABEL,
-				getSecondaryLanguageLabel("biometricsHeading"));
-		templateValues.put(RegistrationConstants.TEMPLATE_BIOMETRICS_CAPTURED_USER_LANG_LABEL,
-				applicationLanguageProperties.getString("biometrics_captured"));
-		templateValues.put(RegistrationConstants.TEMPLATE_BIOMETRICS_CAPTURED_LOCAL_LANG_LABEL,
-				getSecondaryLanguageLabel("biometrics_captured"));
-
-		List<FingerprintDetailsDTO> capturedFingers;
-		List<IrisDetailsDTO> capturedIris;
-
-		if ((registration.getSelectionListDTO() == null && !isChild)
-				|| (registration.getSelectionListDTO() != null && !registration.isUpdateUINNonBiometric())) {
-			// get the total count of fingerprints captured and irises captured
-			capturedFingers = registration.getBiometricDTO().getApplicantBiometricDTO().getFingerprintDetailsDTO();
-			capturedIris = registration.getBiometricDTO().getApplicantBiometricDTO().getIrisDetailsDTO();
-		} else {
-			capturedFingers = registration.getBiometricDTO().getIntroducerBiometricDTO().getFingerprintDetailsDTO();
-			capturedIris = registration.getBiometricDTO().getIntroducerBiometricDTO().getIrisDetailsDTO();
-		}
-		int[] fingersAndIrises = { capturedFingers.stream()
-				.mapToInt(capturedFinger -> capturedFinger.getSegmentedFingerprints().size()).sum(),
-				capturedIris.size() };
-
-		StringBuilder biometricsCaptured = new StringBuilder();
-		StringBuilder biometricsCapturedLocalLang = new StringBuilder();
-
-		if (RegistrationConstants.ENABLE.equalsIgnoreCase(fingerPrintDisableFlag)) {
-
-			if (registration.getSelectionListDTO() != null) {
-				if (registration.getSelectionListDTO().isBiometrics() || registration.getBiometricDTO()
-						.getApplicantBiometricDTO().getFingerprintDetailsDTO() != null) {
-					addToCapturedBiometrics(biometricsCaptured, biometricsCapturedLocalLang,
-							applicationLanguageProperties, "fingersCount", fingersAndIrises[0]);
-				}
-			} else {
-				addToCapturedBiometrics(biometricsCaptured, biometricsCapturedLocalLang, applicationLanguageProperties,
-						"fingersCount", fingersAndIrises[0]);
-			}
-		}
-		if (RegistrationConstants.ENABLE.equalsIgnoreCase(irisDisableFlag)) {
-			if (registration.getSelectionListDTO() != null) {
-				if (registration.getSelectionListDTO().isBiometrics()
-						|| registration.getBiometricDTO().getApplicantBiometricDTO().getIrisDetailsDTO() != null) {
-					addToCapturedBiometrics(biometricsCaptured, biometricsCapturedLocalLang,
-							applicationLanguageProperties, "irisCount", fingersAndIrises[1]);
-				}
-			} else {
-				addToCapturedBiometrics(biometricsCaptured, biometricsCapturedLocalLang, applicationLanguageProperties,
-						"irisCount", fingersAndIrises[1]);
-			}
-		}
-		if (RegistrationConstants.ENABLE.equalsIgnoreCase(faceDisableFlag)) {
-			if (biometricsCaptured.length() > 1) {
-				biometricsCaptured.append(applicationLanguageProperties.getString("comma"));
-				biometricsCapturedLocalLang.append(getSecondaryLanguageLabel("comma"));
-			}
-			biometricsCaptured.append(applicationLanguageProperties.getString("faceCount"));
-			biometricsCapturedLocalLang.append(getSecondaryLanguageLabel("faceCount"));
-		}
-
-		if (RegistrationConstants.ENABLE.equalsIgnoreCase(fingerPrintDisableFlag)
-				|| RegistrationConstants.ENABLE.equalsIgnoreCase(irisDisableFlag)
-				|| RegistrationConstants.ENABLE.equalsIgnoreCase(faceDisableFlag)) {
-
-			templateValues.put(RegistrationConstants.TEMPLATE_BIOMETRICS_CAPTURED, biometricsCaptured);
-			templateValues.put(RegistrationConstants.TEMPLATE_BIOMETRICS_CAPTURED_LOCAL_LANG,
-					biometricsCapturedLocalLang);
-		} else {
-			templateValues.put(RegistrationConstants.TEMPLATE_BIOMETRICS_ENABLED,
-					RegistrationConstants.TEMPLATE_STYLE_HIDE_PROPERTY);
-		}
-	}
-
-	private String getSecondaryLanguageLabel(String key) {
-		ResourceBundle localProperties = ApplicationContext.localLanguageProperty();
-		if (ApplicationContext.localLanguage().equalsIgnoreCase(ApplicationContext.applicationLanguage())) {
-			return RegistrationConstants.EMPTY;
-		} else {
-			return localProperties.getString(key);
-		}
-	}
-
-	private void setUpDocuments(Map<String, Object> templateValues, ResourceBundle applicationLanguageProperties,
-			IndividualIdentity individualIdentity, String documentDisableFlag) {
-		if (RegistrationConstants.ENABLE.equalsIgnoreCase(documentDisableFlag)) {
-			templateValues.put(RegistrationConstants.TEMPLATE_DOCUMENTS_USER_LANG_LABEL,
-					applicationLanguageProperties.getString("documents"));
-			templateValues.put(RegistrationConstants.TEMPLATE_DOCUMENTS_LOCAL_LANG_LABEL,
-					getSecondaryLanguageLabel("documents"));
-			StringBuilder documentsList = new StringBuilder();
-			if (individualIdentity.getProofOfIdentity() != null) {
-				documentsList.append(individualIdentity.getProofOfIdentity().getValue());
-			}
-			if (individualIdentity.getProofOfAddress() != null) {
-				if (documentsList.length() > 0) {
-					documentsList.append(", ");
-				}
-				documentsList.append(individualIdentity.getProofOfAddress().getValue());
-			}
-			if (individualIdentity.getProofOfRelationship() != null) {
-				if (documentsList.length() > 0) {
-					documentsList.append(", ");
-				}
-				documentsList.append(individualIdentity.getProofOfRelationship().getValue());
-			}
-			if (individualIdentity.getProofOfDateOfBirth() != null) {
-				if (documentsList.length() > 0) {
-					documentsList.append(", ");
-				}
-				documentsList.append(individualIdentity.getProofOfDateOfBirth().getValue());
-			}
-			templateValues.put(RegistrationConstants.TEMPLATE_DOCUMENTS, documentsList.toString());
-			templateValues.put(RegistrationConstants.TEMPLATE_DOCUMENTS_LOCAL_LANG, RegistrationConstants.EMPTY);
-		} else {
-			templateValues.put(RegistrationConstants.TEMPLATE_DOCUMENTS_ENABLED,
-					RegistrationConstants.TEMPLATE_STYLE_HIDE_PROPERTY);
-		}
-	}
-
-	private void setUpDemographicInfo(RegistrationDTO registration, Map<String, Object> templateValues,
-			ResourceBundle applicationLanguageProperties, IndividualIdentity individualIdentity) {
-		String platformLanguageCode = ApplicationContext.applicationLanguage();
-		String localLanguageCode = ApplicationContext.localLanguage();
-		String dob = getValue(individualIdentity.getDateOfBirth());
-
-		templateValues.put(RegistrationConstants.TEMPLATE_DATE_USER_LANG_LABEL,
-				applicationLanguageProperties.getString("date"));
-		templateValues.put(RegistrationConstants.TEMPLATE_DATE_LOCAL_LANG_LABEL, getSecondaryLanguageLabel("date"));
-
-		SimpleDateFormat sdf = new SimpleDateFormat(RegistrationConstants.TEMPLATE_DATE_FORMAT);
-		String currentDate = sdf.format(new Date());
-
-		// map the respective fields with the values in the registrationDTO
-		templateValues.put(RegistrationConstants.TEMPLATE_DATE, currentDate);
-
-		templateValues.put(RegistrationConstants.TEMPLATE_DEMO_INFO,
-				applicationLanguageProperties.getString("demographicInformation"));
-		templateValues.put(RegistrationConstants.TEMPLATE_FULL_NAME_USER_LANG_LABEL,
-				applicationLanguageProperties.getString("fullName"));
-		templateValues.put(RegistrationConstants.TEMPLATE_FULL_NAME_LOCAL_LANG_LABEL,
-				getSecondaryLanguageLabel("fullName"));
-		templateValues.put(RegistrationConstants.TEMPLATE_FULL_NAME,
-				getValue(registration.isNameNotUpdated() ? registration.getRegistrationMetaDataDTO().getFullName()
-						: individualIdentity.getFullName(), platformLanguageCode));
-		templateValues.put(RegistrationConstants.TEMPLATE_FULL_NAME_LOCAL_LANG,
-				getSecondaryLanguageValue(
-						registration.isNameNotUpdated() ? registration.getRegistrationMetaDataDTO().getFullName()
-								: individualIdentity.getFullName(),
-						localLanguageCode));
-		templateValues.put(RegistrationConstants.TEMPLATE_GENDER_USER_LANG_LABEL,
-				applicationLanguageProperties.getString("gender"));
-		templateValues.put(RegistrationConstants.TEMPLATE_GENDER_LOCAL_LANG_LABEL, getSecondaryLanguageLabel("gender"));
-		templateValues.put(RegistrationConstants.TEMPLATE_GENDER,
-				getValue(individualIdentity.getGender(), platformLanguageCode));
-		templateValues.put(RegistrationConstants.TEMPLATE_GENDER_LOCAL_LANG,
-				getSecondaryLanguageValue(individualIdentity.getGender(), localLanguageCode));
-		templateValues.put(RegistrationConstants.TEMPLATE_DOB_USER_LANG_LABEL,
-				applicationLanguageProperties.getString("ageDatePicker"));
-		templateValues.put(RegistrationConstants.TEMPLATE_DOB_LOCAL_LANG_LABEL,
-				getSecondaryLanguageLabel("ageDatePicker"));
-		if (dob != null && !dob.isEmpty()) {
-			templateValues.put(RegistrationConstants.TEMPLATE_DOB,
-					DateUtils.formatDate(DateUtils.parseToDate(dob, "yyyy/MM/dd"), "dd-MM-YYYY"));
-		} else {
-			templateValues.put(RegistrationConstants.TEMPLATE_DOB, RegistrationConstants.EMPTY);
-		}
-		templateValues.put(RegistrationConstants.TEMPLATE_AGE_USER_LANG_LABEL,
-				applicationLanguageProperties.getString("ageField"));
-		templateValues.put(RegistrationConstants.TEMPLATE_AGE_LOCAL_LANG_LABEL, getSecondaryLanguageLabel("ageField"));
-		templateValues.put(RegistrationConstants.TEMPLATE_AGE, getValue(individualIdentity.getAge()));
-
-		if (!getValue(individualIdentity.getAge()).isEmpty()) {
-			templateValues.put(RegistrationConstants.TEMPLATE_YEARS_USER_LANG,
-					applicationLanguageProperties.getString("years"));
-			templateValues.put(RegistrationConstants.TEMPLATE_YEARS_LOCAL_LANG,
-					"/ " + getSecondaryLanguageLabel("years"));
-		} else {
-			templateValues.put(RegistrationConstants.TEMPLATE_YEARS_USER_LANG, RegistrationConstants.EMPTY);
-			templateValues.put(RegistrationConstants.TEMPLATE_YEARS_LOCAL_LANG, RegistrationConstants.EMPTY);
-		}
-		templateValues.put(RegistrationConstants.TEMPLATE_FOREIGNER_USER_LANG_LABEL,
-				applicationLanguageProperties.getString("foreigner"));
-		templateValues.put(RegistrationConstants.TEMPLATE_FOREIGNER_LOCAL_LANG_LABEL,
-				getSecondaryLanguageLabel("foreigner"));
-		templateValues.put(RegistrationConstants.TEMPLATE_RESIDENCE_STATUS,
-				getValue(individualIdentity.getResidenceStatus(), platformLanguageCode));
-		templateValues.put(RegistrationConstants.TEMPLATE_RESIDENCE_STATUS_LOCAL_LANG,
-				getSecondaryLanguageValue(individualIdentity.getResidenceStatus(), localLanguageCode));
-		templateValues.put(RegistrationConstants.TEMPLATE_ADDRESS_LINE1_USER_LANG_LABEL,
-				applicationLanguageProperties.getString("addressLine1"));
-		templateValues.put(RegistrationConstants.TEMPLATE_ADDRESS_LINE1_LOCAL_LANG_LABEL,
-				getSecondaryLanguageLabel("addressLine1"));
-		templateValues.put(RegistrationConstants.TEMPLATE_ADDRESS_LINE1,
-				getValue(individualIdentity.getAddressLine1(), platformLanguageCode));
-		templateValues.put(RegistrationConstants.TEMPLATE_ADDRESS_LINE1_LOCAL_LANG,
-				getSecondaryLanguageValue(individualIdentity.getAddressLine1(), localLanguageCode));
-		templateValues.put(RegistrationConstants.TEMPLATE_ADDRESS_LINE2_USER_LANG_LABEL,
-				applicationLanguageProperties.getString("addressLine2"));
-		templateValues.put(RegistrationConstants.TEMPLATE_ADDRESS_LINE2_LOCAL_LANG_LABEL,
-				getSecondaryLanguageLabel("addressLine2"));
-		templateValues.put(RegistrationConstants.TEMPLATE_ADDRESS_LINE2,
-				getValue(individualIdentity.getAddressLine2(), platformLanguageCode));
-		templateValues.put(RegistrationConstants.TEMPLATE_ADDRESS_LINE2_LOCAL_LANG,
-				getSecondaryLanguageValue(individualIdentity.getAddressLine2(), localLanguageCode));
-		templateValues.put(RegistrationConstants.TEMPLATE_REGION_USER_LANG_LABEL,
-				applicationLanguageProperties.getString("region"));
-		templateValues.put(RegistrationConstants.TEMPLATE_REGION_LOCAL_LANG_LABEL, getSecondaryLanguageLabel("region"));
-		templateValues.put(RegistrationConstants.TEMPLATE_REGION,
-				getValue(individualIdentity.getRegion(), platformLanguageCode));
-		templateValues.put(RegistrationConstants.TEMPLATE_REGION_LOCAL_LANG,
-				getSecondaryLanguageValue(individualIdentity.getRegion(), localLanguageCode));
-		templateValues.put(RegistrationConstants.TEMPLATE_PROVINCE_USER_LANG_LABEL,
-				applicationLanguageProperties.getString("province"));
-		templateValues.put(RegistrationConstants.TEMPLATE_PROVINCE_LOCAL_LANG_LABEL,
-				getSecondaryLanguageLabel("province"));
-		templateValues.put(RegistrationConstants.TEMPLATE_PROVINCE,
-				getValue(individualIdentity.getProvince(), platformLanguageCode));
-		templateValues.put(RegistrationConstants.TEMPLATE_PROVINCE_LOCAL_LANG,
-				getSecondaryLanguageValue(individualIdentity.getProvince(), localLanguageCode));
-		templateValues.put(RegistrationConstants.TEMPLATE_LOCAL_AUTHORITY_USER_LANG_LABEL,
-				applicationLanguageProperties.getString("localAdminAuthority"));
-		templateValues.put(RegistrationConstants.TEMPLATE_LOCAL_AUTHORITY_LOCAL_LANG_LABEL,
-				getSecondaryLanguageLabel("localAdminAuthority"));
-		templateValues.put(RegistrationConstants.TEMPLATE_LOCAL_AUTHORITY,
-				getValue(individualIdentity.getLocalAdministrativeAuthority(), platformLanguageCode));
-		templateValues.put(RegistrationConstants.TEMPLATE_LOCAL_AUTHORITY_LOCAL_LANG,
-				getSecondaryLanguageValue(individualIdentity.getLocalAdministrativeAuthority(), localLanguageCode));
-		templateValues.put(RegistrationConstants.TEMPLATE_MOBILE_USER_LANG_LABEL,
-				applicationLanguageProperties.getString("mobileNo"));
-		templateValues.put(RegistrationConstants.TEMPLATE_MOBILE_LOCAL_LANG_LABEL,
-				getSecondaryLanguageLabel("mobileNo"));
-		templateValues.put(RegistrationConstants.TEMPLATE_MOBILE, getValue(individualIdentity.getPhone()));
-		templateValues.put(RegistrationConstants.TEMPLATE_POSTAL_CODE_USER_LANG_LABEL,
-				applicationLanguageProperties.getString("postalCode"));
-		templateValues.put(RegistrationConstants.TEMPLATE_POSTAL_CODE_LOCAL_LANG_LABEL,
-				getSecondaryLanguageLabel("postalCode"));
-		templateValues.put(RegistrationConstants.TEMPLATE_POSTAL_CODE, getValue(individualIdentity.getPostalCode()));
-		templateValues.put(RegistrationConstants.TEMPLATE_EMAIL_USER_LANG_LABEL,
-				applicationLanguageProperties.getString("emailId"));
-		templateValues.put(RegistrationConstants.TEMPLATE_EMAIL_LOCAL_LANG_LABEL, getSecondaryLanguageLabel("emailId"));
-
-		String email = getValue(individualIdentity.getEmail());
-		if (email != null && !email.isEmpty()) {
-			templateValues.put(RegistrationConstants.TEMPLATE_EMAIL, email);
-		} else {
-			templateValues.put(RegistrationConstants.TEMPLATE_EMAIL, RegistrationConstants.EMPTY);
-		}
-
-		templateValues.put(RegistrationConstants.TEMPLATE_CNIE_NUMBER_USER_LANG_LABEL,
-				applicationLanguageProperties.getString("cniOrPinNumber"));
-		templateValues.put(RegistrationConstants.TEMPLATE_CNIE_LOCAL_LANG_LABEL,
-				getSecondaryLanguageLabel("cniOrPinNumber"));
-		templateValues.put(RegistrationConstants.TEMPLATE_CNIE_NUMBER, getValue(individualIdentity.getCnieNumber()));
-		boolean isChild = individualIdentity.getParentOrGuardianName() != null;
-
-		if (isChild || registration.isUpdateUINNonBiometric()) {
-			templateValues.put(RegistrationConstants.TEMPLATE_PARENT_NAME_USER_LANG_LABEL,
-					applicationLanguageProperties.getString("parentName"));
-			templateValues.put(RegistrationConstants.TEMPLATE_PARENT_NAME,
-					getValue(individualIdentity.getParentOrGuardianName(), platformLanguageCode));
-			templateValues.put(RegistrationConstants.TEMPLATE_PARENT_NAME_LOCAL_LANG_LABEL,
-					getSecondaryLanguageLabel("parentName"));
-			templateValues.put(RegistrationConstants.TEMPLATE_PARENT_NAME_LOCAL_LANG,
-					getSecondaryLanguageValue(individualIdentity.getParentOrGuardianName(), localLanguageCode));
-			if (registration.getSelectionListDTO() != null) {
-				templateValues.put(RegistrationConstants.TEMPLATE_PARENT_UIN_USER_LANG_LABEL,
-						applicationLanguageProperties.getString("uinUpdateParentUIN"));
-				templateValues.put(RegistrationConstants.TEMPLATE_PARENT_UIN_LOCAL_LANG_LABEL,
-						getSecondaryLanguageLabel("uinUpdateParentUIN"));
-			} else {
-				if (individualIdentity.getParentOrGuardianRID() == null) {
-					templateValues.put(RegistrationConstants.TEMPLATE_PARENT_UIN_USER_LANG_LABEL,
-							applicationLanguageProperties.getString("parentUinId"));
-					templateValues.put(RegistrationConstants.TEMPLATE_PARENT_UIN_LOCAL_LANG_LABEL,
-							getSecondaryLanguageLabel("parentUinId"));
-				} else {
-					templateValues.put(RegistrationConstants.TEMPLATE_PARENT_UIN_USER_LANG_LABEL,
-							applicationLanguageProperties.getString("parentRegId"));
-					templateValues.put(RegistrationConstants.TEMPLATE_PARENT_UIN_LOCAL_LANG_LABEL,
-							getSecondaryLanguageLabel("parentRegId"));
-				}
-			}
-			templateValues.put(RegistrationConstants.TEMPLATE_PARENT_UIN,
-					getValue(individualIdentity.getParentOrGuardianRID() == null
-							? individualIdentity.getParentOrGuardianUIN()
-							: individualIdentity.getParentOrGuardianRID()));
-		} else {
-			templateValues.put(RegistrationConstants.TEMPLATE_WITH_PARENT,
-					RegistrationConstants.TEMPLATE_STYLE_HIDE_PROPERTY);
-		}
-	}
-
-	private void setUpPreviewContent(RegistrationDTO registration, Map<String, Object> templateValues, boolean isChild,
-			ResponseDTO response, ResourceBundle applicationLanguageProperties, String fingerPrintDisableFlag) {
-		ByteArrayOutputStream byteArrayOutputStream = null;
-
-		templateValues.put(RegistrationConstants.TEMPLATE_ACKNOWLEDGEMENT,
-				RegistrationConstants.TEMPLATE_STYLE_HIDE_PROPERTY);
-		if (registration.getSelectionListDTO() != null || (registration.getRegistrationMetaDataDTO() != null
-				&& registration.getRegistrationMetaDataDTO().getRegistrationCategory() != null
-				&& registration.getRegistrationMetaDataDTO().getRegistrationCategory()
-						.equalsIgnoreCase(RegistrationConstants.PACKET_TYPE_LOST))) {
-			templateValues.put(RegistrationConstants.TEMPLATE_IS_UIN_UPDATE,
-					RegistrationConstants.TEMPLATE_STYLE_HIDE_PROPERTY);
-			templateValues.put(RegistrationConstants.TEMPLATE_PRE_REG_ID_USER_LANG_LABEL, RegistrationConstants.EMPTY);
-			templateValues.put(RegistrationConstants.TEMPLATE_PRE_REG_ID_LOCAL_LANG_LABEL, RegistrationConstants.EMPTY);
-			templateValues.put(RegistrationConstants.TEMPLATE_PRE_REG_ID, RegistrationConstants.EMPTY);
-		} else {
-			templateValues.put(RegistrationConstants.TEMPLATE_PRE_REG_ID_USER_LANG_LABEL,
-					applicationLanguageProperties.getString("preRegistrationId"));
-			templateValues.put(RegistrationConstants.TEMPLATE_PRE_REG_ID_LOCAL_LANG_LABEL,
-					getSecondaryLanguageLabel("preRegistrationId"));
-			if (registration.getPreRegistrationId() != null && !registration.getPreRegistrationId().isEmpty()) {
-				templateValues.put(RegistrationConstants.TEMPLATE_PRE_REG_ID, registration.getPreRegistrationId());
-			} else {
-				templateValues.put(RegistrationConstants.TEMPLATE_PRE_REG_ID, "-");
-			}
-		}
-
-		templateValues.put(RegistrationConstants.TEMPLATE_MODIFY, applicationLanguageProperties.getString("modify"));
-
-		try {
-			BufferedImage modifyImage = ImageIO
-					.read(this.getClass().getResourceAsStream(RegistrationConstants.TEMPLATE_MODIFY_IMAGE_PATH));
-			byteArrayOutputStream = new ByteArrayOutputStream();
-			ImageIO.write(modifyImage, RegistrationConstants.IMAGE_FORMAT_PNG, byteArrayOutputStream);
-			byte[] modifyImageBytes = byteArrayOutputStream.toByteArray();
-			String modifyImageEncodedBytes = StringUtils.newStringUtf8(Base64.encodeBase64(modifyImageBytes, false));
-			templateValues.put(RegistrationConstants.TEMPLATE_MODIFY_IMAGE_SOURCE,
-					RegistrationConstants.TEMPLATE_PNG_IMAGE_ENCODING + modifyImageEncodedBytes);
-		} catch (IOException ioException) {
-			setErrorResponse(response, RegistrationConstants.TEMPLATE_GENERATOR_ACK_RECEIPT_EXCEPTION, null);
-			LOGGER.error(LOG_TEMPLATE_GENERATOR, APPLICATION_NAME, APPLICATION_ID,
-					ioException.getMessage() + ExceptionUtils.getStackTrace(ioException));
-		} finally {
-			if (byteArrayOutputStream != null) {
-				try {
-					byteArrayOutputStream.close();
-				} catch (IOException exception) {
-					setErrorResponse(response, RegistrationConstants.TEMPLATE_GENERATOR_ACK_RECEIPT_EXCEPTION, null);
-					LOGGER.error(LOG_TEMPLATE_GENERATOR, APPLICATION_NAME, APPLICATION_ID,
-							exception.getMessage() + ExceptionUtils.getStackTrace(exception));
-				}
-			}
-		}
-		if (RegistrationConstants.ENABLE.equalsIgnoreCase(fingerPrintDisableFlag)) {
-			boolean leftPalmCaptured = false;
-			boolean rightPalmCaptured = false;
-			boolean thumbsCaptured = false;
-			List<FingerprintDetailsDTO> fingerprintDetailsDTO;
-			if (isChild || registration.isUpdateUINNonBiometric()) {
-				fingerprintDetailsDTO = registration.getBiometricDTO().getIntroducerBiometricDTO()
-						.getFingerprintDetailsDTO();
-			} else {
-				fingerprintDetailsDTO = registration.getBiometricDTO().getApplicantBiometricDTO()
-						.getFingerprintDetailsDTO();
-			}
-			for (FingerprintDetailsDTO fpDetailsDTO : fingerprintDetailsDTO) {
-				if (fpDetailsDTO.getFingerType().equals(RegistrationConstants.FINGERPRINT_SLAB_LEFT)) {
-					leftPalmCaptured = true;
-					byte[] leftPalmBytes = fpDetailsDTO.getFingerPrint();
-					String leftPalmEncodedBytes = StringUtils.newStringUtf8(Base64.encodeBase64(leftPalmBytes, false));
-					templateValues.put(RegistrationConstants.TEMPLATE_CAPTURED_LEFT_SLAP,
-							RegistrationConstants.TEMPLATE_JPG_IMAGE_ENCODING + leftPalmEncodedBytes);
-				} else if (fpDetailsDTO.getFingerType().equals(RegistrationConstants.FINGERPRINT_SLAB_RIGHT)) {
-					rightPalmCaptured = true;
-					byte[] rightPalmBytes = fpDetailsDTO.getFingerPrint();
-					String rightPalmEncodedBytes = StringUtils
-							.newStringUtf8(Base64.encodeBase64(rightPalmBytes, false));
-					templateValues.put(RegistrationConstants.TEMPLATE_CAPTURED_RIGHT_SLAP,
-							RegistrationConstants.TEMPLATE_JPG_IMAGE_ENCODING + rightPalmEncodedBytes);
-				} else if (fpDetailsDTO.getFingerType().equals(RegistrationConstants.FINGERPRINT_SLAB_THUMBS)) {
-					thumbsCaptured = true;
-					byte[] thumbsBytes = fpDetailsDTO.getFingerPrint();
-					String thumbsEncodedBytes = StringUtils.newStringUtf8(Base64.encodeBase64(thumbsBytes, false));
-					templateValues.put(RegistrationConstants.TEMPLATE_CAPTURED_THUMBS,
-							RegistrationConstants.TEMPLATE_JPG_IMAGE_ENCODING + thumbsEncodedBytes);
-				}
-			}
-			if (!leftPalmCaptured) {
-				templateValues.put(RegistrationConstants.TEMPLATE_LEFT_SLAP_CAPTURED,
-						RegistrationConstants.TEMPLATE_STYLE_HIDE_PROPERTY);
-			}
-			if (!rightPalmCaptured) {
-				templateValues.put(RegistrationConstants.TEMPLATE_RIGHT_SLAP_CAPTURED,
-						RegistrationConstants.TEMPLATE_STYLE_HIDE_PROPERTY);
-			}
-			if (!thumbsCaptured) {
-				templateValues.put(RegistrationConstants.TEMPLATE_THUMBS_CAPTURED,
-						RegistrationConstants.TEMPLATE_STYLE_HIDE_PROPERTY);
-			}
-		}
-
-		templateValues.put(RegistrationConstants.TEMPLATE_CONSENT_HEADING,
-				applicationLanguageProperties.getString("consentHeading"));
-		templateValues.put(RegistrationConstants.TEMPLATE_CONSENT_DATA, consentText);
-		templateValues.put(RegistrationConstants.TEMPLATE_CONSENT_YES, applicationLanguageProperties.getString("yes"));
-		templateValues.put(RegistrationConstants.TEMPLATE_CONSENT_NO, applicationLanguageProperties.getString("no"));
-		if (registration.getRegistrationMetaDataDTO().getConsentOfApplicant() != null) {
-			String consent = registration.getRegistrationMetaDataDTO().getConsentOfApplicant();
-			if (consent.equalsIgnoreCase(RegistrationConstants.YES)) {
-				templateValues.put(RegistrationConstants.TEMPLATE_CONSENT_SELECTED_YES,
-						RegistrationConstants.TEMPLATE_CONSENT_CHECKED);
-			} else if (consent.equalsIgnoreCase(RegistrationConstants.NO)) {
-				templateValues.put(RegistrationConstants.TEMPLATE_CONSENT_SELECTED_NO,
-						RegistrationConstants.TEMPLATE_CONSENT_CHECKED);
-			}
-		}
-	}
-
-	private void setUpAcknowledgementContent(RegistrationDTO registration, Map<String, Object> templateValues,
-			ResponseDTO response, ResourceBundle applicationLanguageProperties, String fingerPrintDisableFlag,
-			String irisDisableFlag, IndividualIdentity individualIdentity) {
-		ByteArrayOutputStream byteArrayOutputStream = null;
-
-		templateValues.put(RegistrationConstants.TEMPLATE_PREVIEW, RegistrationConstants.TEMPLATE_STYLE_HIDE_PROPERTY);
-		templateValues.put(RegistrationConstants.TEMPLATE_RID_USER_LANG_LABEL,
-				applicationLanguageProperties.getString("registrationid"));
-		templateValues.put(RegistrationConstants.TEMPLATE_RID_LOCAL_LANG_LABEL,
-				getSecondaryLanguageLabel("registrationid"));
-		templateValues.put(RegistrationConstants.TEMPLATE_RID, registration.getRegistrationId());
-		if (registration.getRegistrationMetaDataDTO().getUin() != null
-				&& !registration.getRegistrationMetaDataDTO().getUin().isEmpty()) {
-			templateValues.put(RegistrationConstants.TEMPLATE_HEADER_TABLE,
-					RegistrationConstants.TEMPLATE_UIN_HEADER_TABLE);
-			templateValues.put(RegistrationConstants.TEMPLATE_UIN_USER_LANG_LABEL,
-					applicationLanguageProperties.getString("uin"));
-			templateValues.put(RegistrationConstants.TEMPLATE_UIN_LOCAL_LANG_LABEL, getSecondaryLanguageLabel("uin"));
-			templateValues.put(RegistrationConstants.TEMPLATE_UIN, registration.getRegistrationMetaDataDTO().getUin());
-		} else {
-			templateValues.put(RegistrationConstants.TEMPLATE_HEADER_TABLE,
-					RegistrationConstants.TEMPLATE_HEADER_TABLE);
-			templateValues.put(RegistrationConstants.TEMPLATE_UIN_UPDATE,
-					RegistrationConstants.TEMPLATE_STYLE_HIDE_PROPERTY);
-		}
-
-		// QR Code Generation
-		generateQRCode(registration, templateValues, response, applicationLanguageProperties);
-
-		if (RegistrationConstants.ENABLE.equalsIgnoreCase(irisDisableFlag)) {
-			try {
-				BufferedImage eyeImage = ImageIO
-						.read(this.getClass().getResourceAsStream(RegistrationConstants.TEMPLATE_EYE_IMAGE_PATH));
-				byteArrayOutputStream = new ByteArrayOutputStream();
-				ImageIO.write(eyeImage, RegistrationConstants.IMAGE_FORMAT_PNG, byteArrayOutputStream);
-				byte[] eyeImageBytes = byteArrayOutputStream.toByteArray();
-				String eyeImageEncodedBytes = StringUtils.newStringUtf8(Base64.encodeBase64(eyeImageBytes, false));
-				templateValues.put(RegistrationConstants.TEMPLATE_EYE_IMAGE_SOURCE,
-						RegistrationConstants.TEMPLATE_PNG_IMAGE_ENCODING + eyeImageEncodedBytes);
-			} catch (IOException ioException) {
-				setErrorResponse(response, RegistrationConstants.TEMPLATE_GENERATOR_ACK_RECEIPT_EXCEPTION, null);
-				LOGGER.error(LOG_TEMPLATE_GENERATOR, APPLICATION_NAME, APPLICATION_ID, ioException.getMessage());
-			} finally {
-				if (byteArrayOutputStream != null) {
-					try {
-						byteArrayOutputStream.close();
-					} catch (IOException exception) {
-						setErrorResponse(response, RegistrationConstants.TEMPLATE_GENERATOR_ACK_RECEIPT_EXCEPTION,
-								null);
-						LOGGER.error(LOG_TEMPLATE_GENERATOR, APPLICATION_NAME, APPLICATION_ID,
-								exception.getMessage() + ExceptionUtils.getStackTrace(exception));
-					}
-				}
-			}
-		}
-
-		if (RegistrationConstants.ENABLE.equalsIgnoreCase(fingerPrintDisableFlag)) {
-			try {
-				BufferedImage leftPalmImage = ImageIO
-						.read(this.getClass().getResourceAsStream(RegistrationConstants.TEMPLATE_LEFT_SLAP_IMAGE_PATH));
-				byteArrayOutputStream = new ByteArrayOutputStream();
-				ImageIO.write(leftPalmImage, RegistrationConstants.IMAGE_FORMAT_PNG, byteArrayOutputStream);
-				byte[] leftPalmImageBytes = byteArrayOutputStream.toByteArray();
-				String leftPalmImageEncodedBytes = StringUtils
-						.newStringUtf8(Base64.encodeBase64(leftPalmImageBytes, false));
-				templateValues.put(RegistrationConstants.TEMPLATE_LEFT_PALM_IMAGE_SOURCE,
-						RegistrationConstants.TEMPLATE_PNG_IMAGE_ENCODING + leftPalmImageEncodedBytes);
-			} catch (IOException ioException) {
-				setErrorResponse(response, RegistrationConstants.TEMPLATE_GENERATOR_ACK_RECEIPT_EXCEPTION, null);
-				LOGGER.error(LOG_TEMPLATE_GENERATOR, APPLICATION_NAME, APPLICATION_ID, ioException.getMessage());
-			} finally {
-				if (byteArrayOutputStream != null) {
-					try {
-						byteArrayOutputStream.close();
-					} catch (IOException exception) {
-						setErrorResponse(response, RegistrationConstants.TEMPLATE_GENERATOR_ACK_RECEIPT_EXCEPTION,
-								null);
-						LOGGER.error(LOG_TEMPLATE_GENERATOR, APPLICATION_NAME, APPLICATION_ID,
-								exception.getMessage() + ExceptionUtils.getStackTrace(exception));
-					}
-				}
-			}
-
-			try {
-				BufferedImage rightPalmImage = ImageIO.read(
-						this.getClass().getResourceAsStream(RegistrationConstants.TEMPLATE_RIGHT_SLAP_IMAGE_PATH));
-				byteArrayOutputStream = new ByteArrayOutputStream();
-				ImageIO.write(rightPalmImage, RegistrationConstants.IMAGE_FORMAT_PNG, byteArrayOutputStream);
-				byte[] rightPalmImageBytes = byteArrayOutputStream.toByteArray();
-				String rightPalmImageEncodedBytes = StringUtils
-						.newStringUtf8(Base64.encodeBase64(rightPalmImageBytes, false));
-				templateValues.put(RegistrationConstants.TEMPLATE_RIGHT_PALM_IMAGE_SOURCE,
-						RegistrationConstants.TEMPLATE_PNG_IMAGE_ENCODING + rightPalmImageEncodedBytes);
-			} catch (IOException ioException) {
-				setErrorResponse(response, RegistrationConstants.TEMPLATE_GENERATOR_ACK_RECEIPT_EXCEPTION, null);
-				LOGGER.error(LOG_TEMPLATE_GENERATOR, APPLICATION_NAME, APPLICATION_ID,
-						ioException.getMessage() + ExceptionUtils.getStackTrace(ioException));
-			} finally {
-				if (byteArrayOutputStream != null) {
-					try {
-						byteArrayOutputStream.close();
-					} catch (IOException exception) {
-						setErrorResponse(response, RegistrationConstants.TEMPLATE_GENERATOR_ACK_RECEIPT_EXCEPTION,
-								null);
-						LOGGER.error(LOG_TEMPLATE_GENERATOR, APPLICATION_NAME, APPLICATION_ID,
-								exception.getMessage() + ExceptionUtils.getStackTrace(exception));
-					}
-				}
-			}
-
-			try {
-				BufferedImage thumbsImage = ImageIO
-						.read(this.getClass().getResourceAsStream(RegistrationConstants.TEMPLATE_THUMBS_IMAGE_PATH));
-				byteArrayOutputStream = new ByteArrayOutputStream();
-				ImageIO.write(thumbsImage, RegistrationConstants.IMAGE_FORMAT_PNG, byteArrayOutputStream);
-				byte[] thumbsImageBytes = byteArrayOutputStream.toByteArray();
-				String thumbsImageEncodedBytes = StringUtils
-						.newStringUtf8(Base64.encodeBase64(thumbsImageBytes, false));
-				templateValues.put(RegistrationConstants.TEMPLATE_THUMBS_IMAGE_SOURCE,
-						RegistrationConstants.TEMPLATE_PNG_IMAGE_ENCODING + thumbsImageEncodedBytes);
-			} catch (IOException ioException) {
-				setErrorResponse(response, RegistrationConstants.TEMPLATE_GENERATOR_ACK_RECEIPT_EXCEPTION, null);
-				LOGGER.error(LOG_TEMPLATE_GENERATOR, APPLICATION_NAME, APPLICATION_ID,
-						ioException.getMessage() + ExceptionUtils.getStackTrace(ioException));
-			} finally {
-				if (byteArrayOutputStream != null) {
-					try {
-						byteArrayOutputStream.close();
-					} catch (IOException exception) {
-						setErrorResponse(response, RegistrationConstants.TEMPLATE_GENERATOR_ACK_RECEIPT_EXCEPTION,
-								null);
-						LOGGER.error(LOG_TEMPLATE_GENERATOR, APPLICATION_NAME, APPLICATION_ID,
-								exception.getMessage() + ExceptionUtils.getStackTrace(exception));
-					}
-				}
-			}
-		}
-	}
-
-	private void generateQRCode(RegistrationDTO registration, Map<String, Object> templateValues, ResponseDTO response,
-			ResourceBundle applicationLanguageProperties) {
-		StringBuilder qrCodeString = new StringBuilder();
-
-		qrCodeString.append(applicationLanguageProperties.getString("registrationid")).append(" : ").append("\n")
-				.append(registration.getRegistrationId());
-		try {
-			byte[] qrCodeInBytes = qrCodeGenerator.generateQrCode(qrCodeString.toString(), QrVersion.V4);
-
-			String qrCodeImageEncodedBytes = CryptoUtil.encodeBase64(qrCodeInBytes);
-			templateValues.put(RegistrationConstants.TEMPLATE_QRCODE_SOURCE,
-					RegistrationConstants.TEMPLATE_PNG_IMAGE_ENCODING + qrCodeImageEncodedBytes);
-		} catch (IOException | QrcodeGenerationException exception) {
-			setErrorResponse(response, RegistrationConstants.TEMPLATE_GENERATOR_ACK_RECEIPT_EXCEPTION, null);
-			LOGGER.error(LOG_TEMPLATE_GENERATOR, APPLICATION_NAME, APPLICATION_ID,
-					exception.getMessage() + ExceptionUtils.getStackTrace(exception));
-		}
-	}
-
-	private void addToCapturedBiometrics(StringBuilder biometricsCaptured, StringBuilder biometricsCapturedLocalLang,
-			ResourceBundle applicationLanguageProperties, String biometricType, int count) {
-		if (biometricsCaptured.length() > 1) {
-			biometricsCaptured.append(applicationLanguageProperties.getString("comma"));
-			biometricsCapturedLocalLang.append(getSecondaryLanguageLabel("comma"));
-		}
-		biometricsCaptured.append(MessageFormat.format((String) applicationLanguageProperties.getString(biometricType),
-				String.valueOf(count)));
-		biometricsCapturedLocalLang
-				.append(MessageFormat.format(getSecondaryLanguageLabel(biometricType), String.valueOf(count)));
-	}
-
-	private Map<String, Object> countMissingIrises(Map<String, Object> templateValues, RegistrationDTO registration,
-			boolean isChild, String templateType) {
-		if (RegistrationConstants.ENABLE.equalsIgnoreCase(
-				String.valueOf(ApplicationContext.map().get(RegistrationConstants.IRIS_DISABLE_FLAG)))) {
-			List<IrisDetailsDTO> irisDetailsDTOs;
-			if (isChild || registration.isUpdateUINNonBiometric()) {
-				irisDetailsDTOs = registration.getBiometricDTO().getIntroducerBiometricDTO().getIrisDetailsDTO();
-			} else {
-				irisDetailsDTOs = registration.getBiometricDTO().getApplicantBiometricDTO().getIrisDetailsDTO();
-			}
-			if (irisDetailsDTOs.size() == 2) {
-				if (templateType.equals(RegistrationConstants.ACKNOWLEDGEMENT_TEMPLATE)) {
-					templateValues.put(RegistrationConstants.TEMPLATE_LEFT_EYE,
-							RegistrationConstants.TEMPLATE_RIGHT_MARK);
-					templateValues.put(RegistrationConstants.TEMPLATE_RIGHT_EYE,
-							RegistrationConstants.TEMPLATE_RIGHT_MARK);
-				} else {
-					for (IrisDetailsDTO capturedIris : irisDetailsDTOs) {
-						if (capturedIris.getIrisType().contains(RegistrationConstants.LEFT)) {
-							byte[] leftIrisBytes = capturedIris.getIris();
-							String leftIrisEncodedBytes = StringUtils
-									.newStringUtf8(Base64.encodeBase64(leftIrisBytes, false));
-							templateValues.put(RegistrationConstants.TEMPLATE_CAPTURED_LEFT_EYE,
-									RegistrationConstants.TEMPLATE_JPG_IMAGE_ENCODING + leftIrisEncodedBytes);
-						} else if (capturedIris.getIrisType().contains(RegistrationConstants.RIGHT)) {
-							byte[] rightIrisBytes = capturedIris.getIris();
-							String rightIrisEncodedBytes = StringUtils
-									.newStringUtf8(Base64.encodeBase64(rightIrisBytes, false));
-							templateValues.put(RegistrationConstants.TEMPLATE_CAPTURED_RIGHT_EYE,
-									RegistrationConstants.TEMPLATE_JPG_IMAGE_ENCODING + rightIrisEncodedBytes);
-						}
-					}
-				}
-
-			} else if (irisDetailsDTOs.size() == 1) {
-				if (irisDetailsDTOs.get(0).getIrisType().contains(RegistrationConstants.LEFT)) {
-					if (templateType.equals(RegistrationConstants.ACKNOWLEDGEMENT_TEMPLATE)) {
-						if (isChild || registration.isUpdateUINNonBiometric()) {
-							templateValues.put(RegistrationConstants.TEMPLATE_LEFT_EYE,
-									RegistrationConstants.TEMPLATE_RIGHT_MARK);
-							templateValues.put(RegistrationConstants.PARENT_RIGHT_EYE,
-									RegistrationConstants.TEMPLATE_STYLE_HIDE_PROPERTY);
-						} else {
-							templateValues.put(RegistrationConstants.TEMPLATE_LEFT_EYE,
-									RegistrationConstants.TEMPLATE_RIGHT_MARK);
-							templateValues.put(RegistrationConstants.TEMPLATE_RIGHT_EYE,
-									RegistrationConstants.TEMPLATE_CROSS_MARK);
-						}
-					} else {
-						byte[] leftIrisBytes = irisDetailsDTOs.get(0).getIris();
-						String leftIrisEncodedBytes = StringUtils
-								.newStringUtf8(Base64.encodeBase64(leftIrisBytes, false));
-						templateValues.put(RegistrationConstants.TEMPLATE_CAPTURED_LEFT_EYE,
-								RegistrationConstants.TEMPLATE_JPG_IMAGE_ENCODING + leftIrisEncodedBytes);
-						templateValues.put(RegistrationConstants.TEMPLATE_RIGHT_EYE_CAPTURED,
-								RegistrationConstants.TEMPLATE_STYLE_HIDE_PROPERTY);
-					}
-
-				} else {
-					if (templateType.equals(RegistrationConstants.ACKNOWLEDGEMENT_TEMPLATE)) {
-						if (isChild || registration.isUpdateUINNonBiometric()) {
-							templateValues.put(RegistrationConstants.TEMPLATE_RIGHT_EYE,
-									RegistrationConstants.TEMPLATE_RIGHT_MARK);
-							templateValues.put(RegistrationConstants.PARENT_LEFT_EYE,
-									RegistrationConstants.TEMPLATE_STYLE_HIDE_PROPERTY);
-						} else {
-							templateValues.put(RegistrationConstants.TEMPLATE_LEFT_EYE,
-									RegistrationConstants.TEMPLATE_CROSS_MARK);
-							templateValues.put(RegistrationConstants.TEMPLATE_RIGHT_EYE,
-									RegistrationConstants.TEMPLATE_RIGHT_MARK);
-						}
-					} else {
-						byte[] rightIrisBytes = irisDetailsDTOs.get(0).getIris();
-						String rightIrisEncodedBytes = StringUtils
-								.newStringUtf8(Base64.encodeBase64(rightIrisBytes, false));
-						templateValues.put(RegistrationConstants.TEMPLATE_CAPTURED_RIGHT_EYE,
-								RegistrationConstants.TEMPLATE_JPG_IMAGE_ENCODING + rightIrisEncodedBytes);
-						templateValues.put(RegistrationConstants.TEMPLATE_LEFT_EYE_CAPTURED,
-								RegistrationConstants.TEMPLATE_STYLE_HIDE_PROPERTY);
-					}
-				}
-			} else if (irisDetailsDTOs.isEmpty()) {
-				if (templateType.equals(RegistrationConstants.ACKNOWLEDGEMENT_TEMPLATE)) {
-					if (isChild || registration.isUpdateUINNonBiometric()) {
-						if (registration.getBiometricDTO().getIntroducerBiometricDTO().getFace() != null && registration
-								.getBiometricDTO().getIntroducerBiometricDTO().getFace().getFace() != null) {
-							templateValues.put(RegistrationConstants.TEMPLATE_LEFT_EYE,
-									RegistrationConstants.TEMPLATE_CROSS_MARK);
-							templateValues.put(RegistrationConstants.TEMPLATE_RIGHT_EYE,
-									RegistrationConstants.TEMPLATE_CROSS_MARK);
-						} else {
-							templateValues.put(RegistrationConstants.PARENT_LEFT_EYE,
-									RegistrationConstants.TEMPLATE_STYLE_HIDE_PROPERTY);
-							templateValues.put(RegistrationConstants.PARENT_RIGHT_EYE,
-									RegistrationConstants.TEMPLATE_STYLE_HIDE_PROPERTY);
-						}
-					} else {
-						templateValues.put(RegistrationConstants.TEMPLATE_LEFT_EYE,
-								RegistrationConstants.TEMPLATE_CROSS_MARK);
-						templateValues.put(RegistrationConstants.TEMPLATE_RIGHT_EYE,
-								RegistrationConstants.TEMPLATE_CROSS_MARK);
-					}
-				} else {
-					templateValues.put(RegistrationConstants.TEMPLATE_LEFT_EYE_CAPTURED,
-							RegistrationConstants.TEMPLATE_STYLE_HIDE_PROPERTY);
-					templateValues.put(RegistrationConstants.TEMPLATE_RIGHT_EYE_CAPTURED,
-							RegistrationConstants.TEMPLATE_STYLE_HIDE_PROPERTY);
-				}
-			}
-		}
-		return templateValues;
-	}
-
-	private void countMissingFingers(RegistrationDTO registration, Map<String, Object> templateValues,
-			ResourceBundle applicationLanguageProperties, ResourceBundle localProperties) {
-		int missingLeftFingers = 0;
-		int missingRightFingers = 0;
-		int missingThumbs = 0;
-		List<BiometricExceptionDTO> exceptionFingers = registration.getBiometricDTO().getApplicantBiometricDTO()
-				.getBiometricExceptionDTO();
-		if (exceptionFingers != null) {
-			for (BiometricExceptionDTO exceptionFinger : exceptionFingers) {
-				if (exceptionFinger.getBiometricType().equalsIgnoreCase(RegistrationConstants.FINGERPRINT)) {
-					if (exceptionFinger.getMissingBiometric().toLowerCase()
-							.contains(RegistrationConstants.THUMB.toLowerCase())) {
-						missingThumbs++;
-					} else if (exceptionFinger.getMissingBiometric().toLowerCase()
-							.contains(RegistrationConstants.LEFT.toLowerCase())) {
-						missingLeftFingers++;
-					} else if (exceptionFinger.getMissingBiometric().toLowerCase()
-							.contains(RegistrationConstants.RIGHT.toLowerCase())) {
-						missingRightFingers++;
-					}
-				}
-			}
-			if (missingLeftFingers != 0) {
-				templateValues.put(RegistrationConstants.TEMPLATE_LEFT_SLAP_EXCEPTION_USER_LANG,
-						missingLeftFingers + " " + applicationLanguageProperties.getString("exceptionCount"));
-				templateValues.put(RegistrationConstants.TEMPLATE_LEFT_SLAP_EXCEPTION_LOCAL_LANG,
-						getSecondaryLanguageLabel("exceptionCount") + " " + missingLeftFingers);
-			} else {
-				templateValues.put(RegistrationConstants.TEMPLATE_MISSING_LEFT_FINGERS,
-						RegistrationConstants.TEMPLATE_STYLE_HIDE_PROPERTY);
-			}
-			if (missingRightFingers != 0) {
-				templateValues.put(RegistrationConstants.TEMPLATE_RIGHT_SLAP_EXCEPTION_USER_LANG,
-						missingRightFingers + " " + applicationLanguageProperties.getString("exceptionCount"));
-				templateValues.put(RegistrationConstants.TEMPLATE_RIGHT_SLAP_EXCEPTION_LOCAL_LANG,
-						getSecondaryLanguageLabel("exceptionCount") + " " + missingRightFingers);
-			} else {
-				templateValues.put(RegistrationConstants.TEMPLATE_MISSING_RIGHT_FINGERS,
-						RegistrationConstants.TEMPLATE_STYLE_HIDE_PROPERTY);
-			}
-			if (missingThumbs != 0) {
-				templateValues.put(RegistrationConstants.TEMPLATE_THUMBS_EXCEPTION_USER_LANG,
-						missingThumbs + " " + applicationLanguageProperties.getString("exceptionCount"));
-				templateValues.put(RegistrationConstants.TEMPLATE_THUMBS_EXCEPTION_LOCAL_LANG,
-						getSecondaryLanguageLabel("exceptionCount") + " " + missingThumbs);
-			} else {
-				templateValues.put(RegistrationConstants.TEMPLATE_MISSING_THUMBS,
-						RegistrationConstants.TEMPLATE_STYLE_HIDE_PROPERTY);
-			}
-		}
-	}
-
-	/**
-	 * This method generates the content that will be sent to the applicant via
-	 * email/SMS after a successful registration.
-	 * 
-	 * <p>
-	 * The details that are required to be attached in the email/SMS will be mapped
-	 * to the place-holders given in the HTML template and then, the template is
-	 * build.
-	 * </p>
-	 * 
-	 * <p>
-	 * Returns the generated content in string format.
-	 * </p>
-	 * 
-	 * @param templateText
-	 *            - string which contains the data of template that is used to
-	 *            generate notification
-	 * @param registration
-	 *            - RegistrationDTO to display required fields on the template
-	 * @param templateManagerBuilder
-	 *            - The Builder which generates template by mapping values to
-	 *            respective place-holders in template
-	 * @return writer - After mapping all the fields into the template, it is
-	 *         written into a StringWriter and returned
-	 */
-	public Writer generateNotificationTemplate(String templateText, RegistrationDTO registration,
-			TemplateManagerBuilder templateManagerBuilder) {
-
-		try {
-			String applicationLanguageCode = ApplicationContext.applicationLanguage().toLowerCase();
-			InputStream is = new ByteArrayInputStream(templateText.getBytes());
-			Map<String, Object> values = new LinkedHashMap<>();
-			IndividualIdentity individualIdentity = (IndividualIdentity) registration.getDemographicDTO()
-					.getDemographicInfoDTO().getIdentity();
-
-			values.put(RegistrationConstants.TEMPLATE_RESIDENT_NAME,
-					getValue(registration.isNameNotUpdated() ? registration.getRegistrationMetaDataDTO().getFullName()
-							: individualIdentity.getFullName(), applicationLanguageCode));
-			values.put(RegistrationConstants.TEMPLATE_RID, getValue(registration.getRegistrationId()));
-
-			SimpleDateFormat sdf = new SimpleDateFormat(RegistrationConstants.TEMPLATE_DATE_FORMAT);
-			String currentDate = sdf.format(new Date());
-
-			values.put(RegistrationConstants.TEMPLATE_DATE, currentDate);
-			values.put(RegistrationConstants.TEMPLATE_FULL_NAME,
-					getValue(registration.isNameNotUpdated() ? registration.getRegistrationMetaDataDTO().getFullName()
-							: individualIdentity.getFullName(), applicationLanguageCode));
-			String dob = getValue(individualIdentity.getDateOfBirth());
-
-			if (dob == null || dob == "") {
-				values.put(RegistrationConstants.TEMPLATE_DOB, getValue(individualIdentity.getAge()));
-			} else {
-				values.put(RegistrationConstants.TEMPLATE_DOB,
-						DateUtils.formatDate(DateUtils.parseToDate(dob, "yyyy/MM/dd"), "dd-MM-YYYY"));
-			}
-
-			values.put(RegistrationConstants.TEMPLATE_GENDER,
-					getValue(individualIdentity.getGender(), applicationLanguageCode));
-			values.put(RegistrationConstants.TEMPLATE_ADDRESS_LINE1,
-					getValue(individualIdentity.getAddressLine1(), applicationLanguageCode));
-			String addressLine2 = getValue(individualIdentity.getAddressLine2(), applicationLanguageCode);
-			if (addressLine2 == null || addressLine2.isEmpty()) {
-				values.put(RegistrationConstants.TEMPLATE_ADDRESS_LINE2, RegistrationConstants.EMPTY);
-			} else {
-				values.put(RegistrationConstants.TEMPLATE_ADDRESS_LINE2, addressLine2);
-			}
-			String addressLine3 = getValue(individualIdentity.getAddressLine3(), applicationLanguageCode);
-			if (addressLine3 == null || addressLine3.isEmpty()) {
-				values.put(RegistrationConstants.TEMPLATE_ADDRESS_LINE3, RegistrationConstants.EMPTY);
-			} else {
-				values.put(RegistrationConstants.TEMPLATE_ADDRESS_LINE3, addressLine3);
-			}
-			values.put(RegistrationConstants.TEMPLATE_PROVINCE,
-					getValue(individualIdentity.getProvince(), applicationLanguageCode));
-			values.put(RegistrationConstants.TEMPLATE_CITY,
-					getValue(individualIdentity.getCity(), applicationLanguageCode));
-			values.put(RegistrationConstants.TEMPLATE_REGION,
-					getValue(individualIdentity.getRegion(), applicationLanguageCode));
-			values.put(RegistrationConstants.TEMPLATE_POSTAL_CODE, getValue(individualIdentity.getPostalCode()));
-			values.put(RegistrationConstants.TEMPLATE_MOBILE, getValue(individualIdentity.getPhone()));
-
-			String email = getValue(individualIdentity.getEmail());
-			if (email == null || email.isEmpty()) {
-				values.put(RegistrationConstants.TEMPLATE_EMAIL, RegistrationConstants.EMPTY);
-			} else {
-				values.put(RegistrationConstants.TEMPLATE_EMAIL, email);
-			}
-
-			Writer writer = new StringWriter();
-			try {
-				TemplateManager templateManager = templateManagerBuilder.build();
-				String defaultEncoding = null;
-				InputStream inputStream = templateManager.merge(is, values);
-				IOUtils.copy(inputStream, writer, defaultEncoding);
-			} catch (IOException exception) {
-				LOGGER.info(LOG_TEMPLATE_GENERATOR, APPLICATION_NAME, APPLICATION_ID,
-						"generateNotificationTemplate method has been ended for preparing Notification Template.");
-			}
-			return writer;
-		} catch (RuntimeException runtimeException) {
-			throw new RegBaseUncheckedException(RegistrationConstants.TEMPLATE_GENERATOR_SMS_EXCEPTION,
-					runtimeException.getMessage(), runtimeException);
-		}
-	}
-
-	/**
-	 * @param enrolment
-	 *            - EnrolmentDTO to get the biometric details
-	 * @return hash map which gives the set of fingerprints captured and their
-	 *         respective rankings based on quality score
-	 */
-	@SuppressWarnings({ "unchecked" })
-	private Map<String, Integer> getFingerPrintQualityRanking(RegistrationDTO registration) {
-		// for storing the fingerprints captured and their respective quality scores
-		Map<String, Double> fingersQuality = new WeakHashMap<>();
-
-		// list of missing fingers
-		List<BiometricExceptionDTO> exceptionFingers = registration.getBiometricDTO().getApplicantBiometricDTO()
-				.getBiometricExceptionDTO();
-
-		if (exceptionFingers != null) {
-			for (BiometricExceptionDTO exceptionFinger : exceptionFingers) {
-				if (exceptionFinger.getBiometricType().equalsIgnoreCase(RegistrationConstants.FINGERPRINT)
-						&& exceptionFinger.getReason().equals(RegistrationConstants.MISSING_BIOMETRICS)) {
-					fingersQuality.put(exceptionFinger.getMissingBiometric(), (double) 0);
-				}
-			}
-		}
-		List<FingerprintDetailsDTO> availableFingers = registration.getBiometricDTO().getApplicantBiometricDTO()
-				.getFingerprintDetailsDTO();
-		for (FingerprintDetailsDTO availableFinger : availableFingers) {
-			List<FingerprintDetailsDTO> segmentedFingers = availableFinger.getSegmentedFingerprints();
-			for (FingerprintDetailsDTO segmentedFinger : segmentedFingers) {
-				fingersQuality.put(segmentedFinger.getFingerType().substring(0,1).toLowerCase()+segmentedFinger.getFingerType().substring(1).replaceAll(RegistrationConstants.SPACE, ""), segmentedFinger.getQualityScore());
-			}
-		}
-
-		Object[] fingerQualitykeys = fingersQuality.entrySet().toArray();
-		Arrays.sort(fingerQualitykeys, new Comparator<Object>() {
-			/*
-			 * (non-Javadoc)
-			 * 
-			 * @see java.util.Comparator#compare(java.lang.Object, java.lang.Object)
-			 */
-			public int compare(Object fingetPrintQuality1, Object fingetPrintQuality2) {
-				return ((Map.Entry<String, Double>) fingetPrintQuality2).getValue()
-						.compareTo(((Map.Entry<String, Double>) fingetPrintQuality1).getValue());
-			}
-		});
-
-		LinkedHashMap<String, Double> fingersQualitySorted = new LinkedHashMap<>();
-		for (Object fingerPrintQualityKey : fingerQualitykeys) {
-			String finger = ((Map.Entry<String, Double>) fingerPrintQualityKey).getKey();
-			double quality = ((Map.Entry<String, Double>) fingerPrintQualityKey).getValue();
-			fingersQualitySorted.put(finger, quality);
-		}
-
-		Map<String, Integer> fingersQualityRanking = new WeakHashMap<>();
-		int rank = 1;
-		double prev = 1.0;
-		for (Map.Entry<String, Double> entry : fingersQualitySorted.entrySet()) {
-			if (entry.getValue() != 0) {
-				if (Double.compare(entry.getValue(), prev) == 0 || Double.compare(prev, 1.0) == 0) {
-					fingersQualityRanking.put(entry.getKey(), rank);
-				} else {
-					fingersQualityRanking.put(entry.getKey(), ++rank);
-				}
-				prev = entry.getValue();
-			} else {
-				fingersQualityRanking.put(entry.getKey(), entry.getValue().intValue());
-			}
-		}
-		return fingersQualityRanking;
-	}
-
-	@SuppressWarnings("unchecked")
-	private String getValue(Object fieldValue, String lang) {
-		LOGGER.info(LOG_TEMPLATE_GENERATOR, APPLICATION_NAME, APPLICATION_ID,
-				"Getting values of demographic fields in given specific language");
-		String value = RegistrationConstants.EMPTY;
-
-		if (fieldValue instanceof List<?>) {
-			Optional<ValuesDTO> demoValueInRequiredLang = ((List<ValuesDTO>) fieldValue).stream()
-					.filter(valueDTO -> valueDTO.getLanguage().equals(lang)).findFirst();
-
-			if (demoValueInRequiredLang.isPresent() && demoValueInRequiredLang.get().getValue() != null) {
-				value = demoValueInRequiredLang.get().getValue();
-			}
-		}
-
-		LOGGER.info(LOG_TEMPLATE_GENERATOR, APPLICATION_NAME, APPLICATION_ID,
-				"Getting values of demographic fields in given specific language has been completed");
-		return value;
-	}
-
-	private String getSecondaryLanguageValue(Object fieldValue, String lang) {
-		LOGGER.info(LOG_TEMPLATE_GENERATOR, APPLICATION_NAME, APPLICATION_ID,
-				"Getting values of demographic fields in given specific language");
-		String value = RegistrationConstants.EMPTY;
-
-		if (!ApplicationContext.applicationLanguage().equalsIgnoreCase(ApplicationContext.localLanguage())) {
-			value = getValue(fieldValue, lang);
-		}
-
-		LOGGER.info(LOG_TEMPLATE_GENERATOR, APPLICATION_NAME, APPLICATION_ID,
-				"Getting values of demographic fields in given specific language has been completed");
-		return value;
-	}
-
-	private String getValue(Object fieldValue) {
-		LOGGER.info(LOG_TEMPLATE_GENERATOR, APPLICATION_NAME, APPLICATION_ID, "Getting values of demographic fields");
-		String value = RegistrationConstants.EMPTY;
-
-		if (fieldValue instanceof String || fieldValue instanceof Integer || fieldValue instanceof BigInteger
-				|| fieldValue instanceof Double) {
-			value = String.valueOf(fieldValue);
-		}
-
-		LOGGER.info(LOG_TEMPLATE_GENERATOR, APPLICATION_NAME, APPLICATION_ID,
-				"Getting values of demographic fields has been completed");
-		return value;
-	}
-
-	/**
-	 * To count the number of exceptions for face/iris/fingerprint
-	 */
-	private Map<String, Integer> exceptionFingersCount(RegistrationDTO registration, int leftSlapCount,
-			int rightSlapCount, int thumbCount, int irisCount) {
-
-		Map<String, Integer> exceptionCountMap = new HashMap<>();
-		List<BiometricExceptionDTO> biometricExceptionDTOs;
-		if ((registration.getSelectionListDTO() == null
-				&& (boolean) SessionContext.map().get(RegistrationConstants.IS_Child))
-				|| (registration.getSelectionListDTO() != null
-						&& registration.getSelectionListDTO().isParentOrGuardianDetails())) {
-			biometricExceptionDTOs = registration.getBiometricDTO().getIntroducerBiometricDTO()
-					.getBiometricExceptionDTO();
-			for (BiometricExceptionDTO biometricExceptionDTO : biometricExceptionDTOs) {
-				if ((biometricExceptionDTO.getMissingBiometric().contains(RegistrationConstants.LEFT.toLowerCase())
-						&& biometricExceptionDTO.isMarkedAsException())
-						&& !biometricExceptionDTO.getMissingBiometric().contains(RegistrationConstants.THUMB)
-						&& !biometricExceptionDTO.getMissingBiometric().contains(RegistrationConstants.EYE)) {
-					leftSlapCount++;
-				}
-				if ((biometricExceptionDTO.getMissingBiometric().contains(RegistrationConstants.RIGHT.toLowerCase())
-						&& biometricExceptionDTO.isMarkedAsException())
-						&& !biometricExceptionDTO.getMissingBiometric().contains(RegistrationConstants.THUMB)
-						&& !biometricExceptionDTO.getMissingBiometric().contains(RegistrationConstants.EYE)) {
-					rightSlapCount++;
-				}
-				if ((biometricExceptionDTO.getMissingBiometric().contains(RegistrationConstants.THUMB)
-						&& biometricExceptionDTO.isMarkedAsException())) {
-					thumbCount++;
-				}
-				if ((biometricExceptionDTO.getMissingBiometric().contains(RegistrationConstants.EYE)
-						&& biometricExceptionDTO.isMarkedAsException())) {
-					irisCount++;
-				}
-			}
-			exceptionCountMap.put(RegistrationConstants.LEFTSLAPCOUNT, leftSlapCount);
-			exceptionCountMap.put(RegistrationConstants.RIGHTSLAPCOUNT, rightSlapCount);
-			exceptionCountMap.put(RegistrationConstants.THUMBCOUNT, thumbCount);
-			exceptionCountMap.put(RegistrationConstants.EXCEPTIONCOUNT,
-					leftSlapCount + rightSlapCount + thumbCount + irisCount);
-		}
-
-		return exceptionCountMap;
-	}
-=======
-package io.mosip.registration.util.acktemplate;
-
-import static io.mosip.registration.constants.LoggerConstants.LOG_TEMPLATE_GENERATOR;
-import static io.mosip.registration.constants.RegistrationConstants.APPLICATION_ID;
-import static io.mosip.registration.constants.RegistrationConstants.APPLICATION_NAME;
-
-import java.awt.image.BufferedImage;
-import java.io.ByteArrayInputStream;
-import java.io.ByteArrayOutputStream;
-import java.io.IOException;
-import java.io.InputStream;
-import java.io.StringWriter;
-import java.io.Writer;
-import java.math.BigInteger;
-import java.text.MessageFormat;
-import java.text.SimpleDateFormat;
-import java.util.Arrays;
-import java.util.Comparator;
-import java.util.Date;
-import java.util.HashMap;
-import java.util.LinkedHashMap;
-import java.util.List;
-import java.util.Map;
-import java.util.Optional;
-import java.util.ResourceBundle;
-import java.util.WeakHashMap;
-
-import javax.imageio.ImageIO;
-
-import org.apache.commons.codec.binary.Base64;
-import org.apache.commons.codec.binary.StringUtils;
-import org.apache.commons.io.IOUtils;
-import org.springframework.beans.factory.annotation.Autowired;
-import org.springframework.stereotype.Controller;
-
-import io.mosip.kernel.core.exception.ExceptionUtils;
-import io.mosip.kernel.core.logger.spi.Logger;
-import io.mosip.kernel.core.qrcodegenerator.exception.QrcodeGenerationException;
-import io.mosip.kernel.core.qrcodegenerator.spi.QrCodeGenerator;
-import io.mosip.kernel.core.templatemanager.spi.TemplateManager;
-import io.mosip.kernel.core.templatemanager.spi.TemplateManagerBuilder;
-import io.mosip.kernel.core.util.CryptoUtil;
-import io.mosip.kernel.core.util.DateUtils;
-import io.mosip.kernel.qrcode.generator.zxing.constant.QrVersion;
-import io.mosip.registration.config.AppConfig;
-import io.mosip.registration.constants.RegistrationConstants;
-import io.mosip.registration.context.ApplicationContext;
-import io.mosip.registration.context.SessionContext;
-import io.mosip.registration.dto.ErrorResponseDTO;
-import io.mosip.registration.dto.RegistrationDTO;
-import io.mosip.registration.dto.ResponseDTO;
-import io.mosip.registration.dto.SuccessResponseDTO;
-import io.mosip.registration.dto.biometric.BiometricExceptionDTO;
-import io.mosip.registration.dto.biometric.FingerprintDetailsDTO;
-import io.mosip.registration.dto.biometric.IrisDetailsDTO;
-import io.mosip.registration.dto.demographic.IndividualIdentity;
-import io.mosip.registration.dto.demographic.ValuesDTO;
-import io.mosip.registration.exception.RegBaseUncheckedException;
-import io.mosip.registration.service.BaseService;
-
-/**
- * Generates Velocity Template for the creation of acknowledgement
- * 
- * @author Himaja Dhanyamraju
- *
- */
-@Controller
-public class TemplateGenerator extends BaseService {
-
-	/**
-	 * Instance of {@link Logger}
-	 */
-	private static final Logger LOGGER = AppConfig.getLogger(TemplateGenerator.class);
-
-	@Autowired
-	private QrCodeGenerator<QrVersion> qrCodeGenerator;
-
-	private String consentText;
-
-	private String guidelines;
-
-	public String getGuidelines() {
-		return guidelines;
-	}
-
-	public void setGuidelines(String guidelines) {
-		this.guidelines = guidelines;
-	}
-
-	public String getConsentText() {
-		return consentText;
-	}
-
-	public void setConsentText(String consentText) {
-		this.consentText = consentText;
-	}
-
-	/**
-	 * This method generates the Registration Preview / Acknowledgement page by
-	 * mapping all the applicant details including demographic details, documents,
-	 * biometrics and photos that are captured as a part of registration to the
-	 * place-holders given in the html template.
-	 * 
-	 * <p>
-	 * Returns the {@link ResponseDTO} object.
-	 * </p>
-	 * 
-	 * <p>
-	 * If all the data is mapped successfully to the html template,
-	 * {@link SuccessResponseDTO} will be set in {@link ResponseDTO} object. The
-	 * generated template is stored in the success response which will be used
-	 * further to display the Registration Preview / Acknowledgement.
-	 * </p>
-	 * 
-	 * <p>
-	 * If any exception occurs, {@link ErrorResponseDTO} will be set in
-	 * {@link ResponseDTO} object
-	 * </p>
-	 * 
-	 * @param templateText
-	 *            - string which contains the data of template that is used to
-	 *            generate acknowledgement
-	 * @param registration
-	 *            - RegistrationDTO to display required fields on the template
-	 * @param templateManagerBuilder
-	 *            - The Builder which generates template by mapping values to
-	 *            respective place-holders in template
-	 * @param templateType
-	 *            - The type of template that is required (like
-	 *            email/sms/acknowledgement)
-	 * @return {@link ResponseDTO} which specifies either success response or error
-	 *         response after the generation of Registration Preview /
-	 *         Acknowledgement
-	 */
-	public ResponseDTO generateTemplate(String templateText, RegistrationDTO registration,
-			TemplateManagerBuilder templateManagerBuilder, String templateType) {
-
-		ResponseDTO response = new ResponseDTO();
-
-		try {
-			LOGGER.info(LOG_TEMPLATE_GENERATOR, RegistrationConstants.APPLICATION_NAME,
-					RegistrationConstants.APPLICATION_ID,
-					"generateTemplate had been called for preparing Acknowledgement Template.");
-
-			ResourceBundle localProperties = ApplicationContext.localLanguageProperty();
-			ResourceBundle applicationLanguageProperties = ApplicationContext.applicationLanguageBundle();
-
-			InputStream is = new ByteArrayInputStream(templateText.getBytes());
-			Map<String, Object> templateValues = new WeakHashMap<>();
-
-			String documentDisableFlag = String
-					.valueOf(ApplicationContext.map().get(RegistrationConstants.DOC_DISABLE_FLAG));
-			String fingerPrintDisableFlag = String
-					.valueOf(ApplicationContext.map().get(RegistrationConstants.FINGERPRINT_DISABLE_FLAG));
-			String irisDisableFlag = String
-					.valueOf(ApplicationContext.map().get(RegistrationConstants.IRIS_DISABLE_FLAG));
-			String faceDisableFlag = String
-					.valueOf(ApplicationContext.map().get(RegistrationConstants.FACE_DISABLE_FLAG));
-			IndividualIdentity individualIdentity = (IndividualIdentity) registration.getDemographicDTO()
-					.getDemographicInfoDTO().getIdentity();
-
-			boolean isChild = (boolean) SessionContext.map().get(RegistrationConstants.IS_Child);
-
-			int leftSlapCount = 0;
-			int rightSlapCount = 0;
-			int thumbCount = 0;
-			int irisCount = 0;
-
-			boolean parentPhotoCaptured = false;
-
-			Map<String, Integer> exceptionCount = exceptionFingersCount(registration, leftSlapCount, rightSlapCount,
-					thumbCount, irisCount);
-			int excepCount = exceptionCount.isEmpty() ? 0 : exceptionCount.get(RegistrationConstants.EXCEPTIONCOUNT);
-
-			if ((RegistrationConstants.DISABLE.equalsIgnoreCase(fingerPrintDisableFlag) && excepCount == 2)
-					|| (RegistrationConstants.DISABLE.equalsIgnoreCase(irisDisableFlag) && excepCount == 10)
-					|| excepCount == 12) {
-				parentPhotoCaptured = true;
-			}
-
-			if (templateType.equals(RegistrationConstants.ACKNOWLEDGEMENT_TEMPLATE)) {
-				/* Set-up Registration Acknowledgement related content */
-				setUpAcknowledgementContent(registration, templateValues, response, applicationLanguageProperties,
-						fingerPrintDisableFlag, irisDisableFlag, individualIdentity);
-				/* Set-up important guidelines that are configured by the country */
-				setUpImportantGuidelines(templateValues, guidelines);
-			} else {
-				/* Set-up Registration Preview related content */
-				setUpPreviewContent(registration, templateValues, isChild, response, applicationLanguageProperties,
-						fingerPrintDisableFlag);
-			}
-
-			if (registration.getSelectionListDTO() != null) {
-				if (registration.getSelectionListDTO().isBiometrics()
-						|| registration.getBiometricDTO().getApplicantBiometricDTO().getIrisDetailsDTO() != null) {
-					templateValues = countMissingIrises(templateValues, registration, isChild, templateType);
-				} else {
-					if (!RegistrationConstants.ENABLE.equalsIgnoreCase(faceDisableFlag) || registration
-							.getBiometricDTO().getApplicantBiometricDTO().getExceptionFace().getFace() == null) {
-						templateValues.put(RegistrationConstants.TEMPLATE_IRIS_DISABLED,
-								RegistrationConstants.TEMPLATE_STYLE_HIDE_PROPERTY);
-					}
-					templateValues.put(RegistrationConstants.TEMPLATE_IRIS_ENABLED,
-							RegistrationConstants.TEMPLATE_STYLE_HIDE_PROPERTY);
-				}
-			} else {
-				templateValues = countMissingIrises(templateValues, registration, isChild, templateType);
-			}
-
-			/* Set-up demographic information related content */
-			setUpDemographicInfo(registration, templateValues, applicationLanguageProperties, individualIdentity);
-
-			/* Set-up the list of documents submitted by the applicant */
-			setUpDocuments(templateValues, applicationLanguageProperties, individualIdentity, documentDisableFlag);
-
-			/* Set-up captured biometrics count */
-			setUpBiometricsCount(templateValues, registration, applicationLanguageProperties, fingerPrintDisableFlag,
-					irisDisableFlag, faceDisableFlag, isChild);
-
-			/* Set-up captured images of applicant */
-			setUpCapturedImages(templateValues, registration, isChild, applicationLanguageProperties, localProperties,
-					faceDisableFlag, parentPhotoCaptured);
-
-			/* Set-up Biometrics related content */
-			setUpBiometricContent(templateValues, registration, isChild, applicationLanguageProperties, localProperties,
-					fingerPrintDisableFlag, irisDisableFlag, faceDisableFlag, parentPhotoCaptured);
-
-			/* Set-up Registration Office and Officer related content */
-			setUpROContent(templateValues, registration, applicationLanguageProperties);
-
-			Writer writer = new StringWriter();
-			try {
-				LOGGER.debug(LOG_TEMPLATE_GENERATOR, APPLICATION_NAME, APPLICATION_ID,
-						"merge method of TemplateManager had been called for preparing Acknowledgement Template.");
-
-				TemplateManager templateManager = templateManagerBuilder.build();
-				InputStream inputStream = templateManager.merge(is, templateValues);
-				String defaultEncoding = null;
-				IOUtils.copy(inputStream, writer, defaultEncoding);
-			} catch (IOException ioException) {
-				setErrorResponse(response, RegistrationConstants.TEMPLATE_GENERATOR_ACK_RECEIPT_EXCEPTION, null);
-				LOGGER.error(LOG_TEMPLATE_GENERATOR, APPLICATION_NAME, APPLICATION_ID,
-						ioException.getMessage() + ExceptionUtils.getStackTrace(ioException));
-			}
-			LOGGER.debug(LOG_TEMPLATE_GENERATOR, APPLICATION_NAME, APPLICATION_ID,
-					"generateTemplate method has been ended for preparing Acknowledgement Template.");
-
-			Map<String, Object> responseMap = new WeakHashMap<>();
-			responseMap.put(RegistrationConstants.TEMPLATE_NAME, writer);
-			setSuccessResponse(response, RegistrationConstants.SUCCESS, responseMap);
-		} catch (RuntimeException runtimeException) {
-			setErrorResponse(response, RegistrationConstants.TEMPLATE_GENERATOR_ACK_RECEIPT_EXCEPTION, null);
-			LOGGER.error(LOG_TEMPLATE_GENERATOR, APPLICATION_NAME, APPLICATION_ID,
-					runtimeException.getMessage() + ExceptionUtils.getStackTrace(runtimeException));
-		}
-		return response;
-	}
-
-	private void setUpImportantGuidelines(Map<String, Object> templateValues, String guidelines) {
-		String[] importantGuidelines = guidelines.split(RegistrationConstants.SPLIT_DELIMITOR);
-		StringBuilder formattedGuidelines = new StringBuilder();
-		for (String importantGuideline : importantGuidelines) {
-			formattedGuidelines.append(RegistrationConstants.LIST_ITEM_OPENING_TAG).append(importantGuideline)
-					.append(RegistrationConstants.LIST_ITEM_CLOSING_TAG);
-		}
-		templateValues.put(RegistrationConstants.TEMPLATE_GUIDELINES, formattedGuidelines.toString());
-	}
-
-	private void setUpROContent(Map<String, Object> templateValues, RegistrationDTO registration,
-			ResourceBundle applicationLanguageProperties) {
-		templateValues.put(RegistrationConstants.TEMPLATE_RO_IMAGE, RegistrationConstants.TEMPLATE_STYLE_HIDE_PROPERTY);
-		templateValues.put(RegistrationConstants.TEMPLATE_RO_NAME_USER_LANG_LABEL,
-				applicationLanguageProperties.getString("ro_name"));
-		templateValues.put(RegistrationConstants.TEMPLATE_RO_NAME_LOCAL_LANG_LABEL,
-				getSecondaryLanguageLabel("ro_name"));
-		templateValues.put(RegistrationConstants.TEMPLATE_RO_NAME,
-				getValue(registration.getOsiDataDTO().getOperatorID()));
-		templateValues.put(RegistrationConstants.TEMPLATE_RO_NAME_LOCAL_LANG, RegistrationConstants.EMPTY);
-		templateValues.put(RegistrationConstants.TEMPLATE_REG_CENTER_USER_LANG_LABEL,
-				applicationLanguageProperties.getString("registrationcenter"));
-		templateValues.put(RegistrationConstants.TEMPLATE_REG_CENTER_LOCAL_LANG_LABEL,
-				getSecondaryLanguageLabel("registrationcenter"));
-		templateValues.put(RegistrationConstants.TEMPLATE_REG_CENTER,
-				SessionContext.userContext().getRegistrationCenterDetailDTO().getRegistrationCenterName());
-		templateValues.put(RegistrationConstants.TEMPLATE_REG_CENTER_LOCAL_LANG, RegistrationConstants.EMPTY);
-		templateValues.put(RegistrationConstants.TEMPLATE_IMPORTANT_GUIDELINES,
-				applicationLanguageProperties.getString("importantguidelines"));
-	}
-
-	private void setUpCapturedImages(Map<String, Object> templateValues, RegistrationDTO registration, boolean isChild,
-			ResourceBundle applicationLanguageProperties, ResourceBundle localProperties, String faceDisableFlag,
-			boolean parentPhotoCaptured) {
-		if (!parentPhotoCaptured) {
-			templateValues.put(RegistrationConstants.PARENT_PHOTO_CAPTURED,
-					RegistrationConstants.TEMPLATE_STYLE_HIDE_PROPERTY);
-		}
-		if (isChild || registration.isUpdateUINNonBiometric()) {
-			if (registration.getBiometricDTO().getIntroducerBiometricDTO().getExceptionFace() != null && registration
-					.getBiometricDTO().getIntroducerBiometricDTO().getExceptionFace().getFace() != null) {
-				byte[] exceptionImageBytes = registration.getBiometricDTO().getIntroducerBiometricDTO()
-						.getExceptionFace().getFace();
-				setUpExceptionPhoto(exceptionImageBytes, templateValues, applicationLanguageProperties,
-						localProperties);
-			} else {
-				templateValues.put(RegistrationConstants.TEMPLATE_WITHOUT_EXCEPTION, null);
-				templateValues.put(RegistrationConstants.TEMPLATE_WITH_EXCEPTION,
-						RegistrationConstants.TEMPLATE_STYLE_HIDE_PROPERTY);
-			}
-		} else if (registration.getBiometricDTO().getApplicantBiometricDTO().isHasExceptionPhoto()) {
-			byte[] exceptionImageBytes = registration.getBiometricDTO().getApplicantBiometricDTO().getExceptionFace()
-					.getFace();
-			setUpExceptionPhoto(exceptionImageBytes, templateValues, applicationLanguageProperties, localProperties);
-		} else {
-			templateValues.put(RegistrationConstants.TEMPLATE_WITHOUT_EXCEPTION, null);
-			templateValues.put(RegistrationConstants.TEMPLATE_WITH_EXCEPTION,
-					RegistrationConstants.TEMPLATE_STYLE_HIDE_PROPERTY);
-		}
-
-		if (RegistrationConstants.ENABLE.equalsIgnoreCase(faceDisableFlag)) {
-			templateValues.put(RegistrationConstants.TEMPLATE_PHOTO_USER_LANG,
-					applicationLanguageProperties.getString("individualphoto"));
-			templateValues.put(RegistrationConstants.TEMPLATE_PHOTO_LOCAL_LANG,
-					getSecondaryLanguageLabel("individualphoto"));
-			byte[] applicantImageBytes;
-			if (registration.isUpdateUINNonBiometric() && !registration.isUpdateUINChild()) {
-				applicantImageBytes = registration.getBiometricDTO().getIntroducerBiometricDTO().getFace().getFace();
-			} else {
-				applicantImageBytes = registration.getBiometricDTO().getApplicantBiometricDTO().getFace().getFace();
-			}
-
-			String applicantImageEncodedBytes = StringUtils
-					.newStringUtf8(Base64.encodeBase64(applicantImageBytes, false));
-			templateValues.put(RegistrationConstants.TEMPLATE_APPLICANT_IMAGE_SOURCE,
-					RegistrationConstants.TEMPLATE_JPG_IMAGE_ENCODING + applicantImageEncodedBytes);
-		} else {
-			templateValues.put(RegistrationConstants.TEMPLATE_FACE_CAPTURE_ENABLED,
-					RegistrationConstants.TEMPLATE_STYLE_HIDE_PROPERTY);
-		}
-	}
-
-	private void setUpExceptionPhoto(byte[] exceptionImageBytes, Map<String, Object> templateValues,
-			ResourceBundle applicationLanguageProperties, ResourceBundle localProperties) {
-		templateValues.put(RegistrationConstants.TEMPLATE_WITHOUT_EXCEPTION,
-				RegistrationConstants.TEMPLATE_STYLE_HIDE_PROPERTY);
-		templateValues.put(RegistrationConstants.TEMPLATE_EXCEPTION_PHOTO_USER_LANG_LABEL,
-				applicationLanguageProperties.getString("exceptionphoto"));
-		templateValues.put(RegistrationConstants.TEMPLATE_EXCEPTION_PHOTO_LOCAL_LANG_LABEL,
-				getSecondaryLanguageLabel("exceptionphoto"));
-		String exceptionImageEncodedBytes = StringUtils.newStringUtf8(Base64.encodeBase64(exceptionImageBytes, false));
-		templateValues.put(RegistrationConstants.TEMPLATE_EXCEPTION_IMAGE_SOURCE,
-				RegistrationConstants.TEMPLATE_JPG_IMAGE_ENCODING + exceptionImageEncodedBytes);
-	}
-
-	private void setUpBiometricContent(Map<String, Object> templateValues, RegistrationDTO registration,
-			boolean isChild, ResourceBundle applicationLanguageProperties, ResourceBundle localProperties,
-			String fingerPrintDisableFlag, String irisDisableFlag, String faceDisableFlag,
-			boolean parentPhotoCaptured) {
-		boolean exceptionWithParentPhoto = false;
-		// iris is configured
-		if (RegistrationConstants.ENABLE.equalsIgnoreCase(irisDisableFlag)
-				&& ((registration.getSelectionListDTO() == null && !isChild)
-						|| (registration.getSelectionListDTO() == null && isChild)
-						|| (registration.getSelectionListDTO() != null
-								&& registration.getSelectionListDTO().isBiometrics()))) {
-			if (isChild || registration.isUpdateUINNonBiometric()) {
-				if (registration.getBiometricDTO().getIntroducerBiometricDTO().getFace() == null
-						|| (registration.getBiometricDTO().getIntroducerBiometricDTO().getFace() != null && registration
-								.getBiometricDTO().getIntroducerBiometricDTO().getFace().getFace() == null)
-								&& registration.getBiometricDTO().getIntroducerBiometricDTO().getIrisDetailsDTO()
-										.isEmpty()) {
-					if (!RegistrationConstants.ENABLE.equalsIgnoreCase(faceDisableFlag) || registration
-							.getBiometricDTO().getIntroducerBiometricDTO().getExceptionFace().getFace() == null) {
-						templateValues.put(RegistrationConstants.TEMPLATE_IRIS_DISABLED,
-								RegistrationConstants.TEMPLATE_STYLE_HIDE_PROPERTY);
-					} else {
-						exceptionWithParentPhoto = true;
-					}
-					templateValues.put(RegistrationConstants.TEMPLATE_IRIS_ENABLED,
-							RegistrationConstants.TEMPLATE_STYLE_HIDE_PROPERTY);
-				} else {
-					if (registration.getBiometricDTO().getIntroducerBiometricDTO().getExceptionFace()
-							.getFace() != null) {
-						if (registration.getBiometricDTO().getIntroducerBiometricDTO().getFace() != null && registration
-								.getBiometricDTO().getIntroducerBiometricDTO().getFace().getFace() != null) {
-							templateValues.put(RegistrationConstants.IRIS_WITH_EXCEPTION,
-									RegistrationConstants.TEMPLATE_IRIS);
-						} else {
-							templateValues.put(RegistrationConstants.IRIS_WITH_EXCEPTION,
-									RegistrationConstants.IRIS_WITH_EXCEPTION_STYLE);
-						}
-					} else {
-						templateValues.put(RegistrationConstants.IRIS_STYLE,
-								RegistrationConstants.IRIS_WITHOUT_EXCEPTION_STYLE);
-					}
-				}
-			} else {
-				templateValues.put(RegistrationConstants.IRIS_STYLE, RegistrationConstants.IRIS_WITHOUT_EXCEPTION);
-				templateValues.put(RegistrationConstants.IRIS_WITH_EXCEPTION, RegistrationConstants.TEMPLATE_IRIS);
-			}
-			templateValues.put(RegistrationConstants.TEMPLATE_LEFT_EYE_USER_LANG_LABEL,
-					applicationLanguageProperties.getString("lefteye"));
-			templateValues.put(RegistrationConstants.TEMPLATE_LEFT_EYE_LOCAL_LANG_LABEL,
-					getSecondaryLanguageLabel("lefteye"));
-			templateValues.put(RegistrationConstants.TEMPLATE_RIGHT_EYE_USER_LANG_LABEL,
-					applicationLanguageProperties.getString("righteye"));
-			templateValues.put(RegistrationConstants.TEMPLATE_RIGHT_EYE_LOCAL_LANG_LABEL,
-					getSecondaryLanguageLabel("righteye"));
-			if (!exceptionWithParentPhoto) {
-				templateValues.put(RegistrationConstants.TEMPLATE_IRIS_DISABLED,
-						RegistrationConstants.TEMPLATE_STYLE_HIDE_PROPERTY);
-			}
-		} else {
-			if (!RegistrationConstants.ENABLE.equalsIgnoreCase(faceDisableFlag)
-					|| (((isChild || registration.isUpdateUINNonBiometric()) && registration.getBiometricDTO()
-							.getIntroducerBiometricDTO().getExceptionFace().getFace() == null)
-							|| ((!isChild && !registration.isUpdateUINNonBiometric()) && registration.getBiometricDTO()
-									.getApplicantBiometricDTO().getExceptionFace().getFace() == null))) {
-				templateValues.put(RegistrationConstants.TEMPLATE_IRIS_DISABLED,
-						RegistrationConstants.TEMPLATE_STYLE_HIDE_PROPERTY);
-			}
-			templateValues.put(RegistrationConstants.TEMPLATE_IRIS_ENABLED,
-					RegistrationConstants.TEMPLATE_STYLE_HIDE_PROPERTY);
-		}
-
-		if (parentPhotoCaptured) {
-			templateValues.put(RegistrationConstants.PARENT_PHOTO_NOT_CAPTURED,
-					RegistrationConstants.TEMPLATE_STYLE_HIDE_PROPERTY);
-			templateValues.put(RegistrationConstants.PARENT_PHOTO_PRIMARY_LANG,
-					applicationLanguageProperties.getString("parentPhoto"));
-			templateValues.put(RegistrationConstants.PARENT_PHOTO_LOCAL_LANG, getSecondaryLanguageLabel("parentPhoto"));
-			byte[] parentImageBytes = registration.getBiometricDTO().getIntroducerBiometricDTO().getFace().getFace();
-			String parentImageEncodedBytes = StringUtils.newStringUtf8(Base64.encodeBase64(parentImageBytes, false));
-			templateValues.put(RegistrationConstants.PARENT_IMAGE_SOURCE,
-					RegistrationConstants.TEMPLATE_JPG_IMAGE_ENCODING + parentImageEncodedBytes);
-		}
-
-		if (RegistrationConstants.ENABLE.equalsIgnoreCase(fingerPrintDisableFlag)
-				&& ((registration.getSelectionListDTO() != null && registration.getSelectionListDTO().isBiometrics())
-						|| (registration.getSelectionListDTO() == null && !isChild)
-						|| (registration.getSelectionListDTO() == null && isChild))) {
-			templateValues.put(RegistrationConstants.TEMPLATE_FINGERPRINTS_CAPTURED, null);
-			templateValues.put(RegistrationConstants.TEMPLATE_LEFT_PALM_USER_LANG_LABEL,
-					applicationLanguageProperties.getString("lefthandpalm"));
-			templateValues.put(RegistrationConstants.TEMPLATE_LEFT_PALM_LOCAL_LANG_LABEL,
-					getSecondaryLanguageLabel("lefthandpalm"));
-			templateValues.put(RegistrationConstants.TEMPLATE_RIGHT_PALM_USER_LANG_LABEL,
-					applicationLanguageProperties.getString("righthandpalm"));
-			templateValues.put(RegistrationConstants.TEMPLATE_RIGHT_PALM_LOCAL_LANG_LABEL,
-					getSecondaryLanguageLabel("righthandpalm"));
-			templateValues.put(RegistrationConstants.TEMPLATE_THUMBS_USER_LANG_LABEL,
-					applicationLanguageProperties.getString("thumbs"));
-			templateValues.put(RegistrationConstants.TEMPLATE_THUMBS_LOCAL_LANG_LABEL,
-					getSecondaryLanguageLabel("thumbs"));
-			if (isChild || registration.isUpdateUINNonBiometric()) {
-				if (parentPhotoCaptured) {
-					setUpParentFingerprints(registration, templateValues);
-				} else {
-					templateValues.put(RegistrationConstants.PARENT_PHOTO_CAPTURED,
-							RegistrationConstants.TEMPLATE_STYLE_HIDE_PROPERTY);
-					if (!registration.getBiometricDTO().getIntroducerBiometricDTO().getFingerprintDetailsDTO()
-							.isEmpty()) {
-						for (FingerprintDetailsDTO fingerprint : registration.getBiometricDTO()
-								.getIntroducerBiometricDTO().getFingerprintDetailsDTO()) {
-							if (fingerprint.getFingerType().contains(RegistrationConstants.LEFTPALM)) {
-								templateValues.put(RegistrationConstants.TEMPLATE_CHILD_LEFT,
-										RegistrationConstants.PARENT_STYLE);
-								templateValues.put(RegistrationConstants.PARENT_RIGHT_SLAP,
-										RegistrationConstants.TEMPLATE_STYLE_HIDE_PROPERTY);
-								templateValues.put(RegistrationConstants.PARENT_THUMBS,
-										RegistrationConstants.TEMPLATE_STYLE_HIDE_PROPERTY);
-								templateValues.put(RegistrationConstants.TEMPLATE_LEFT_INDEX_FINGER,
-										RegistrationConstants.TEMPLATE_RIGHT_MARK);
-							} else if (fingerprint.getFingerType().contains(RegistrationConstants.RIGHTPALM)) {
-								templateValues.put(RegistrationConstants.TEMPLATE_CHILD_RIGHT,
-										RegistrationConstants.PARENT_STYLE);
-								templateValues.put(RegistrationConstants.PARENT_LEFT_SLAP,
-										RegistrationConstants.TEMPLATE_STYLE_HIDE_PROPERTY);
-								templateValues.put(RegistrationConstants.PARENT_THUMBS,
-										RegistrationConstants.TEMPLATE_STYLE_HIDE_PROPERTY);
-								templateValues.put(RegistrationConstants.TEMPLATE_RIGHT_LITTLE_FINGER,
-										RegistrationConstants.TEMPLATE_RIGHT_MARK);
-							} else if (fingerprint.getFingerType().contains(RegistrationConstants.THUMBS)) {
-								templateValues.put(RegistrationConstants.TEMPLATE_CHILD_THUMBS,
-										RegistrationConstants.PARENT_STYLE);
-								templateValues.put(RegistrationConstants.PARENT_LEFT_SLAP,
-										RegistrationConstants.TEMPLATE_STYLE_HIDE_PROPERTY);
-								templateValues.put(RegistrationConstants.PARENT_RIGHT_SLAP,
-										RegistrationConstants.TEMPLATE_STYLE_HIDE_PROPERTY);
-								templateValues.put(RegistrationConstants.TEMPLATE_RIGHT_THUMB_FINGER,
-										RegistrationConstants.TEMPLATE_RIGHT_MARK);
-							}
-						}
-						templateValues.put(RegistrationConstants.TEMPLATE_IS_CHILD,
-								RegistrationConstants.TEMPLATE_STYLE_HIDE_PROPERTY);
-					} else {
-						templateValues.put(RegistrationConstants.TEMPLATE_FINGERPRINTS_CAPTURED,
-								RegistrationConstants.TEMPLATE_STYLE_HIDE_PROPERTY);
-					}
-				}
-				templateValues.put(RegistrationConstants.TEMPLATE_MISSING_LEFT_FINGERS,
-						RegistrationConstants.TEMPLATE_STYLE_HIDE_PROPERTY);
-				templateValues.put(RegistrationConstants.TEMPLATE_MISSING_RIGHT_FINGERS,
-						RegistrationConstants.TEMPLATE_STYLE_HIDE_PROPERTY);
-				templateValues.put(RegistrationConstants.TEMPLATE_MISSING_THUMBS,
-						RegistrationConstants.TEMPLATE_STYLE_HIDE_PROPERTY);
-			} else {
-				templateValues.put(RegistrationConstants.TEMPLATE_CHILD_LEFT,
-						RegistrationConstants.TEMPLATE_LEFT_INDEX_FINGER);
-				templateValues.put(RegistrationConstants.TEMPLATE_CHILD_RIGHT,
-						RegistrationConstants.TEMPLATE_RIGHT_LITTLE_FINGER);
-				templateValues.put(RegistrationConstants.TEMPLATE_CHILD_THUMBS,
-						RegistrationConstants.TEMPLATE_RIGHT_THUMB_FINGER);
-				// get the quality ranking for fingerprints of the applicant
-				Map<String, Integer> fingersQuality = getFingerPrintQualityRanking(registration);
-				for (Map.Entry<String, Integer> entry : fingersQuality.entrySet()) {
-					if (entry.getValue() != 0) {
-						if (registration.getRegistrationMetaDataDTO().getRegistrationCategory() != null
-								&& registration.getRegistrationMetaDataDTO().getRegistrationCategory()
-										.equals(RegistrationConstants.PACKET_TYPE_LOST)) {
-							// display tick mark for the captured fingerprints
-							templateValues.put(entry.getKey(), RegistrationConstants.TEMPLATE_RIGHT_MARK);
-						} else {
-							// display rank of quality for the captured fingerprints
-							templateValues.put(entry.getKey(), entry.getValue());
-						}
-					} else {
-						// display cross mark for missing fingerprints
-						templateValues.put(entry.getKey(), RegistrationConstants.TEMPLATE_CROSS_MARK);
-					}
-				}
-				countMissingFingers(registration, templateValues, applicationLanguageProperties, localProperties);
-			}
-		} else {
-			templateValues.put(RegistrationConstants.TEMPLATE_FINGERPRINTS_CAPTURED,
-					RegistrationConstants.TEMPLATE_STYLE_HIDE_PROPERTY);
-		}
-	}
-
-	private void setUpParentFingerprints(RegistrationDTO registration, Map<String, Object> templateValues) {
-		templateValues.put(RegistrationConstants.TEMPLATE_CHILD_LEFT, RegistrationConstants.TEMPLATE_LEFT_INDEX_FINGER);
-		templateValues.put(RegistrationConstants.TEMPLATE_CHILD_RIGHT,
-				RegistrationConstants.TEMPLATE_RIGHT_LITTLE_FINGER);
-		templateValues.put(RegistrationConstants.TEMPLATE_CHILD_THUMBS,
-				RegistrationConstants.TEMPLATE_RIGHT_THUMB_FINGER);
-		// get the quality ranking for fingerprints of the Introducer
-		Map<String, Integer> fingersQuality = new WeakHashMap<>();
-
-		// list of missing fingers
-		List<BiometricExceptionDTO> exceptionFingers = registration.getBiometricDTO().getIntroducerBiometricDTO()
-				.getBiometricExceptionDTO();
-
-		if (exceptionFingers != null) {
-			for (BiometricExceptionDTO exceptionFinger : exceptionFingers) {
-				if (exceptionFinger.getBiometricType().equalsIgnoreCase(RegistrationConstants.FINGERPRINT)
-						&& exceptionFinger.getReason().equals(RegistrationConstants.MISSING_BIOMETRICS)) {
-					fingersQuality.put(exceptionFinger.getMissingBiometric(), 0);
-				}
-			}
-		}
-
-		for (Map.Entry<String, Integer> entry : fingersQuality.entrySet()) {
-			// display cross mark for missing fingerprints
-			templateValues.put(entry.getKey(), RegistrationConstants.TEMPLATE_CROSS_MARK);
-		}
-	}
-
-	private void setUpBiometricsCount(Map<String, Object> templateValues, RegistrationDTO registration,
-			ResourceBundle applicationLanguageProperties, String fingerPrintDisableFlag, String irisDisableFlag,
-			String faceDisableFlag, boolean isChild) {
-
-		templateValues.put(RegistrationConstants.TEMPLATE_BIOMETRICS_USER_LANG_LABEL,
-				applicationLanguageProperties.getString("biometricsHeading"));
-		templateValues.put(RegistrationConstants.TEMPLATE_BIOMETRICS_LOCAL_LANG_LABEL,
-				getSecondaryLanguageLabel("biometricsHeading"));
-		templateValues.put(RegistrationConstants.TEMPLATE_BIOMETRICS_CAPTURED_USER_LANG_LABEL,
-				applicationLanguageProperties.getString("biometrics_captured"));
-		templateValues.put(RegistrationConstants.TEMPLATE_BIOMETRICS_CAPTURED_LOCAL_LANG_LABEL,
-				getSecondaryLanguageLabel("biometrics_captured"));
-
-		List<FingerprintDetailsDTO> capturedFingers;
-		List<IrisDetailsDTO> capturedIris;
-
-		if ((registration.getSelectionListDTO() == null && !isChild)
-				|| (registration.getSelectionListDTO() != null && !registration.isUpdateUINNonBiometric())) {
-			// get the total count of fingerprints captured and irises captured
-			capturedFingers = registration.getBiometricDTO().getApplicantBiometricDTO().getFingerprintDetailsDTO();
-			capturedIris = registration.getBiometricDTO().getApplicantBiometricDTO().getIrisDetailsDTO();
-		} else {
-			capturedFingers = registration.getBiometricDTO().getIntroducerBiometricDTO().getFingerprintDetailsDTO();
-			capturedIris = registration.getBiometricDTO().getIntroducerBiometricDTO().getIrisDetailsDTO();
-		}
-		int[] fingersAndIrises = { capturedFingers.stream()
-				.mapToInt(capturedFinger -> capturedFinger.getSegmentedFingerprints().size()).sum(),
-				capturedIris.size() };
-
-		StringBuilder biometricsCaptured = new StringBuilder();
-		StringBuilder biometricsCapturedLocalLang = new StringBuilder();
-
-		if (RegistrationConstants.ENABLE.equalsIgnoreCase(fingerPrintDisableFlag)) {
-
-			if (registration.getSelectionListDTO() != null) {
-				if (registration.getSelectionListDTO().isBiometrics() || registration.getBiometricDTO()
-						.getApplicantBiometricDTO().getFingerprintDetailsDTO() != null) {
-					addToCapturedBiometrics(biometricsCaptured, biometricsCapturedLocalLang,
-							applicationLanguageProperties, "fingersCount", fingersAndIrises[0]);
-				}
-			} else {
-				addToCapturedBiometrics(biometricsCaptured, biometricsCapturedLocalLang, applicationLanguageProperties,
-						"fingersCount", fingersAndIrises[0]);
-			}
-		}
-		if (RegistrationConstants.ENABLE.equalsIgnoreCase(irisDisableFlag)) {
-			if (registration.getSelectionListDTO() != null) {
-				if (registration.getSelectionListDTO().isBiometrics()
-						|| registration.getBiometricDTO().getApplicantBiometricDTO().getIrisDetailsDTO() != null) {
-					addToCapturedBiometrics(biometricsCaptured, biometricsCapturedLocalLang,
-							applicationLanguageProperties, "irisCount", fingersAndIrises[1]);
-				}
-			} else {
-				addToCapturedBiometrics(biometricsCaptured, biometricsCapturedLocalLang, applicationLanguageProperties,
-						"irisCount", fingersAndIrises[1]);
-			}
-		}
-		if (RegistrationConstants.ENABLE.equalsIgnoreCase(faceDisableFlag)) {
-			if (biometricsCaptured.length() > 1) {
-				biometricsCaptured.append(applicationLanguageProperties.getString("comma"));
-				biometricsCapturedLocalLang.append(getSecondaryLanguageLabel("comma"));
-			}
-			biometricsCaptured.append(applicationLanguageProperties.getString("faceCount"));
-			biometricsCapturedLocalLang.append(getSecondaryLanguageLabel("faceCount"));
-		}
-
-		if (RegistrationConstants.ENABLE.equalsIgnoreCase(fingerPrintDisableFlag)
-				|| RegistrationConstants.ENABLE.equalsIgnoreCase(irisDisableFlag)
-				|| RegistrationConstants.ENABLE.equalsIgnoreCase(faceDisableFlag)) {
-
-			templateValues.put(RegistrationConstants.TEMPLATE_BIOMETRICS_CAPTURED, biometricsCaptured);
-			templateValues.put(RegistrationConstants.TEMPLATE_BIOMETRICS_CAPTURED_LOCAL_LANG,
-					biometricsCapturedLocalLang);
-		} else {
-			templateValues.put(RegistrationConstants.TEMPLATE_BIOMETRICS_ENABLED,
-					RegistrationConstants.TEMPLATE_STYLE_HIDE_PROPERTY);
-		}
-	}
-
-	private String getSecondaryLanguageLabel(String key) {
-		ResourceBundle localProperties = ApplicationContext.localLanguageProperty();
-		if (ApplicationContext.localLanguage().equalsIgnoreCase(ApplicationContext.applicationLanguage())) {
-			return RegistrationConstants.EMPTY;
-		} else {
-			return localProperties.getString(key);
-		}
-	}
-
-	private void setUpDocuments(Map<String, Object> templateValues, ResourceBundle applicationLanguageProperties,
-			IndividualIdentity individualIdentity, String documentDisableFlag) {
-		if (RegistrationConstants.ENABLE.equalsIgnoreCase(documentDisableFlag)) {
-			templateValues.put(RegistrationConstants.TEMPLATE_DOCUMENTS_USER_LANG_LABEL,
-					applicationLanguageProperties.getString("documents"));
-			templateValues.put(RegistrationConstants.TEMPLATE_DOCUMENTS_LOCAL_LANG_LABEL,
-					getSecondaryLanguageLabel("documents"));
-			StringBuilder documentsList = new StringBuilder();
-			if (individualIdentity.getProofOfIdentity() != null) {
-				documentsList.append(individualIdentity.getProofOfIdentity().getValue());
-			}
-			if (individualIdentity.getProofOfAddress() != null) {
-				if (documentsList.length() > 0) {
-					documentsList.append(", ");
-				}
-				documentsList.append(individualIdentity.getProofOfAddress().getValue());
-			}
-			if (individualIdentity.getProofOfRelationship() != null) {
-				if (documentsList.length() > 0) {
-					documentsList.append(", ");
-				}
-				documentsList.append(individualIdentity.getProofOfRelationship().getValue());
-			}
-			if (individualIdentity.getProofOfDateOfBirth() != null) {
-				if (documentsList.length() > 0) {
-					documentsList.append(", ");
-				}
-				documentsList.append(individualIdentity.getProofOfDateOfBirth().getValue());
-			}
-			templateValues.put(RegistrationConstants.TEMPLATE_DOCUMENTS, documentsList.toString());
-			templateValues.put(RegistrationConstants.TEMPLATE_DOCUMENTS_LOCAL_LANG, RegistrationConstants.EMPTY);
-		} else {
-			templateValues.put(RegistrationConstants.TEMPLATE_DOCUMENTS_ENABLED,
-					RegistrationConstants.TEMPLATE_STYLE_HIDE_PROPERTY);
-		}
-	}
-
-	private void setUpDemographicInfo(RegistrationDTO registration, Map<String, Object> templateValues,
-			ResourceBundle applicationLanguageProperties, IndividualIdentity individualIdentity) {
-		String platformLanguageCode = ApplicationContext.applicationLanguage();
-		String localLanguageCode = ApplicationContext.localLanguage();
-		String dob = getValue(individualIdentity.getDateOfBirth());
-
-		templateValues.put(RegistrationConstants.TEMPLATE_DATE_USER_LANG_LABEL,
-				applicationLanguageProperties.getString("date"));
-		templateValues.put(RegistrationConstants.TEMPLATE_DATE_LOCAL_LANG_LABEL, getSecondaryLanguageLabel("date"));
-
-		SimpleDateFormat sdf = new SimpleDateFormat(RegistrationConstants.TEMPLATE_DATE_FORMAT);
-		String currentDate = sdf.format(new Date());
-
-		// map the respective fields with the values in the registrationDTO
-		templateValues.put(RegistrationConstants.TEMPLATE_DATE, currentDate);
-
-		templateValues.put(RegistrationConstants.TEMPLATE_DEMO_INFO,
-				applicationLanguageProperties.getString("demographicInformation"));
-		templateValues.put(RegistrationConstants.TEMPLATE_FULL_NAME_USER_LANG_LABEL,
-				applicationLanguageProperties.getString("fullName"));
-		templateValues.put(RegistrationConstants.TEMPLATE_FULL_NAME_LOCAL_LANG_LABEL,
-				getSecondaryLanguageLabel("fullName"));
-		templateValues.put(RegistrationConstants.TEMPLATE_FULL_NAME,
-				getValue(registration.isNameNotUpdated() ? registration.getRegistrationMetaDataDTO().getFullName()
-						: individualIdentity.getFullName(), platformLanguageCode));
-		templateValues.put(RegistrationConstants.TEMPLATE_FULL_NAME_LOCAL_LANG,
-				getSecondaryLanguageValue(
-						registration.isNameNotUpdated() ? registration.getRegistrationMetaDataDTO().getFullName()
-								: individualIdentity.getFullName(),
-						localLanguageCode));
-		templateValues.put(RegistrationConstants.TEMPLATE_GENDER_USER_LANG_LABEL,
-				applicationLanguageProperties.getString("gender"));
-		templateValues.put(RegistrationConstants.TEMPLATE_GENDER_LOCAL_LANG_LABEL, getSecondaryLanguageLabel("gender"));
-		templateValues.put(RegistrationConstants.TEMPLATE_GENDER,
-				getValue(individualIdentity.getGender(), platformLanguageCode));
-		templateValues.put(RegistrationConstants.TEMPLATE_GENDER_LOCAL_LANG,
-				getSecondaryLanguageValue(individualIdentity.getGender(), localLanguageCode));
-		templateValues.put(RegistrationConstants.TEMPLATE_DOB_USER_LANG_LABEL,
-				applicationLanguageProperties.getString("ageDatePicker"));
-		templateValues.put(RegistrationConstants.TEMPLATE_DOB_LOCAL_LANG_LABEL,
-				getSecondaryLanguageLabel("ageDatePicker"));
-		if (dob != null && !dob.isEmpty()) {
-			templateValues.put(RegistrationConstants.TEMPLATE_DOB,
-					DateUtils.formatDate(DateUtils.parseToDate(dob, "yyyy/MM/dd"), "dd-MM-YYYY"));
-		} else {
-			templateValues.put(RegistrationConstants.TEMPLATE_DOB, RegistrationConstants.EMPTY);
-		}
-		templateValues.put(RegistrationConstants.TEMPLATE_AGE_USER_LANG_LABEL,
-				applicationLanguageProperties.getString("ageField"));
-		templateValues.put(RegistrationConstants.TEMPLATE_AGE_LOCAL_LANG_LABEL, getSecondaryLanguageLabel("ageField"));
-		templateValues.put(RegistrationConstants.TEMPLATE_AGE, getValue(individualIdentity.getAge()));
-
-		if (!getValue(individualIdentity.getAge()).isEmpty()) {
-			templateValues.put(RegistrationConstants.TEMPLATE_YEARS_USER_LANG,
-					applicationLanguageProperties.getString("years"));
-			templateValues.put(RegistrationConstants.TEMPLATE_YEARS_LOCAL_LANG,
-					"/ " + getSecondaryLanguageLabel("years"));
-		} else {
-			templateValues.put(RegistrationConstants.TEMPLATE_YEARS_USER_LANG, RegistrationConstants.EMPTY);
-			templateValues.put(RegistrationConstants.TEMPLATE_YEARS_LOCAL_LANG, RegistrationConstants.EMPTY);
-		}
-		templateValues.put(RegistrationConstants.TEMPLATE_FOREIGNER_USER_LANG_LABEL,
-				applicationLanguageProperties.getString("foreigner"));
-		templateValues.put(RegistrationConstants.TEMPLATE_FOREIGNER_LOCAL_LANG_LABEL,
-				getSecondaryLanguageLabel("foreigner"));
-		templateValues.put(RegistrationConstants.TEMPLATE_RESIDENCE_STATUS,
-				getValue(individualIdentity.getResidenceStatus(), platformLanguageCode));
-		templateValues.put(RegistrationConstants.TEMPLATE_RESIDENCE_STATUS_LOCAL_LANG,
-				getSecondaryLanguageValue(individualIdentity.getResidenceStatus(), localLanguageCode));
-		templateValues.put(RegistrationConstants.TEMPLATE_ADDRESS_LINE1_USER_LANG_LABEL,
-				applicationLanguageProperties.getString("addressLine1"));
-		templateValues.put(RegistrationConstants.TEMPLATE_ADDRESS_LINE1_LOCAL_LANG_LABEL,
-				getSecondaryLanguageLabel("addressLine1"));
-		templateValues.put(RegistrationConstants.TEMPLATE_ADDRESS_LINE1,
-				getValue(individualIdentity.getAddressLine1(), platformLanguageCode));
-		templateValues.put(RegistrationConstants.TEMPLATE_ADDRESS_LINE1_LOCAL_LANG,
-				getSecondaryLanguageValue(individualIdentity.getAddressLine1(), localLanguageCode));
-		templateValues.put(RegistrationConstants.TEMPLATE_ADDRESS_LINE2_USER_LANG_LABEL,
-				applicationLanguageProperties.getString("addressLine2"));
-		templateValues.put(RegistrationConstants.TEMPLATE_ADDRESS_LINE2_LOCAL_LANG_LABEL,
-				getSecondaryLanguageLabel("addressLine2"));
-		templateValues.put(RegistrationConstants.TEMPLATE_ADDRESS_LINE2,
-				getValue(individualIdentity.getAddressLine2(), platformLanguageCode));
-		templateValues.put(RegistrationConstants.TEMPLATE_ADDRESS_LINE2_LOCAL_LANG,
-				getSecondaryLanguageValue(individualIdentity.getAddressLine2(), localLanguageCode));
-		templateValues.put(RegistrationConstants.TEMPLATE_REGION_USER_LANG_LABEL,
-				applicationLanguageProperties.getString("region"));
-		templateValues.put(RegistrationConstants.TEMPLATE_REGION_LOCAL_LANG_LABEL, getSecondaryLanguageLabel("region"));
-		templateValues.put(RegistrationConstants.TEMPLATE_REGION,
-				getValue(individualIdentity.getRegion(), platformLanguageCode));
-		templateValues.put(RegistrationConstants.TEMPLATE_REGION_LOCAL_LANG,
-				getSecondaryLanguageValue(individualIdentity.getRegion(), localLanguageCode));
-		templateValues.put(RegistrationConstants.TEMPLATE_PROVINCE_USER_LANG_LABEL,
-				applicationLanguageProperties.getString("province"));
-		templateValues.put(RegistrationConstants.TEMPLATE_PROVINCE_LOCAL_LANG_LABEL,
-				getSecondaryLanguageLabel("province"));
-		templateValues.put(RegistrationConstants.TEMPLATE_PROVINCE,
-				getValue(individualIdentity.getProvince(), platformLanguageCode));
-		templateValues.put(RegistrationConstants.TEMPLATE_PROVINCE_LOCAL_LANG,
-				getSecondaryLanguageValue(individualIdentity.getProvince(), localLanguageCode));
-		templateValues.put(RegistrationConstants.TEMPLATE_LOCAL_AUTHORITY_USER_LANG_LABEL,
-				applicationLanguageProperties.getString("localAdminAuthority"));
-		templateValues.put(RegistrationConstants.TEMPLATE_LOCAL_AUTHORITY_LOCAL_LANG_LABEL,
-				getSecondaryLanguageLabel("localAdminAuthority"));
-		templateValues.put(RegistrationConstants.TEMPLATE_LOCAL_AUTHORITY,
-				getValue(individualIdentity.getZone(), platformLanguageCode));
-		templateValues.put(RegistrationConstants.TEMPLATE_LOCAL_AUTHORITY_LOCAL_LANG,
-				getSecondaryLanguageValue(individualIdentity.getZone(), localLanguageCode));
-		templateValues.put(RegistrationConstants.TEMPLATE_MOBILE_USER_LANG_LABEL,
-				applicationLanguageProperties.getString("mobileNo"));
-		templateValues.put(RegistrationConstants.TEMPLATE_MOBILE_LOCAL_LANG_LABEL,
-				getSecondaryLanguageLabel("mobileNo"));
-		templateValues.put(RegistrationConstants.TEMPLATE_MOBILE, getValue(individualIdentity.getPhone()));
-		templateValues.put(RegistrationConstants.TEMPLATE_POSTAL_CODE_USER_LANG_LABEL,
-				applicationLanguageProperties.getString("postalCode"));
-		templateValues.put(RegistrationConstants.TEMPLATE_POSTAL_CODE_LOCAL_LANG_LABEL,
-				getSecondaryLanguageLabel("postalCode"));
-		templateValues.put(RegistrationConstants.TEMPLATE_POSTAL_CODE, getValue(individualIdentity.getPostalCode()));
-		templateValues.put(RegistrationConstants.TEMPLATE_EMAIL_USER_LANG_LABEL,
-				applicationLanguageProperties.getString("emailId"));
-		templateValues.put(RegistrationConstants.TEMPLATE_EMAIL_LOCAL_LANG_LABEL, getSecondaryLanguageLabel("emailId"));
-
-		String email = getValue(individualIdentity.getEmail());
-		if (email != null && !email.isEmpty()) {
-			templateValues.put(RegistrationConstants.TEMPLATE_EMAIL, email);
-		} else {
-			templateValues.put(RegistrationConstants.TEMPLATE_EMAIL, RegistrationConstants.EMPTY);
-		}
-
-		templateValues.put(RegistrationConstants.TEMPLATE_CNIE_NUMBER_USER_LANG_LABEL,
-				applicationLanguageProperties.getString("cniOrPinNumber"));
-		templateValues.put(RegistrationConstants.TEMPLATE_CNIE_LOCAL_LANG_LABEL,
-				getSecondaryLanguageLabel("cniOrPinNumber"));
-		templateValues.put(RegistrationConstants.TEMPLATE_CNIE_NUMBER,
-				getValue(individualIdentity.getReferenceIdentityNumber()));
-		boolean isChild = individualIdentity.getParentOrGuardianName() != null;
-
-		if (isChild || registration.isUpdateUINNonBiometric()) {
-			templateValues.put(RegistrationConstants.TEMPLATE_PARENT_NAME_USER_LANG_LABEL,
-					applicationLanguageProperties.getString("parentName"));
-			templateValues.put(RegistrationConstants.TEMPLATE_PARENT_NAME,
-					getValue(individualIdentity.getParentOrGuardianName(), platformLanguageCode));
-			templateValues.put(RegistrationConstants.TEMPLATE_PARENT_NAME_LOCAL_LANG_LABEL,
-					getSecondaryLanguageLabel("parentName"));
-			templateValues.put(RegistrationConstants.TEMPLATE_PARENT_NAME_LOCAL_LANG,
-					getSecondaryLanguageValue(individualIdentity.getParentOrGuardianName(), localLanguageCode));
-			if (registration.getSelectionListDTO() != null) {
-				templateValues.put(RegistrationConstants.TEMPLATE_PARENT_UIN_USER_LANG_LABEL,
-						applicationLanguageProperties.getString("uinUpdateParentUIN"));
-				templateValues.put(RegistrationConstants.TEMPLATE_PARENT_UIN_LOCAL_LANG_LABEL,
-						getSecondaryLanguageLabel("uinUpdateParentUIN"));
-			} else {
-				if (individualIdentity.getParentOrGuardianRID() == null) {
-					templateValues.put(RegistrationConstants.TEMPLATE_PARENT_UIN_USER_LANG_LABEL,
-							applicationLanguageProperties.getString("parentUinId"));
-					templateValues.put(RegistrationConstants.TEMPLATE_PARENT_UIN_LOCAL_LANG_LABEL,
-							getSecondaryLanguageLabel("parentUinId"));
-				} else {
-					templateValues.put(RegistrationConstants.TEMPLATE_PARENT_UIN_USER_LANG_LABEL,
-							applicationLanguageProperties.getString("parentRegId"));
-					templateValues.put(RegistrationConstants.TEMPLATE_PARENT_UIN_LOCAL_LANG_LABEL,
-							getSecondaryLanguageLabel("parentRegId"));
-				}
-			}
-			templateValues.put(RegistrationConstants.TEMPLATE_PARENT_UIN,
-					getValue(individualIdentity.getParentOrGuardianRID() == null
-							? individualIdentity.getParentOrGuardianUIN()
-							: individualIdentity.getParentOrGuardianRID()));
-		} else {
-			templateValues.put(RegistrationConstants.TEMPLATE_WITH_PARENT,
-					RegistrationConstants.TEMPLATE_STYLE_HIDE_PROPERTY);
-		}
-	}
-
-	private void setUpPreviewContent(RegistrationDTO registration, Map<String, Object> templateValues, boolean isChild,
-			ResponseDTO response, ResourceBundle applicationLanguageProperties, String fingerPrintDisableFlag) {
-		ByteArrayOutputStream byteArrayOutputStream = null;
-
-		templateValues.put(RegistrationConstants.TEMPLATE_ACKNOWLEDGEMENT,
-				RegistrationConstants.TEMPLATE_STYLE_HIDE_PROPERTY);
-		if (registration.getSelectionListDTO() != null || (registration.getRegistrationMetaDataDTO() != null
-				&& registration.getRegistrationMetaDataDTO().getRegistrationCategory() != null
-				&& registration.getRegistrationMetaDataDTO().getRegistrationCategory()
-						.equalsIgnoreCase(RegistrationConstants.PACKET_TYPE_LOST))) {
-			templateValues.put(RegistrationConstants.TEMPLATE_IS_UIN_UPDATE,
-					RegistrationConstants.TEMPLATE_STYLE_HIDE_PROPERTY);
-			templateValues.put(RegistrationConstants.TEMPLATE_PRE_REG_ID_USER_LANG_LABEL, RegistrationConstants.EMPTY);
-			templateValues.put(RegistrationConstants.TEMPLATE_PRE_REG_ID_LOCAL_LANG_LABEL, RegistrationConstants.EMPTY);
-			templateValues.put(RegistrationConstants.TEMPLATE_PRE_REG_ID, RegistrationConstants.EMPTY);
-		} else {
-			templateValues.put(RegistrationConstants.TEMPLATE_PRE_REG_ID_USER_LANG_LABEL,
-					applicationLanguageProperties.getString("preRegistrationId"));
-			templateValues.put(RegistrationConstants.TEMPLATE_PRE_REG_ID_LOCAL_LANG_LABEL,
-					getSecondaryLanguageLabel("preRegistrationId"));
-			if (registration.getPreRegistrationId() != null && !registration.getPreRegistrationId().isEmpty()) {
-				templateValues.put(RegistrationConstants.TEMPLATE_PRE_REG_ID, registration.getPreRegistrationId());
-			} else {
-				templateValues.put(RegistrationConstants.TEMPLATE_PRE_REG_ID, "-");
-			}
-		}
-
-		templateValues.put(RegistrationConstants.TEMPLATE_MODIFY, applicationLanguageProperties.getString("modify"));
-
-		try {
-			BufferedImage modifyImage = ImageIO
-					.read(this.getClass().getResourceAsStream(RegistrationConstants.TEMPLATE_MODIFY_IMAGE_PATH));
-			byteArrayOutputStream = new ByteArrayOutputStream();
-			ImageIO.write(modifyImage, RegistrationConstants.IMAGE_FORMAT_PNG, byteArrayOutputStream);
-			byte[] modifyImageBytes = byteArrayOutputStream.toByteArray();
-			String modifyImageEncodedBytes = StringUtils.newStringUtf8(Base64.encodeBase64(modifyImageBytes, false));
-			templateValues.put(RegistrationConstants.TEMPLATE_MODIFY_IMAGE_SOURCE,
-					RegistrationConstants.TEMPLATE_PNG_IMAGE_ENCODING + modifyImageEncodedBytes);
-		} catch (IOException ioException) {
-			setErrorResponse(response, RegistrationConstants.TEMPLATE_GENERATOR_ACK_RECEIPT_EXCEPTION, null);
-			LOGGER.error(LOG_TEMPLATE_GENERATOR, APPLICATION_NAME, APPLICATION_ID,
-					ioException.getMessage() + ExceptionUtils.getStackTrace(ioException));
-		} finally {
-			if (byteArrayOutputStream != null) {
-				try {
-					byteArrayOutputStream.close();
-				} catch (IOException exception) {
-					setErrorResponse(response, RegistrationConstants.TEMPLATE_GENERATOR_ACK_RECEIPT_EXCEPTION, null);
-					LOGGER.error(LOG_TEMPLATE_GENERATOR, APPLICATION_NAME, APPLICATION_ID,
-							exception.getMessage() + ExceptionUtils.getStackTrace(exception));
-				}
-			}
-		}
-		if (RegistrationConstants.ENABLE.equalsIgnoreCase(fingerPrintDisableFlag)) {
-			boolean leftPalmCaptured = false;
-			boolean rightPalmCaptured = false;
-			boolean thumbsCaptured = false;
-			List<FingerprintDetailsDTO> fingerprintDetailsDTO;
-			if (isChild || registration.isUpdateUINNonBiometric()) {
-				fingerprintDetailsDTO = registration.getBiometricDTO().getIntroducerBiometricDTO()
-						.getFingerprintDetailsDTO();
-			} else {
-				fingerprintDetailsDTO = registration.getBiometricDTO().getApplicantBiometricDTO()
-						.getFingerprintDetailsDTO();
-			}
-			for (FingerprintDetailsDTO fpDetailsDTO : fingerprintDetailsDTO) {
-				if (fpDetailsDTO.getFingerType().contains(RegistrationConstants.LEFTPALM)) {
-					leftPalmCaptured = true;
-					byte[] leftPalmBytes = fpDetailsDTO.getFingerPrint();
-					String leftPalmEncodedBytes = StringUtils.newStringUtf8(Base64.encodeBase64(leftPalmBytes, false));
-					templateValues.put(RegistrationConstants.TEMPLATE_CAPTURED_LEFT_SLAP,
-							RegistrationConstants.TEMPLATE_JPG_IMAGE_ENCODING + leftPalmEncodedBytes);
-				} else if (fpDetailsDTO.getFingerType().contains(RegistrationConstants.RIGHTPALM)) {
-					rightPalmCaptured = true;
-					byte[] rightPalmBytes = fpDetailsDTO.getFingerPrint();
-					String rightPalmEncodedBytes = StringUtils
-							.newStringUtf8(Base64.encodeBase64(rightPalmBytes, false));
-					templateValues.put(RegistrationConstants.TEMPLATE_CAPTURED_RIGHT_SLAP,
-							RegistrationConstants.TEMPLATE_JPG_IMAGE_ENCODING + rightPalmEncodedBytes);
-				} else if (fpDetailsDTO.getFingerType().contains(RegistrationConstants.THUMBS)) {
-					thumbsCaptured = true;
-					byte[] thumbsBytes = fpDetailsDTO.getFingerPrint();
-					String thumbsEncodedBytes = StringUtils.newStringUtf8(Base64.encodeBase64(thumbsBytes, false));
-					templateValues.put(RegistrationConstants.TEMPLATE_CAPTURED_THUMBS,
-							RegistrationConstants.TEMPLATE_JPG_IMAGE_ENCODING + thumbsEncodedBytes);
-				}
-			}
-			if (!leftPalmCaptured) {
-				templateValues.put(RegistrationConstants.TEMPLATE_LEFT_SLAP_CAPTURED,
-						RegistrationConstants.TEMPLATE_STYLE_HIDE_PROPERTY);
-			}
-			if (!rightPalmCaptured) {
-				templateValues.put(RegistrationConstants.TEMPLATE_RIGHT_SLAP_CAPTURED,
-						RegistrationConstants.TEMPLATE_STYLE_HIDE_PROPERTY);
-			}
-			if (!thumbsCaptured) {
-				templateValues.put(RegistrationConstants.TEMPLATE_THUMBS_CAPTURED,
-						RegistrationConstants.TEMPLATE_STYLE_HIDE_PROPERTY);
-			}
-		}
-
-		templateValues.put(RegistrationConstants.TEMPLATE_CONSENT_HEADING,
-				applicationLanguageProperties.getString("consentHeading"));
-		templateValues.put(RegistrationConstants.TEMPLATE_CONSENT_DATA, consentText);
-		templateValues.put(RegistrationConstants.TEMPLATE_CONSENT_YES, applicationLanguageProperties.getString("yes"));
-		templateValues.put(RegistrationConstants.TEMPLATE_CONSENT_NO, applicationLanguageProperties.getString("no"));
-		if (registration.getRegistrationMetaDataDTO().getConsentOfApplicant() != null) {
-			String consent = registration.getRegistrationMetaDataDTO().getConsentOfApplicant();
-			if (consent.equalsIgnoreCase(RegistrationConstants.YES)) {
-				templateValues.put(RegistrationConstants.TEMPLATE_CONSENT_SELECTED_YES,
-						RegistrationConstants.TEMPLATE_CONSENT_CHECKED);
-			} else if (consent.equalsIgnoreCase(RegistrationConstants.NO)) {
-				templateValues.put(RegistrationConstants.TEMPLATE_CONSENT_SELECTED_NO,
-						RegistrationConstants.TEMPLATE_CONSENT_CHECKED);
-			}
-		}
-	}
-
-	private void setUpAcknowledgementContent(RegistrationDTO registration, Map<String, Object> templateValues,
-			ResponseDTO response, ResourceBundle applicationLanguageProperties, String fingerPrintDisableFlag,
-			String irisDisableFlag, IndividualIdentity individualIdentity) {
-		ByteArrayOutputStream byteArrayOutputStream = null;
-
-		templateValues.put(RegistrationConstants.TEMPLATE_PREVIEW, RegistrationConstants.TEMPLATE_STYLE_HIDE_PROPERTY);
-		templateValues.put(RegistrationConstants.TEMPLATE_RID_USER_LANG_LABEL,
-				applicationLanguageProperties.getString("registrationid"));
-		templateValues.put(RegistrationConstants.TEMPLATE_RID_LOCAL_LANG_LABEL,
-				getSecondaryLanguageLabel("registrationid"));
-		templateValues.put(RegistrationConstants.TEMPLATE_RID, registration.getRegistrationId());
-		if (registration.getRegistrationMetaDataDTO().getUin() != null
-				&& !registration.getRegistrationMetaDataDTO().getUin().isEmpty()) {
-			templateValues.put(RegistrationConstants.TEMPLATE_HEADER_TABLE,
-					RegistrationConstants.TEMPLATE_UIN_HEADER_TABLE);
-			templateValues.put(RegistrationConstants.TEMPLATE_UIN_USER_LANG_LABEL,
-					applicationLanguageProperties.getString("uin"));
-			templateValues.put(RegistrationConstants.TEMPLATE_UIN_LOCAL_LANG_LABEL, getSecondaryLanguageLabel("uin"));
-			templateValues.put(RegistrationConstants.TEMPLATE_UIN, registration.getRegistrationMetaDataDTO().getUin());
-		} else {
-			templateValues.put(RegistrationConstants.TEMPLATE_HEADER_TABLE,
-					RegistrationConstants.TEMPLATE_HEADER_TABLE);
-			templateValues.put(RegistrationConstants.TEMPLATE_UIN_UPDATE,
-					RegistrationConstants.TEMPLATE_STYLE_HIDE_PROPERTY);
-		}
-
-		// QR Code Generation
-		generateQRCode(registration, templateValues, response, applicationLanguageProperties);
-
-		if (RegistrationConstants.ENABLE.equalsIgnoreCase(irisDisableFlag)) {
-			try {
-				BufferedImage eyeImage = ImageIO
-						.read(this.getClass().getResourceAsStream(RegistrationConstants.TEMPLATE_EYE_IMAGE_PATH));
-				byteArrayOutputStream = new ByteArrayOutputStream();
-				ImageIO.write(eyeImage, RegistrationConstants.IMAGE_FORMAT_PNG, byteArrayOutputStream);
-				byte[] eyeImageBytes = byteArrayOutputStream.toByteArray();
-				String eyeImageEncodedBytes = StringUtils.newStringUtf8(Base64.encodeBase64(eyeImageBytes, false));
-				templateValues.put(RegistrationConstants.TEMPLATE_EYE_IMAGE_SOURCE,
-						RegistrationConstants.TEMPLATE_PNG_IMAGE_ENCODING + eyeImageEncodedBytes);
-			} catch (IOException ioException) {
-				setErrorResponse(response, RegistrationConstants.TEMPLATE_GENERATOR_ACK_RECEIPT_EXCEPTION, null);
-				LOGGER.error(LOG_TEMPLATE_GENERATOR, APPLICATION_NAME, APPLICATION_ID, ioException.getMessage());
-			} finally {
-				if (byteArrayOutputStream != null) {
-					try {
-						byteArrayOutputStream.close();
-					} catch (IOException exception) {
-						setErrorResponse(response, RegistrationConstants.TEMPLATE_GENERATOR_ACK_RECEIPT_EXCEPTION,
-								null);
-						LOGGER.error(LOG_TEMPLATE_GENERATOR, APPLICATION_NAME, APPLICATION_ID,
-								exception.getMessage() + ExceptionUtils.getStackTrace(exception));
-					}
-				}
-			}
-		}
-
-		if (RegistrationConstants.ENABLE.equalsIgnoreCase(fingerPrintDisableFlag)) {
-			try {
-				BufferedImage leftPalmImage = ImageIO
-						.read(this.getClass().getResourceAsStream(RegistrationConstants.TEMPLATE_LEFT_SLAP_IMAGE_PATH));
-				byteArrayOutputStream = new ByteArrayOutputStream();
-				ImageIO.write(leftPalmImage, RegistrationConstants.IMAGE_FORMAT_PNG, byteArrayOutputStream);
-				byte[] leftPalmImageBytes = byteArrayOutputStream.toByteArray();
-				String leftPalmImageEncodedBytes = StringUtils
-						.newStringUtf8(Base64.encodeBase64(leftPalmImageBytes, false));
-				templateValues.put(RegistrationConstants.TEMPLATE_LEFT_PALM_IMAGE_SOURCE,
-						RegistrationConstants.TEMPLATE_PNG_IMAGE_ENCODING + leftPalmImageEncodedBytes);
-			} catch (IOException ioException) {
-				setErrorResponse(response, RegistrationConstants.TEMPLATE_GENERATOR_ACK_RECEIPT_EXCEPTION, null);
-				LOGGER.error(LOG_TEMPLATE_GENERATOR, APPLICATION_NAME, APPLICATION_ID, ioException.getMessage());
-			} finally {
-				if (byteArrayOutputStream != null) {
-					try {
-						byteArrayOutputStream.close();
-					} catch (IOException exception) {
-						setErrorResponse(response, RegistrationConstants.TEMPLATE_GENERATOR_ACK_RECEIPT_EXCEPTION,
-								null);
-						LOGGER.error(LOG_TEMPLATE_GENERATOR, APPLICATION_NAME, APPLICATION_ID,
-								exception.getMessage() + ExceptionUtils.getStackTrace(exception));
-					}
-				}
-			}
-
-			try {
-				BufferedImage rightPalmImage = ImageIO.read(
-						this.getClass().getResourceAsStream(RegistrationConstants.TEMPLATE_RIGHT_SLAP_IMAGE_PATH));
-				byteArrayOutputStream = new ByteArrayOutputStream();
-				ImageIO.write(rightPalmImage, RegistrationConstants.IMAGE_FORMAT_PNG, byteArrayOutputStream);
-				byte[] rightPalmImageBytes = byteArrayOutputStream.toByteArray();
-				String rightPalmImageEncodedBytes = StringUtils
-						.newStringUtf8(Base64.encodeBase64(rightPalmImageBytes, false));
-				templateValues.put(RegistrationConstants.TEMPLATE_RIGHT_PALM_IMAGE_SOURCE,
-						RegistrationConstants.TEMPLATE_PNG_IMAGE_ENCODING + rightPalmImageEncodedBytes);
-			} catch (IOException ioException) {
-				setErrorResponse(response, RegistrationConstants.TEMPLATE_GENERATOR_ACK_RECEIPT_EXCEPTION, null);
-				LOGGER.error(LOG_TEMPLATE_GENERATOR, APPLICATION_NAME, APPLICATION_ID,
-						ioException.getMessage() + ExceptionUtils.getStackTrace(ioException));
-			} finally {
-				if (byteArrayOutputStream != null) {
-					try {
-						byteArrayOutputStream.close();
-					} catch (IOException exception) {
-						setErrorResponse(response, RegistrationConstants.TEMPLATE_GENERATOR_ACK_RECEIPT_EXCEPTION,
-								null);
-						LOGGER.error(LOG_TEMPLATE_GENERATOR, APPLICATION_NAME, APPLICATION_ID,
-								exception.getMessage() + ExceptionUtils.getStackTrace(exception));
-					}
-				}
-			}
-
-			try {
-				BufferedImage thumbsImage = ImageIO
-						.read(this.getClass().getResourceAsStream(RegistrationConstants.TEMPLATE_THUMBS_IMAGE_PATH));
-				byteArrayOutputStream = new ByteArrayOutputStream();
-				ImageIO.write(thumbsImage, RegistrationConstants.IMAGE_FORMAT_PNG, byteArrayOutputStream);
-				byte[] thumbsImageBytes = byteArrayOutputStream.toByteArray();
-				String thumbsImageEncodedBytes = StringUtils
-						.newStringUtf8(Base64.encodeBase64(thumbsImageBytes, false));
-				templateValues.put(RegistrationConstants.TEMPLATE_THUMBS_IMAGE_SOURCE,
-						RegistrationConstants.TEMPLATE_PNG_IMAGE_ENCODING + thumbsImageEncodedBytes);
-			} catch (IOException ioException) {
-				setErrorResponse(response, RegistrationConstants.TEMPLATE_GENERATOR_ACK_RECEIPT_EXCEPTION, null);
-				LOGGER.error(LOG_TEMPLATE_GENERATOR, APPLICATION_NAME, APPLICATION_ID,
-						ioException.getMessage() + ExceptionUtils.getStackTrace(ioException));
-			} finally {
-				if (byteArrayOutputStream != null) {
-					try {
-						byteArrayOutputStream.close();
-					} catch (IOException exception) {
-						setErrorResponse(response, RegistrationConstants.TEMPLATE_GENERATOR_ACK_RECEIPT_EXCEPTION,
-								null);
-						LOGGER.error(LOG_TEMPLATE_GENERATOR, APPLICATION_NAME, APPLICATION_ID,
-								exception.getMessage() + ExceptionUtils.getStackTrace(exception));
-					}
-				}
-			}
-		}
-	}
-
-	private void generateQRCode(RegistrationDTO registration, Map<String, Object> templateValues, ResponseDTO response,
-			ResourceBundle applicationLanguageProperties) {
-		StringBuilder qrCodeString = new StringBuilder();
-
-		qrCodeString.append(applicationLanguageProperties.getString("registrationid")).append(" : ").append("\n")
-				.append(registration.getRegistrationId());
-		try {
-			byte[] qrCodeInBytes = qrCodeGenerator.generateQrCode(qrCodeString.toString(), QrVersion.V4);
-
-			String qrCodeImageEncodedBytes = CryptoUtil.encodeBase64(qrCodeInBytes);
-			templateValues.put(RegistrationConstants.TEMPLATE_QRCODE_SOURCE,
-					RegistrationConstants.TEMPLATE_PNG_IMAGE_ENCODING + qrCodeImageEncodedBytes);
-		} catch (IOException | QrcodeGenerationException exception) {
-			setErrorResponse(response, RegistrationConstants.TEMPLATE_GENERATOR_ACK_RECEIPT_EXCEPTION, null);
-			LOGGER.error(LOG_TEMPLATE_GENERATOR, APPLICATION_NAME, APPLICATION_ID,
-					exception.getMessage() + ExceptionUtils.getStackTrace(exception));
-		}
-	}
-
-	private void addToCapturedBiometrics(StringBuilder biometricsCaptured, StringBuilder biometricsCapturedLocalLang,
-			ResourceBundle applicationLanguageProperties, String biometricType, int count) {
-		if (biometricsCaptured.length() > 1) {
-			biometricsCaptured.append(applicationLanguageProperties.getString("comma"));
-			biometricsCapturedLocalLang.append(getSecondaryLanguageLabel("comma"));
-		}
-		biometricsCaptured.append(MessageFormat.format((String) applicationLanguageProperties.getString(biometricType),
-				String.valueOf(count)));
-		biometricsCapturedLocalLang
-				.append(MessageFormat.format(getSecondaryLanguageLabel(biometricType), String.valueOf(count)));
-	}
-
-	private Map<String, Object> countMissingIrises(Map<String, Object> templateValues, RegistrationDTO registration,
-			boolean isChild, String templateType) {
-		if (RegistrationConstants.ENABLE.equalsIgnoreCase(
-				String.valueOf(ApplicationContext.map().get(RegistrationConstants.IRIS_DISABLE_FLAG)))) {
-			List<IrisDetailsDTO> irisDetailsDTOs;
-			if (isChild || registration.isUpdateUINNonBiometric()) {
-				irisDetailsDTOs = registration.getBiometricDTO().getIntroducerBiometricDTO().getIrisDetailsDTO();
-			} else {
-				irisDetailsDTOs = registration.getBiometricDTO().getApplicantBiometricDTO().getIrisDetailsDTO();
-			}
-			if (irisDetailsDTOs.size() == 2) {
-				if (templateType.equals(RegistrationConstants.ACKNOWLEDGEMENT_TEMPLATE)) {
-					templateValues.put(RegistrationConstants.TEMPLATE_LEFT_EYE,
-							RegistrationConstants.TEMPLATE_RIGHT_MARK);
-					templateValues.put(RegistrationConstants.TEMPLATE_RIGHT_EYE,
-							RegistrationConstants.TEMPLATE_RIGHT_MARK);
-				} else {
-					for (IrisDetailsDTO capturedIris : irisDetailsDTOs) {
-						if (capturedIris.getIrisType().contains(RegistrationConstants.LEFT)) {
-							byte[] leftIrisBytes = capturedIris.getIris();
-							String leftIrisEncodedBytes = StringUtils
-									.newStringUtf8(Base64.encodeBase64(leftIrisBytes, false));
-							templateValues.put(RegistrationConstants.TEMPLATE_CAPTURED_LEFT_EYE,
-									RegistrationConstants.TEMPLATE_JPG_IMAGE_ENCODING + leftIrisEncodedBytes);
-						} else if (capturedIris.getIrisType().contains(RegistrationConstants.RIGHT)) {
-							byte[] rightIrisBytes = capturedIris.getIris();
-							String rightIrisEncodedBytes = StringUtils
-									.newStringUtf8(Base64.encodeBase64(rightIrisBytes, false));
-							templateValues.put(RegistrationConstants.TEMPLATE_CAPTURED_RIGHT_EYE,
-									RegistrationConstants.TEMPLATE_JPG_IMAGE_ENCODING + rightIrisEncodedBytes);
-						}
-					}
-				}
-
-			} else if (irisDetailsDTOs.size() == 1) {
-				if (irisDetailsDTOs.get(0).getIrisType().contains(RegistrationConstants.LEFT)) {
-					if (templateType.equals(RegistrationConstants.ACKNOWLEDGEMENT_TEMPLATE)) {
-						if (isChild || registration.isUpdateUINNonBiometric()) {
-							templateValues.put(RegistrationConstants.TEMPLATE_LEFT_EYE,
-									RegistrationConstants.TEMPLATE_RIGHT_MARK);
-							templateValues.put(RegistrationConstants.PARENT_RIGHT_EYE,
-									RegistrationConstants.TEMPLATE_STYLE_HIDE_PROPERTY);
-						} else {
-							templateValues.put(RegistrationConstants.TEMPLATE_LEFT_EYE,
-									RegistrationConstants.TEMPLATE_RIGHT_MARK);
-							templateValues.put(RegistrationConstants.TEMPLATE_RIGHT_EYE,
-									RegistrationConstants.TEMPLATE_CROSS_MARK);
-						}
-					} else {
-						byte[] leftIrisBytes = irisDetailsDTOs.get(0).getIris();
-						String leftIrisEncodedBytes = StringUtils
-								.newStringUtf8(Base64.encodeBase64(leftIrisBytes, false));
-						templateValues.put(RegistrationConstants.TEMPLATE_CAPTURED_LEFT_EYE,
-								RegistrationConstants.TEMPLATE_JPG_IMAGE_ENCODING + leftIrisEncodedBytes);
-						templateValues.put(RegistrationConstants.TEMPLATE_RIGHT_EYE_CAPTURED,
-								RegistrationConstants.TEMPLATE_STYLE_HIDE_PROPERTY);
-					}
-
-				} else {
-					if (templateType.equals(RegistrationConstants.ACKNOWLEDGEMENT_TEMPLATE)) {
-						if (isChild || registration.isUpdateUINNonBiometric()) {
-							templateValues.put(RegistrationConstants.TEMPLATE_RIGHT_EYE,
-									RegistrationConstants.TEMPLATE_RIGHT_MARK);
-							templateValues.put(RegistrationConstants.PARENT_LEFT_EYE,
-									RegistrationConstants.TEMPLATE_STYLE_HIDE_PROPERTY);
-						} else {
-							templateValues.put(RegistrationConstants.TEMPLATE_LEFT_EYE,
-									RegistrationConstants.TEMPLATE_CROSS_MARK);
-							templateValues.put(RegistrationConstants.TEMPLATE_RIGHT_EYE,
-									RegistrationConstants.TEMPLATE_RIGHT_MARK);
-						}
-					} else {
-						byte[] rightIrisBytes = irisDetailsDTOs.get(0).getIris();
-						String rightIrisEncodedBytes = StringUtils
-								.newStringUtf8(Base64.encodeBase64(rightIrisBytes, false));
-						templateValues.put(RegistrationConstants.TEMPLATE_CAPTURED_RIGHT_EYE,
-								RegistrationConstants.TEMPLATE_JPG_IMAGE_ENCODING + rightIrisEncodedBytes);
-						templateValues.put(RegistrationConstants.TEMPLATE_LEFT_EYE_CAPTURED,
-								RegistrationConstants.TEMPLATE_STYLE_HIDE_PROPERTY);
-					}
-				}
-			} else if (irisDetailsDTOs.isEmpty()) {
-				if (templateType.equals(RegistrationConstants.ACKNOWLEDGEMENT_TEMPLATE)) {
-					if (isChild || registration.isUpdateUINNonBiometric()) {
-						if (registration.getBiometricDTO().getIntroducerBiometricDTO().getFace() != null && registration
-								.getBiometricDTO().getIntroducerBiometricDTO().getFace().getFace() != null) {
-							templateValues.put(RegistrationConstants.TEMPLATE_LEFT_EYE,
-									RegistrationConstants.TEMPLATE_CROSS_MARK);
-							templateValues.put(RegistrationConstants.TEMPLATE_RIGHT_EYE,
-									RegistrationConstants.TEMPLATE_CROSS_MARK);
-						} else {
-							templateValues.put(RegistrationConstants.PARENT_LEFT_EYE,
-									RegistrationConstants.TEMPLATE_STYLE_HIDE_PROPERTY);
-							templateValues.put(RegistrationConstants.PARENT_RIGHT_EYE,
-									RegistrationConstants.TEMPLATE_STYLE_HIDE_PROPERTY);
-						}
-					} else {
-						templateValues.put(RegistrationConstants.TEMPLATE_LEFT_EYE,
-								RegistrationConstants.TEMPLATE_CROSS_MARK);
-						templateValues.put(RegistrationConstants.TEMPLATE_RIGHT_EYE,
-								RegistrationConstants.TEMPLATE_CROSS_MARK);
-					}
-				} else {
-					templateValues.put(RegistrationConstants.TEMPLATE_LEFT_EYE_CAPTURED,
-							RegistrationConstants.TEMPLATE_STYLE_HIDE_PROPERTY);
-					templateValues.put(RegistrationConstants.TEMPLATE_RIGHT_EYE_CAPTURED,
-							RegistrationConstants.TEMPLATE_STYLE_HIDE_PROPERTY);
-				}
-			}
-		}
-		return templateValues;
-	}
-
-	private void countMissingFingers(RegistrationDTO registration, Map<String, Object> templateValues,
-			ResourceBundle applicationLanguageProperties, ResourceBundle localProperties) {
-		int missingLeftFingers = 0;
-		int missingRightFingers = 0;
-		int missingThumbs = 0;
-		List<BiometricExceptionDTO> exceptionFingers = registration.getBiometricDTO().getApplicantBiometricDTO()
-				.getBiometricExceptionDTO();
-		if (exceptionFingers != null) {
-			for (BiometricExceptionDTO exceptionFinger : exceptionFingers) {
-				if (exceptionFinger.getBiometricType().equalsIgnoreCase(RegistrationConstants.FINGERPRINT)) {
-					if (exceptionFinger.getMissingBiometric().toLowerCase()
-							.contains(RegistrationConstants.THUMB.toLowerCase())) {
-						missingThumbs++;
-					} else if (exceptionFinger.getMissingBiometric().toLowerCase()
-							.contains(RegistrationConstants.LEFT.toLowerCase())) {
-						missingLeftFingers++;
-					} else if (exceptionFinger.getMissingBiometric().toLowerCase()
-							.contains(RegistrationConstants.RIGHT.toLowerCase())) {
-						missingRightFingers++;
-					}
-				}
-			}
-			if (missingLeftFingers != 0) {
-				templateValues.put(RegistrationConstants.TEMPLATE_LEFT_SLAP_EXCEPTION_USER_LANG,
-						missingLeftFingers + " " + applicationLanguageProperties.getString("exceptionCount"));
-				templateValues.put(RegistrationConstants.TEMPLATE_LEFT_SLAP_EXCEPTION_LOCAL_LANG,
-						getSecondaryLanguageLabel("exceptionCount") + " " + missingLeftFingers);
-			} else {
-				templateValues.put(RegistrationConstants.TEMPLATE_MISSING_LEFT_FINGERS,
-						RegistrationConstants.TEMPLATE_STYLE_HIDE_PROPERTY);
-			}
-			if (missingRightFingers != 0) {
-				templateValues.put(RegistrationConstants.TEMPLATE_RIGHT_SLAP_EXCEPTION_USER_LANG,
-						missingRightFingers + " " + applicationLanguageProperties.getString("exceptionCount"));
-				templateValues.put(RegistrationConstants.TEMPLATE_RIGHT_SLAP_EXCEPTION_LOCAL_LANG,
-						getSecondaryLanguageLabel("exceptionCount") + " " + missingRightFingers);
-			} else {
-				templateValues.put(RegistrationConstants.TEMPLATE_MISSING_RIGHT_FINGERS,
-						RegistrationConstants.TEMPLATE_STYLE_HIDE_PROPERTY);
-			}
-			if (missingThumbs != 0) {
-				templateValues.put(RegistrationConstants.TEMPLATE_THUMBS_EXCEPTION_USER_LANG,
-						missingThumbs + " " + applicationLanguageProperties.getString("exceptionCount"));
-				templateValues.put(RegistrationConstants.TEMPLATE_THUMBS_EXCEPTION_LOCAL_LANG,
-						getSecondaryLanguageLabel("exceptionCount") + " " + missingThumbs);
-			} else {
-				templateValues.put(RegistrationConstants.TEMPLATE_MISSING_THUMBS,
-						RegistrationConstants.TEMPLATE_STYLE_HIDE_PROPERTY);
-			}
-		}
-	}
-
-	/**
-	 * This method generates the content that will be sent to the applicant via
-	 * email/SMS after a successful registration.
-	 * 
-	 * <p>
-	 * The details that are required to be attached in the email/SMS will be mapped
-	 * to the place-holders given in the HTML template and then, the template is
-	 * build.
-	 * </p>
-	 * 
-	 * <p>
-	 * Returns the generated content in string format.
-	 * </p>
-	 * 
-	 * @param templateText
-	 *            - string which contains the data of template that is used to
-	 *            generate notification
-	 * @param registration
-	 *            - RegistrationDTO to display required fields on the template
-	 * @param templateManagerBuilder
-	 *            - The Builder which generates template by mapping values to
-	 *            respective place-holders in template
-	 * @return writer - After mapping all the fields into the template, it is
-	 *         written into a StringWriter and returned
-	 */
-	public Writer generateNotificationTemplate(String templateText, RegistrationDTO registration,
-			TemplateManagerBuilder templateManagerBuilder) {
-
-		try {
-			String applicationLanguageCode = ApplicationContext.applicationLanguage().toLowerCase();
-			InputStream is = new ByteArrayInputStream(templateText.getBytes());
-			Map<String, Object> values = new LinkedHashMap<>();
-			IndividualIdentity individualIdentity = (IndividualIdentity) registration.getDemographicDTO()
-					.getDemographicInfoDTO().getIdentity();
-
-			values.put(RegistrationConstants.TEMPLATE_RESIDENT_NAME,
-					getValue(registration.isNameNotUpdated() ? registration.getRegistrationMetaDataDTO().getFullName()
-							: individualIdentity.getFullName(), applicationLanguageCode));
-			values.put(RegistrationConstants.TEMPLATE_RID, getValue(registration.getRegistrationId()));
-
-			SimpleDateFormat sdf = new SimpleDateFormat(RegistrationConstants.TEMPLATE_DATE_FORMAT);
-			String currentDate = sdf.format(new Date());
-
-			values.put(RegistrationConstants.TEMPLATE_DATE, currentDate);
-			values.put(RegistrationConstants.TEMPLATE_FULL_NAME,
-					getValue(registration.isNameNotUpdated() ? registration.getRegistrationMetaDataDTO().getFullName()
-							: individualIdentity.getFullName(), applicationLanguageCode));
-			String dob = getValue(individualIdentity.getDateOfBirth());
-
-			if (dob == null || dob == "") {
-				values.put(RegistrationConstants.TEMPLATE_DOB, getValue(individualIdentity.getAge()));
-			} else {
-				values.put(RegistrationConstants.TEMPLATE_DOB,
-						DateUtils.formatDate(DateUtils.parseToDate(dob, "yyyy/MM/dd"), "dd-MM-YYYY"));
-			}
-
-			values.put(RegistrationConstants.TEMPLATE_GENDER,
-					getValue(individualIdentity.getGender(), applicationLanguageCode));
-			values.put(RegistrationConstants.TEMPLATE_ADDRESS_LINE1,
-					getValue(individualIdentity.getAddressLine1(), applicationLanguageCode));
-			String addressLine2 = getValue(individualIdentity.getAddressLine2(), applicationLanguageCode);
-			if (addressLine2 == null || addressLine2.isEmpty()) {
-				values.put(RegistrationConstants.TEMPLATE_ADDRESS_LINE2, RegistrationConstants.EMPTY);
-			} else {
-				values.put(RegistrationConstants.TEMPLATE_ADDRESS_LINE2, addressLine2);
-			}
-			String addressLine3 = getValue(individualIdentity.getAddressLine3(), applicationLanguageCode);
-			if (addressLine3 == null || addressLine3.isEmpty()) {
-				values.put(RegistrationConstants.TEMPLATE_ADDRESS_LINE3, RegistrationConstants.EMPTY);
-			} else {
-				values.put(RegistrationConstants.TEMPLATE_ADDRESS_LINE3, addressLine3);
-			}
-			values.put(RegistrationConstants.TEMPLATE_PROVINCE,
-					getValue(individualIdentity.getProvince(), applicationLanguageCode));
-			values.put(RegistrationConstants.TEMPLATE_CITY,
-					getValue(individualIdentity.getCity(), applicationLanguageCode));
-			values.put(RegistrationConstants.TEMPLATE_REGION,
-					getValue(individualIdentity.getRegion(), applicationLanguageCode));
-			values.put(RegistrationConstants.TEMPLATE_POSTAL_CODE, getValue(individualIdentity.getPostalCode()));
-			values.put(RegistrationConstants.TEMPLATE_MOBILE, getValue(individualIdentity.getPhone()));
-
-			String email = getValue(individualIdentity.getEmail());
-			if (email == null || email.isEmpty()) {
-				values.put(RegistrationConstants.TEMPLATE_EMAIL, RegistrationConstants.EMPTY);
-			} else {
-				values.put(RegistrationConstants.TEMPLATE_EMAIL, email);
-			}
-
-			Writer writer = new StringWriter();
-			try {
-				TemplateManager templateManager = templateManagerBuilder.build();
-				String defaultEncoding = null;
-				InputStream inputStream = templateManager.merge(is, values);
-				IOUtils.copy(inputStream, writer, defaultEncoding);
-			} catch (IOException exception) {
-				LOGGER.info(LOG_TEMPLATE_GENERATOR, APPLICATION_NAME, APPLICATION_ID,
-						"generateNotificationTemplate method has been ended for preparing Notification Template.");
-			}
-			return writer;
-		} catch (RuntimeException runtimeException) {
-			throw new RegBaseUncheckedException(RegistrationConstants.TEMPLATE_GENERATOR_SMS_EXCEPTION,
-					runtimeException.getMessage(), runtimeException);
-		}
-	}
-
-	/**
-	 * @param enrolment
-	 *            - EnrolmentDTO to get the biometric details
-	 * @return hash map which gives the set of fingerprints captured and their
-	 *         respective rankings based on quality score
-	 */
-	@SuppressWarnings({ "unchecked" })
-	private Map<String, Integer> getFingerPrintQualityRanking(RegistrationDTO registration) {
-		// for storing the fingerprints captured and their respective quality scores
-		Map<String, Double> fingersQuality = new WeakHashMap<>();
-
-		// list of missing fingers
-		List<BiometricExceptionDTO> exceptionFingers = registration.getBiometricDTO().getApplicantBiometricDTO()
-				.getBiometricExceptionDTO();
-
-		if (exceptionFingers != null) {
-			for (BiometricExceptionDTO exceptionFinger : exceptionFingers) {
-				if (exceptionFinger.getBiometricType().equalsIgnoreCase(RegistrationConstants.FINGERPRINT)
-						&& exceptionFinger.getReason().equals(RegistrationConstants.MISSING_BIOMETRICS)) {
-					fingersQuality.put(exceptionFinger.getMissingBiometric(), (double) 0);
-				}
-			}
-		}
-		List<FingerprintDetailsDTO> availableFingers = registration.getBiometricDTO().getApplicantBiometricDTO()
-				.getFingerprintDetailsDTO();
-		for (FingerprintDetailsDTO availableFinger : availableFingers) {
-			List<FingerprintDetailsDTO> segmentedFingers = availableFinger.getSegmentedFingerprints();
-			for (FingerprintDetailsDTO segmentedFinger : segmentedFingers) {
-				fingersQuality.put(segmentedFinger.getFingerType(), segmentedFinger.getQualityScore());
-			}
-		}
-
-		Object[] fingerQualitykeys = fingersQuality.entrySet().toArray();
-		Arrays.sort(fingerQualitykeys, new Comparator<Object>() {
-			/*
-			 * (non-Javadoc)
-			 * 
-			 * @see java.util.Comparator#compare(java.lang.Object, java.lang.Object)
-			 */
-			public int compare(Object fingetPrintQuality1, Object fingetPrintQuality2) {
-				return ((Map.Entry<String, Double>) fingetPrintQuality2).getValue()
-						.compareTo(((Map.Entry<String, Double>) fingetPrintQuality1).getValue());
-			}
-		});
-
-		LinkedHashMap<String, Double> fingersQualitySorted = new LinkedHashMap<>();
-		for (Object fingerPrintQualityKey : fingerQualitykeys) {
-			String finger = ((Map.Entry<String, Double>) fingerPrintQualityKey).getKey();
-			double quality = ((Map.Entry<String, Double>) fingerPrintQualityKey).getValue();
-			fingersQualitySorted.put(finger, quality);
-		}
-
-		Map<String, Integer> fingersQualityRanking = new WeakHashMap<>();
-		int rank = 1;
-		double prev = 1.0;
-		for (Map.Entry<String, Double> entry : fingersQualitySorted.entrySet()) {
-			if (entry.getValue() != 0) {
-				if (Double.compare(entry.getValue(), prev) == 0 || Double.compare(prev, 1.0) == 0) {
-					fingersQualityRanking.put(entry.getKey(), rank);
-				} else {
-					fingersQualityRanking.put(entry.getKey(), ++rank);
-				}
-				prev = entry.getValue();
-			} else {
-				fingersQualityRanking.put(entry.getKey(), entry.getValue().intValue());
-			}
-		}
-		return fingersQualityRanking;
-	}
-
-	@SuppressWarnings("unchecked")
-	private String getValue(Object fieldValue, String lang) {
-		LOGGER.info(LOG_TEMPLATE_GENERATOR, APPLICATION_NAME, APPLICATION_ID,
-				"Getting values of demographic fields in given specific language");
-		String value = RegistrationConstants.EMPTY;
-
-		if (fieldValue instanceof List<?>) {
-			Optional<ValuesDTO> demoValueInRequiredLang = ((List<ValuesDTO>) fieldValue).stream()
-					.filter(valueDTO -> valueDTO.getLanguage().equals(lang)).findFirst();
-
-			if (demoValueInRequiredLang.isPresent() && demoValueInRequiredLang.get().getValue() != null) {
-				value = demoValueInRequiredLang.get().getValue();
-			}
-		}
-
-		LOGGER.info(LOG_TEMPLATE_GENERATOR, APPLICATION_NAME, APPLICATION_ID,
-				"Getting values of demographic fields in given specific language has been completed");
-		return value;
-	}
-
-	private String getSecondaryLanguageValue(Object fieldValue, String lang) {
-		LOGGER.info(LOG_TEMPLATE_GENERATOR, APPLICATION_NAME, APPLICATION_ID,
-				"Getting values of demographic fields in given specific language");
-		String value = RegistrationConstants.EMPTY;
-
-		if (!ApplicationContext.applicationLanguage().equalsIgnoreCase(ApplicationContext.localLanguage())) {
-			value = getValue(fieldValue, lang);
-		}
-
-		LOGGER.info(LOG_TEMPLATE_GENERATOR, APPLICATION_NAME, APPLICATION_ID,
-				"Getting values of demographic fields in given specific language has been completed");
-		return value;
-	}
-
-	private String getValue(Object fieldValue) {
-		LOGGER.info(LOG_TEMPLATE_GENERATOR, APPLICATION_NAME, APPLICATION_ID, "Getting values of demographic fields");
-		String value = RegistrationConstants.EMPTY;
-
-		if (fieldValue instanceof String || fieldValue instanceof Integer || fieldValue instanceof BigInteger
-				|| fieldValue instanceof Double) {
-			value = String.valueOf(fieldValue);
-		}
-
-		LOGGER.info(LOG_TEMPLATE_GENERATOR, APPLICATION_NAME, APPLICATION_ID,
-				"Getting values of demographic fields has been completed");
-		return value;
-	}
-
-	/**
-	 * To count the number of exceptions for face/iris/fingerprint
-	 */
-	private Map<String, Integer> exceptionFingersCount(RegistrationDTO registration, int leftSlapCount,
-			int rightSlapCount, int thumbCount, int irisCount) {
-
-		Map<String, Integer> exceptionCountMap = new HashMap<>();
-		List<BiometricExceptionDTO> biometricExceptionDTOs;
-		if ((registration.getSelectionListDTO() == null
-				&& (boolean) SessionContext.map().get(RegistrationConstants.IS_Child))
-				|| (registration.getSelectionListDTO() != null
-						&& registration.getSelectionListDTO().isParentOrGuardianDetails())) {
-			biometricExceptionDTOs = registration.getBiometricDTO().getIntroducerBiometricDTO()
-					.getBiometricExceptionDTO();
-			for (BiometricExceptionDTO biometricExceptionDTO : biometricExceptionDTOs) {
-				if ((biometricExceptionDTO.getMissingBiometric().contains(RegistrationConstants.LEFT.toLowerCase())
-						&& biometricExceptionDTO.isMarkedAsException())
-						&& !biometricExceptionDTO.getMissingBiometric().contains(RegistrationConstants.THUMB)
-						&& !biometricExceptionDTO.getMissingBiometric().contains(RegistrationConstants.EYE)) {
-					leftSlapCount++;
-				}
-				if ((biometricExceptionDTO.getMissingBiometric().contains(RegistrationConstants.RIGHT.toLowerCase())
-						&& biometricExceptionDTO.isMarkedAsException())
-						&& !biometricExceptionDTO.getMissingBiometric().contains(RegistrationConstants.THUMB)
-						&& !biometricExceptionDTO.getMissingBiometric().contains(RegistrationConstants.EYE)) {
-					rightSlapCount++;
-				}
-				if ((biometricExceptionDTO.getMissingBiometric().contains(RegistrationConstants.THUMB)
-						&& biometricExceptionDTO.isMarkedAsException())) {
-					thumbCount++;
-				}
-				if ((biometricExceptionDTO.getMissingBiometric().contains(RegistrationConstants.EYE)
-						&& biometricExceptionDTO.isMarkedAsException())) {
-					irisCount++;
-				}
-			}
-			exceptionCountMap.put(RegistrationConstants.LEFTSLAPCOUNT, leftSlapCount);
-			exceptionCountMap.put(RegistrationConstants.RIGHTSLAPCOUNT, rightSlapCount);
-			exceptionCountMap.put(RegistrationConstants.THUMBCOUNT, thumbCount);
-			exceptionCountMap.put(RegistrationConstants.EXCEPTIONCOUNT,
-					leftSlapCount + rightSlapCount + thumbCount + irisCount);
-		}
-
-		return exceptionCountMap;
-	}
->>>>>>> 105b1cf8
+package io.mosip.registration.util.acktemplate;
+
+import static io.mosip.registration.constants.LoggerConstants.LOG_TEMPLATE_GENERATOR;
+import static io.mosip.registration.constants.RegistrationConstants.APPLICATION_ID;
+import static io.mosip.registration.constants.RegistrationConstants.APPLICATION_NAME;
+
+import java.awt.image.BufferedImage;
+import java.io.ByteArrayInputStream;
+import java.io.ByteArrayOutputStream;
+import java.io.IOException;
+import java.io.InputStream;
+import java.io.StringWriter;
+import java.io.Writer;
+import java.math.BigInteger;
+import java.text.MessageFormat;
+import java.text.SimpleDateFormat;
+import java.util.Arrays;
+import java.util.Comparator;
+import java.util.Date;
+import java.util.HashMap;
+import java.util.LinkedHashMap;
+import java.util.List;
+import java.util.Map;
+import java.util.Optional;
+import java.util.ResourceBundle;
+import java.util.WeakHashMap;
+
+import javax.imageio.ImageIO;
+
+import org.apache.commons.codec.binary.Base64;
+import org.apache.commons.codec.binary.StringUtils;
+import org.apache.commons.io.IOUtils;
+import org.springframework.beans.factory.annotation.Autowired;
+import org.springframework.stereotype.Controller;
+
+import io.mosip.kernel.core.exception.ExceptionUtils;
+import io.mosip.kernel.core.logger.spi.Logger;
+import io.mosip.kernel.core.qrcodegenerator.exception.QrcodeGenerationException;
+import io.mosip.kernel.core.qrcodegenerator.spi.QrCodeGenerator;
+import io.mosip.kernel.core.templatemanager.spi.TemplateManager;
+import io.mosip.kernel.core.templatemanager.spi.TemplateManagerBuilder;
+import io.mosip.kernel.core.util.CryptoUtil;
+import io.mosip.kernel.core.util.DateUtils;
+import io.mosip.kernel.qrcode.generator.zxing.constant.QrVersion;
+import io.mosip.registration.config.AppConfig;
+import io.mosip.registration.constants.RegistrationConstants;
+import io.mosip.registration.context.ApplicationContext;
+import io.mosip.registration.context.SessionContext;
+import io.mosip.registration.dto.ErrorResponseDTO;
+import io.mosip.registration.dto.RegistrationDTO;
+import io.mosip.registration.dto.ResponseDTO;
+import io.mosip.registration.dto.SuccessResponseDTO;
+import io.mosip.registration.dto.biometric.BiometricExceptionDTO;
+import io.mosip.registration.dto.biometric.FingerprintDetailsDTO;
+import io.mosip.registration.dto.biometric.IrisDetailsDTO;
+import io.mosip.registration.dto.demographic.IndividualIdentity;
+import io.mosip.registration.dto.demographic.ValuesDTO;
+import io.mosip.registration.exception.RegBaseUncheckedException;
+import io.mosip.registration.service.BaseService;
+
+/**
+ * Generates Velocity Template for the creation of acknowledgement
+ * 
+ * @author Himaja Dhanyamraju
+ *
+ */
+@Controller
+public class TemplateGenerator extends BaseService {
+
+	/**
+	 * Instance of {@link Logger}
+	 */
+	private static final Logger LOGGER = AppConfig.getLogger(TemplateGenerator.class);
+
+	@Autowired
+	private QrCodeGenerator<QrVersion> qrCodeGenerator;
+
+	private String consentText;
+
+	private String guidelines;
+
+	public String getGuidelines() {
+		return guidelines;
+	}
+
+	public void setGuidelines(String guidelines) {
+		this.guidelines = guidelines;
+	}
+
+	public String getConsentText() {
+		return consentText;
+	}
+
+	public void setConsentText(String consentText) {
+		this.consentText = consentText;
+	}
+
+	/**
+	 * This method generates the Registration Preview / Acknowledgement page by
+	 * mapping all the applicant details including demographic details, documents,
+	 * biometrics and photos that are captured as a part of registration to the
+	 * place-holders given in the html template.
+	 * 
+	 * <p>
+	 * Returns the {@link ResponseDTO} object.
+	 * </p>
+	 * 
+	 * <p>
+	 * If all the data is mapped successfully to the html template,
+	 * {@link SuccessResponseDTO} will be set in {@link ResponseDTO} object. The
+	 * generated template is stored in the success response which will be used
+	 * further to display the Registration Preview / Acknowledgement.
+	 * </p>
+	 * 
+	 * <p>
+	 * If any exception occurs, {@link ErrorResponseDTO} will be set in
+	 * {@link ResponseDTO} object
+	 * </p>
+	 * 
+	 * @param templateText
+	 *            - string which contains the data of template that is used to
+	 *            generate acknowledgement
+	 * @param registration
+	 *            - RegistrationDTO to display required fields on the template
+	 * @param templateManagerBuilder
+	 *            - The Builder which generates template by mapping values to
+	 *            respective place-holders in template
+	 * @param templateType
+	 *            - The type of template that is required (like
+	 *            email/sms/acknowledgement)
+	 * @return {@link ResponseDTO} which specifies either success response or error
+	 *         response after the generation of Registration Preview /
+	 *         Acknowledgement
+	 */
+	public ResponseDTO generateTemplate(String templateText, RegistrationDTO registration,
+			TemplateManagerBuilder templateManagerBuilder, String templateType) {
+
+		ResponseDTO response = new ResponseDTO();
+
+		try {
+			LOGGER.info(LOG_TEMPLATE_GENERATOR, RegistrationConstants.APPLICATION_NAME,
+					RegistrationConstants.APPLICATION_ID,
+					"generateTemplate had been called for preparing Acknowledgement Template.");
+
+			ResourceBundle localProperties = ApplicationContext.localLanguageProperty();
+			ResourceBundle applicationLanguageProperties = ApplicationContext.applicationLanguageBundle();
+
+			InputStream is = new ByteArrayInputStream(templateText.getBytes());
+			Map<String, Object> templateValues = new WeakHashMap<>();
+
+			String documentDisableFlag = String
+					.valueOf(ApplicationContext.map().get(RegistrationConstants.DOC_DISABLE_FLAG));
+			String fingerPrintDisableFlag = String
+					.valueOf(ApplicationContext.map().get(RegistrationConstants.FINGERPRINT_DISABLE_FLAG));
+			String irisDisableFlag = String
+					.valueOf(ApplicationContext.map().get(RegistrationConstants.IRIS_DISABLE_FLAG));
+			String faceDisableFlag = String
+					.valueOf(ApplicationContext.map().get(RegistrationConstants.FACE_DISABLE_FLAG));
+			IndividualIdentity individualIdentity = (IndividualIdentity) registration.getDemographicDTO()
+					.getDemographicInfoDTO().getIdentity();
+
+			boolean isChild = (boolean) SessionContext.map().get(RegistrationConstants.IS_Child);
+
+			int leftSlapCount = 0;
+			int rightSlapCount = 0;
+			int thumbCount = 0;
+			int irisCount = 0;
+
+			boolean parentPhotoCaptured = false;
+
+			Map<String, Integer> exceptionCount = exceptionFingersCount(registration, leftSlapCount, rightSlapCount,
+					thumbCount, irisCount);
+			int excepCount = exceptionCount.isEmpty() ? 0 : exceptionCount.get(RegistrationConstants.EXCEPTIONCOUNT);
+
+			if ((RegistrationConstants.DISABLE.equalsIgnoreCase(fingerPrintDisableFlag) && excepCount == 2)
+					|| (RegistrationConstants.DISABLE.equalsIgnoreCase(irisDisableFlag) && excepCount == 10)
+					|| excepCount == 12) {
+				parentPhotoCaptured = true;
+			}
+
+			if (templateType.equals(RegistrationConstants.ACKNOWLEDGEMENT_TEMPLATE)) {
+				/* Set-up Registration Acknowledgement related content */
+				setUpAcknowledgementContent(registration, templateValues, response, applicationLanguageProperties,
+						fingerPrintDisableFlag, irisDisableFlag, individualIdentity);
+				/* Set-up important guidelines that are configured by the country */
+				setUpImportantGuidelines(templateValues, guidelines);
+			} else {
+				/* Set-up Registration Preview related content */
+				setUpPreviewContent(registration, templateValues, isChild, response, applicationLanguageProperties,
+						fingerPrintDisableFlag);
+			}
+
+			if (registration.getSelectionListDTO() != null) {
+				if (registration.getSelectionListDTO().isBiometrics()
+						|| registration.getBiometricDTO().getApplicantBiometricDTO().getIrisDetailsDTO() != null) {
+					templateValues = countMissingIrises(templateValues, registration, isChild, templateType);
+				} else {
+					if (!RegistrationConstants.ENABLE.equalsIgnoreCase(faceDisableFlag) || registration
+							.getBiometricDTO().getApplicantBiometricDTO().getExceptionFace().getFace() == null) {
+						templateValues.put(RegistrationConstants.TEMPLATE_IRIS_DISABLED,
+								RegistrationConstants.TEMPLATE_STYLE_HIDE_PROPERTY);
+					}
+					templateValues.put(RegistrationConstants.TEMPLATE_IRIS_ENABLED,
+							RegistrationConstants.TEMPLATE_STYLE_HIDE_PROPERTY);
+				}
+			} else {
+				templateValues = countMissingIrises(templateValues, registration, isChild, templateType);
+			}
+
+			/* Set-up demographic information related content */
+			setUpDemographicInfo(registration, templateValues, applicationLanguageProperties, individualIdentity);
+
+			/* Set-up the list of documents submitted by the applicant */
+			setUpDocuments(templateValues, applicationLanguageProperties, individualIdentity, documentDisableFlag);
+
+			/* Set-up captured biometrics count */
+			setUpBiometricsCount(templateValues, registration, applicationLanguageProperties, fingerPrintDisableFlag,
+					irisDisableFlag, faceDisableFlag, isChild);
+
+			/* Set-up captured images of applicant */
+			setUpCapturedImages(templateValues, registration, isChild, applicationLanguageProperties, localProperties,
+					faceDisableFlag, parentPhotoCaptured);
+
+			/* Set-up Biometrics related content */
+			setUpBiometricContent(templateValues, registration, isChild, applicationLanguageProperties, localProperties,
+					fingerPrintDisableFlag, irisDisableFlag, faceDisableFlag, parentPhotoCaptured);
+
+			/* Set-up Registration Office and Officer related content */
+			setUpROContent(templateValues, registration, applicationLanguageProperties);
+
+			Writer writer = new StringWriter();
+			try {
+				LOGGER.debug(LOG_TEMPLATE_GENERATOR, APPLICATION_NAME, APPLICATION_ID,
+						"merge method of TemplateManager had been called for preparing Acknowledgement Template.");
+
+				TemplateManager templateManager = templateManagerBuilder.build();
+				InputStream inputStream = templateManager.merge(is, templateValues);
+				String defaultEncoding = null;
+				IOUtils.copy(inputStream, writer, defaultEncoding);
+			} catch (IOException ioException) {
+				setErrorResponse(response, RegistrationConstants.TEMPLATE_GENERATOR_ACK_RECEIPT_EXCEPTION, null);
+				LOGGER.error(LOG_TEMPLATE_GENERATOR, APPLICATION_NAME, APPLICATION_ID,
+						ioException.getMessage() + ExceptionUtils.getStackTrace(ioException));
+			}
+			LOGGER.debug(LOG_TEMPLATE_GENERATOR, APPLICATION_NAME, APPLICATION_ID,
+					"generateTemplate method has been ended for preparing Acknowledgement Template.");
+
+			Map<String, Object> responseMap = new WeakHashMap<>();
+			responseMap.put(RegistrationConstants.TEMPLATE_NAME, writer);
+			setSuccessResponse(response, RegistrationConstants.SUCCESS, responseMap);
+		} catch (RuntimeException runtimeException) {
+			setErrorResponse(response, RegistrationConstants.TEMPLATE_GENERATOR_ACK_RECEIPT_EXCEPTION, null);
+			LOGGER.error(LOG_TEMPLATE_GENERATOR, APPLICATION_NAME, APPLICATION_ID,
+					runtimeException.getMessage() + ExceptionUtils.getStackTrace(runtimeException));
+		}
+		return response;
+	}
+
+	private void setUpImportantGuidelines(Map<String, Object> templateValues, String guidelines) {
+		String[] importantGuidelines = guidelines.split(RegistrationConstants.SPLIT_DELIMITOR);
+		StringBuilder formattedGuidelines = new StringBuilder();
+		for (String importantGuideline : importantGuidelines) {
+			formattedGuidelines.append(RegistrationConstants.LIST_ITEM_OPENING_TAG).append(importantGuideline)
+					.append(RegistrationConstants.LIST_ITEM_CLOSING_TAG);
+		}
+		templateValues.put(RegistrationConstants.TEMPLATE_GUIDELINES, formattedGuidelines.toString());
+	}
+
+	private void setUpROContent(Map<String, Object> templateValues, RegistrationDTO registration,
+			ResourceBundle applicationLanguageProperties) {
+		templateValues.put(RegistrationConstants.TEMPLATE_RO_IMAGE, RegistrationConstants.TEMPLATE_STYLE_HIDE_PROPERTY);
+		templateValues.put(RegistrationConstants.TEMPLATE_RO_NAME_USER_LANG_LABEL,
+				applicationLanguageProperties.getString("ro_name"));
+		templateValues.put(RegistrationConstants.TEMPLATE_RO_NAME_LOCAL_LANG_LABEL,
+				getSecondaryLanguageLabel("ro_name"));
+		templateValues.put(RegistrationConstants.TEMPLATE_RO_NAME,
+				getValue(registration.getOsiDataDTO().getOperatorID()));
+		templateValues.put(RegistrationConstants.TEMPLATE_RO_NAME_LOCAL_LANG, RegistrationConstants.EMPTY);
+		templateValues.put(RegistrationConstants.TEMPLATE_REG_CENTER_USER_LANG_LABEL,
+				applicationLanguageProperties.getString("registrationcenter"));
+		templateValues.put(RegistrationConstants.TEMPLATE_REG_CENTER_LOCAL_LANG_LABEL,
+				getSecondaryLanguageLabel("registrationcenter"));
+		templateValues.put(RegistrationConstants.TEMPLATE_REG_CENTER,
+				SessionContext.userContext().getRegistrationCenterDetailDTO().getRegistrationCenterName());
+		templateValues.put(RegistrationConstants.TEMPLATE_REG_CENTER_LOCAL_LANG, RegistrationConstants.EMPTY);
+		templateValues.put(RegistrationConstants.TEMPLATE_IMPORTANT_GUIDELINES,
+				applicationLanguageProperties.getString("importantguidelines"));
+	}
+
+	private void setUpCapturedImages(Map<String, Object> templateValues, RegistrationDTO registration, boolean isChild,
+			ResourceBundle applicationLanguageProperties, ResourceBundle localProperties, String faceDisableFlag,
+			boolean parentPhotoCaptured) {
+		if (!parentPhotoCaptured) {
+			templateValues.put(RegistrationConstants.PARENT_PHOTO_CAPTURED,
+					RegistrationConstants.TEMPLATE_STYLE_HIDE_PROPERTY);
+		}
+		if (isChild || registration.isUpdateUINNonBiometric()) {
+			if (registration.getBiometricDTO().getIntroducerBiometricDTO().getExceptionFace() != null && registration
+					.getBiometricDTO().getIntroducerBiometricDTO().getExceptionFace().getFace() != null) {
+				byte[] exceptionImageBytes = registration.getBiometricDTO().getIntroducerBiometricDTO()
+						.getExceptionFace().getFace();
+				setUpExceptionPhoto(exceptionImageBytes, templateValues, applicationLanguageProperties,
+						localProperties);
+			} else {
+				templateValues.put(RegistrationConstants.TEMPLATE_WITHOUT_EXCEPTION, null);
+				templateValues.put(RegistrationConstants.TEMPLATE_WITH_EXCEPTION,
+						RegistrationConstants.TEMPLATE_STYLE_HIDE_PROPERTY);
+			}
+		} else if (registration.getBiometricDTO().getApplicantBiometricDTO().isHasExceptionPhoto()) {
+			byte[] exceptionImageBytes = registration.getBiometricDTO().getApplicantBiometricDTO().getExceptionFace()
+					.getFace();
+			setUpExceptionPhoto(exceptionImageBytes, templateValues, applicationLanguageProperties, localProperties);
+		} else {
+			templateValues.put(RegistrationConstants.TEMPLATE_WITHOUT_EXCEPTION, null);
+			templateValues.put(RegistrationConstants.TEMPLATE_WITH_EXCEPTION,
+					RegistrationConstants.TEMPLATE_STYLE_HIDE_PROPERTY);
+		}
+
+		if (RegistrationConstants.ENABLE.equalsIgnoreCase(faceDisableFlag)) {
+			templateValues.put(RegistrationConstants.TEMPLATE_PHOTO_USER_LANG,
+					applicationLanguageProperties.getString("individualphoto"));
+			templateValues.put(RegistrationConstants.TEMPLATE_PHOTO_LOCAL_LANG,
+					getSecondaryLanguageLabel("individualphoto"));
+			byte[] applicantImageBytes;
+			if (registration.isUpdateUINNonBiometric() && !registration.isUpdateUINChild()) {
+				applicantImageBytes = registration.getBiometricDTO().getIntroducerBiometricDTO().getFace().getFace();
+			} else {
+				applicantImageBytes = registration.getBiometricDTO().getApplicantBiometricDTO().getFace().getFace();
+			}
+
+			String applicantImageEncodedBytes = StringUtils
+					.newStringUtf8(Base64.encodeBase64(applicantImageBytes, false));
+			templateValues.put(RegistrationConstants.TEMPLATE_APPLICANT_IMAGE_SOURCE,
+					RegistrationConstants.TEMPLATE_JPG_IMAGE_ENCODING + applicantImageEncodedBytes);
+		} else {
+			templateValues.put(RegistrationConstants.TEMPLATE_FACE_CAPTURE_ENABLED,
+					RegistrationConstants.TEMPLATE_STYLE_HIDE_PROPERTY);
+		}
+	}
+
+	private void setUpExceptionPhoto(byte[] exceptionImageBytes, Map<String, Object> templateValues,
+			ResourceBundle applicationLanguageProperties, ResourceBundle localProperties) {
+		templateValues.put(RegistrationConstants.TEMPLATE_WITHOUT_EXCEPTION,
+				RegistrationConstants.TEMPLATE_STYLE_HIDE_PROPERTY);
+		templateValues.put(RegistrationConstants.TEMPLATE_EXCEPTION_PHOTO_USER_LANG_LABEL,
+				applicationLanguageProperties.getString("exceptionphoto"));
+		templateValues.put(RegistrationConstants.TEMPLATE_EXCEPTION_PHOTO_LOCAL_LANG_LABEL,
+				getSecondaryLanguageLabel("exceptionphoto"));
+		String exceptionImageEncodedBytes = StringUtils.newStringUtf8(Base64.encodeBase64(exceptionImageBytes, false));
+		templateValues.put(RegistrationConstants.TEMPLATE_EXCEPTION_IMAGE_SOURCE,
+				RegistrationConstants.TEMPLATE_JPG_IMAGE_ENCODING + exceptionImageEncodedBytes);
+	}
+
+	private void setUpBiometricContent(Map<String, Object> templateValues, RegistrationDTO registration,
+			boolean isChild, ResourceBundle applicationLanguageProperties, ResourceBundle localProperties,
+			String fingerPrintDisableFlag, String irisDisableFlag, String faceDisableFlag,
+			boolean parentPhotoCaptured) {
+		boolean exceptionWithParentPhoto = false;
+		// iris is configured
+		if (RegistrationConstants.ENABLE.equalsIgnoreCase(irisDisableFlag)
+				&& ((registration.getSelectionListDTO() == null && !isChild)
+						|| (registration.getSelectionListDTO() == null && isChild)
+						|| (registration.getSelectionListDTO() != null
+								&& registration.getSelectionListDTO().isBiometrics()))) {
+			if (isChild || registration.isUpdateUINNonBiometric()) {
+				if (registration.getBiometricDTO().getIntroducerBiometricDTO().getFace() == null
+						|| (registration.getBiometricDTO().getIntroducerBiometricDTO().getFace() != null && registration
+								.getBiometricDTO().getIntroducerBiometricDTO().getFace().getFace() == null)
+								&& registration.getBiometricDTO().getIntroducerBiometricDTO().getIrisDetailsDTO()
+										.isEmpty()) {
+					if (!RegistrationConstants.ENABLE.equalsIgnoreCase(faceDisableFlag) || registration
+							.getBiometricDTO().getIntroducerBiometricDTO().getExceptionFace().getFace() == null) {
+						templateValues.put(RegistrationConstants.TEMPLATE_IRIS_DISABLED,
+								RegistrationConstants.TEMPLATE_STYLE_HIDE_PROPERTY);
+					} else {
+						exceptionWithParentPhoto = true;
+					}
+					templateValues.put(RegistrationConstants.TEMPLATE_IRIS_ENABLED,
+							RegistrationConstants.TEMPLATE_STYLE_HIDE_PROPERTY);
+				} else {
+					if (registration.getBiometricDTO().getIntroducerBiometricDTO().getExceptionFace()
+							.getFace() != null) {
+						if (registration.getBiometricDTO().getIntroducerBiometricDTO().getFace() != null && registration
+								.getBiometricDTO().getIntroducerBiometricDTO().getFace().getFace() != null) {
+							templateValues.put(RegistrationConstants.IRIS_WITH_EXCEPTION,
+									RegistrationConstants.TEMPLATE_IRIS);
+						} else {
+							templateValues.put(RegistrationConstants.IRIS_WITH_EXCEPTION,
+									RegistrationConstants.IRIS_WITH_EXCEPTION_STYLE);
+						}
+					} else {
+						templateValues.put(RegistrationConstants.IRIS_STYLE,
+								RegistrationConstants.IRIS_WITHOUT_EXCEPTION_STYLE);
+					}
+				}
+			} else {
+				templateValues.put(RegistrationConstants.IRIS_STYLE, RegistrationConstants.IRIS_WITHOUT_EXCEPTION);
+				templateValues.put(RegistrationConstants.IRIS_WITH_EXCEPTION, RegistrationConstants.TEMPLATE_IRIS);
+			}
+			templateValues.put(RegistrationConstants.TEMPLATE_LEFT_EYE_USER_LANG_LABEL,
+					applicationLanguageProperties.getString("lefteye"));
+			templateValues.put(RegistrationConstants.TEMPLATE_LEFT_EYE_LOCAL_LANG_LABEL,
+					getSecondaryLanguageLabel("lefteye"));
+			templateValues.put(RegistrationConstants.TEMPLATE_RIGHT_EYE_USER_LANG_LABEL,
+					applicationLanguageProperties.getString("righteye"));
+			templateValues.put(RegistrationConstants.TEMPLATE_RIGHT_EYE_LOCAL_LANG_LABEL,
+					getSecondaryLanguageLabel("righteye"));
+			if (!exceptionWithParentPhoto) {
+				templateValues.put(RegistrationConstants.TEMPLATE_IRIS_DISABLED,
+						RegistrationConstants.TEMPLATE_STYLE_HIDE_PROPERTY);
+			}
+		} else {
+			if (!RegistrationConstants.ENABLE.equalsIgnoreCase(faceDisableFlag)
+					|| (((isChild || registration.isUpdateUINNonBiometric()) && registration.getBiometricDTO()
+							.getIntroducerBiometricDTO().getExceptionFace().getFace() == null)
+							|| ((!isChild && !registration.isUpdateUINNonBiometric()) && registration.getBiometricDTO()
+									.getApplicantBiometricDTO().getExceptionFace().getFace() == null))) {
+				templateValues.put(RegistrationConstants.TEMPLATE_IRIS_DISABLED,
+						RegistrationConstants.TEMPLATE_STYLE_HIDE_PROPERTY);
+			}
+			templateValues.put(RegistrationConstants.TEMPLATE_IRIS_ENABLED,
+					RegistrationConstants.TEMPLATE_STYLE_HIDE_PROPERTY);
+		}
+
+		if (parentPhotoCaptured) {
+			templateValues.put(RegistrationConstants.PARENT_PHOTO_NOT_CAPTURED,
+					RegistrationConstants.TEMPLATE_STYLE_HIDE_PROPERTY);
+			templateValues.put(RegistrationConstants.PARENT_PHOTO_PRIMARY_LANG,
+					applicationLanguageProperties.getString("parentPhoto"));
+			templateValues.put(RegistrationConstants.PARENT_PHOTO_LOCAL_LANG, getSecondaryLanguageLabel("parentPhoto"));
+			byte[] parentImageBytes = registration.getBiometricDTO().getIntroducerBiometricDTO().getFace().getFace();
+			String parentImageEncodedBytes = StringUtils.newStringUtf8(Base64.encodeBase64(parentImageBytes, false));
+			templateValues.put(RegistrationConstants.PARENT_IMAGE_SOURCE,
+					RegistrationConstants.TEMPLATE_JPG_IMAGE_ENCODING + parentImageEncodedBytes);
+		}
+
+		if (RegistrationConstants.ENABLE.equalsIgnoreCase(fingerPrintDisableFlag)
+				&& ((registration.getSelectionListDTO() != null && registration.getSelectionListDTO().isBiometrics())
+						|| (registration.getSelectionListDTO() == null && !isChild)
+						|| (registration.getSelectionListDTO() == null && isChild))) {
+			templateValues.put(RegistrationConstants.TEMPLATE_FINGERPRINTS_CAPTURED, null);
+			templateValues.put(RegistrationConstants.TEMPLATE_LEFT_PALM_USER_LANG_LABEL,
+					applicationLanguageProperties.getString("lefthandpalm"));
+			templateValues.put(RegistrationConstants.TEMPLATE_LEFT_PALM_LOCAL_LANG_LABEL,
+					getSecondaryLanguageLabel("lefthandpalm"));
+			templateValues.put(RegistrationConstants.TEMPLATE_RIGHT_PALM_USER_LANG_LABEL,
+					applicationLanguageProperties.getString("righthandpalm"));
+			templateValues.put(RegistrationConstants.TEMPLATE_RIGHT_PALM_LOCAL_LANG_LABEL,
+					getSecondaryLanguageLabel("righthandpalm"));
+			templateValues.put(RegistrationConstants.TEMPLATE_THUMBS_USER_LANG_LABEL,
+					applicationLanguageProperties.getString("thumbs"));
+			templateValues.put(RegistrationConstants.TEMPLATE_THUMBS_LOCAL_LANG_LABEL,
+					getSecondaryLanguageLabel("thumbs"));
+			if (isChild || registration.isUpdateUINNonBiometric()) {
+				if (parentPhotoCaptured) {
+					setUpParentFingerprints(registration, templateValues);
+				} else {
+					templateValues.put(RegistrationConstants.PARENT_PHOTO_CAPTURED,
+							RegistrationConstants.TEMPLATE_STYLE_HIDE_PROPERTY);
+					if (!registration.getBiometricDTO().getIntroducerBiometricDTO().getFingerprintDetailsDTO()
+							.isEmpty()) {
+						for (FingerprintDetailsDTO fingerprint : registration.getBiometricDTO()
+								.getIntroducerBiometricDTO().getFingerprintDetailsDTO()) {
+							if (fingerprint.getFingerType().equals(RegistrationConstants.FINGERPRINT_SLAB_LEFT)) {
+								templateValues.put(RegistrationConstants.TEMPLATE_CHILD_LEFT,
+										RegistrationConstants.PARENT_STYLE);
+								templateValues.put(RegistrationConstants.PARENT_RIGHT_SLAP,
+										RegistrationConstants.TEMPLATE_STYLE_HIDE_PROPERTY);
+								templateValues.put(RegistrationConstants.PARENT_THUMBS,
+										RegistrationConstants.TEMPLATE_STYLE_HIDE_PROPERTY);
+								templateValues.put(RegistrationConstants.TEMPLATE_LEFT_INDEX_FINGER,
+										RegistrationConstants.TEMPLATE_RIGHT_MARK);
+							} else if (fingerprint.getFingerType().equals(RegistrationConstants.FINGERPRINT_SLAB_RIGHT)) {
+								templateValues.put(RegistrationConstants.TEMPLATE_CHILD_RIGHT,
+										RegistrationConstants.PARENT_STYLE);
+								templateValues.put(RegistrationConstants.PARENT_LEFT_SLAP,
+										RegistrationConstants.TEMPLATE_STYLE_HIDE_PROPERTY);
+								templateValues.put(RegistrationConstants.PARENT_THUMBS,
+										RegistrationConstants.TEMPLATE_STYLE_HIDE_PROPERTY);
+								templateValues.put(RegistrationConstants.TEMPLATE_RIGHT_LITTLE_FINGER,
+										RegistrationConstants.TEMPLATE_RIGHT_MARK);
+							} else if (fingerprint.getFingerType().equals(RegistrationConstants.FINGERPRINT_SLAB_THUMBS)) {
+								templateValues.put(RegistrationConstants.TEMPLATE_CHILD_THUMBS,
+										RegistrationConstants.PARENT_STYLE);
+								templateValues.put(RegistrationConstants.PARENT_LEFT_SLAP,
+										RegistrationConstants.TEMPLATE_STYLE_HIDE_PROPERTY);
+								templateValues.put(RegistrationConstants.PARENT_RIGHT_SLAP,
+										RegistrationConstants.TEMPLATE_STYLE_HIDE_PROPERTY);
+								templateValues.put(RegistrationConstants.TEMPLATE_RIGHT_THUMB_FINGER,
+										RegistrationConstants.TEMPLATE_RIGHT_MARK);
+							}
+						}
+						templateValues.put(RegistrationConstants.TEMPLATE_IS_CHILD,
+								RegistrationConstants.TEMPLATE_STYLE_HIDE_PROPERTY);
+					} else {
+						templateValues.put(RegistrationConstants.TEMPLATE_FINGERPRINTS_CAPTURED,
+								RegistrationConstants.TEMPLATE_STYLE_HIDE_PROPERTY);
+					}
+				}
+				templateValues.put(RegistrationConstants.TEMPLATE_MISSING_LEFT_FINGERS,
+						RegistrationConstants.TEMPLATE_STYLE_HIDE_PROPERTY);
+				templateValues.put(RegistrationConstants.TEMPLATE_MISSING_RIGHT_FINGERS,
+						RegistrationConstants.TEMPLATE_STYLE_HIDE_PROPERTY);
+				templateValues.put(RegistrationConstants.TEMPLATE_MISSING_THUMBS,
+						RegistrationConstants.TEMPLATE_STYLE_HIDE_PROPERTY);
+			} else {
+				templateValues.put(RegistrationConstants.TEMPLATE_CHILD_LEFT,
+						RegistrationConstants.TEMPLATE_LEFT_INDEX_FINGER);
+				templateValues.put(RegistrationConstants.TEMPLATE_CHILD_RIGHT,
+						RegistrationConstants.TEMPLATE_RIGHT_LITTLE_FINGER);
+				templateValues.put(RegistrationConstants.TEMPLATE_CHILD_THUMBS,
+						RegistrationConstants.TEMPLATE_RIGHT_THUMB_FINGER);
+				// get the quality ranking for fingerprints of the applicant
+				Map<String, Integer> fingersQuality = getFingerPrintQualityRanking(registration);
+				for (Map.Entry<String, Integer> entry : fingersQuality.entrySet()) {
+					if (entry.getValue() != 0) {
+						if (registration.getRegistrationMetaDataDTO().getRegistrationCategory() != null
+								&& registration.getRegistrationMetaDataDTO().getRegistrationCategory()
+										.equals(RegistrationConstants.PACKET_TYPE_LOST)) {
+							// display tick mark for the captured fingerprints
+							templateValues.put(entry.getKey(), RegistrationConstants.TEMPLATE_RIGHT_MARK);
+						} else {
+							// display rank of quality for the captured fingerprints
+							templateValues.put(entry.getKey(), entry.getValue());
+						}
+					} else {
+						// display cross mark for missing fingerprints
+						templateValues.put(entry.getKey(), RegistrationConstants.TEMPLATE_CROSS_MARK);
+					}
+				}
+				countMissingFingers(registration, templateValues, applicationLanguageProperties, localProperties);
+			}
+		} else {
+			templateValues.put(RegistrationConstants.TEMPLATE_FINGERPRINTS_CAPTURED,
+					RegistrationConstants.TEMPLATE_STYLE_HIDE_PROPERTY);
+		}
+	}
+
+	private void setUpParentFingerprints(RegistrationDTO registration, Map<String, Object> templateValues) {
+		templateValues.put(RegistrationConstants.TEMPLATE_CHILD_LEFT, RegistrationConstants.TEMPLATE_LEFT_INDEX_FINGER);
+		templateValues.put(RegistrationConstants.TEMPLATE_CHILD_RIGHT,
+				RegistrationConstants.TEMPLATE_RIGHT_LITTLE_FINGER);
+		templateValues.put(RegistrationConstants.TEMPLATE_CHILD_THUMBS,
+				RegistrationConstants.TEMPLATE_RIGHT_THUMB_FINGER);
+		// get the quality ranking for fingerprints of the Introducer
+		Map<String, Integer> fingersQuality = new WeakHashMap<>();
+
+		// list of missing fingers
+		List<BiometricExceptionDTO> exceptionFingers = registration.getBiometricDTO().getIntroducerBiometricDTO()
+				.getBiometricExceptionDTO();
+
+		if (exceptionFingers != null) {
+			for (BiometricExceptionDTO exceptionFinger : exceptionFingers) {
+				if (exceptionFinger.getBiometricType().equalsIgnoreCase(RegistrationConstants.FINGERPRINT)
+						&& exceptionFinger.getReason().equals(RegistrationConstants.MISSING_BIOMETRICS)) {
+					fingersQuality.put(exceptionFinger.getMissingBiometric(), 0);
+				}
+			}
+		}
+
+		for (Map.Entry<String, Integer> entry : fingersQuality.entrySet()) {
+			// display cross mark for missing fingerprints
+			templateValues.put(entry.getKey(), RegistrationConstants.TEMPLATE_CROSS_MARK);
+		}
+	}
+
+	private void setUpBiometricsCount(Map<String, Object> templateValues, RegistrationDTO registration,
+			ResourceBundle applicationLanguageProperties, String fingerPrintDisableFlag, String irisDisableFlag,
+			String faceDisableFlag, boolean isChild) {
+
+		templateValues.put(RegistrationConstants.TEMPLATE_BIOMETRICS_USER_LANG_LABEL,
+				applicationLanguageProperties.getString("biometricsHeading"));
+		templateValues.put(RegistrationConstants.TEMPLATE_BIOMETRICS_LOCAL_LANG_LABEL,
+				getSecondaryLanguageLabel("biometricsHeading"));
+		templateValues.put(RegistrationConstants.TEMPLATE_BIOMETRICS_CAPTURED_USER_LANG_LABEL,
+				applicationLanguageProperties.getString("biometrics_captured"));
+		templateValues.put(RegistrationConstants.TEMPLATE_BIOMETRICS_CAPTURED_LOCAL_LANG_LABEL,
+				getSecondaryLanguageLabel("biometrics_captured"));
+
+		List<FingerprintDetailsDTO> capturedFingers;
+		List<IrisDetailsDTO> capturedIris;
+
+		if ((registration.getSelectionListDTO() == null && !isChild)
+				|| (registration.getSelectionListDTO() != null && !registration.isUpdateUINNonBiometric())) {
+			// get the total count of fingerprints captured and irises captured
+			capturedFingers = registration.getBiometricDTO().getApplicantBiometricDTO().getFingerprintDetailsDTO();
+			capturedIris = registration.getBiometricDTO().getApplicantBiometricDTO().getIrisDetailsDTO();
+		} else {
+			capturedFingers = registration.getBiometricDTO().getIntroducerBiometricDTO().getFingerprintDetailsDTO();
+			capturedIris = registration.getBiometricDTO().getIntroducerBiometricDTO().getIrisDetailsDTO();
+		}
+		int[] fingersAndIrises = { capturedFingers.stream()
+				.mapToInt(capturedFinger -> capturedFinger.getSegmentedFingerprints().size()).sum(),
+				capturedIris.size() };
+
+		StringBuilder biometricsCaptured = new StringBuilder();
+		StringBuilder biometricsCapturedLocalLang = new StringBuilder();
+
+		if (RegistrationConstants.ENABLE.equalsIgnoreCase(fingerPrintDisableFlag)) {
+
+			if (registration.getSelectionListDTO() != null) {
+				if (registration.getSelectionListDTO().isBiometrics() || registration.getBiometricDTO()
+						.getApplicantBiometricDTO().getFingerprintDetailsDTO() != null) {
+					addToCapturedBiometrics(biometricsCaptured, biometricsCapturedLocalLang,
+							applicationLanguageProperties, "fingersCount", fingersAndIrises[0]);
+				}
+			} else {
+				addToCapturedBiometrics(biometricsCaptured, biometricsCapturedLocalLang, applicationLanguageProperties,
+						"fingersCount", fingersAndIrises[0]);
+			}
+		}
+		if (RegistrationConstants.ENABLE.equalsIgnoreCase(irisDisableFlag)) {
+			if (registration.getSelectionListDTO() != null) {
+				if (registration.getSelectionListDTO().isBiometrics()
+						|| registration.getBiometricDTO().getApplicantBiometricDTO().getIrisDetailsDTO() != null) {
+					addToCapturedBiometrics(biometricsCaptured, biometricsCapturedLocalLang,
+							applicationLanguageProperties, "irisCount", fingersAndIrises[1]);
+				}
+			} else {
+				addToCapturedBiometrics(biometricsCaptured, biometricsCapturedLocalLang, applicationLanguageProperties,
+						"irisCount", fingersAndIrises[1]);
+			}
+		}
+		if (RegistrationConstants.ENABLE.equalsIgnoreCase(faceDisableFlag)) {
+			if (biometricsCaptured.length() > 1) {
+				biometricsCaptured.append(applicationLanguageProperties.getString("comma"));
+				biometricsCapturedLocalLang.append(getSecondaryLanguageLabel("comma"));
+			}
+			biometricsCaptured.append(applicationLanguageProperties.getString("faceCount"));
+			biometricsCapturedLocalLang.append(getSecondaryLanguageLabel("faceCount"));
+		}
+
+		if (RegistrationConstants.ENABLE.equalsIgnoreCase(fingerPrintDisableFlag)
+				|| RegistrationConstants.ENABLE.equalsIgnoreCase(irisDisableFlag)
+				|| RegistrationConstants.ENABLE.equalsIgnoreCase(faceDisableFlag)) {
+
+			templateValues.put(RegistrationConstants.TEMPLATE_BIOMETRICS_CAPTURED, biometricsCaptured);
+			templateValues.put(RegistrationConstants.TEMPLATE_BIOMETRICS_CAPTURED_LOCAL_LANG,
+					biometricsCapturedLocalLang);
+		} else {
+			templateValues.put(RegistrationConstants.TEMPLATE_BIOMETRICS_ENABLED,
+					RegistrationConstants.TEMPLATE_STYLE_HIDE_PROPERTY);
+		}
+	}
+
+	private String getSecondaryLanguageLabel(String key) {
+		ResourceBundle localProperties = ApplicationContext.localLanguageProperty();
+		if (ApplicationContext.localLanguage().equalsIgnoreCase(ApplicationContext.applicationLanguage())) {
+			return RegistrationConstants.EMPTY;
+		} else {
+			return localProperties.getString(key);
+		}
+	}
+
+	private void setUpDocuments(Map<String, Object> templateValues, ResourceBundle applicationLanguageProperties,
+			IndividualIdentity individualIdentity, String documentDisableFlag) {
+		if (RegistrationConstants.ENABLE.equalsIgnoreCase(documentDisableFlag)) {
+			templateValues.put(RegistrationConstants.TEMPLATE_DOCUMENTS_USER_LANG_LABEL,
+					applicationLanguageProperties.getString("documents"));
+			templateValues.put(RegistrationConstants.TEMPLATE_DOCUMENTS_LOCAL_LANG_LABEL,
+					getSecondaryLanguageLabel("documents"));
+			StringBuilder documentsList = new StringBuilder();
+			if (individualIdentity.getProofOfIdentity() != null) {
+				documentsList.append(individualIdentity.getProofOfIdentity().getValue());
+			}
+			if (individualIdentity.getProofOfAddress() != null) {
+				if (documentsList.length() > 0) {
+					documentsList.append(", ");
+				}
+				documentsList.append(individualIdentity.getProofOfAddress().getValue());
+			}
+			if (individualIdentity.getProofOfRelationship() != null) {
+				if (documentsList.length() > 0) {
+					documentsList.append(", ");
+				}
+				documentsList.append(individualIdentity.getProofOfRelationship().getValue());
+			}
+			if (individualIdentity.getProofOfDateOfBirth() != null) {
+				if (documentsList.length() > 0) {
+					documentsList.append(", ");
+				}
+				documentsList.append(individualIdentity.getProofOfDateOfBirth().getValue());
+			}
+			templateValues.put(RegistrationConstants.TEMPLATE_DOCUMENTS, documentsList.toString());
+			templateValues.put(RegistrationConstants.TEMPLATE_DOCUMENTS_LOCAL_LANG, RegistrationConstants.EMPTY);
+		} else {
+			templateValues.put(RegistrationConstants.TEMPLATE_DOCUMENTS_ENABLED,
+					RegistrationConstants.TEMPLATE_STYLE_HIDE_PROPERTY);
+		}
+	}
+
+	private void setUpDemographicInfo(RegistrationDTO registration, Map<String, Object> templateValues,
+			ResourceBundle applicationLanguageProperties, IndividualIdentity individualIdentity) {
+		String platformLanguageCode = ApplicationContext.applicationLanguage();
+		String localLanguageCode = ApplicationContext.localLanguage();
+		String dob = getValue(individualIdentity.getDateOfBirth());
+
+		templateValues.put(RegistrationConstants.TEMPLATE_DATE_USER_LANG_LABEL,
+				applicationLanguageProperties.getString("date"));
+		templateValues.put(RegistrationConstants.TEMPLATE_DATE_LOCAL_LANG_LABEL, getSecondaryLanguageLabel("date"));
+
+		SimpleDateFormat sdf = new SimpleDateFormat(RegistrationConstants.TEMPLATE_DATE_FORMAT);
+		String currentDate = sdf.format(new Date());
+
+		// map the respective fields with the values in the registrationDTO
+		templateValues.put(RegistrationConstants.TEMPLATE_DATE, currentDate);
+
+		templateValues.put(RegistrationConstants.TEMPLATE_DEMO_INFO,
+				applicationLanguageProperties.getString("demographicInformation"));
+		templateValues.put(RegistrationConstants.TEMPLATE_FULL_NAME_USER_LANG_LABEL,
+				applicationLanguageProperties.getString("fullName"));
+		templateValues.put(RegistrationConstants.TEMPLATE_FULL_NAME_LOCAL_LANG_LABEL,
+				getSecondaryLanguageLabel("fullName"));
+		templateValues.put(RegistrationConstants.TEMPLATE_FULL_NAME,
+				getValue(registration.isNameNotUpdated() ? registration.getRegistrationMetaDataDTO().getFullName()
+						: individualIdentity.getFullName(), platformLanguageCode));
+		templateValues.put(RegistrationConstants.TEMPLATE_FULL_NAME_LOCAL_LANG,
+				getSecondaryLanguageValue(
+						registration.isNameNotUpdated() ? registration.getRegistrationMetaDataDTO().getFullName()
+								: individualIdentity.getFullName(),
+						localLanguageCode));
+		templateValues.put(RegistrationConstants.TEMPLATE_GENDER_USER_LANG_LABEL,
+				applicationLanguageProperties.getString("gender"));
+		templateValues.put(RegistrationConstants.TEMPLATE_GENDER_LOCAL_LANG_LABEL, getSecondaryLanguageLabel("gender"));
+		templateValues.put(RegistrationConstants.TEMPLATE_GENDER,
+				getValue(individualIdentity.getGender(), platformLanguageCode));
+		templateValues.put(RegistrationConstants.TEMPLATE_GENDER_LOCAL_LANG,
+				getSecondaryLanguageValue(individualIdentity.getGender(), localLanguageCode));
+		templateValues.put(RegistrationConstants.TEMPLATE_DOB_USER_LANG_LABEL,
+				applicationLanguageProperties.getString("ageDatePicker"));
+		templateValues.put(RegistrationConstants.TEMPLATE_DOB_LOCAL_LANG_LABEL,
+				getSecondaryLanguageLabel("ageDatePicker"));
+		if (dob != null && !dob.isEmpty()) {
+			templateValues.put(RegistrationConstants.TEMPLATE_DOB,
+					DateUtils.formatDate(DateUtils.parseToDate(dob, "yyyy/MM/dd"), "dd-MM-YYYY"));
+		} else {
+			templateValues.put(RegistrationConstants.TEMPLATE_DOB, RegistrationConstants.EMPTY);
+		}
+		templateValues.put(RegistrationConstants.TEMPLATE_AGE_USER_LANG_LABEL,
+				applicationLanguageProperties.getString("ageField"));
+		templateValues.put(RegistrationConstants.TEMPLATE_AGE_LOCAL_LANG_LABEL, getSecondaryLanguageLabel("ageField"));
+		templateValues.put(RegistrationConstants.TEMPLATE_AGE, getValue(individualIdentity.getAge()));
+
+		if (!getValue(individualIdentity.getAge()).isEmpty()) {
+			templateValues.put(RegistrationConstants.TEMPLATE_YEARS_USER_LANG,
+					applicationLanguageProperties.getString("years"));
+			templateValues.put(RegistrationConstants.TEMPLATE_YEARS_LOCAL_LANG,
+					"/ " + getSecondaryLanguageLabel("years"));
+		} else {
+			templateValues.put(RegistrationConstants.TEMPLATE_YEARS_USER_LANG, RegistrationConstants.EMPTY);
+			templateValues.put(RegistrationConstants.TEMPLATE_YEARS_LOCAL_LANG, RegistrationConstants.EMPTY);
+		}
+		templateValues.put(RegistrationConstants.TEMPLATE_FOREIGNER_USER_LANG_LABEL,
+				applicationLanguageProperties.getString("foreigner"));
+		templateValues.put(RegistrationConstants.TEMPLATE_FOREIGNER_LOCAL_LANG_LABEL,
+				getSecondaryLanguageLabel("foreigner"));
+		templateValues.put(RegistrationConstants.TEMPLATE_RESIDENCE_STATUS,
+				getValue(individualIdentity.getResidenceStatus(), platformLanguageCode));
+		templateValues.put(RegistrationConstants.TEMPLATE_RESIDENCE_STATUS_LOCAL_LANG,
+				getSecondaryLanguageValue(individualIdentity.getResidenceStatus(), localLanguageCode));
+		templateValues.put(RegistrationConstants.TEMPLATE_ADDRESS_LINE1_USER_LANG_LABEL,
+				applicationLanguageProperties.getString("addressLine1"));
+		templateValues.put(RegistrationConstants.TEMPLATE_ADDRESS_LINE1_LOCAL_LANG_LABEL,
+				getSecondaryLanguageLabel("addressLine1"));
+		templateValues.put(RegistrationConstants.TEMPLATE_ADDRESS_LINE1,
+				getValue(individualIdentity.getAddressLine1(), platformLanguageCode));
+		templateValues.put(RegistrationConstants.TEMPLATE_ADDRESS_LINE1_LOCAL_LANG,
+				getSecondaryLanguageValue(individualIdentity.getAddressLine1(), localLanguageCode));
+		templateValues.put(RegistrationConstants.TEMPLATE_ADDRESS_LINE2_USER_LANG_LABEL,
+				applicationLanguageProperties.getString("addressLine2"));
+		templateValues.put(RegistrationConstants.TEMPLATE_ADDRESS_LINE2_LOCAL_LANG_LABEL,
+				getSecondaryLanguageLabel("addressLine2"));
+		templateValues.put(RegistrationConstants.TEMPLATE_ADDRESS_LINE2,
+				getValue(individualIdentity.getAddressLine2(), platformLanguageCode));
+		templateValues.put(RegistrationConstants.TEMPLATE_ADDRESS_LINE2_LOCAL_LANG,
+				getSecondaryLanguageValue(individualIdentity.getAddressLine2(), localLanguageCode));
+		templateValues.put(RegistrationConstants.TEMPLATE_REGION_USER_LANG_LABEL,
+				applicationLanguageProperties.getString("region"));
+		templateValues.put(RegistrationConstants.TEMPLATE_REGION_LOCAL_LANG_LABEL, getSecondaryLanguageLabel("region"));
+		templateValues.put(RegistrationConstants.TEMPLATE_REGION,
+				getValue(individualIdentity.getRegion(), platformLanguageCode));
+		templateValues.put(RegistrationConstants.TEMPLATE_REGION_LOCAL_LANG,
+				getSecondaryLanguageValue(individualIdentity.getRegion(), localLanguageCode));
+		templateValues.put(RegistrationConstants.TEMPLATE_PROVINCE_USER_LANG_LABEL,
+				applicationLanguageProperties.getString("province"));
+		templateValues.put(RegistrationConstants.TEMPLATE_PROVINCE_LOCAL_LANG_LABEL,
+				getSecondaryLanguageLabel("province"));
+		templateValues.put(RegistrationConstants.TEMPLATE_PROVINCE,
+				getValue(individualIdentity.getProvince(), platformLanguageCode));
+		templateValues.put(RegistrationConstants.TEMPLATE_PROVINCE_LOCAL_LANG,
+				getSecondaryLanguageValue(individualIdentity.getProvince(), localLanguageCode));
+		templateValues.put(RegistrationConstants.TEMPLATE_LOCAL_AUTHORITY_USER_LANG_LABEL,
+				applicationLanguageProperties.getString("localAdminAuthority"));
+		templateValues.put(RegistrationConstants.TEMPLATE_LOCAL_AUTHORITY_LOCAL_LANG_LABEL,
+				getSecondaryLanguageLabel("localAdminAuthority"));
+		templateValues.put(RegistrationConstants.TEMPLATE_LOCAL_AUTHORITY,
+				getValue(individualIdentity.getZone(), platformLanguageCode));
+		templateValues.put(RegistrationConstants.TEMPLATE_LOCAL_AUTHORITY_LOCAL_LANG,
+				getSecondaryLanguageValue(individualIdentity.getZone(), localLanguageCode));
+		templateValues.put(RegistrationConstants.TEMPLATE_MOBILE_USER_LANG_LABEL,
+				applicationLanguageProperties.getString("mobileNo"));
+		templateValues.put(RegistrationConstants.TEMPLATE_MOBILE_LOCAL_LANG_LABEL,
+				getSecondaryLanguageLabel("mobileNo"));
+		templateValues.put(RegistrationConstants.TEMPLATE_MOBILE, getValue(individualIdentity.getPhone()));
+		templateValues.put(RegistrationConstants.TEMPLATE_POSTAL_CODE_USER_LANG_LABEL,
+				applicationLanguageProperties.getString("postalCode"));
+		templateValues.put(RegistrationConstants.TEMPLATE_POSTAL_CODE_LOCAL_LANG_LABEL,
+				getSecondaryLanguageLabel("postalCode"));
+		templateValues.put(RegistrationConstants.TEMPLATE_POSTAL_CODE, getValue(individualIdentity.getPostalCode()));
+		templateValues.put(RegistrationConstants.TEMPLATE_EMAIL_USER_LANG_LABEL,
+				applicationLanguageProperties.getString("emailId"));
+		templateValues.put(RegistrationConstants.TEMPLATE_EMAIL_LOCAL_LANG_LABEL, getSecondaryLanguageLabel("emailId"));
+
+		String email = getValue(individualIdentity.getEmail());
+		if (email != null && !email.isEmpty()) {
+			templateValues.put(RegistrationConstants.TEMPLATE_EMAIL, email);
+		} else {
+			templateValues.put(RegistrationConstants.TEMPLATE_EMAIL, RegistrationConstants.EMPTY);
+		}
+
+		templateValues.put(RegistrationConstants.TEMPLATE_CNIE_NUMBER_USER_LANG_LABEL,
+				applicationLanguageProperties.getString("cniOrPinNumber"));
+		templateValues.put(RegistrationConstants.TEMPLATE_CNIE_LOCAL_LANG_LABEL,
+				getSecondaryLanguageLabel("cniOrPinNumber"));
+		templateValues.put(RegistrationConstants.TEMPLATE_CNIE_NUMBER, getValue(individualIdentity.getReferenceIdentityNumber()));
+		boolean isChild = individualIdentity.getParentOrGuardianName() != null;
+
+		if (isChild || registration.isUpdateUINNonBiometric()) {
+			templateValues.put(RegistrationConstants.TEMPLATE_PARENT_NAME_USER_LANG_LABEL,
+					applicationLanguageProperties.getString("parentName"));
+			templateValues.put(RegistrationConstants.TEMPLATE_PARENT_NAME,
+					getValue(individualIdentity.getParentOrGuardianName(), platformLanguageCode));
+			templateValues.put(RegistrationConstants.TEMPLATE_PARENT_NAME_LOCAL_LANG_LABEL,
+					getSecondaryLanguageLabel("parentName"));
+			templateValues.put(RegistrationConstants.TEMPLATE_PARENT_NAME_LOCAL_LANG,
+					getSecondaryLanguageValue(individualIdentity.getParentOrGuardianName(), localLanguageCode));
+			if (registration.getSelectionListDTO() != null) {
+				templateValues.put(RegistrationConstants.TEMPLATE_PARENT_UIN_USER_LANG_LABEL,
+						applicationLanguageProperties.getString("uinUpdateParentUIN"));
+				templateValues.put(RegistrationConstants.TEMPLATE_PARENT_UIN_LOCAL_LANG_LABEL,
+						getSecondaryLanguageLabel("uinUpdateParentUIN"));
+			} else {
+				if (individualIdentity.getParentOrGuardianRID() == null) {
+					templateValues.put(RegistrationConstants.TEMPLATE_PARENT_UIN_USER_LANG_LABEL,
+							applicationLanguageProperties.getString("parentUinId"));
+					templateValues.put(RegistrationConstants.TEMPLATE_PARENT_UIN_LOCAL_LANG_LABEL,
+							getSecondaryLanguageLabel("parentUinId"));
+				} else {
+					templateValues.put(RegistrationConstants.TEMPLATE_PARENT_UIN_USER_LANG_LABEL,
+							applicationLanguageProperties.getString("parentRegId"));
+					templateValues.put(RegistrationConstants.TEMPLATE_PARENT_UIN_LOCAL_LANG_LABEL,
+							getSecondaryLanguageLabel("parentRegId"));
+				}
+			}
+			templateValues.put(RegistrationConstants.TEMPLATE_PARENT_UIN,
+					getValue(individualIdentity.getParentOrGuardianRID() == null
+							? individualIdentity.getParentOrGuardianUIN()
+							: individualIdentity.getParentOrGuardianRID()));
+		} else {
+			templateValues.put(RegistrationConstants.TEMPLATE_WITH_PARENT,
+					RegistrationConstants.TEMPLATE_STYLE_HIDE_PROPERTY);
+		}
+	}
+
+	private void setUpPreviewContent(RegistrationDTO registration, Map<String, Object> templateValues, boolean isChild,
+			ResponseDTO response, ResourceBundle applicationLanguageProperties, String fingerPrintDisableFlag) {
+		ByteArrayOutputStream byteArrayOutputStream = null;
+
+		templateValues.put(RegistrationConstants.TEMPLATE_ACKNOWLEDGEMENT,
+				RegistrationConstants.TEMPLATE_STYLE_HIDE_PROPERTY);
+		if (registration.getSelectionListDTO() != null || (registration.getRegistrationMetaDataDTO() != null
+				&& registration.getRegistrationMetaDataDTO().getRegistrationCategory() != null
+				&& registration.getRegistrationMetaDataDTO().getRegistrationCategory()
+						.equalsIgnoreCase(RegistrationConstants.PACKET_TYPE_LOST))) {
+			templateValues.put(RegistrationConstants.TEMPLATE_IS_UIN_UPDATE,
+					RegistrationConstants.TEMPLATE_STYLE_HIDE_PROPERTY);
+			templateValues.put(RegistrationConstants.TEMPLATE_PRE_REG_ID_USER_LANG_LABEL, RegistrationConstants.EMPTY);
+			templateValues.put(RegistrationConstants.TEMPLATE_PRE_REG_ID_LOCAL_LANG_LABEL, RegistrationConstants.EMPTY);
+			templateValues.put(RegistrationConstants.TEMPLATE_PRE_REG_ID, RegistrationConstants.EMPTY);
+		} else {
+			templateValues.put(RegistrationConstants.TEMPLATE_PRE_REG_ID_USER_LANG_LABEL,
+					applicationLanguageProperties.getString("preRegistrationId"));
+			templateValues.put(RegistrationConstants.TEMPLATE_PRE_REG_ID_LOCAL_LANG_LABEL,
+					getSecondaryLanguageLabel("preRegistrationId"));
+			if (registration.getPreRegistrationId() != null && !registration.getPreRegistrationId().isEmpty()) {
+				templateValues.put(RegistrationConstants.TEMPLATE_PRE_REG_ID, registration.getPreRegistrationId());
+			} else {
+				templateValues.put(RegistrationConstants.TEMPLATE_PRE_REG_ID, "-");
+			}
+		}
+
+		templateValues.put(RegistrationConstants.TEMPLATE_MODIFY, applicationLanguageProperties.getString("modify"));
+
+		try {
+			BufferedImage modifyImage = ImageIO
+					.read(this.getClass().getResourceAsStream(RegistrationConstants.TEMPLATE_MODIFY_IMAGE_PATH));
+			byteArrayOutputStream = new ByteArrayOutputStream();
+			ImageIO.write(modifyImage, RegistrationConstants.IMAGE_FORMAT_PNG, byteArrayOutputStream);
+			byte[] modifyImageBytes = byteArrayOutputStream.toByteArray();
+			String modifyImageEncodedBytes = StringUtils.newStringUtf8(Base64.encodeBase64(modifyImageBytes, false));
+			templateValues.put(RegistrationConstants.TEMPLATE_MODIFY_IMAGE_SOURCE,
+					RegistrationConstants.TEMPLATE_PNG_IMAGE_ENCODING + modifyImageEncodedBytes);
+		} catch (IOException ioException) {
+			setErrorResponse(response, RegistrationConstants.TEMPLATE_GENERATOR_ACK_RECEIPT_EXCEPTION, null);
+			LOGGER.error(LOG_TEMPLATE_GENERATOR, APPLICATION_NAME, APPLICATION_ID,
+					ioException.getMessage() + ExceptionUtils.getStackTrace(ioException));
+		} finally {
+			if (byteArrayOutputStream != null) {
+				try {
+					byteArrayOutputStream.close();
+				} catch (IOException exception) {
+					setErrorResponse(response, RegistrationConstants.TEMPLATE_GENERATOR_ACK_RECEIPT_EXCEPTION, null);
+					LOGGER.error(LOG_TEMPLATE_GENERATOR, APPLICATION_NAME, APPLICATION_ID,
+							exception.getMessage() + ExceptionUtils.getStackTrace(exception));
+				}
+			}
+		}
+		if (RegistrationConstants.ENABLE.equalsIgnoreCase(fingerPrintDisableFlag)) {
+			boolean leftPalmCaptured = false;
+			boolean rightPalmCaptured = false;
+			boolean thumbsCaptured = false;
+			List<FingerprintDetailsDTO> fingerprintDetailsDTO;
+			if (isChild || registration.isUpdateUINNonBiometric()) {
+				fingerprintDetailsDTO = registration.getBiometricDTO().getIntroducerBiometricDTO()
+						.getFingerprintDetailsDTO();
+			} else {
+				fingerprintDetailsDTO = registration.getBiometricDTO().getApplicantBiometricDTO()
+						.getFingerprintDetailsDTO();
+			}
+			for (FingerprintDetailsDTO fpDetailsDTO : fingerprintDetailsDTO) {
+				if (fpDetailsDTO.getFingerType().equals(RegistrationConstants.FINGERPRINT_SLAB_LEFT)) {
+					leftPalmCaptured = true;
+					byte[] leftPalmBytes = fpDetailsDTO.getFingerPrint();
+					String leftPalmEncodedBytes = StringUtils.newStringUtf8(Base64.encodeBase64(leftPalmBytes, false));
+					templateValues.put(RegistrationConstants.TEMPLATE_CAPTURED_LEFT_SLAP,
+							RegistrationConstants.TEMPLATE_JPG_IMAGE_ENCODING + leftPalmEncodedBytes);
+				} else if (fpDetailsDTO.getFingerType().equals(RegistrationConstants.FINGERPRINT_SLAB_RIGHT)) {
+					rightPalmCaptured = true;
+					byte[] rightPalmBytes = fpDetailsDTO.getFingerPrint();
+					String rightPalmEncodedBytes = StringUtils
+							.newStringUtf8(Base64.encodeBase64(rightPalmBytes, false));
+					templateValues.put(RegistrationConstants.TEMPLATE_CAPTURED_RIGHT_SLAP,
+							RegistrationConstants.TEMPLATE_JPG_IMAGE_ENCODING + rightPalmEncodedBytes);
+				} else if (fpDetailsDTO.getFingerType().equals(RegistrationConstants.FINGERPRINT_SLAB_THUMBS)) {
+					thumbsCaptured = true;
+					byte[] thumbsBytes = fpDetailsDTO.getFingerPrint();
+					String thumbsEncodedBytes = StringUtils.newStringUtf8(Base64.encodeBase64(thumbsBytes, false));
+					templateValues.put(RegistrationConstants.TEMPLATE_CAPTURED_THUMBS,
+							RegistrationConstants.TEMPLATE_JPG_IMAGE_ENCODING + thumbsEncodedBytes);
+				}
+			}
+			if (!leftPalmCaptured) {
+				templateValues.put(RegistrationConstants.TEMPLATE_LEFT_SLAP_CAPTURED,
+						RegistrationConstants.TEMPLATE_STYLE_HIDE_PROPERTY);
+			}
+			if (!rightPalmCaptured) {
+				templateValues.put(RegistrationConstants.TEMPLATE_RIGHT_SLAP_CAPTURED,
+						RegistrationConstants.TEMPLATE_STYLE_HIDE_PROPERTY);
+			}
+			if (!thumbsCaptured) {
+				templateValues.put(RegistrationConstants.TEMPLATE_THUMBS_CAPTURED,
+						RegistrationConstants.TEMPLATE_STYLE_HIDE_PROPERTY);
+			}
+		}
+
+		templateValues.put(RegistrationConstants.TEMPLATE_CONSENT_HEADING,
+				applicationLanguageProperties.getString("consentHeading"));
+		templateValues.put(RegistrationConstants.TEMPLATE_CONSENT_DATA, consentText);
+		templateValues.put(RegistrationConstants.TEMPLATE_CONSENT_YES, applicationLanguageProperties.getString("yes"));
+		templateValues.put(RegistrationConstants.TEMPLATE_CONSENT_NO, applicationLanguageProperties.getString("no"));
+		if (registration.getRegistrationMetaDataDTO().getConsentOfApplicant() != null) {
+			String consent = registration.getRegistrationMetaDataDTO().getConsentOfApplicant();
+			if (consent.equalsIgnoreCase(RegistrationConstants.YES)) {
+				templateValues.put(RegistrationConstants.TEMPLATE_CONSENT_SELECTED_YES,
+						RegistrationConstants.TEMPLATE_CONSENT_CHECKED);
+			} else if (consent.equalsIgnoreCase(RegistrationConstants.NO)) {
+				templateValues.put(RegistrationConstants.TEMPLATE_CONSENT_SELECTED_NO,
+						RegistrationConstants.TEMPLATE_CONSENT_CHECKED);
+			}
+		}
+	}
+
+	private void setUpAcknowledgementContent(RegistrationDTO registration, Map<String, Object> templateValues,
+			ResponseDTO response, ResourceBundle applicationLanguageProperties, String fingerPrintDisableFlag,
+			String irisDisableFlag, IndividualIdentity individualIdentity) {
+		ByteArrayOutputStream byteArrayOutputStream = null;
+
+		templateValues.put(RegistrationConstants.TEMPLATE_PREVIEW, RegistrationConstants.TEMPLATE_STYLE_HIDE_PROPERTY);
+		templateValues.put(RegistrationConstants.TEMPLATE_RID_USER_LANG_LABEL,
+				applicationLanguageProperties.getString("registrationid"));
+		templateValues.put(RegistrationConstants.TEMPLATE_RID_LOCAL_LANG_LABEL,
+				getSecondaryLanguageLabel("registrationid"));
+		templateValues.put(RegistrationConstants.TEMPLATE_RID, registration.getRegistrationId());
+		if (registration.getRegistrationMetaDataDTO().getUin() != null
+				&& !registration.getRegistrationMetaDataDTO().getUin().isEmpty()) {
+			templateValues.put(RegistrationConstants.TEMPLATE_HEADER_TABLE,
+					RegistrationConstants.TEMPLATE_UIN_HEADER_TABLE);
+			templateValues.put(RegistrationConstants.TEMPLATE_UIN_USER_LANG_LABEL,
+					applicationLanguageProperties.getString("uin"));
+			templateValues.put(RegistrationConstants.TEMPLATE_UIN_LOCAL_LANG_LABEL, getSecondaryLanguageLabel("uin"));
+			templateValues.put(RegistrationConstants.TEMPLATE_UIN, registration.getRegistrationMetaDataDTO().getUin());
+		} else {
+			templateValues.put(RegistrationConstants.TEMPLATE_HEADER_TABLE,
+					RegistrationConstants.TEMPLATE_HEADER_TABLE);
+			templateValues.put(RegistrationConstants.TEMPLATE_UIN_UPDATE,
+					RegistrationConstants.TEMPLATE_STYLE_HIDE_PROPERTY);
+		}
+
+		// QR Code Generation
+		generateQRCode(registration, templateValues, response, applicationLanguageProperties);
+
+		if (RegistrationConstants.ENABLE.equalsIgnoreCase(irisDisableFlag)) {
+			try {
+				BufferedImage eyeImage = ImageIO
+						.read(this.getClass().getResourceAsStream(RegistrationConstants.TEMPLATE_EYE_IMAGE_PATH));
+				byteArrayOutputStream = new ByteArrayOutputStream();
+				ImageIO.write(eyeImage, RegistrationConstants.IMAGE_FORMAT_PNG, byteArrayOutputStream);
+				byte[] eyeImageBytes = byteArrayOutputStream.toByteArray();
+				String eyeImageEncodedBytes = StringUtils.newStringUtf8(Base64.encodeBase64(eyeImageBytes, false));
+				templateValues.put(RegistrationConstants.TEMPLATE_EYE_IMAGE_SOURCE,
+						RegistrationConstants.TEMPLATE_PNG_IMAGE_ENCODING + eyeImageEncodedBytes);
+			} catch (IOException ioException) {
+				setErrorResponse(response, RegistrationConstants.TEMPLATE_GENERATOR_ACK_RECEIPT_EXCEPTION, null);
+				LOGGER.error(LOG_TEMPLATE_GENERATOR, APPLICATION_NAME, APPLICATION_ID, ioException.getMessage());
+			} finally {
+				if (byteArrayOutputStream != null) {
+					try {
+						byteArrayOutputStream.close();
+					} catch (IOException exception) {
+						setErrorResponse(response, RegistrationConstants.TEMPLATE_GENERATOR_ACK_RECEIPT_EXCEPTION,
+								null);
+						LOGGER.error(LOG_TEMPLATE_GENERATOR, APPLICATION_NAME, APPLICATION_ID,
+								exception.getMessage() + ExceptionUtils.getStackTrace(exception));
+					}
+				}
+			}
+		}
+
+		if (RegistrationConstants.ENABLE.equalsIgnoreCase(fingerPrintDisableFlag)) {
+			try {
+				BufferedImage leftPalmImage = ImageIO
+						.read(this.getClass().getResourceAsStream(RegistrationConstants.TEMPLATE_LEFT_SLAP_IMAGE_PATH));
+				byteArrayOutputStream = new ByteArrayOutputStream();
+				ImageIO.write(leftPalmImage, RegistrationConstants.IMAGE_FORMAT_PNG, byteArrayOutputStream);
+				byte[] leftPalmImageBytes = byteArrayOutputStream.toByteArray();
+				String leftPalmImageEncodedBytes = StringUtils
+						.newStringUtf8(Base64.encodeBase64(leftPalmImageBytes, false));
+				templateValues.put(RegistrationConstants.TEMPLATE_LEFT_PALM_IMAGE_SOURCE,
+						RegistrationConstants.TEMPLATE_PNG_IMAGE_ENCODING + leftPalmImageEncodedBytes);
+			} catch (IOException ioException) {
+				setErrorResponse(response, RegistrationConstants.TEMPLATE_GENERATOR_ACK_RECEIPT_EXCEPTION, null);
+				LOGGER.error(LOG_TEMPLATE_GENERATOR, APPLICATION_NAME, APPLICATION_ID, ioException.getMessage());
+			} finally {
+				if (byteArrayOutputStream != null) {
+					try {
+						byteArrayOutputStream.close();
+					} catch (IOException exception) {
+						setErrorResponse(response, RegistrationConstants.TEMPLATE_GENERATOR_ACK_RECEIPT_EXCEPTION,
+								null);
+						LOGGER.error(LOG_TEMPLATE_GENERATOR, APPLICATION_NAME, APPLICATION_ID,
+								exception.getMessage() + ExceptionUtils.getStackTrace(exception));
+					}
+				}
+			}
+
+			try {
+				BufferedImage rightPalmImage = ImageIO.read(
+						this.getClass().getResourceAsStream(RegistrationConstants.TEMPLATE_RIGHT_SLAP_IMAGE_PATH));
+				byteArrayOutputStream = new ByteArrayOutputStream();
+				ImageIO.write(rightPalmImage, RegistrationConstants.IMAGE_FORMAT_PNG, byteArrayOutputStream);
+				byte[] rightPalmImageBytes = byteArrayOutputStream.toByteArray();
+				String rightPalmImageEncodedBytes = StringUtils
+						.newStringUtf8(Base64.encodeBase64(rightPalmImageBytes, false));
+				templateValues.put(RegistrationConstants.TEMPLATE_RIGHT_PALM_IMAGE_SOURCE,
+						RegistrationConstants.TEMPLATE_PNG_IMAGE_ENCODING + rightPalmImageEncodedBytes);
+			} catch (IOException ioException) {
+				setErrorResponse(response, RegistrationConstants.TEMPLATE_GENERATOR_ACK_RECEIPT_EXCEPTION, null);
+				LOGGER.error(LOG_TEMPLATE_GENERATOR, APPLICATION_NAME, APPLICATION_ID,
+						ioException.getMessage() + ExceptionUtils.getStackTrace(ioException));
+			} finally {
+				if (byteArrayOutputStream != null) {
+					try {
+						byteArrayOutputStream.close();
+					} catch (IOException exception) {
+						setErrorResponse(response, RegistrationConstants.TEMPLATE_GENERATOR_ACK_RECEIPT_EXCEPTION,
+								null);
+						LOGGER.error(LOG_TEMPLATE_GENERATOR, APPLICATION_NAME, APPLICATION_ID,
+								exception.getMessage() + ExceptionUtils.getStackTrace(exception));
+					}
+				}
+			}
+
+			try {
+				BufferedImage thumbsImage = ImageIO
+						.read(this.getClass().getResourceAsStream(RegistrationConstants.TEMPLATE_THUMBS_IMAGE_PATH));
+				byteArrayOutputStream = new ByteArrayOutputStream();
+				ImageIO.write(thumbsImage, RegistrationConstants.IMAGE_FORMAT_PNG, byteArrayOutputStream);
+				byte[] thumbsImageBytes = byteArrayOutputStream.toByteArray();
+				String thumbsImageEncodedBytes = StringUtils
+						.newStringUtf8(Base64.encodeBase64(thumbsImageBytes, false));
+				templateValues.put(RegistrationConstants.TEMPLATE_THUMBS_IMAGE_SOURCE,
+						RegistrationConstants.TEMPLATE_PNG_IMAGE_ENCODING + thumbsImageEncodedBytes);
+			} catch (IOException ioException) {
+				setErrorResponse(response, RegistrationConstants.TEMPLATE_GENERATOR_ACK_RECEIPT_EXCEPTION, null);
+				LOGGER.error(LOG_TEMPLATE_GENERATOR, APPLICATION_NAME, APPLICATION_ID,
+						ioException.getMessage() + ExceptionUtils.getStackTrace(ioException));
+			} finally {
+				if (byteArrayOutputStream != null) {
+					try {
+						byteArrayOutputStream.close();
+					} catch (IOException exception) {
+						setErrorResponse(response, RegistrationConstants.TEMPLATE_GENERATOR_ACK_RECEIPT_EXCEPTION,
+								null);
+						LOGGER.error(LOG_TEMPLATE_GENERATOR, APPLICATION_NAME, APPLICATION_ID,
+								exception.getMessage() + ExceptionUtils.getStackTrace(exception));
+					}
+				}
+			}
+		}
+	}
+
+	private void generateQRCode(RegistrationDTO registration, Map<String, Object> templateValues, ResponseDTO response,
+			ResourceBundle applicationLanguageProperties) {
+		StringBuilder qrCodeString = new StringBuilder();
+
+		qrCodeString.append(applicationLanguageProperties.getString("registrationid")).append(" : ").append("\n")
+				.append(registration.getRegistrationId());
+		try {
+			byte[] qrCodeInBytes = qrCodeGenerator.generateQrCode(qrCodeString.toString(), QrVersion.V4);
+
+			String qrCodeImageEncodedBytes = CryptoUtil.encodeBase64(qrCodeInBytes);
+			templateValues.put(RegistrationConstants.TEMPLATE_QRCODE_SOURCE,
+					RegistrationConstants.TEMPLATE_PNG_IMAGE_ENCODING + qrCodeImageEncodedBytes);
+		} catch (IOException | QrcodeGenerationException exception) {
+			setErrorResponse(response, RegistrationConstants.TEMPLATE_GENERATOR_ACK_RECEIPT_EXCEPTION, null);
+			LOGGER.error(LOG_TEMPLATE_GENERATOR, APPLICATION_NAME, APPLICATION_ID,
+					exception.getMessage() + ExceptionUtils.getStackTrace(exception));
+		}
+	}
+
+	private void addToCapturedBiometrics(StringBuilder biometricsCaptured, StringBuilder biometricsCapturedLocalLang,
+			ResourceBundle applicationLanguageProperties, String biometricType, int count) {
+		if (biometricsCaptured.length() > 1) {
+			biometricsCaptured.append(applicationLanguageProperties.getString("comma"));
+			biometricsCapturedLocalLang.append(getSecondaryLanguageLabel("comma"));
+		}
+		biometricsCaptured.append(MessageFormat.format((String) applicationLanguageProperties.getString(biometricType),
+				String.valueOf(count)));
+		biometricsCapturedLocalLang
+				.append(MessageFormat.format(getSecondaryLanguageLabel(biometricType), String.valueOf(count)));
+	}
+
+	private Map<String, Object> countMissingIrises(Map<String, Object> templateValues, RegistrationDTO registration,
+			boolean isChild, String templateType) {
+		if (RegistrationConstants.ENABLE.equalsIgnoreCase(
+				String.valueOf(ApplicationContext.map().get(RegistrationConstants.IRIS_DISABLE_FLAG)))) {
+			List<IrisDetailsDTO> irisDetailsDTOs;
+			if (isChild || registration.isUpdateUINNonBiometric()) {
+				irisDetailsDTOs = registration.getBiometricDTO().getIntroducerBiometricDTO().getIrisDetailsDTO();
+			} else {
+				irisDetailsDTOs = registration.getBiometricDTO().getApplicantBiometricDTO().getIrisDetailsDTO();
+			}
+			if (irisDetailsDTOs.size() == 2) {
+				if (templateType.equals(RegistrationConstants.ACKNOWLEDGEMENT_TEMPLATE)) {
+					templateValues.put(RegistrationConstants.TEMPLATE_LEFT_EYE,
+							RegistrationConstants.TEMPLATE_RIGHT_MARK);
+					templateValues.put(RegistrationConstants.TEMPLATE_RIGHT_EYE,
+							RegistrationConstants.TEMPLATE_RIGHT_MARK);
+				} else {
+					for (IrisDetailsDTO capturedIris : irisDetailsDTOs) {
+						if (capturedIris.getIrisType().contains(RegistrationConstants.LEFT)) {
+							byte[] leftIrisBytes = capturedIris.getIris();
+							String leftIrisEncodedBytes = StringUtils
+									.newStringUtf8(Base64.encodeBase64(leftIrisBytes, false));
+							templateValues.put(RegistrationConstants.TEMPLATE_CAPTURED_LEFT_EYE,
+									RegistrationConstants.TEMPLATE_JPG_IMAGE_ENCODING + leftIrisEncodedBytes);
+						} else if (capturedIris.getIrisType().contains(RegistrationConstants.RIGHT)) {
+							byte[] rightIrisBytes = capturedIris.getIris();
+							String rightIrisEncodedBytes = StringUtils
+									.newStringUtf8(Base64.encodeBase64(rightIrisBytes, false));
+							templateValues.put(RegistrationConstants.TEMPLATE_CAPTURED_RIGHT_EYE,
+									RegistrationConstants.TEMPLATE_JPG_IMAGE_ENCODING + rightIrisEncodedBytes);
+						}
+					}
+				}
+
+			} else if (irisDetailsDTOs.size() == 1) {
+				if (irisDetailsDTOs.get(0).getIrisType().contains(RegistrationConstants.LEFT)) {
+					if (templateType.equals(RegistrationConstants.ACKNOWLEDGEMENT_TEMPLATE)) {
+						if (isChild || registration.isUpdateUINNonBiometric()) {
+							templateValues.put(RegistrationConstants.TEMPLATE_LEFT_EYE,
+									RegistrationConstants.TEMPLATE_RIGHT_MARK);
+							templateValues.put(RegistrationConstants.PARENT_RIGHT_EYE,
+									RegistrationConstants.TEMPLATE_STYLE_HIDE_PROPERTY);
+						} else {
+							templateValues.put(RegistrationConstants.TEMPLATE_LEFT_EYE,
+									RegistrationConstants.TEMPLATE_RIGHT_MARK);
+							templateValues.put(RegistrationConstants.TEMPLATE_RIGHT_EYE,
+									RegistrationConstants.TEMPLATE_CROSS_MARK);
+						}
+					} else {
+						byte[] leftIrisBytes = irisDetailsDTOs.get(0).getIris();
+						String leftIrisEncodedBytes = StringUtils
+								.newStringUtf8(Base64.encodeBase64(leftIrisBytes, false));
+						templateValues.put(RegistrationConstants.TEMPLATE_CAPTURED_LEFT_EYE,
+								RegistrationConstants.TEMPLATE_JPG_IMAGE_ENCODING + leftIrisEncodedBytes);
+						templateValues.put(RegistrationConstants.TEMPLATE_RIGHT_EYE_CAPTURED,
+								RegistrationConstants.TEMPLATE_STYLE_HIDE_PROPERTY);
+					}
+
+				} else {
+					if (templateType.equals(RegistrationConstants.ACKNOWLEDGEMENT_TEMPLATE)) {
+						if (isChild || registration.isUpdateUINNonBiometric()) {
+							templateValues.put(RegistrationConstants.TEMPLATE_RIGHT_EYE,
+									RegistrationConstants.TEMPLATE_RIGHT_MARK);
+							templateValues.put(RegistrationConstants.PARENT_LEFT_EYE,
+									RegistrationConstants.TEMPLATE_STYLE_HIDE_PROPERTY);
+						} else {
+							templateValues.put(RegistrationConstants.TEMPLATE_LEFT_EYE,
+									RegistrationConstants.TEMPLATE_CROSS_MARK);
+							templateValues.put(RegistrationConstants.TEMPLATE_RIGHT_EYE,
+									RegistrationConstants.TEMPLATE_RIGHT_MARK);
+						}
+					} else {
+						byte[] rightIrisBytes = irisDetailsDTOs.get(0).getIris();
+						String rightIrisEncodedBytes = StringUtils
+								.newStringUtf8(Base64.encodeBase64(rightIrisBytes, false));
+						templateValues.put(RegistrationConstants.TEMPLATE_CAPTURED_RIGHT_EYE,
+								RegistrationConstants.TEMPLATE_JPG_IMAGE_ENCODING + rightIrisEncodedBytes);
+						templateValues.put(RegistrationConstants.TEMPLATE_LEFT_EYE_CAPTURED,
+								RegistrationConstants.TEMPLATE_STYLE_HIDE_PROPERTY);
+					}
+				}
+			} else if (irisDetailsDTOs.isEmpty()) {
+				if (templateType.equals(RegistrationConstants.ACKNOWLEDGEMENT_TEMPLATE)) {
+					if (isChild || registration.isUpdateUINNonBiometric()) {
+						if (registration.getBiometricDTO().getIntroducerBiometricDTO().getFace() != null && registration
+								.getBiometricDTO().getIntroducerBiometricDTO().getFace().getFace() != null) {
+							templateValues.put(RegistrationConstants.TEMPLATE_LEFT_EYE,
+									RegistrationConstants.TEMPLATE_CROSS_MARK);
+							templateValues.put(RegistrationConstants.TEMPLATE_RIGHT_EYE,
+									RegistrationConstants.TEMPLATE_CROSS_MARK);
+						} else {
+							templateValues.put(RegistrationConstants.PARENT_LEFT_EYE,
+									RegistrationConstants.TEMPLATE_STYLE_HIDE_PROPERTY);
+							templateValues.put(RegistrationConstants.PARENT_RIGHT_EYE,
+									RegistrationConstants.TEMPLATE_STYLE_HIDE_PROPERTY);
+						}
+					} else {
+						templateValues.put(RegistrationConstants.TEMPLATE_LEFT_EYE,
+								RegistrationConstants.TEMPLATE_CROSS_MARK);
+						templateValues.put(RegistrationConstants.TEMPLATE_RIGHT_EYE,
+								RegistrationConstants.TEMPLATE_CROSS_MARK);
+					}
+				} else {
+					templateValues.put(RegistrationConstants.TEMPLATE_LEFT_EYE_CAPTURED,
+							RegistrationConstants.TEMPLATE_STYLE_HIDE_PROPERTY);
+					templateValues.put(RegistrationConstants.TEMPLATE_RIGHT_EYE_CAPTURED,
+							RegistrationConstants.TEMPLATE_STYLE_HIDE_PROPERTY);
+				}
+			}
+		}
+		return templateValues;
+	}
+
+	private void countMissingFingers(RegistrationDTO registration, Map<String, Object> templateValues,
+			ResourceBundle applicationLanguageProperties, ResourceBundle localProperties) {
+		int missingLeftFingers = 0;
+		int missingRightFingers = 0;
+		int missingThumbs = 0;
+		List<BiometricExceptionDTO> exceptionFingers = registration.getBiometricDTO().getApplicantBiometricDTO()
+				.getBiometricExceptionDTO();
+		if (exceptionFingers != null) {
+			for (BiometricExceptionDTO exceptionFinger : exceptionFingers) {
+				if (exceptionFinger.getBiometricType().equalsIgnoreCase(RegistrationConstants.FINGERPRINT)) {
+					if (exceptionFinger.getMissingBiometric().toLowerCase()
+							.contains(RegistrationConstants.THUMB.toLowerCase())) {
+						missingThumbs++;
+					} else if (exceptionFinger.getMissingBiometric().toLowerCase()
+							.contains(RegistrationConstants.LEFT.toLowerCase())) {
+						missingLeftFingers++;
+					} else if (exceptionFinger.getMissingBiometric().toLowerCase()
+							.contains(RegistrationConstants.RIGHT.toLowerCase())) {
+						missingRightFingers++;
+					}
+				}
+			}
+			if (missingLeftFingers != 0) {
+				templateValues.put(RegistrationConstants.TEMPLATE_LEFT_SLAP_EXCEPTION_USER_LANG,
+						missingLeftFingers + " " + applicationLanguageProperties.getString("exceptionCount"));
+				templateValues.put(RegistrationConstants.TEMPLATE_LEFT_SLAP_EXCEPTION_LOCAL_LANG,
+						getSecondaryLanguageLabel("exceptionCount") + " " + missingLeftFingers);
+			} else {
+				templateValues.put(RegistrationConstants.TEMPLATE_MISSING_LEFT_FINGERS,
+						RegistrationConstants.TEMPLATE_STYLE_HIDE_PROPERTY);
+			}
+			if (missingRightFingers != 0) {
+				templateValues.put(RegistrationConstants.TEMPLATE_RIGHT_SLAP_EXCEPTION_USER_LANG,
+						missingRightFingers + " " + applicationLanguageProperties.getString("exceptionCount"));
+				templateValues.put(RegistrationConstants.TEMPLATE_RIGHT_SLAP_EXCEPTION_LOCAL_LANG,
+						getSecondaryLanguageLabel("exceptionCount") + " " + missingRightFingers);
+			} else {
+				templateValues.put(RegistrationConstants.TEMPLATE_MISSING_RIGHT_FINGERS,
+						RegistrationConstants.TEMPLATE_STYLE_HIDE_PROPERTY);
+			}
+			if (missingThumbs != 0) {
+				templateValues.put(RegistrationConstants.TEMPLATE_THUMBS_EXCEPTION_USER_LANG,
+						missingThumbs + " " + applicationLanguageProperties.getString("exceptionCount"));
+				templateValues.put(RegistrationConstants.TEMPLATE_THUMBS_EXCEPTION_LOCAL_LANG,
+						getSecondaryLanguageLabel("exceptionCount") + " " + missingThumbs);
+			} else {
+				templateValues.put(RegistrationConstants.TEMPLATE_MISSING_THUMBS,
+						RegistrationConstants.TEMPLATE_STYLE_HIDE_PROPERTY);
+			}
+		}
+	}
+
+	/**
+	 * This method generates the content that will be sent to the applicant via
+	 * email/SMS after a successful registration.
+	 * 
+	 * <p>
+	 * The details that are required to be attached in the email/SMS will be mapped
+	 * to the place-holders given in the HTML template and then, the template is
+	 * build.
+	 * </p>
+	 * 
+	 * <p>
+	 * Returns the generated content in string format.
+	 * </p>
+	 * 
+	 * @param templateText
+	 *            - string which contains the data of template that is used to
+	 *            generate notification
+	 * @param registration
+	 *            - RegistrationDTO to display required fields on the template
+	 * @param templateManagerBuilder
+	 *            - The Builder which generates template by mapping values to
+	 *            respective place-holders in template
+	 * @return writer - After mapping all the fields into the template, it is
+	 *         written into a StringWriter and returned
+	 */
+	public Writer generateNotificationTemplate(String templateText, RegistrationDTO registration,
+			TemplateManagerBuilder templateManagerBuilder) {
+
+		try {
+			String applicationLanguageCode = ApplicationContext.applicationLanguage().toLowerCase();
+			InputStream is = new ByteArrayInputStream(templateText.getBytes());
+			Map<String, Object> values = new LinkedHashMap<>();
+			IndividualIdentity individualIdentity = (IndividualIdentity) registration.getDemographicDTO()
+					.getDemographicInfoDTO().getIdentity();
+
+			values.put(RegistrationConstants.TEMPLATE_RESIDENT_NAME,
+					getValue(registration.isNameNotUpdated() ? registration.getRegistrationMetaDataDTO().getFullName()
+							: individualIdentity.getFullName(), applicationLanguageCode));
+			values.put(RegistrationConstants.TEMPLATE_RID, getValue(registration.getRegistrationId()));
+
+			SimpleDateFormat sdf = new SimpleDateFormat(RegistrationConstants.TEMPLATE_DATE_FORMAT);
+			String currentDate = sdf.format(new Date());
+
+			values.put(RegistrationConstants.TEMPLATE_DATE, currentDate);
+			values.put(RegistrationConstants.TEMPLATE_FULL_NAME,
+					getValue(registration.isNameNotUpdated() ? registration.getRegistrationMetaDataDTO().getFullName()
+							: individualIdentity.getFullName(), applicationLanguageCode));
+			String dob = getValue(individualIdentity.getDateOfBirth());
+
+			if (dob == null || dob == "") {
+				values.put(RegistrationConstants.TEMPLATE_DOB, getValue(individualIdentity.getAge()));
+			} else {
+				values.put(RegistrationConstants.TEMPLATE_DOB,
+						DateUtils.formatDate(DateUtils.parseToDate(dob, "yyyy/MM/dd"), "dd-MM-YYYY"));
+			}
+
+			values.put(RegistrationConstants.TEMPLATE_GENDER,
+					getValue(individualIdentity.getGender(), applicationLanguageCode));
+			values.put(RegistrationConstants.TEMPLATE_ADDRESS_LINE1,
+					getValue(individualIdentity.getAddressLine1(), applicationLanguageCode));
+			String addressLine2 = getValue(individualIdentity.getAddressLine2(), applicationLanguageCode);
+			if (addressLine2 == null || addressLine2.isEmpty()) {
+				values.put(RegistrationConstants.TEMPLATE_ADDRESS_LINE2, RegistrationConstants.EMPTY);
+			} else {
+				values.put(RegistrationConstants.TEMPLATE_ADDRESS_LINE2, addressLine2);
+			}
+			String addressLine3 = getValue(individualIdentity.getAddressLine3(), applicationLanguageCode);
+			if (addressLine3 == null || addressLine3.isEmpty()) {
+				values.put(RegistrationConstants.TEMPLATE_ADDRESS_LINE3, RegistrationConstants.EMPTY);
+			} else {
+				values.put(RegistrationConstants.TEMPLATE_ADDRESS_LINE3, addressLine3);
+			}
+			values.put(RegistrationConstants.TEMPLATE_PROVINCE,
+					getValue(individualIdentity.getProvince(), applicationLanguageCode));
+			values.put(RegistrationConstants.TEMPLATE_CITY,
+					getValue(individualIdentity.getCity(), applicationLanguageCode));
+			values.put(RegistrationConstants.TEMPLATE_REGION,
+					getValue(individualIdentity.getRegion(), applicationLanguageCode));
+			values.put(RegistrationConstants.TEMPLATE_POSTAL_CODE, getValue(individualIdentity.getPostalCode()));
+			values.put(RegistrationConstants.TEMPLATE_MOBILE, getValue(individualIdentity.getPhone()));
+
+			String email = getValue(individualIdentity.getEmail());
+			if (email == null || email.isEmpty()) {
+				values.put(RegistrationConstants.TEMPLATE_EMAIL, RegistrationConstants.EMPTY);
+			} else {
+				values.put(RegistrationConstants.TEMPLATE_EMAIL, email);
+			}
+
+			Writer writer = new StringWriter();
+			try {
+				TemplateManager templateManager = templateManagerBuilder.build();
+				String defaultEncoding = null;
+				InputStream inputStream = templateManager.merge(is, values);
+				IOUtils.copy(inputStream, writer, defaultEncoding);
+			} catch (IOException exception) {
+				LOGGER.info(LOG_TEMPLATE_GENERATOR, APPLICATION_NAME, APPLICATION_ID,
+						"generateNotificationTemplate method has been ended for preparing Notification Template.");
+			}
+			return writer;
+		} catch (RuntimeException runtimeException) {
+			throw new RegBaseUncheckedException(RegistrationConstants.TEMPLATE_GENERATOR_SMS_EXCEPTION,
+					runtimeException.getMessage(), runtimeException);
+		}
+	}
+
+	/**
+	 * @param enrolment
+	 *            - EnrolmentDTO to get the biometric details
+	 * @return hash map which gives the set of fingerprints captured and their
+	 *         respective rankings based on quality score
+	 */
+	@SuppressWarnings({ "unchecked" })
+	private Map<String, Integer> getFingerPrintQualityRanking(RegistrationDTO registration) {
+		// for storing the fingerprints captured and their respective quality scores
+		Map<String, Double> fingersQuality = new WeakHashMap<>();
+
+		// list of missing fingers
+		List<BiometricExceptionDTO> exceptionFingers = registration.getBiometricDTO().getApplicantBiometricDTO()
+				.getBiometricExceptionDTO();
+
+		if (exceptionFingers != null) {
+			for (BiometricExceptionDTO exceptionFinger : exceptionFingers) {
+				if (exceptionFinger.getBiometricType().equalsIgnoreCase(RegistrationConstants.FINGERPRINT)
+						&& exceptionFinger.getReason().equals(RegistrationConstants.MISSING_BIOMETRICS)) {
+					fingersQuality.put(exceptionFinger.getMissingBiometric(), (double) 0);
+				}
+			}
+		}
+		List<FingerprintDetailsDTO> availableFingers = registration.getBiometricDTO().getApplicantBiometricDTO()
+				.getFingerprintDetailsDTO();
+		for (FingerprintDetailsDTO availableFinger : availableFingers) {
+			List<FingerprintDetailsDTO> segmentedFingers = availableFinger.getSegmentedFingerprints();
+			for (FingerprintDetailsDTO segmentedFinger : segmentedFingers) {
+				fingersQuality.put(segmentedFinger.getFingerType().substring(0,1).toLowerCase()+segmentedFinger.getFingerType().substring(1).replaceAll(RegistrationConstants.SPACE, ""), segmentedFinger.getQualityScore());
+			}
+		}
+
+		Object[] fingerQualitykeys = fingersQuality.entrySet().toArray();
+		Arrays.sort(fingerQualitykeys, new Comparator<Object>() {
+			/*
+			 * (non-Javadoc)
+			 * 
+			 * @see java.util.Comparator#compare(java.lang.Object, java.lang.Object)
+			 */
+			public int compare(Object fingetPrintQuality1, Object fingetPrintQuality2) {
+				return ((Map.Entry<String, Double>) fingetPrintQuality2).getValue()
+						.compareTo(((Map.Entry<String, Double>) fingetPrintQuality1).getValue());
+			}
+		});
+
+		LinkedHashMap<String, Double> fingersQualitySorted = new LinkedHashMap<>();
+		for (Object fingerPrintQualityKey : fingerQualitykeys) {
+			String finger = ((Map.Entry<String, Double>) fingerPrintQualityKey).getKey();
+			double quality = ((Map.Entry<String, Double>) fingerPrintQualityKey).getValue();
+			fingersQualitySorted.put(finger, quality);
+		}
+
+		Map<String, Integer> fingersQualityRanking = new WeakHashMap<>();
+		int rank = 1;
+		double prev = 1.0;
+		for (Map.Entry<String, Double> entry : fingersQualitySorted.entrySet()) {
+			if (entry.getValue() != 0) {
+				if (Double.compare(entry.getValue(), prev) == 0 || Double.compare(prev, 1.0) == 0) {
+					fingersQualityRanking.put(entry.getKey(), rank);
+				} else {
+					fingersQualityRanking.put(entry.getKey(), ++rank);
+				}
+				prev = entry.getValue();
+			} else {
+				fingersQualityRanking.put(entry.getKey(), entry.getValue().intValue());
+			}
+		}
+		return fingersQualityRanking;
+	}
+
+	@SuppressWarnings("unchecked")
+	private String getValue(Object fieldValue, String lang) {
+		LOGGER.info(LOG_TEMPLATE_GENERATOR, APPLICATION_NAME, APPLICATION_ID,
+				"Getting values of demographic fields in given specific language");
+		String value = RegistrationConstants.EMPTY;
+
+		if (fieldValue instanceof List<?>) {
+			Optional<ValuesDTO> demoValueInRequiredLang = ((List<ValuesDTO>) fieldValue).stream()
+					.filter(valueDTO -> valueDTO.getLanguage().equals(lang)).findFirst();
+
+			if (demoValueInRequiredLang.isPresent() && demoValueInRequiredLang.get().getValue() != null) {
+				value = demoValueInRequiredLang.get().getValue();
+			}
+		}
+
+		LOGGER.info(LOG_TEMPLATE_GENERATOR, APPLICATION_NAME, APPLICATION_ID,
+				"Getting values of demographic fields in given specific language has been completed");
+		return value;
+	}
+
+	private String getSecondaryLanguageValue(Object fieldValue, String lang) {
+		LOGGER.info(LOG_TEMPLATE_GENERATOR, APPLICATION_NAME, APPLICATION_ID,
+				"Getting values of demographic fields in given specific language");
+		String value = RegistrationConstants.EMPTY;
+
+		if (!ApplicationContext.applicationLanguage().equalsIgnoreCase(ApplicationContext.localLanguage())) {
+			value = getValue(fieldValue, lang);
+		}
+
+		LOGGER.info(LOG_TEMPLATE_GENERATOR, APPLICATION_NAME, APPLICATION_ID,
+				"Getting values of demographic fields in given specific language has been completed");
+		return value;
+	}
+
+	private String getValue(Object fieldValue) {
+		LOGGER.info(LOG_TEMPLATE_GENERATOR, APPLICATION_NAME, APPLICATION_ID, "Getting values of demographic fields");
+		String value = RegistrationConstants.EMPTY;
+
+		if (fieldValue instanceof String || fieldValue instanceof Integer || fieldValue instanceof BigInteger
+				|| fieldValue instanceof Double) {
+			value = String.valueOf(fieldValue);
+		}
+
+		LOGGER.info(LOG_TEMPLATE_GENERATOR, APPLICATION_NAME, APPLICATION_ID,
+				"Getting values of demographic fields has been completed");
+		return value;
+	}
+
+	/**
+	 * To count the number of exceptions for face/iris/fingerprint
+	 */
+	private Map<String, Integer> exceptionFingersCount(RegistrationDTO registration, int leftSlapCount,
+			int rightSlapCount, int thumbCount, int irisCount) {
+
+		Map<String, Integer> exceptionCountMap = new HashMap<>();
+		List<BiometricExceptionDTO> biometricExceptionDTOs;
+		if ((registration.getSelectionListDTO() == null
+				&& (boolean) SessionContext.map().get(RegistrationConstants.IS_Child))
+				|| (registration.getSelectionListDTO() != null
+						&& registration.getSelectionListDTO().isParentOrGuardianDetails())) {
+			biometricExceptionDTOs = registration.getBiometricDTO().getIntroducerBiometricDTO()
+					.getBiometricExceptionDTO();
+			for (BiometricExceptionDTO biometricExceptionDTO : biometricExceptionDTOs) {
+				if ((biometricExceptionDTO.getMissingBiometric().contains(RegistrationConstants.LEFT.toLowerCase())
+						&& biometricExceptionDTO.isMarkedAsException())
+						&& !biometricExceptionDTO.getMissingBiometric().contains(RegistrationConstants.THUMB)
+						&& !biometricExceptionDTO.getMissingBiometric().contains(RegistrationConstants.EYE)) {
+					leftSlapCount++;
+				}
+				if ((biometricExceptionDTO.getMissingBiometric().contains(RegistrationConstants.RIGHT.toLowerCase())
+						&& biometricExceptionDTO.isMarkedAsException())
+						&& !biometricExceptionDTO.getMissingBiometric().contains(RegistrationConstants.THUMB)
+						&& !biometricExceptionDTO.getMissingBiometric().contains(RegistrationConstants.EYE)) {
+					rightSlapCount++;
+				}
+				if ((biometricExceptionDTO.getMissingBiometric().contains(RegistrationConstants.THUMB)
+						&& biometricExceptionDTO.isMarkedAsException())) {
+					thumbCount++;
+				}
+				if ((biometricExceptionDTO.getMissingBiometric().contains(RegistrationConstants.EYE)
+						&& biometricExceptionDTO.isMarkedAsException())) {
+					irisCount++;
+				}
+			}
+			exceptionCountMap.put(RegistrationConstants.LEFTSLAPCOUNT, leftSlapCount);
+			exceptionCountMap.put(RegistrationConstants.RIGHTSLAPCOUNT, rightSlapCount);
+			exceptionCountMap.put(RegistrationConstants.THUMBCOUNT, thumbCount);
+			exceptionCountMap.put(RegistrationConstants.EXCEPTIONCOUNT,
+					leftSlapCount + rightSlapCount + thumbCount + irisCount);
+		}
+
+		return exceptionCountMap;
+	}
 }