--- conflicted
+++ resolved
@@ -1,215 +1,106 @@
-<<<<<<< HEAD
-package io.mosip.registration.jobs.impl;
-
-import static io.mosip.registration.constants.RegistrationConstants.APPLICATION_ID;
-import static io.mosip.registration.constants.RegistrationConstants.APPLICATION_NAME;
-
-import java.util.LinkedList;
-
-import org.quartz.JobExecutionContext;
-import org.springframework.beans.factory.annotation.Autowired;
-import org.springframework.stereotype.Component;
-
-import io.mosip.kernel.core.logger.spi.Logger;
-import io.mosip.registration.config.AppConfig;
-import io.mosip.registration.constants.RegistrationConstants;
-import io.mosip.registration.dto.ErrorResponseDTO;
-import io.mosip.registration.dto.ResponseDTO;
-import io.mosip.registration.exception.RegBaseUncheckedException;
-import io.mosip.registration.jobs.BaseJob;
-import io.mosip.registration.service.sync.PreRegistrationDataSyncService;
-
-/**
- * Delete the Pre-Registration Packets Based on the appointment date
- * 
- * @author M1046564
- *
- */
-@Component(value = "preRegistrationPacketDeletionJob")
-public class PreRegistrationPacketDeletionJob extends BaseJob {
-
-	private static final Logger LOGGER = AppConfig.getLogger(PreRegistrationPacketDeletionJob.class);
-
-	@Autowired
-	private PreRegistrationDataSyncService preRegistrationDataSyncService;
-
-	/*
-	 * (non-Javadoc)
-	 * 
-	 * @see io.mosip.registration.jobs.BaseJob#executeJob(java.lang.String,
-	 * java.lang.String)
-	 */
-	@Override
-	public ResponseDTO executeJob(String triggerPoint, String jobId) {
-
-		LOGGER.info("REGISTRATION - PRE_REG_PACKET_DELETION_STARTED_CHILD_JOB - PRE_REGISTRATION_PACKET_DELETION_JOB",
-				APPLICATION_NAME, APPLICATION_ID, "Pre-Registration Packet Deletion job started");
-
-		this.responseDTO = preRegistrationDataSyncService.fetchAndDeleteRecords();
-
-		syncTransactionUpdate(responseDTO, triggerPoint, jobId);
-
-		LOGGER.info("REGISTRATION - PRE_REG_PACKET_DELETION_CHILD_JOB_ENDED - PRE_REGISTRATION_PACKET_DELETION_JOB",
-				APPLICATION_NAME, APPLICATION_ID, "Pre-Registration Packet Deletion job ended");
-
-		return responseDTO;
-	}
-
-	/*
-	 * (non-Javadoc)
-	 * 
-	 * @see org.springframework.scheduling.quartz.QuartzJobBean#executeInternal(org.
-	 * quartz.JobExecutionContext)
-	 */
-	@Override
-	public void executeInternal(JobExecutionContext context) {
-		LOGGER.info("REGISTRATION - PRE_REG_PACKET_DELETION_STARTED - PRE_REGISTRATION_PACKET_DELETION_JOB",
-				APPLICATION_NAME, APPLICATION_ID, "Pre-Registration Packet Deletion job started");
-		this.responseDTO = new ResponseDTO();
-
-		try {
-			this.jobId = loadContext(context);
-			preRegistrationDataSyncService = applicationContext.getBean(PreRegistrationDataSyncService.class);
-
-			try {
-				// Run the Parent JOB always first
-				this.responseDTO = preRegistrationDataSyncService.fetchAndDeleteRecords();
-
-			} catch (RuntimeException exception) {
-				LOGGER.error("PRE_REGISTRATION_PACKET_DELETION_JOB", RegistrationConstants.APPLICATION_NAME,
-						RegistrationConstants.APPLICATION_ID, exception.getMessage());
-				ErrorResponseDTO errorResponseDTO = new ErrorResponseDTO();
-				LinkedList<ErrorResponseDTO> list = new LinkedList<>();
-				list.add(errorResponseDTO);
-				responseDTO.setErrorResponseDTOs(list);
-
-			}
-
-			// To run the child jobs after the parent job Success
-			if (responseDTO.getSuccessResponseDTO() != null) {
-				executeChildJob(jobId, jobMap);
-			}
-
-			syncTransactionUpdate(responseDTO, triggerPoint, jobId);
-
-		} catch (RegBaseUncheckedException baseUncheckedException) {
-			LOGGER.error("REGISTRATION - PRE_REG_PACKET_DELETION_ERROR - PRE_REGISTRATION_PACKET_DELETION_JOB",
-					RegistrationConstants.APPLICATION_NAME, RegistrationConstants.APPLICATION_ID,
-					baseUncheckedException.getMessage());
-			throw baseUncheckedException;
-		}
-
-		LOGGER.info("REGISTRATION - PRE_REG_PACKET_DELETION_ENDED - PRE_REGISTRATION_PACKET_DELETION_JOB",
-				APPLICATION_NAME, APPLICATION_ID, "Pre-Registration Packet Deletion job ended");
-
-	}
-
-}
-=======
-package io.mosip.registration.jobs.impl;
-
-import static io.mosip.registration.constants.RegistrationConstants.APPLICATION_ID;
-import static io.mosip.registration.constants.RegistrationConstants.APPLICATION_NAME;
-
-import java.util.LinkedList;
-
-import org.quartz.JobExecutionContext;
-import org.springframework.beans.factory.annotation.Autowired;
-import org.springframework.stereotype.Component;
-
-import io.mosip.kernel.core.logger.spi.Logger;
-import io.mosip.registration.config.AppConfig;
-import io.mosip.registration.constants.RegistrationConstants;
-import io.mosip.registration.dto.ErrorResponseDTO;
-import io.mosip.registration.dto.ResponseDTO;
-import io.mosip.registration.exception.RegBaseUncheckedException;
-import io.mosip.registration.jobs.BaseJob;
-import io.mosip.registration.service.sync.PreRegistrationDataSyncService;
-
-/**
- * Delete the Pre-Registration Packets Based on the appointment date
- * 
- * @author M1046564
- *
- */
-@Component(value = "preRegistrationPacketDeletionJob")
-public class PreRegistrationPacketDeletionJob extends BaseJob {
-
-	private static final Logger LOGGER = AppConfig.getLogger(PreRegistrationPacketDeletionJob.class);
-
-	@Autowired
-	private PreRegistrationDataSyncService preRegistrationDataSyncService;
-
-	/*
-	 * (non-Javadoc)
-	 * 
-	 * @see io.mosip.registration.jobs.BaseJob#executeJob(java.lang.String,
-	 * java.lang.String)
-	 */
-	@Override
-	public ResponseDTO executeJob(String triggerPoint, String jobId) {
-
-		LOGGER.info("REGISTRATION - PRE_REG_PACKET_DELETION_STARTED_CHILD_JOB - PRE_REGISTRATION_PACKET_DELETION_JOB",
-				APPLICATION_NAME, APPLICATION_ID, "Pre-Registration Packet Deletion job started");
-
-		this.responseDTO = preRegistrationDataSyncService.fetchAndDeleteRecords();
-
-		syncTransactionUpdate(responseDTO, triggerPoint, jobId);
-
-		LOGGER.info("REGISTRATION - PRE_REG_PACKET_DELETION_CHILD_JOB_ENDED - PRE_REGISTRATION_PACKET_DELETION_JOB",
-				APPLICATION_NAME, APPLICATION_ID, "Pre-Registration Packet Deletion job ended");
-
-		return responseDTO;
-	}
-
-	/*
-	 * (non-Javadoc)
-	 * 
-	 * @see org.springframework.scheduling.quartz.QuartzJobBean#executeInternal(org.
-	 * quartz.JobExecutionContext)
-	 */
-	@Override
-	public void executeInternal(JobExecutionContext context) {
-		LOGGER.info("REGISTRATION - PRE_REG_PACKET_DELETION_STARTED - PRE_REGISTRATION_PACKET_DELETION_JOB",
-				APPLICATION_NAME, APPLICATION_ID, "Pre-Registration Packet Deletion job started");
-		this.responseDTO = new ResponseDTO();
-
-		try {
-			this.jobId = loadContext(context);
-			preRegistrationDataSyncService = applicationContext.getBean(PreRegistrationDataSyncService.class);
-
-			try {
-				// Run the Parent JOB always first
-				this.responseDTO = preRegistrationDataSyncService.fetchAndDeleteRecords();
-
-			} catch (RuntimeException exception) {
-				LOGGER.error("PRE_REGISTRATION_PACKET_DELETION_JOB", RegistrationConstants.APPLICATION_NAME,
-						RegistrationConstants.APPLICATION_ID, exception.getMessage());
-				ErrorResponseDTO errorResponseDTO = new ErrorResponseDTO();
-				LinkedList<ErrorResponseDTO> list = new LinkedList<>();
-				list.add(errorResponseDTO);
-				responseDTO.setErrorResponseDTOs(list);
-
-			}
-
-			// To run the child jobs after the parent job Success
-			if (responseDTO.getSuccessResponseDTO() != null) {
-				executeChildJob(jobId, jobMap);
-			}
-
-			syncTransactionUpdate(responseDTO, triggerPoint, jobId);
-
-		} catch (RegBaseUncheckedException baseUncheckedException) {
-			LOGGER.error("REGISTRATION - PRE_REG_PACKET_DELETION_ERROR - PRE_REGISTRATION_PACKET_DELETION_JOB",
-					RegistrationConstants.APPLICATION_NAME, RegistrationConstants.APPLICATION_ID,
-					baseUncheckedException.getMessage());
-			throw baseUncheckedException;
-		}
-
-		LOGGER.info("REGISTRATION - PRE_REG_PACKET_DELETION_ENDED - PRE_REGISTRATION_PACKET_DELETION_JOB",
-				APPLICATION_NAME, APPLICATION_ID, "Pre-Registration Packet Deletion job ended");
-
-	}
-
-}
->>>>>>> 2587c1b2
+package io.mosip.registration.jobs.impl;
+
+import static io.mosip.registration.constants.RegistrationConstants.APPLICATION_ID;
+import static io.mosip.registration.constants.RegistrationConstants.APPLICATION_NAME;
+
+import java.util.LinkedList;
+
+import org.quartz.JobExecutionContext;
+import org.springframework.beans.factory.annotation.Autowired;
+import org.springframework.stereotype.Component;
+
+import io.mosip.kernel.core.logger.spi.Logger;
+import io.mosip.registration.config.AppConfig;
+import io.mosip.registration.constants.RegistrationConstants;
+import io.mosip.registration.dto.ErrorResponseDTO;
+import io.mosip.registration.dto.ResponseDTO;
+import io.mosip.registration.exception.RegBaseUncheckedException;
+import io.mosip.registration.jobs.BaseJob;
+import io.mosip.registration.service.sync.PreRegistrationDataSyncService;
+
+/**
+ * Delete the Pre-Registration Packets Based on the appointment date
+ * 
+ * @author M1046564
+ *
+ */
+@Component(value = "preRegistrationPacketDeletionJob")
+public class PreRegistrationPacketDeletionJob extends BaseJob {
+
+	private static final Logger LOGGER = AppConfig.getLogger(PreRegistrationPacketDeletionJob.class);
+
+	@Autowired
+	private PreRegistrationDataSyncService preRegistrationDataSyncService;
+
+	/*
+	 * (non-Javadoc)
+	 * 
+	 * @see io.mosip.registration.jobs.BaseJob#executeJob(java.lang.String,
+	 * java.lang.String)
+	 */
+	@Override
+	public ResponseDTO executeJob(String triggerPoint, String jobId) {
+
+		LOGGER.info("REGISTRATION - PRE_REG_PACKET_DELETION_STARTED_CHILD_JOB - PRE_REGISTRATION_PACKET_DELETION_JOB",
+				APPLICATION_NAME, APPLICATION_ID, "Pre-Registration Packet Deletion job started");
+
+		this.responseDTO = preRegistrationDataSyncService.fetchAndDeleteRecords();
+
+		syncTransactionUpdate(responseDTO, triggerPoint, jobId);
+
+		LOGGER.info("REGISTRATION - PRE_REG_PACKET_DELETION_CHILD_JOB_ENDED - PRE_REGISTRATION_PACKET_DELETION_JOB",
+				APPLICATION_NAME, APPLICATION_ID, "Pre-Registration Packet Deletion job ended");
+
+		return responseDTO;
+	}
+
+	/*
+	 * (non-Javadoc)
+	 * 
+	 * @see org.springframework.scheduling.quartz.QuartzJobBean#executeInternal(org.
+	 * quartz.JobExecutionContext)
+	 */
+	@Override
+	public void executeInternal(JobExecutionContext context) {
+		LOGGER.info("REGISTRATION - PRE_REG_PACKET_DELETION_STARTED - PRE_REGISTRATION_PACKET_DELETION_JOB",
+				APPLICATION_NAME, APPLICATION_ID, "Pre-Registration Packet Deletion job started");
+		this.responseDTO = new ResponseDTO();
+
+		try {
+			this.jobId = loadContext(context);
+			preRegistrationDataSyncService = applicationContext.getBean(PreRegistrationDataSyncService.class);
+
+			try {
+				// Run the Parent JOB always first
+				this.responseDTO = preRegistrationDataSyncService.fetchAndDeleteRecords();
+
+			} catch (RuntimeException exception) {
+				LOGGER.error("PRE_REGISTRATION_PACKET_DELETION_JOB", RegistrationConstants.APPLICATION_NAME,
+						RegistrationConstants.APPLICATION_ID, exception.getMessage());
+				ErrorResponseDTO errorResponseDTO = new ErrorResponseDTO();
+				LinkedList<ErrorResponseDTO> list = new LinkedList<>();
+				list.add(errorResponseDTO);
+				responseDTO.setErrorResponseDTOs(list);
+
+			}
+
+			// To run the child jobs after the parent job Success
+			if (responseDTO.getSuccessResponseDTO() != null) {
+				executeChildJob(jobId, jobMap);
+			}
+
+			syncTransactionUpdate(responseDTO, triggerPoint, jobId);
+
+		} catch (RegBaseUncheckedException baseUncheckedException) {
+			LOGGER.error("REGISTRATION - PRE_REG_PACKET_DELETION_ERROR - PRE_REGISTRATION_PACKET_DELETION_JOB",
+					RegistrationConstants.APPLICATION_NAME, RegistrationConstants.APPLICATION_ID,
+					baseUncheckedException.getMessage());
+			throw baseUncheckedException;
+		}
+
+		LOGGER.info("REGISTRATION - PRE_REG_PACKET_DELETION_ENDED - PRE_REGISTRATION_PACKET_DELETION_JOB",
+				APPLICATION_NAME, APPLICATION_ID, "Pre-Registration Packet Deletion job ended");
+
+	}
+
+}