--- conflicted
+++ resolved
@@ -1,189 +1,93 @@
-<<<<<<< HEAD
-package io.mosip.registration.jobs.impl;
-
-import org.quartz.JobExecutionContext;
-import org.springframework.beans.factory.annotation.Autowired;
-import org.springframework.scheduling.annotation.Async;
-import org.springframework.stereotype.Component;
-
-import io.mosip.kernel.core.logger.spi.Logger;
-import io.mosip.registration.config.AppConfig;
-import io.mosip.registration.constants.RegistrationConstants;
-import io.mosip.registration.dto.ResponseDTO;
-import io.mosip.registration.exception.RegBaseUncheckedException;
-import io.mosip.registration.jobs.BaseJob;
-import io.mosip.registration.service.MasterSyncService;
-
-/**
- * @author Sreekar Chukka
- *
- * @since 1.0.0
- */
-@Component(value = "masterSyncJob")
-public class MasterSyncJob extends BaseJob {
-
-	/**
-	 * The masterSyncService
-	 */
-	@Autowired
-	private MasterSyncService masterSyncService;
-
-	/**
-	 * LOGGER for logging
-	 */
-	private static final Logger LOGGER = AppConfig.getLogger(MasterSyncJob.class);
-
-	/**
-	 * Execute internal.
-	 *
-	 * @param context
-	 *            the context
-	 */
-	/*
-	 * (non-Javadoc)
-	 * 
-	 * @see org.springframework.scheduling.quartz.QuartzJobBean#executeInternal(org.
-	 * quartz.JobExecutionContext)
-	 */
-	@Async
-	@Override
-	public void executeInternal(JobExecutionContext context) {
-		LOGGER.info(RegistrationConstants.MASTER_SYNC_STATUS_JOB_TITLE, RegistrationConstants.APPLICATION_NAME,
-				RegistrationConstants.APPLICATION_ID, "job execute internal started");
-		this.responseDTO = new ResponseDTO();
-
-		try {
-			this.jobId = loadContext(context);
-			masterSyncService = applicationContext.getBean(MasterSyncService.class);
-
-			// Run the Parent JOB always first
-			this.responseDTO = masterSyncService.getMasterSync(RegistrationConstants.OPT_TO_REG_MDS_J00001);
-
-			// To run the child jobs after the parent job Success
-			if (responseDTO.getSuccessResponseDTO() != null) {
-				executeChildJob(jobId, jobMap);
-			}
-
-			syncTransactionUpdate(responseDTO, triggerPoint, jobId);
-
-		} catch (RegBaseUncheckedException baseUncheckedException) {
-			LOGGER.error(RegistrationConstants.MASTER_SYNC_STATUS_JOB_TITLE, RegistrationConstants.APPLICATION_NAME,
-					RegistrationConstants.APPLICATION_ID, baseUncheckedException.getMessage());
-			throw baseUncheckedException;
-		}
-
-		LOGGER.info(RegistrationConstants.MASTER_SYNC_STATUS_JOB_TITLE, RegistrationConstants.APPLICATION_NAME,
-				RegistrationConstants.APPLICATION_ID, "job execute internal Ended");
-	}
-
-	@Override
-	public ResponseDTO executeJob(String triggerPoint, String jobId) {
-
-		LOGGER.info(RegistrationConstants.MASTER_SYNC_STATUS_JOB_TITLE, RegistrationConstants.APPLICATION_NAME,
-				RegistrationConstants.APPLICATION_ID, "execute Job started");
-
-		this.responseDTO = masterSyncService.getMasterSync(RegistrationConstants.OPT_TO_REG_MDS_J00001);
-		syncTransactionUpdate(responseDTO, triggerPoint, jobId);
-
-		LOGGER.info(RegistrationConstants.MASTER_SYNC_STATUS_JOB_TITLE, RegistrationConstants.APPLICATION_NAME,
-				RegistrationConstants.APPLICATION_ID, "execute job ended");
-
-		return responseDTO;
-	}
-
-}
-=======
-package io.mosip.registration.jobs.impl;
-
-import org.quartz.JobExecutionContext;
-import org.springframework.beans.factory.annotation.Autowired;
-import org.springframework.scheduling.annotation.Async;
-import org.springframework.stereotype.Component;
-
-import io.mosip.kernel.core.logger.spi.Logger;
-import io.mosip.registration.config.AppConfig;
-import io.mosip.registration.constants.RegistrationConstants;
-import io.mosip.registration.dto.ResponseDTO;
-import io.mosip.registration.exception.RegBaseUncheckedException;
-import io.mosip.registration.jobs.BaseJob;
-import io.mosip.registration.service.MasterSyncService;
-
-/**
- * @author Sreekar Chukka
- *
- * @since 1.0.0
- */
-@Component(value = "masterSyncJob")
-public class MasterSyncJob extends BaseJob {
-
-	/**
-	 * The masterSyncService
-	 */
-	@Autowired
-	private MasterSyncService masterSyncService;
-
-	/**
-	 * LOGGER for logging
-	 */
-	private static final Logger LOGGER = AppConfig.getLogger(MasterSyncJob.class);
-
-	/**
-	 * Execute internal.
-	 *
-	 * @param context
-	 *            the context
-	 */
-	/*
-	 * (non-Javadoc)
-	 * 
-	 * @see org.springframework.scheduling.quartz.QuartzJobBean#executeInternal(org.
-	 * quartz.JobExecutionContext)
-	 */
-	@Async
-	@Override
-	public void executeInternal(JobExecutionContext context) {
-		LOGGER.info(RegistrationConstants.MASTER_SYNC_STATUS_JOB_TITLE, RegistrationConstants.APPLICATION_NAME,
-				RegistrationConstants.APPLICATION_ID, "job execute internal started");
-		this.responseDTO = new ResponseDTO();
-
-		try {
-			this.jobId = loadContext(context);
-			masterSyncService = applicationContext.getBean(MasterSyncService.class);
-
-			// Run the Parent JOB always first
-			this.responseDTO = masterSyncService.getMasterSync(RegistrationConstants.OPT_TO_REG_MDS_J00001);
-
-			// To run the child jobs after the parent job Success
-			if (responseDTO.getSuccessResponseDTO() != null) {
-				executeChildJob(jobId, jobMap);
-			}
-
-			syncTransactionUpdate(responseDTO, triggerPoint, jobId);
-
-		} catch (RegBaseUncheckedException baseUncheckedException) {
-			LOGGER.error(RegistrationConstants.MASTER_SYNC_STATUS_JOB_TITLE, RegistrationConstants.APPLICATION_NAME,
-					RegistrationConstants.APPLICATION_ID, baseUncheckedException.getMessage());
-			throw baseUncheckedException;
-		}
-
-		LOGGER.info(RegistrationConstants.MASTER_SYNC_STATUS_JOB_TITLE, RegistrationConstants.APPLICATION_NAME,
-				RegistrationConstants.APPLICATION_ID, "job execute internal Ended");
-	}
-
-	@Override
-	public ResponseDTO executeJob(String triggerPoint, String jobId) {
-
-		LOGGER.info(RegistrationConstants.MASTER_SYNC_STATUS_JOB_TITLE, RegistrationConstants.APPLICATION_NAME,
-				RegistrationConstants.APPLICATION_ID, "execute Job started");
-
-		this.responseDTO = masterSyncService.getMasterSync(RegistrationConstants.OPT_TO_REG_MDS_J00001);
-		syncTransactionUpdate(responseDTO, triggerPoint, jobId);
-
-		LOGGER.info(RegistrationConstants.MASTER_SYNC_STATUS_JOB_TITLE, RegistrationConstants.APPLICATION_NAME,
-				RegistrationConstants.APPLICATION_ID, "execute job ended");
-
-		return responseDTO;
-	}
-
-}
->>>>>>> 2587c1b2
+package io.mosip.registration.jobs.impl;
+
+import org.quartz.JobExecutionContext;
+import org.springframework.beans.factory.annotation.Autowired;
+import org.springframework.scheduling.annotation.Async;
+import org.springframework.stereotype.Component;
+
+import io.mosip.kernel.core.logger.spi.Logger;
+import io.mosip.registration.config.AppConfig;
+import io.mosip.registration.constants.RegistrationConstants;
+import io.mosip.registration.dto.ResponseDTO;
+import io.mosip.registration.exception.RegBaseUncheckedException;
+import io.mosip.registration.jobs.BaseJob;
+import io.mosip.registration.service.MasterSyncService;
+
+/**
+ * @author Sreekar Chukka
+ *
+ * @since 1.0.0
+ */
+@Component(value = "masterSyncJob")
+public class MasterSyncJob extends BaseJob {
+
+	/**
+	 * The masterSyncService
+	 */
+	@Autowired
+	private MasterSyncService masterSyncService;
+
+	/**
+	 * LOGGER for logging
+	 */
+	private static final Logger LOGGER = AppConfig.getLogger(MasterSyncJob.class);
+
+	/**
+	 * Execute internal.
+	 *
+	 * @param context
+	 *            the context
+	 */
+	/*
+	 * (non-Javadoc)
+	 * 
+	 * @see org.springframework.scheduling.quartz.QuartzJobBean#executeInternal(org.
+	 * quartz.JobExecutionContext)
+	 */
+	@Async
+	@Override
+	public void executeInternal(JobExecutionContext context) {
+		LOGGER.info(RegistrationConstants.MASTER_SYNC_STATUS_JOB_TITLE, RegistrationConstants.APPLICATION_NAME,
+				RegistrationConstants.APPLICATION_ID, "job execute internal started");
+		this.responseDTO = new ResponseDTO();
+
+		try {
+			this.jobId = loadContext(context);
+			masterSyncService = applicationContext.getBean(MasterSyncService.class);
+
+			// Run the Parent JOB always first
+			this.responseDTO = masterSyncService.getMasterSync(RegistrationConstants.OPT_TO_REG_MDS_J00001);
+
+			// To run the child jobs after the parent job Success
+			if (responseDTO.getSuccessResponseDTO() != null) {
+				executeChildJob(jobId, jobMap);
+			}
+
+			syncTransactionUpdate(responseDTO, triggerPoint, jobId);
+
+		} catch (RegBaseUncheckedException baseUncheckedException) {
+			LOGGER.error(RegistrationConstants.MASTER_SYNC_STATUS_JOB_TITLE, RegistrationConstants.APPLICATION_NAME,
+					RegistrationConstants.APPLICATION_ID, baseUncheckedException.getMessage());
+			throw baseUncheckedException;
+		}
+
+		LOGGER.info(RegistrationConstants.MASTER_SYNC_STATUS_JOB_TITLE, RegistrationConstants.APPLICATION_NAME,
+				RegistrationConstants.APPLICATION_ID, "job execute internal Ended");
+	}
+
+	@Override
+	public ResponseDTO executeJob(String triggerPoint, String jobId) {
+
+		LOGGER.info(RegistrationConstants.MASTER_SYNC_STATUS_JOB_TITLE, RegistrationConstants.APPLICATION_NAME,
+				RegistrationConstants.APPLICATION_ID, "execute Job started");
+
+		this.responseDTO = masterSyncService.getMasterSync(RegistrationConstants.OPT_TO_REG_MDS_J00001);
+		syncTransactionUpdate(responseDTO, triggerPoint, jobId);
+
+		LOGGER.info(RegistrationConstants.MASTER_SYNC_STATUS_JOB_TITLE, RegistrationConstants.APPLICATION_NAME,
+				RegistrationConstants.APPLICATION_ID, "execute job ended");
+
+		return responseDTO;
+	}
+
+}