package io.mosip.registration.service.impl;

import static io.mosip.registration.constants.LoggerConstants.LOG_PKT_RSA_ENCRYPTION;
import static io.mosip.registration.constants.RegistrationConstants.APPLICATION_ID;
import static io.mosip.registration.constants.RegistrationConstants.APPLICATION_NAME;

import java.security.KeyFactory;
import java.security.NoSuchAlgorithmException;
import java.security.PrivateKey;
import java.security.PublicKey;
import java.security.spec.InvalidKeySpecException;
import java.security.spec.X509EncodedKeySpec;

import javax.crypto.SecretKey;

import org.springframework.beans.factory.annotation.Autowired;
<<<<<<< HEAD
import org.springframework.beans.factory.annotation.Value;
=======
>>>>>>> 15458d51
import org.springframework.stereotype.Service;

import io.mosip.kernel.core.crypto.spi.Encryptor;
import io.mosip.kernel.core.logger.spi.Logger;
import io.mosip.kernel.core.util.CryptoUtil;
import io.mosip.registration.config.AppConfig;
import io.mosip.registration.constants.RegistrationConstants;
import io.mosip.registration.context.ApplicationContext;
import io.mosip.registration.dao.PolicySyncDAO;
import io.mosip.registration.exception.RegBaseCheckedException;
import io.mosip.registration.exception.RegBaseUncheckedException;
import io.mosip.registration.service.RSAEncryptionService;

/**
 * Accepts AES session key as bytes and encrypt it by using RSA algorithm
 * 
 * @author YASWANTH S
 * @author Balaji Sridharan
 * @since 1.0.0
 *
 */
@Service
public class RSAEncryptionServiceImpl implements RSAEncryptionService {

	static final Logger LOGGER = AppConfig.getLogger(RSAEncryptionServiceImpl.class);
	@Autowired
	private PolicySyncDAO policySyncDAO;
	@Autowired
	private Encryptor<PrivateKey, PublicKey, SecretKey> encryptor;
<<<<<<< HEAD
	@Value("${mosip.kernel.keygenerator.asymmetric-algorithm-name}")
	private String asymmetricAlgorithmName;
=======
>>>>>>> 15458d51

	/*
	 * (non-Javadoc)
	 * 
	 * @see
	 * io.mosip.registration.service.packet.encryption.rsa.RSAEncryptionService#
	 * encrypt(byte[])
	 */
	@Override
	public byte[] encrypt(final byte[] sessionKey) throws RegBaseCheckedException {
		try {
			LOGGER.info(LOG_PKT_RSA_ENCRYPTION, APPLICATION_NAME, APPLICATION_ID,
					"Packet RSA Encryption had been called");

			// encrypt AES Session Key using RSA public key
			PublicKey publicKey = KeyFactory
<<<<<<< HEAD
					.getInstance(asymmetricAlgorithmName)
=======
					.getInstance(String.valueOf(ApplicationContext.map().get(RegistrationConstants.ASYMMETRIC_ALG_NAME)))
>>>>>>> 15458d51
					.generatePublic(new X509EncodedKeySpec(
							CryptoUtil.decodeBase64(new String(policySyncDAO.findByMaxExpireTime().getPublicKey()))));

			return encryptor.asymmetricPublicEncrypt(publicKey, sessionKey);
		} catch (InvalidKeySpecException | NoSuchAlgorithmException compileTimeException) {
			throw new RegBaseCheckedException(RegistrationConstants.RSA_ENCRYPTION_MANAGER,
					compileTimeException.toString(), compileTimeException);
		} catch (RuntimeException runtimeException) {
			throw new RegBaseUncheckedException(RegistrationConstants.RSA_ENCRYPTION_MANAGER,
					runtimeException.toString(), runtimeException);
		}
	}

}<|MERGE_RESOLUTION|>--- conflicted
+++ resolved
@@ -14,10 +14,6 @@
 import javax.crypto.SecretKey;
 
 import org.springframework.beans.factory.annotation.Autowired;
-<<<<<<< HEAD
-import org.springframework.beans.factory.annotation.Value;
-=======
->>>>>>> 15458d51
 import org.springframework.stereotype.Service;
 
 import io.mosip.kernel.core.crypto.spi.Encryptor;
@@ -47,11 +43,6 @@
 	private PolicySyncDAO policySyncDAO;
 	@Autowired
 	private Encryptor<PrivateKey, PublicKey, SecretKey> encryptor;
-<<<<<<< HEAD
-	@Value("${mosip.kernel.keygenerator.asymmetric-algorithm-name}")
-	private String asymmetricAlgorithmName;
-=======
->>>>>>> 15458d51
 
 	/*
 	 * (non-Javadoc)
@@ -68,11 +59,7 @@
 
 			// encrypt AES Session Key using RSA public key
 			PublicKey publicKey = KeyFactory
-<<<<<<< HEAD
-					.getInstance(asymmetricAlgorithmName)
-=======
 					.getInstance(String.valueOf(ApplicationContext.map().get(RegistrationConstants.ASYMMETRIC_ALG_NAME)))
->>>>>>> 15458d51
 					.generatePublic(new X509EncodedKeySpec(
 							CryptoUtil.decodeBase64(new String(policySyncDAO.findByMaxExpireTime().getPublicKey()))));
 
