<<<<<<< HEAD
package io.mosip.registration.jobs;

import org.quartz.JobExecutionContext;
import org.quartz.JobExecutionException;
import org.quartz.listeners.JobListenerSupport;
import org.springframework.beans.factory.annotation.Autowired;
import org.springframework.stereotype.Component;

import io.mosip.kernel.core.logger.spi.Logger;
import io.mosip.registration.config.AppConfig;
import io.mosip.registration.constants.RegistrationConstants;
import io.mosip.registration.exception.RegBaseUncheckedException;

/**
 * This class gives the information of job process
 * 
 * @author YASWANTH S
 * @since 1.0.0
 *
 */
@Component
public class JobProcessListener extends JobListenerSupport {

	
	/**
	 * Autowires job manager for to get Job id functionality
	 */
	@Autowired
	private JobManager jobManager;

	/**
	 * Autowires the SncTransactionManagerImpl, which Have the functionalities to
	 * get the job and to create sync transaction
	 */
	@Autowired
	private SyncManager syncTransactionManager;
	
	/**
	 * LOGGER for logging
	 */
	private static final Logger LOGGER = AppConfig.getLogger(JobProcessListener.class);

	/*
	 * (non-Javadoc)
	 * 
	 * @see org.quartz.JobListener#getName()
	 */
	@Override
	public String getName() {
		return this.getClass().getName();
	}

	/*
	 * (non-Javadoc)
	 * 
	 * @see org.quartz.listeners.JobListenerSupport#jobToBeExecuted(org.quartz.
	 * JobExecutionContext)
	 */
	@Override
	synchronized public void jobToBeExecuted(JobExecutionContext context) {

		LOGGER.info(RegistrationConstants.BATCH_JOBS_PROCESS_LOGGER_TITLE, RegistrationConstants.APPLICATION_NAME,
				RegistrationConstants.APPLICATION_ID, "Job to be executed started");

		/*
		 * ----------------JOB STARTED---------------
		 */

		// Insert SYNC Transaction
		try {
			syncTransactionManager.createSyncTransaction(RegistrationConstants.JOB_EXECUTION_STARTED,

					RegistrationConstants.JOB_EXECUTION_STARTED, RegistrationConstants.JOB_TRIGGER_POINT_SYSTEM,
					jobManager.getJobId(context));
		} catch (RegBaseUncheckedException regBaseUncheckedException) {
			LOGGER.error(RegistrationConstants.BATCH_JOBS_PROCESS_LOGGER_TITLE, RegistrationConstants.APPLICATION_NAME,
					RegistrationConstants.APPLICATION_ID, regBaseUncheckedException.getMessage());
		}

		LOGGER.info(RegistrationConstants.BATCH_JOBS_PROCESS_LOGGER_TITLE, RegistrationConstants.APPLICATION_NAME,
				RegistrationConstants.APPLICATION_ID, "Job to be executed ended");

		
	}

	/*
	 * (non-Javadoc)
	 * 
	 * @see org.quartz.listeners.JobListenerSupport#jobExecutionVetoed(org.quartz.
	 * JobExecutionContext)
	 */
	@Override
	synchronized public void jobExecutionVetoed(JobExecutionContext context) {

		
		LOGGER.info(RegistrationConstants.BATCH_JOBS_PROCESS_LOGGER_TITLE, RegistrationConstants.APPLICATION_NAME,
				RegistrationConstants.APPLICATION_ID, "Job to be rejected started");

		/*
		 * -------------------JOB REJECTED--------------
		 */

		try {

			// Insert SYNC Transaction
			syncTransactionManager.createSyncTransaction(RegistrationConstants.JOB_EXECUTION_REJECTED,
					RegistrationConstants.JOB_EXECUTION_REJECTED, RegistrationConstants.JOB_TRIGGER_POINT_SYSTEM,
					jobManager.getJobId(context));
		} catch (RegBaseUncheckedException regBaseUncheckedException) {
			LOGGER.error(RegistrationConstants.BATCH_JOBS_PROCESS_LOGGER_TITLE, RegistrationConstants.APPLICATION_NAME,
					RegistrationConstants.APPLICATION_ID, regBaseUncheckedException.getMessage());
		}
		LOGGER.info(RegistrationConstants.BATCH_JOBS_PROCESS_LOGGER_TITLE, RegistrationConstants.APPLICATION_NAME,
				RegistrationConstants.APPLICATION_ID, "Job to be rejected ended");

		
	}

	/*
	 * (non-Javadoc)
	 * 
	 * @see org.quartz.listeners.JobListenerSupport#jobWasExecuted(org.quartz.
	 * JobExecutionContext, org.quartz.JobExecutionException)
	 */
	@Override
	synchronized public void jobWasExecuted(JobExecutionContext context, JobExecutionException jobException) {
		LOGGER.info(RegistrationConstants.BATCH_JOBS_PROCESS_LOGGER_TITLE, RegistrationConstants.APPLICATION_NAME,
				RegistrationConstants.APPLICATION_ID, "Job was executed started");

	
		try {
			// Insert SYNC Transaction
			syncTransactionManager.createSyncTransaction(RegistrationConstants.JOB_EXECUTION_COMPLETED,
					RegistrationConstants.JOB_EXECUTION_COMPLETED, RegistrationConstants.JOB_TRIGGER_POINT_SYSTEM,
					jobManager.getJobId(context));

		} catch (RegBaseUncheckedException regBaseUncheckedException) {
			LOGGER.error(RegistrationConstants.BATCH_JOBS_PROCESS_LOGGER_TITLE, RegistrationConstants.APPLICATION_NAME,
					RegistrationConstants.APPLICATION_ID, regBaseUncheckedException.getMessage());
		}

		LOGGER.info(RegistrationConstants.BATCH_JOBS_PROCESS_LOGGER_TITLE, RegistrationConstants.APPLICATION_NAME,
				RegistrationConstants.APPLICATION_ID, "Job was executed ended");

		/*
		 * -------------------JOB EXECUTED--------------
		 */
		
	}

}
=======
package io.mosip.registration.jobs;

import org.quartz.JobExecutionContext;
import org.quartz.JobExecutionException;
import org.quartz.listeners.JobListenerSupport;
import org.springframework.beans.factory.annotation.Autowired;
import org.springframework.stereotype.Component;

import io.mosip.kernel.core.logger.spi.Logger;
import io.mosip.registration.config.AppConfig;
import io.mosip.registration.constants.RegistrationConstants;
import io.mosip.registration.exception.RegBaseUncheckedException;

/**
 * This class gives the information of job process
 * 
 * @author YASWANTH S
 * @since 1.0.0
 *
 */
@Component
public class JobProcessListener extends JobListenerSupport {

	
	/**
	 * Autowires job manager for to get Job id functionality
	 */
	@Autowired
	private JobManager jobManager;

	/**
	 * Autowires the SncTransactionManagerImpl, which Have the functionalities to
	 * get the job and to create sync transaction
	 */
	@Autowired
	private SyncManager syncTransactionManager;
	
	/**
	 * LOGGER for logging
	 */
	private static final Logger LOGGER = AppConfig.getLogger(JobProcessListener.class);

	/*
	 * (non-Javadoc)
	 * 
	 * @see org.quartz.JobListener#getName()
	 */
	@Override
	public String getName() {
		return this.getClass().getName();
	}

	/*
	 * (non-Javadoc)
	 * 
	 * @see org.quartz.listeners.JobListenerSupport#jobToBeExecuted(org.quartz.
	 * JobExecutionContext)
	 */
	@Override
	public void jobToBeExecuted(JobExecutionContext context) {

		LOGGER.info(RegistrationConstants.BATCH_JOBS_PROCESS_LOGGER_TITLE, RegistrationConstants.APPLICATION_NAME,
				RegistrationConstants.APPLICATION_ID, "Job to be executed started");

		/*
		 * ----------------JOB STARTED---------------
		 */

		// Insert SYNC Transaction
		try {
			syncTransactionManager.createSyncTransaction(RegistrationConstants.JOB_EXECUTION_STARTED,

					RegistrationConstants.JOB_EXECUTION_STARTED, RegistrationConstants.JOB_TRIGGER_POINT_SYSTEM,
					jobManager.getJobId(context));
		} catch (RegBaseUncheckedException regBaseUncheckedException) {
			LOGGER.error(RegistrationConstants.BATCH_JOBS_PROCESS_LOGGER_TITLE, RegistrationConstants.APPLICATION_NAME,
					RegistrationConstants.APPLICATION_ID, regBaseUncheckedException.getMessage());
		}

		LOGGER.info(RegistrationConstants.BATCH_JOBS_PROCESS_LOGGER_TITLE, RegistrationConstants.APPLICATION_NAME,
				RegistrationConstants.APPLICATION_ID, "Job to be executed ended");

		
	}

	/*
	 * (non-Javadoc)
	 * 
	 * @see org.quartz.listeners.JobListenerSupport#jobExecutionVetoed(org.quartz.
	 * JobExecutionContext)
	 */
	@Override
	public void jobExecutionVetoed(JobExecutionContext context) {

		
		LOGGER.info(RegistrationConstants.BATCH_JOBS_PROCESS_LOGGER_TITLE, RegistrationConstants.APPLICATION_NAME,
				RegistrationConstants.APPLICATION_ID, "Job to be rejected started");

		/*
		 * -------------------JOB REJECTED--------------
		 */

		try {

			// Insert SYNC Transaction
			syncTransactionManager.createSyncTransaction(RegistrationConstants.JOB_EXECUTION_REJECTED,
					RegistrationConstants.JOB_EXECUTION_REJECTED, RegistrationConstants.JOB_TRIGGER_POINT_SYSTEM,
					jobManager.getJobId(context));
		} catch (RegBaseUncheckedException regBaseUncheckedException) {
			LOGGER.error(RegistrationConstants.BATCH_JOBS_PROCESS_LOGGER_TITLE, RegistrationConstants.APPLICATION_NAME,
					RegistrationConstants.APPLICATION_ID, regBaseUncheckedException.getMessage());
		}
		LOGGER.info(RegistrationConstants.BATCH_JOBS_PROCESS_LOGGER_TITLE, RegistrationConstants.APPLICATION_NAME,
				RegistrationConstants.APPLICATION_ID, "Job to be rejected ended");

		
	}

	/*
	 * (non-Javadoc)
	 * 
	 * @see org.quartz.listeners.JobListenerSupport#jobWasExecuted(org.quartz.
	 * JobExecutionContext, org.quartz.JobExecutionException)
	 */
	@Override
	public void jobWasExecuted(JobExecutionContext context, JobExecutionException jobException) {
		LOGGER.info(RegistrationConstants.BATCH_JOBS_PROCESS_LOGGER_TITLE, RegistrationConstants.APPLICATION_NAME,
				RegistrationConstants.APPLICATION_ID, "Job was executed started");

	
		try {
			// Insert SYNC Transaction
			syncTransactionManager.createSyncTransaction(RegistrationConstants.JOB_EXECUTION_COMPLETED,
					RegistrationConstants.JOB_EXECUTION_COMPLETED, RegistrationConstants.JOB_TRIGGER_POINT_SYSTEM,
					jobManager.getJobId(context));

		} catch (RegBaseUncheckedException regBaseUncheckedException) {
			LOGGER.error(RegistrationConstants.BATCH_JOBS_PROCESS_LOGGER_TITLE, RegistrationConstants.APPLICATION_NAME,
					RegistrationConstants.APPLICATION_ID, regBaseUncheckedException.getMessage());
		}

		LOGGER.info(RegistrationConstants.BATCH_JOBS_PROCESS_LOGGER_TITLE, RegistrationConstants.APPLICATION_NAME,
				RegistrationConstants.APPLICATION_ID, "Job was executed ended");

		/*
		 * -------------------JOB EXECUTED--------------
		 */
		
	}

}
>>>>>>> 2587c1b2
<|MERGE_RESOLUTION|>--- conflicted
+++ resolved
@@ -1,305 +1,151 @@
-<<<<<<< HEAD
-package io.mosip.registration.jobs;
-
-import org.quartz.JobExecutionContext;
-import org.quartz.JobExecutionException;
-import org.quartz.listeners.JobListenerSupport;
-import org.springframework.beans.factory.annotation.Autowired;
-import org.springframework.stereotype.Component;
-
-import io.mosip.kernel.core.logger.spi.Logger;
-import io.mosip.registration.config.AppConfig;
-import io.mosip.registration.constants.RegistrationConstants;
-import io.mosip.registration.exception.RegBaseUncheckedException;
-
-/**
- * This class gives the information of job process
- * 
- * @author YASWANTH S
- * @since 1.0.0
- *
- */
-@Component
-public class JobProcessListener extends JobListenerSupport {
-
-	
-	/**
-	 * Autowires job manager for to get Job id functionality
-	 */
-	@Autowired
-	private JobManager jobManager;
-
-	/**
-	 * Autowires the SncTransactionManagerImpl, which Have the functionalities to
-	 * get the job and to create sync transaction
-	 */
-	@Autowired
-	private SyncManager syncTransactionManager;
-	
-	/**
-	 * LOGGER for logging
-	 */
-	private static final Logger LOGGER = AppConfig.getLogger(JobProcessListener.class);
-
-	/*
-	 * (non-Javadoc)
-	 * 
-	 * @see org.quartz.JobListener#getName()
-	 */
-	@Override
-	public String getName() {
-		return this.getClass().getName();
-	}
-
-	/*
-	 * (non-Javadoc)
-	 * 
-	 * @see org.quartz.listeners.JobListenerSupport#jobToBeExecuted(org.quartz.
-	 * JobExecutionContext)
-	 */
-	@Override
-	synchronized public void jobToBeExecuted(JobExecutionContext context) {
-
-		LOGGER.info(RegistrationConstants.BATCH_JOBS_PROCESS_LOGGER_TITLE, RegistrationConstants.APPLICATION_NAME,
-				RegistrationConstants.APPLICATION_ID, "Job to be executed started");
-
-		/*
-		 * ----------------JOB STARTED---------------
-		 */
-
-		// Insert SYNC Transaction
-		try {
-			syncTransactionManager.createSyncTransaction(RegistrationConstants.JOB_EXECUTION_STARTED,
-
-					RegistrationConstants.JOB_EXECUTION_STARTED, RegistrationConstants.JOB_TRIGGER_POINT_SYSTEM,
-					jobManager.getJobId(context));
-		} catch (RegBaseUncheckedException regBaseUncheckedException) {
-			LOGGER.error(RegistrationConstants.BATCH_JOBS_PROCESS_LOGGER_TITLE, RegistrationConstants.APPLICATION_NAME,
-					RegistrationConstants.APPLICATION_ID, regBaseUncheckedException.getMessage());
-		}
-
-		LOGGER.info(RegistrationConstants.BATCH_JOBS_PROCESS_LOGGER_TITLE, RegistrationConstants.APPLICATION_NAME,
-				RegistrationConstants.APPLICATION_ID, "Job to be executed ended");
-
-		
-	}
-
-	/*
-	 * (non-Javadoc)
-	 * 
-	 * @see org.quartz.listeners.JobListenerSupport#jobExecutionVetoed(org.quartz.
-	 * JobExecutionContext)
-	 */
-	@Override
-	synchronized public void jobExecutionVetoed(JobExecutionContext context) {
-
-		
-		LOGGER.info(RegistrationConstants.BATCH_JOBS_PROCESS_LOGGER_TITLE, RegistrationConstants.APPLICATION_NAME,
-				RegistrationConstants.APPLICATION_ID, "Job to be rejected started");
-
-		/*
-		 * -------------------JOB REJECTED--------------
-		 */
-
-		try {
-
-			// Insert SYNC Transaction
-			syncTransactionManager.createSyncTransaction(RegistrationConstants.JOB_EXECUTION_REJECTED,
-					RegistrationConstants.JOB_EXECUTION_REJECTED, RegistrationConstants.JOB_TRIGGER_POINT_SYSTEM,
-					jobManager.getJobId(context));
-		} catch (RegBaseUncheckedException regBaseUncheckedException) {
-			LOGGER.error(RegistrationConstants.BATCH_JOBS_PROCESS_LOGGER_TITLE, RegistrationConstants.APPLICATION_NAME,
-					RegistrationConstants.APPLICATION_ID, regBaseUncheckedException.getMessage());
-		}
-		LOGGER.info(RegistrationConstants.BATCH_JOBS_PROCESS_LOGGER_TITLE, RegistrationConstants.APPLICATION_NAME,
-				RegistrationConstants.APPLICATION_ID, "Job to be rejected ended");
-
-		
-	}
-
-	/*
-	 * (non-Javadoc)
-	 * 
-	 * @see org.quartz.listeners.JobListenerSupport#jobWasExecuted(org.quartz.
-	 * JobExecutionContext, org.quartz.JobExecutionException)
-	 */
-	@Override
-	synchronized public void jobWasExecuted(JobExecutionContext context, JobExecutionException jobException) {
-		LOGGER.info(RegistrationConstants.BATCH_JOBS_PROCESS_LOGGER_TITLE, RegistrationConstants.APPLICATION_NAME,
-				RegistrationConstants.APPLICATION_ID, "Job was executed started");
-
-	
-		try {
-			// Insert SYNC Transaction
-			syncTransactionManager.createSyncTransaction(RegistrationConstants.JOB_EXECUTION_COMPLETED,
-					RegistrationConstants.JOB_EXECUTION_COMPLETED, RegistrationConstants.JOB_TRIGGER_POINT_SYSTEM,
-					jobManager.getJobId(context));
-
-		} catch (RegBaseUncheckedException regBaseUncheckedException) {
-			LOGGER.error(RegistrationConstants.BATCH_JOBS_PROCESS_LOGGER_TITLE, RegistrationConstants.APPLICATION_NAME,
-					RegistrationConstants.APPLICATION_ID, regBaseUncheckedException.getMessage());
-		}
-
-		LOGGER.info(RegistrationConstants.BATCH_JOBS_PROCESS_LOGGER_TITLE, RegistrationConstants.APPLICATION_NAME,
-				RegistrationConstants.APPLICATION_ID, "Job was executed ended");
-
-		/*
-		 * -------------------JOB EXECUTED--------------
-		 */
-		
-	}
-
-}
-=======
-package io.mosip.registration.jobs;
-
-import org.quartz.JobExecutionContext;
-import org.quartz.JobExecutionException;
-import org.quartz.listeners.JobListenerSupport;
-import org.springframework.beans.factory.annotation.Autowired;
-import org.springframework.stereotype.Component;
-
-import io.mosip.kernel.core.logger.spi.Logger;
-import io.mosip.registration.config.AppConfig;
-import io.mosip.registration.constants.RegistrationConstants;
-import io.mosip.registration.exception.RegBaseUncheckedException;
-
-/**
- * This class gives the information of job process
- * 
- * @author YASWANTH S
- * @since 1.0.0
- *
- */
-@Component
-public class JobProcessListener extends JobListenerSupport {
-
-	
-	/**
-	 * Autowires job manager for to get Job id functionality
-	 */
-	@Autowired
-	private JobManager jobManager;
-
-	/**
-	 * Autowires the SncTransactionManagerImpl, which Have the functionalities to
-	 * get the job and to create sync transaction
-	 */
-	@Autowired
-	private SyncManager syncTransactionManager;
-	
-	/**
-	 * LOGGER for logging
-	 */
-	private static final Logger LOGGER = AppConfig.getLogger(JobProcessListener.class);
-
-	/*
-	 * (non-Javadoc)
-	 * 
-	 * @see org.quartz.JobListener#getName()
-	 */
-	@Override
-	public String getName() {
-		return this.getClass().getName();
-	}
-
-	/*
-	 * (non-Javadoc)
-	 * 
-	 * @see org.quartz.listeners.JobListenerSupport#jobToBeExecuted(org.quartz.
-	 * JobExecutionContext)
-	 */
-	@Override
-	public void jobToBeExecuted(JobExecutionContext context) {
-
-		LOGGER.info(RegistrationConstants.BATCH_JOBS_PROCESS_LOGGER_TITLE, RegistrationConstants.APPLICATION_NAME,
-				RegistrationConstants.APPLICATION_ID, "Job to be executed started");
-
-		/*
-		 * ----------------JOB STARTED---------------
-		 */
-
-		// Insert SYNC Transaction
-		try {
-			syncTransactionManager.createSyncTransaction(RegistrationConstants.JOB_EXECUTION_STARTED,
-
-					RegistrationConstants.JOB_EXECUTION_STARTED, RegistrationConstants.JOB_TRIGGER_POINT_SYSTEM,
-					jobManager.getJobId(context));
-		} catch (RegBaseUncheckedException regBaseUncheckedException) {
-			LOGGER.error(RegistrationConstants.BATCH_JOBS_PROCESS_LOGGER_TITLE, RegistrationConstants.APPLICATION_NAME,
-					RegistrationConstants.APPLICATION_ID, regBaseUncheckedException.getMessage());
-		}
-
-		LOGGER.info(RegistrationConstants.BATCH_JOBS_PROCESS_LOGGER_TITLE, RegistrationConstants.APPLICATION_NAME,
-				RegistrationConstants.APPLICATION_ID, "Job to be executed ended");
-
-		
-	}
-
-	/*
-	 * (non-Javadoc)
-	 * 
-	 * @see org.quartz.listeners.JobListenerSupport#jobExecutionVetoed(org.quartz.
-	 * JobExecutionContext)
-	 */
-	@Override
-	public void jobExecutionVetoed(JobExecutionContext context) {
-
-		
-		LOGGER.info(RegistrationConstants.BATCH_JOBS_PROCESS_LOGGER_TITLE, RegistrationConstants.APPLICATION_NAME,
-				RegistrationConstants.APPLICATION_ID, "Job to be rejected started");
-
-		/*
-		 * -------------------JOB REJECTED--------------
-		 */
-
-		try {
-
-			// Insert SYNC Transaction
-			syncTransactionManager.createSyncTransaction(RegistrationConstants.JOB_EXECUTION_REJECTED,
-					RegistrationConstants.JOB_EXECUTION_REJECTED, RegistrationConstants.JOB_TRIGGER_POINT_SYSTEM,
-					jobManager.getJobId(context));
-		} catch (RegBaseUncheckedException regBaseUncheckedException) {
-			LOGGER.error(RegistrationConstants.BATCH_JOBS_PROCESS_LOGGER_TITLE, RegistrationConstants.APPLICATION_NAME,
-					RegistrationConstants.APPLICATION_ID, regBaseUncheckedException.getMessage());
-		}
-		LOGGER.info(RegistrationConstants.BATCH_JOBS_PROCESS_LOGGER_TITLE, RegistrationConstants.APPLICATION_NAME,
-				RegistrationConstants.APPLICATION_ID, "Job to be rejected ended");
-
-		
-	}
-
-	/*
-	 * (non-Javadoc)
-	 * 
-	 * @see org.quartz.listeners.JobListenerSupport#jobWasExecuted(org.quartz.
-	 * JobExecutionContext, org.quartz.JobExecutionException)
-	 */
-	@Override
-	public void jobWasExecuted(JobExecutionContext context, JobExecutionException jobException) {
-		LOGGER.info(RegistrationConstants.BATCH_JOBS_PROCESS_LOGGER_TITLE, RegistrationConstants.APPLICATION_NAME,
-				RegistrationConstants.APPLICATION_ID, "Job was executed started");
-
-	
-		try {
-			// Insert SYNC Transaction
-			syncTransactionManager.createSyncTransaction(RegistrationConstants.JOB_EXECUTION_COMPLETED,
-					RegistrationConstants.JOB_EXECUTION_COMPLETED, RegistrationConstants.JOB_TRIGGER_POINT_SYSTEM,
-					jobManager.getJobId(context));
-
-		} catch (RegBaseUncheckedException regBaseUncheckedException) {
-			LOGGER.error(RegistrationConstants.BATCH_JOBS_PROCESS_LOGGER_TITLE, RegistrationConstants.APPLICATION_NAME,
-					RegistrationConstants.APPLICATION_ID, regBaseUncheckedException.getMessage());
-		}
-
-		LOGGER.info(RegistrationConstants.BATCH_JOBS_PROCESS_LOGGER_TITLE, RegistrationConstants.APPLICATION_NAME,
-				RegistrationConstants.APPLICATION_ID, "Job was executed ended");
-
-		/*
-		 * -------------------JOB EXECUTED--------------
-		 */
-		
-	}
-
-}
->>>>>>> 2587c1b2
+package io.mosip.registration.jobs;
+
+import org.quartz.JobExecutionContext;
+import org.quartz.JobExecutionException;
+import org.quartz.listeners.JobListenerSupport;
+import org.springframework.beans.factory.annotation.Autowired;
+import org.springframework.stereotype.Component;
+
+import io.mosip.kernel.core.logger.spi.Logger;
+import io.mosip.registration.config.AppConfig;
+import io.mosip.registration.constants.RegistrationConstants;
+import io.mosip.registration.exception.RegBaseUncheckedException;
+
+/**
+ * This class gives the information of job process
+ * 
+ * @author YASWANTH S
+ * @since 1.0.0
+ *
+ */
+@Component
+public class JobProcessListener extends JobListenerSupport {
+
+	
+	/**
+	 * Autowires job manager for to get Job id functionality
+	 */
+	@Autowired
+	private JobManager jobManager;
+
+	/**
+	 * Autowires the SncTransactionManagerImpl, which Have the functionalities to
+	 * get the job and to create sync transaction
+	 */
+	@Autowired
+	private SyncManager syncTransactionManager;
+	
+	/**
+	 * LOGGER for logging
+	 */
+	private static final Logger LOGGER = AppConfig.getLogger(JobProcessListener.class);
+
+	/*
+	 * (non-Javadoc)
+	 * 
+	 * @see org.quartz.JobListener#getName()
+	 */
+	@Override
+	public String getName() {
+		return this.getClass().getName();
+	}
+
+	/*
+	 * (non-Javadoc)
+	 * 
+	 * @see org.quartz.listeners.JobListenerSupport#jobToBeExecuted(org.quartz.
+	 * JobExecutionContext)
+	 */
+	@Override
+	synchronized public void jobToBeExecuted(JobExecutionContext context) {
+
+		LOGGER.info(RegistrationConstants.BATCH_JOBS_PROCESS_LOGGER_TITLE, RegistrationConstants.APPLICATION_NAME,
+				RegistrationConstants.APPLICATION_ID, "Job to be executed started");
+
+		/*
+		 * ----------------JOB STARTED---------------
+		 */
+
+		// Insert SYNC Transaction
+		try {
+			syncTransactionManager.createSyncTransaction(RegistrationConstants.JOB_EXECUTION_STARTED,
+
+					RegistrationConstants.JOB_EXECUTION_STARTED, RegistrationConstants.JOB_TRIGGER_POINT_SYSTEM,
+					jobManager.getJobId(context));
+		} catch (RegBaseUncheckedException regBaseUncheckedException) {
+			LOGGER.error(RegistrationConstants.BATCH_JOBS_PROCESS_LOGGER_TITLE, RegistrationConstants.APPLICATION_NAME,
+					RegistrationConstants.APPLICATION_ID, regBaseUncheckedException.getMessage());
+		}
+
+		LOGGER.info(RegistrationConstants.BATCH_JOBS_PROCESS_LOGGER_TITLE, RegistrationConstants.APPLICATION_NAME,
+				RegistrationConstants.APPLICATION_ID, "Job to be executed ended");
+
+		
+	}
+
+	/*
+	 * (non-Javadoc)
+	 * 
+	 * @see org.quartz.listeners.JobListenerSupport#jobExecutionVetoed(org.quartz.
+	 * JobExecutionContext)
+	 */
+	@Override
+	synchronized public void jobExecutionVetoed(JobExecutionContext context) {
+
+		
+		LOGGER.info(RegistrationConstants.BATCH_JOBS_PROCESS_LOGGER_TITLE, RegistrationConstants.APPLICATION_NAME,
+				RegistrationConstants.APPLICATION_ID, "Job to be rejected started");
+
+		/*
+		 * -------------------JOB REJECTED--------------
+		 */
+
+		try {
+
+			// Insert SYNC Transaction
+			syncTransactionManager.createSyncTransaction(RegistrationConstants.JOB_EXECUTION_REJECTED,
+					RegistrationConstants.JOB_EXECUTION_REJECTED, RegistrationConstants.JOB_TRIGGER_POINT_SYSTEM,
+					jobManager.getJobId(context));
+		} catch (RegBaseUncheckedException regBaseUncheckedException) {
+			LOGGER.error(RegistrationConstants.BATCH_JOBS_PROCESS_LOGGER_TITLE, RegistrationConstants.APPLICATION_NAME,
+					RegistrationConstants.APPLICATION_ID, regBaseUncheckedException.getMessage());
+		}
+		LOGGER.info(RegistrationConstants.BATCH_JOBS_PROCESS_LOGGER_TITLE, RegistrationConstants.APPLICATION_NAME,
+				RegistrationConstants.APPLICATION_ID, "Job to be rejected ended");
+
+		
+	}
+
+	/*
+	 * (non-Javadoc)
+	 * 
+	 * @see org.quartz.listeners.JobListenerSupport#jobWasExecuted(org.quartz.
+	 * JobExecutionContext, org.quartz.JobExecutionException)
+	 */
+	@Override
+	synchronized public void jobWasExecuted(JobExecutionContext context, JobExecutionException jobException) {
+		LOGGER.info(RegistrationConstants.BATCH_JOBS_PROCESS_LOGGER_TITLE, RegistrationConstants.APPLICATION_NAME,
+				RegistrationConstants.APPLICATION_ID, "Job was executed started");
+
+	
+		try {
+			// Insert SYNC Transaction
+			syncTransactionManager.createSyncTransaction(RegistrationConstants.JOB_EXECUTION_COMPLETED,
+					RegistrationConstants.JOB_EXECUTION_COMPLETED, RegistrationConstants.JOB_TRIGGER_POINT_SYSTEM,
+					jobManager.getJobId(context));
+
+		} catch (RegBaseUncheckedException regBaseUncheckedException) {
+			LOGGER.error(RegistrationConstants.BATCH_JOBS_PROCESS_LOGGER_TITLE, RegistrationConstants.APPLICATION_NAME,
+					RegistrationConstants.APPLICATION_ID, regBaseUncheckedException.getMessage());
+		}
+
+		LOGGER.info(RegistrationConstants.BATCH_JOBS_PROCESS_LOGGER_TITLE, RegistrationConstants.APPLICATION_NAME,
+				RegistrationConstants.APPLICATION_ID, "Job was executed ended");
+
+		/*
+		 * -------------------JOB EXECUTED--------------
+		 */
+		
+	}
+
+}