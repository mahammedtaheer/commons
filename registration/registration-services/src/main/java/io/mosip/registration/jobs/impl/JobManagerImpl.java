<<<<<<< HEAD
package io.mosip.registration.jobs.impl;

import java.util.HashMap;
import java.util.Map;

import org.quartz.JobDataMap;
import org.quartz.JobDetail;
import org.quartz.JobExecutionContext;
import org.quartz.Trigger;
import org.springframework.stereotype.Component;

import io.mosip.kernel.core.logger.spi.Logger;
import io.mosip.registration.config.AppConfig;
import io.mosip.registration.constants.RegistrationConstants;
import io.mosip.registration.entity.SyncJobDef;
import io.mosip.registration.jobs.JobManager;

@Component
public class JobManagerImpl implements JobManager {

	/**
	 * LOGGER for logging
	 */
	private static final Logger LOGGER = AppConfig.getLogger(JobManagerImpl.class);

	synchronized public String getJobId(JobExecutionContext context) {

		return getJobId(context.getJobDetail());
	}

	synchronized public String getJobId(JobDetail jobDetail) {

		return jobDetail.getKey().getName();
	}

	@Override
	synchronized public String getJobId(Trigger trigger) {
		return getJobId((JobDetail) trigger.getJobDataMap().get(RegistrationConstants.JOB_DETAIL));
	}

	@Override
	synchronized public Map<String, SyncJobDef> getChildJobs(final JobExecutionContext context) {

		LOGGER.info(RegistrationConstants.BATCH_JOBS_SYNC_TRANSC_LOGGER_TITLE, RegistrationConstants.APPLICATION_NAME,
				RegistrationConstants.APPLICATION_ID, "Get Job started");

		// Get Job Map
		JobDataMap jobDataMap = context.getJobDetail().getJobDataMap();

		Map<String, SyncJobDef> syncjobMap = new HashMap<>();

		jobDataMap.forEach((key, value) -> {

			// check whether the value is instance of sync job or not
			if (value instanceof SyncJobDef) {
				SyncJobDef syncJob = (SyncJobDef) value;
				syncjobMap.put(syncJob.getId(), syncJob);
			}

		});

		LOGGER.info(RegistrationConstants.BATCH_JOBS_SYNC_TRANSC_LOGGER_TITLE, RegistrationConstants.APPLICATION_NAME,
				RegistrationConstants.APPLICATION_ID, "Get Job Ended");

		return syncjobMap;
	}

}
=======
package io.mosip.registration.jobs.impl;

import java.util.HashMap;
import java.util.Map;

import org.quartz.JobDataMap;
import org.quartz.JobDetail;
import org.quartz.JobExecutionContext;
import org.quartz.Trigger;
import org.springframework.stereotype.Component;

import io.mosip.kernel.core.logger.spi.Logger;
import io.mosip.registration.config.AppConfig;
import io.mosip.registration.constants.RegistrationConstants;
import io.mosip.registration.entity.SyncJobDef;
import io.mosip.registration.jobs.JobManager;

@Component
public class JobManagerImpl implements JobManager {
	
	/**
	 * LOGGER for logging
	 */
	private static final Logger LOGGER = AppConfig.getLogger(JobManagerImpl.class);


	public String getJobId(JobExecutionContext context) {

		return getJobId(context.getJobDetail());
	}

	public String getJobId(JobDetail jobDetail) {

		return jobDetail.getKey().getName();
	}

	@Override
	public String getJobId(Trigger trigger) {
		JobDetail jobDetail = (JobDetail) trigger.getJobDataMap().get("jobDetail");
		return getJobId(jobDetail);
	}

	@Override
	public Map<String, SyncJobDef> getChildJobs(final JobExecutionContext context) {

		LOGGER.info(RegistrationConstants.BATCH_JOBS_SYNC_TRANSC_LOGGER_TITLE, RegistrationConstants.APPLICATION_NAME,
				RegistrationConstants.APPLICATION_ID, "Get Job started");

		JobDetail jobDetail = context.getJobDetail();

		// Get Job Map
		JobDataMap jobDataMap = jobDetail.getJobDataMap();

		Map<String, SyncJobDef> syncjobMap = new HashMap<>();

		jobDataMap.forEach((key, value) -> {

			// check whether the value is instance of sync job or not
			if (value instanceof SyncJobDef) {
				SyncJobDef syncJob = (SyncJobDef) value;
				syncjobMap.put(syncJob.getId(), syncJob);
			}
			
		});

		LOGGER.info(RegistrationConstants.BATCH_JOBS_SYNC_TRANSC_LOGGER_TITLE, RegistrationConstants.APPLICATION_NAME,
				RegistrationConstants.APPLICATION_ID, "Get Job Ended");

		return syncjobMap;
	}

}
>>>>>>> 2587c1b2
<|MERGE_RESOLUTION|>--- conflicted
+++ resolved
@@ -1,143 +1,68 @@
-<<<<<<< HEAD
-package io.mosip.registration.jobs.impl;
-
-import java.util.HashMap;
-import java.util.Map;
-
-import org.quartz.JobDataMap;
-import org.quartz.JobDetail;
-import org.quartz.JobExecutionContext;
-import org.quartz.Trigger;
-import org.springframework.stereotype.Component;
-
-import io.mosip.kernel.core.logger.spi.Logger;
-import io.mosip.registration.config.AppConfig;
-import io.mosip.registration.constants.RegistrationConstants;
-import io.mosip.registration.entity.SyncJobDef;
-import io.mosip.registration.jobs.JobManager;
-
-@Component
-public class JobManagerImpl implements JobManager {
-
-	/**
-	 * LOGGER for logging
-	 */
-	private static final Logger LOGGER = AppConfig.getLogger(JobManagerImpl.class);
-
-	synchronized public String getJobId(JobExecutionContext context) {
-
-		return getJobId(context.getJobDetail());
-	}
-
-	synchronized public String getJobId(JobDetail jobDetail) {
-
-		return jobDetail.getKey().getName();
-	}
-
-	@Override
-	synchronized public String getJobId(Trigger trigger) {
-		return getJobId((JobDetail) trigger.getJobDataMap().get(RegistrationConstants.JOB_DETAIL));
-	}
-
-	@Override
-	synchronized public Map<String, SyncJobDef> getChildJobs(final JobExecutionContext context) {
-
-		LOGGER.info(RegistrationConstants.BATCH_JOBS_SYNC_TRANSC_LOGGER_TITLE, RegistrationConstants.APPLICATION_NAME,
-				RegistrationConstants.APPLICATION_ID, "Get Job started");
-
-		// Get Job Map
-		JobDataMap jobDataMap = context.getJobDetail().getJobDataMap();
-
-		Map<String, SyncJobDef> syncjobMap = new HashMap<>();
-
-		jobDataMap.forEach((key, value) -> {
-
-			// check whether the value is instance of sync job or not
-			if (value instanceof SyncJobDef) {
-				SyncJobDef syncJob = (SyncJobDef) value;
-				syncjobMap.put(syncJob.getId(), syncJob);
-			}
-
-		});
-
-		LOGGER.info(RegistrationConstants.BATCH_JOBS_SYNC_TRANSC_LOGGER_TITLE, RegistrationConstants.APPLICATION_NAME,
-				RegistrationConstants.APPLICATION_ID, "Get Job Ended");
-
-		return syncjobMap;
-	}
-
-}
-=======
-package io.mosip.registration.jobs.impl;
-
-import java.util.HashMap;
-import java.util.Map;
-
-import org.quartz.JobDataMap;
-import org.quartz.JobDetail;
-import org.quartz.JobExecutionContext;
-import org.quartz.Trigger;
-import org.springframework.stereotype.Component;
-
-import io.mosip.kernel.core.logger.spi.Logger;
-import io.mosip.registration.config.AppConfig;
-import io.mosip.registration.constants.RegistrationConstants;
-import io.mosip.registration.entity.SyncJobDef;
-import io.mosip.registration.jobs.JobManager;
-
-@Component
-public class JobManagerImpl implements JobManager {
-	
-	/**
-	 * LOGGER for logging
-	 */
-	private static final Logger LOGGER = AppConfig.getLogger(JobManagerImpl.class);
-
-
-	public String getJobId(JobExecutionContext context) {
-
-		return getJobId(context.getJobDetail());
-	}
-
-	public String getJobId(JobDetail jobDetail) {
-
-		return jobDetail.getKey().getName();
-	}
-
-	@Override
-	public String getJobId(Trigger trigger) {
-		JobDetail jobDetail = (JobDetail) trigger.getJobDataMap().get("jobDetail");
-		return getJobId(jobDetail);
-	}
-
-	@Override
-	public Map<String, SyncJobDef> getChildJobs(final JobExecutionContext context) {
-
-		LOGGER.info(RegistrationConstants.BATCH_JOBS_SYNC_TRANSC_LOGGER_TITLE, RegistrationConstants.APPLICATION_NAME,
-				RegistrationConstants.APPLICATION_ID, "Get Job started");
-
-		JobDetail jobDetail = context.getJobDetail();
-
-		// Get Job Map
-		JobDataMap jobDataMap = jobDetail.getJobDataMap();
-
-		Map<String, SyncJobDef> syncjobMap = new HashMap<>();
-
-		jobDataMap.forEach((key, value) -> {
-
-			// check whether the value is instance of sync job or not
-			if (value instanceof SyncJobDef) {
-				SyncJobDef syncJob = (SyncJobDef) value;
-				syncjobMap.put(syncJob.getId(), syncJob);
-			}
-			
-		});
-
-		LOGGER.info(RegistrationConstants.BATCH_JOBS_SYNC_TRANSC_LOGGER_TITLE, RegistrationConstants.APPLICATION_NAME,
-				RegistrationConstants.APPLICATION_ID, "Get Job Ended");
-
-		return syncjobMap;
-	}
-
-}
->>>>>>> 2587c1b2
+package io.mosip.registration.jobs.impl;
+
+import java.util.HashMap;
+import java.util.Map;
+
+import org.quartz.JobDataMap;
+import org.quartz.JobDetail;
+import org.quartz.JobExecutionContext;
+import org.quartz.Trigger;
+import org.springframework.stereotype.Component;
+
+import io.mosip.kernel.core.logger.spi.Logger;
+import io.mosip.registration.config.AppConfig;
+import io.mosip.registration.constants.RegistrationConstants;
+import io.mosip.registration.entity.SyncJobDef;
+import io.mosip.registration.jobs.JobManager;
+
+@Component
+public class JobManagerImpl implements JobManager {
+
+	/**
+	 * LOGGER for logging
+	 */
+	private static final Logger LOGGER = AppConfig.getLogger(JobManagerImpl.class);
+
+	synchronized public String getJobId(JobExecutionContext context) {
+
+		return getJobId(context.getJobDetail());
+	}
+
+	synchronized public String getJobId(JobDetail jobDetail) {
+
+		return jobDetail.getKey().getName();
+	}
+
+	@Override
+	synchronized public String getJobId(Trigger trigger) {
+		return getJobId((JobDetail) trigger.getJobDataMap().get(RegistrationConstants.JOB_DETAIL));
+	}
+
+	@Override
+	synchronized public Map<String, SyncJobDef> getChildJobs(final JobExecutionContext context) {
+
+		LOGGER.info(RegistrationConstants.BATCH_JOBS_SYNC_TRANSC_LOGGER_TITLE, RegistrationConstants.APPLICATION_NAME,
+				RegistrationConstants.APPLICATION_ID, "Get Job started");
+
+		// Get Job Map
+		JobDataMap jobDataMap = context.getJobDetail().getJobDataMap();
+
+		Map<String, SyncJobDef> syncjobMap = new HashMap<>();
+
+		jobDataMap.forEach((key, value) -> {
+
+			// check whether the value is instance of sync job or not
+			if (value instanceof SyncJobDef) {
+				SyncJobDef syncJob = (SyncJobDef) value;
+				syncjobMap.put(syncJob.getId(), syncJob);
+			}
+
+		});
+
+		LOGGER.info(RegistrationConstants.BATCH_JOBS_SYNC_TRANSC_LOGGER_TITLE, RegistrationConstants.APPLICATION_NAME,
+				RegistrationConstants.APPLICATION_ID, "Get Job Ended");
+
+		return syncjobMap;
+	}
+
+}