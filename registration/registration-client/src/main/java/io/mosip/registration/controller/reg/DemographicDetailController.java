package io.mosip.registration.controller.reg;

import static io.mosip.registration.constants.RegistrationConstants.APPLICATION_NAME;

import java.io.IOException;
import java.math.BigInteger;
import java.time.LocalDate;
import java.time.ZoneId;
import java.util.Date;
import java.util.LinkedList;
import java.util.List;
import java.util.ResourceBundle;

import org.springframework.beans.factory.annotation.Autowired;
import org.springframework.stereotype.Controller;

import io.mosip.kernel.core.idvalidator.exception.InvalidIDException;
import io.mosip.kernel.core.idvalidator.spi.IdValidator;
import io.mosip.kernel.core.idvalidator.spi.RidValidator;
import io.mosip.kernel.core.logger.spi.Logger;
import io.mosip.kernel.core.util.DateUtils;
import io.mosip.kernel.core.util.StringUtils;
import io.mosip.registration.builder.Builder;
import io.mosip.registration.config.AppConfig;
import io.mosip.registration.constants.RegistrationConstants;
import io.mosip.registration.constants.RegistrationUIConstants;
import io.mosip.registration.context.ApplicationContext;
import io.mosip.registration.context.SessionContext;
import io.mosip.registration.controller.BaseController;
import io.mosip.registration.controller.FXUtils;
import io.mosip.registration.controller.VirtualKeyboard;
import io.mosip.registration.dto.ErrorResponseDTO;
import io.mosip.registration.dto.RegistrationDTO;
import io.mosip.registration.dto.ResponseDTO;
import io.mosip.registration.dto.SuccessResponseDTO;
import io.mosip.registration.dto.demographic.AddressDTO;
import io.mosip.registration.dto.demographic.DemographicInfoDTO;
import io.mosip.registration.dto.demographic.Identity;
import io.mosip.registration.dto.demographic.LocationDTO;
import io.mosip.registration.dto.demographic.ValuesDTO;
import io.mosip.registration.dto.mastersync.GenderDto;
import io.mosip.registration.dto.mastersync.LocationDto;
import io.mosip.registration.exception.RegBaseUncheckedException;
import io.mosip.registration.service.MasterSyncService;
import io.mosip.registration.service.sync.PreRegistrationDataSyncService;
import javafx.beans.property.SimpleBooleanProperty;
import javafx.beans.value.ChangeListener;
import javafx.beans.value.ObservableValue;
import javafx.collections.ObservableList;
import javafx.fxml.FXML;
import javafx.scene.Node;
import javafx.scene.control.Button;
import javafx.scene.control.ComboBox;
import javafx.scene.control.Label;
import javafx.scene.control.ScrollPane;
import javafx.scene.control.TextField;
import javafx.scene.input.MouseEvent;
import javafx.scene.layout.AnchorPane;
import javafx.util.StringConverter;

/**
 * Class for Registration Page Controller
 * 
 * @author Taleev.Aalam
 * @since 1.0.0
 *
 */

@Controller
public class DemographicDetailController extends BaseController {

	/**
	 * Instance of {@link Logger}
	 */
	private static final Logger LOGGER = AppConfig.getLogger(RegistrationController.class);

	@FXML
	public TextField preRegistrationId;

	@FXML
	private TextField fullName;

	@FXML
	private TextField fullNameLocalLanguage;

	@FXML
	private Label fullNameLocalLanguageLabel;

	@FXML
	private Label ageFieldLocalLanguageLabel;

	@FXML
	private Label genderLocalLanguageLabel;

	@FXML
	private Label regionLocalLanguageLabel;

	@FXML
	private Label cityLocalLanguageLabel;

	@FXML
	private Label provinceLocalLanguageLabel;

	@FXML
	private Label localAdminAuthorityLocalLanguageLabel;

	@FXML
	private Label postalCodeLocalLanguageLabel;

	@FXML
	private Label mobileNoLocalLanguageLabel;

	@FXML
	private Label emailIdLocalLanguageLabel;

	@FXML
	private Label cniOrPinNumberLocalLanguageLabel;

	@FXML
	private Label parentNameLocalLanguageLabel;

	@FXML
	private Label uinIdLocalLanguageLabel;

	@FXML
	private TextField ageField;

	@FXML
	private TextField ageFieldLocalLanguage;

	@FXML
	private Label toggleLabel1;

	@FXML
	private Label toggleLabel2;

	@FXML
	private Label toggleLabel1LocalLanguage;

	@FXML
	private Label toggleLabel2LocalLanguage;

	@FXML
	private AnchorPane childSpecificFields;

	@FXML
	private AnchorPane childSpecificFieldsLocal;

	@FXML
	private ScrollPane demoScrollPane;

	private SimpleBooleanProperty switchedOn;

	@FXML
	private ComboBox<GenderDto> gender;

	@FXML
	private ComboBox<String> genderLocalLanguage;

	@FXML
	private TextField addressLine1;

	@FXML
	private TextField addressLine1LocalLanguage;

	@FXML
	private Label addressLine1LocalLanguagelabel;

	@FXML
	private TextField addressLine2;

	@FXML
	private TextField addressLine2LocalLanguage;

	@FXML
	private Label addressLine2LocalLanguagelabel;

	@FXML
	private TextField addressLine3;

	@FXML
	private TextField addressLine3LocalLanguage;

	@FXML
	private Label addressLine3LocalLanguagelabel;

	@FXML
	private TextField emailId;

	@FXML
	private TextField emailIdLocalLanguage;

	@FXML
	private TextField mobileNo;

	@FXML
	private TextField mobileNoLocalLanguage;

	@FXML
	private ComboBox<LocationDto> region;

	@FXML
	private ComboBox<String> regionLocalLanguage;

	@FXML
	private ComboBox<LocationDto> city;

	@FXML
	private ComboBox<String> cityLocalLanguage;

	@FXML
	private ComboBox<LocationDto> province;

	@FXML
	private ComboBox<String> provinceLocalLanguage;

	@FXML
	private TextField postalCode;

	@FXML
	private TextField postalCodeLocalLanguage;

	@FXML
	private ComboBox<LocationDto> localAdminAuthority;

	@FXML
	private ComboBox<String> localAdminAuthorityLocalLanguage;

	@FXML
	private TextField cniOrPinNumber;

	@FXML
	private TextField cniOrPinNumberLocalLanguage;

	@FXML
	private TextField uinIdLocalLanguage;

	@FXML
	private TextField parentNameLocalLanguage;

	@FXML
	private TextField parentName;

	@FXML
	private TextField uinId;

	public boolean isChild;

	private Node keyboardNode;

	@FXML
	protected Button autoFillBtn;

	@FXML
	protected Button fetchBtn;

	@FXML
	private AnchorPane dob;

	@FXML
	private AnchorPane dobLocalLanguage;

	@FXML
	private TextField dd;

	@FXML
	private TextField mm;

	@FXML
	private TextField yyyy;

	@FXML
	private TextField ddLocalLanguage;

	@FXML
	private TextField mmLocalLanguage;

	@FXML
	private TextField yyyyLocalLanguage;

	@Autowired
	private IdValidator<String> pridValidatorImpl;
	@Autowired
	private IdValidator<String> uinValidator;
	@Autowired
	private RidValidator<String> ridValidator;
	@Autowired
	private Validations validation;
	@Autowired
	MasterSyncService masterSync;

	@FXML
	private AnchorPane dateAnchorPane;
	@FXML
	private AnchorPane dateAnchorPaneLocalLanguage;
	@FXML
	private AnchorPane applicationLanguageAddressAnchorPane;
	@FXML
	private AnchorPane localLanguageAddressAnchorPane;
	@FXML
	private Label preRegistrationLabel;
	@FXML
	private Label fullNameLabel;
	@FXML
	private Label genderLabel;
	@FXML
	private Label mobileNoLabel;
	@FXML
	private Label emailIdLabel;
	@FXML
	private Label cniOrPinNumberLabel;
	@FXML
	private AnchorPane applicationLanguagePane;
	@FXML
	private AnchorPane localLanguagePane;
	@FXML
	private AnchorPane demoGraphicPane;
	@Autowired
	private DateValidation dateValidation;
	@Autowired
	private PreRegistrationDataSyncService preRegistrationDataSyncService;

	@Autowired
	private RegistrationController registrationController;
	@Autowired
	private DocumentScanController documentScanController;

	private FXUtils fxUtils;
	private Date dateOfBirth;

	@FXML
	private void initialize() {
		LOGGER.debug(RegistrationConstants.REGISTRATION_CONTROLLER, APPLICATION_NAME,
				RegistrationConstants.APPLICATION_ID, "Entering the LOGIN_CONTROLLER");
		try {
			fxUtils = FXUtils.getInstance();
			SessionContext.map().put(RegistrationConstants.IS_CONSOLIDATED,
					RegistrationConstants.DISABLE);
			switchedOn = new SimpleBooleanProperty(false);
			isChild = false;
			toggleFunction();
			ageFieldValidations();
			listenerOnFields();
			loadLocalLanguageFields();
			loadKeyboard();
			ageField.setDisable(true);
			renderComboBoxes();
			addRegions();
			populateGender();

		} catch (IOException | RuntimeException exception) {
			LOGGER.error("REGISTRATION - CONTROLLER", APPLICATION_NAME, RegistrationConstants.APPLICATION_ID,
					exception.getMessage());
<<<<<<< HEAD
			generateAlert(RegistrationConstants.ERROR, RegistrationUIConstants.UNABLE_LOAD_DEMOGRAPHIC_PAGE);
=======
			generateAlert(RegistrationConstants.ERROR, RegistrationUIConstants.UNABLE_LOAD_REG_PAGE);
>>>>>>> a814f188
		}
	}

	/**
	 * Toggle functionality between age field and date picker.
	 */
	private void toggleFunction() {
		try {
			LOGGER.info(RegistrationConstants.REGISTRATION_CONTROLLER, RegistrationConstants.APPLICATION_NAME,
					RegistrationConstants.APPLICATION_ID,
					"Entering into toggle function for toggle label 1 and toggle level 2");

			toggleLabel1.setId(RegistrationConstants.FIRST_TOGGLE_LABEL);
			toggleLabel2.setId(RegistrationConstants.SECOND_TOGGLE_LABEL);
			toggleLabel1LocalLanguage.setId(RegistrationConstants.FIRST_TOGGLE_LABEL);
			toggleLabel2LocalLanguage.setId(RegistrationConstants.SECOND_TOGGLE_LABEL);
			switchedOn.addListener(new ChangeListener<Boolean>() {
				@Override
				public void changed(ObservableValue<? extends Boolean> ov, Boolean oldValue, Boolean newValue) {
					if (newValue) {
						toggleLabel1.setId(RegistrationConstants.SECOND_TOGGLE_LABEL);
						toggleLabel2.setId(RegistrationConstants.FIRST_TOGGLE_LABEL);
						toggleLabel1LocalLanguage.setId(RegistrationConstants.SECOND_TOGGLE_LABEL);
						toggleLabel2LocalLanguage.setId(RegistrationConstants.FIRST_TOGGLE_LABEL);
						ageField.clear();
						childSpecificFields.setVisible(false);
						childSpecificFieldsLocal.setVisible(false);
						ageField.setDisable(false);
						ageFieldLocalLanguage.setDisable(false);
						ageFieldLocalLanguage.clear();
						dob.setDisable(true);
						dobLocalLanguage.setDisable(true);

					} else {
						toggleLabel1.setId(RegistrationConstants.FIRST_TOGGLE_LABEL);
						toggleLabel2.setId(RegistrationConstants.SECOND_TOGGLE_LABEL);
						toggleLabel1LocalLanguage.setId(RegistrationConstants.FIRST_TOGGLE_LABEL);
						toggleLabel2LocalLanguage.setId(RegistrationConstants.SECOND_TOGGLE_LABEL);
						ageField.clear();
						ageFieldLocalLanguage.clear();
						childSpecificFields.setVisible(false);
						childSpecificFieldsLocal.setVisible(false);
						ageField.setDisable(true);
						ageFieldLocalLanguage.setDisable(true);
						dob.setDisable(false);
						dobLocalLanguage.setDisable(false);

					}
					dd.clear();
					mm.clear();
					yyyy.clear();

					ddLocalLanguage.clear();
					mmLocalLanguage.clear();
					yyyyLocalLanguage.clear();
				}
			});

			toggleLabel1.setOnMouseClicked((event) -> {
				switchedOn.set(!switchedOn.get());
			});
			toggleLabel2.setOnMouseClicked((event) -> {
				switchedOn.set(!switchedOn.get());
			});

			toggleLabel1LocalLanguage.setOnMouseClicked((event) -> {
				switchedOn.set(!switchedOn.get());
			});
			toggleLabel2LocalLanguage.setOnMouseClicked((event) -> {
				switchedOn.set(!switchedOn.get());
			});

			LOGGER.info(RegistrationConstants.REGISTRATION_CONTROLLER, RegistrationConstants.APPLICATION_NAME,
					RegistrationConstants.APPLICATION_ID,
					"Exiting the toggle function for toggle label 1 and toggle level 2");
		} catch (RuntimeException runtimeException) {
			LOGGER.error("REGISTRATION - TOGGLING OF DOB AND AGE FAILED ", APPLICATION_NAME,
					RegistrationConstants.APPLICATION_ID, runtimeException.getMessage());
		}
	}

	/**
	 * To restrict the user not to enter any values other than integer values.
	 */
	private void ageFieldValidations() {
		try {
			LOGGER.debug(RegistrationConstants.REGISTRATION_CONTROLLER, APPLICATION_NAME,
					RegistrationConstants.APPLICATION_ID, "Validating the age given by age field");
			ageField.textProperty().addListener((obsValue, oldValue, newValue) -> {
				ageFieldLocalLanguage.setText(newValue);
				if (!validation.validateTextField(ageField, ageField.getId() + "_ontype",
						RegistrationConstants.DISABLE)) {
					ageField.setText(oldValue);
				}
				int age = 0;
				if (newValue.matches("\\d{1,3}")) {
					if (Integer.parseInt(ageField.getText()) > Integer
							.parseInt(AppConfig.getApplicationProperty("max_age"))) {
						ageField.setText(oldValue);
						generateAlert(RegistrationConstants.ERROR, RegistrationUIConstants.MAX_AGE_WARNING + " "
								+ AppConfig.getApplicationProperty("max_age"));
					} else {
						age = Integer.parseInt(ageField.getText());
						LocalDate currentYear = LocalDate.of(LocalDate.now().getYear(), 1, 1);
						dateOfBirth = Date
								.from(currentYear.minusYears(age).atStartOfDay(ZoneId.systemDefault()).toInstant());
						if (age < Integer.parseInt(AppConfig.getApplicationProperty("age_limit_for_child"))) {
							childSpecificFields.setVisible(true);
							childSpecificFieldsLocal.setVisible(true);
							childSpecificFields.setDisable(false);
							childSpecificFieldsLocal.setDisable(false);
							parentName.clear();
							uinId.clear();
							isChild = true;
							validation.setChild(isChild);
						} else {
							isChild = false;
							validation.setChild(isChild);
							childSpecificFields.setVisible(false);
							childSpecificFieldsLocal.setVisible(false);
							childSpecificFields.setDisable(true);
							childSpecificFieldsLocal.setDisable(true);
							parentName.clear();
							uinId.clear();
						}
					}
				}

			});
			LOGGER.debug(RegistrationConstants.REGISTRATION_CONTROLLER, APPLICATION_NAME,
					RegistrationConstants.APPLICATION_ID, "Validating the age given by age field");
		} catch (RuntimeException runtimeException) {
			LOGGER.error("REGISTRATION - AGE FIELD VALIDATION FAILED ", APPLICATION_NAME,
					RegistrationConstants.APPLICATION_ID, runtimeException.getMessage());
		}
	}

	/**
	 * Listening on the fields for any operation
	 */

	private void listenerOnFields() {
		try {
			LOGGER.debug(RegistrationConstants.REGISTRATION_CONTROLLER, APPLICATION_NAME,
					RegistrationConstants.APPLICATION_ID, "Populating the local language fields");
			fxUtils.validateOnType(fullName, validation, fullNameLocalLanguage);
			fxUtils.validateOnType(addressLine1, validation, addressLine1LocalLanguage);
			fxUtils.validateOnType(addressLine2, validation, addressLine2LocalLanguage);
			fxUtils.validateOnType(addressLine3, validation, addressLine3LocalLanguage);
			fxUtils.validateOnType(mobileNo, validation, mobileNoLocalLanguage);
			fxUtils.validateOnType(postalCode, validation, postalCodeLocalLanguage);
			fxUtils.validateOnType(emailId, validation, emailIdLocalLanguage);
			fxUtils.validateOnType(cniOrPinNumber, validation, cniOrPinNumberLocalLanguage);
			fxUtils.validateOnType(parentName, validation, parentNameLocalLanguage);
			fxUtils.validateOnType(uinId, validation, uinIdLocalLanguage);
			fxUtils.validateOnType(fullNameLocalLanguage, validation);
			fxUtils.populateLocalComboBox(gender, genderLocalLanguage);
			fxUtils.populateLocalComboBox(city, cityLocalLanguage);
			fxUtils.populateLocalComboBox(region, regionLocalLanguage);
			fxUtils.populateLocalComboBox(province, provinceLocalLanguage);
			fxUtils.populateLocalComboBox(localAdminAuthority, localAdminAuthorityLocalLanguage);
			dateValidation.validateDate(dd, mm, yyyy, validation, fxUtils, ddLocalLanguage);
			dateValidation.validateDate(ddLocalLanguage, mmLocalLanguage, yyyyLocalLanguage, validation, fxUtils, null);
			dateValidation.validateMonth(dd, mm, yyyy, validation, fxUtils, mmLocalLanguage);
			dateValidation.validateMonth(ddLocalLanguage, mmLocalLanguage, yyyyLocalLanguage, validation, fxUtils,
					null);
			dateValidation.validateYear(dd, mm, yyyy, validation, fxUtils, yyyyLocalLanguage);
			dateValidation.validateYear(ddLocalLanguage, mmLocalLanguage, yyyyLocalLanguage, validation, fxUtils, null);
			fxUtils.dobListener(yyyy, ageField, "\\d{4}");
		} catch (RuntimeException runtimeException) {
			LOGGER.error("REGISTRATION - Listner method failed ", APPLICATION_NAME,
					RegistrationConstants.APPLICATION_ID, runtimeException.getMessage());
		}
	}

	/**
	 * 
	 * Loading the the labels of local language fields
	 * 
	 */
	private void loadLocalLanguageFields() throws IOException {
		try {
			LOGGER.debug(RegistrationConstants.REGISTRATION_CONTROLLER, RegistrationConstants.APPLICATION_NAME,
					RegistrationConstants.APPLICATION_ID, "Loading label fields of local language");
			ResourceBundle localProperties = applicationContext.getLocalLanguageProperty();
			fullNameLocalLanguageLabel.setText(localProperties.getString("fullName"));
			addressLine1LocalLanguagelabel.setText(localProperties.getString("addressLine1"));
			addressLine2LocalLanguagelabel.setText(localProperties.getString("addressLine2"));
			addressLine3LocalLanguagelabel.setText(localProperties.getString("addressLine3"));
			addressLine3LocalLanguagelabel.setText(localProperties.getString("addressLine3"));
			ageFieldLocalLanguageLabel.setText(localProperties.getString("ageField"));
			genderLocalLanguageLabel.setText(localProperties.getString("gender"));
			regionLocalLanguageLabel.setText(localProperties.getString("region"));
			cityLocalLanguageLabel.setText(localProperties.getString("city"));
			provinceLocalLanguageLabel.setText(localProperties.getString("province"));
			localAdminAuthorityLocalLanguageLabel.setText(localProperties.getString("localAdminAuthority"));
			cniOrPinNumberLocalLanguageLabel.setText(localProperties.getString("cniOrPinNumber"));
			postalCodeLocalLanguageLabel.setText(localProperties.getString("postalCode"));
			mobileNoLocalLanguageLabel.setText(localProperties.getString("mobileNo"));
			emailIdLocalLanguageLabel.setText(localProperties.getString("emailId"));
			parentNameLocalLanguageLabel.setText(localProperties.getString("parentName"));
			uinIdLocalLanguageLabel.setText(localProperties.getString("uinId"));
			genderLocalLanguage.setPromptText(localProperties.getString("select"));
			localAdminAuthorityLocalLanguage.setPromptText(localProperties.getString("select"));
			cityLocalLanguage.setPromptText(localProperties.getString("select"));
			regionLocalLanguage.setPromptText(localProperties.getString("select"));
			provinceLocalLanguage.setPromptText(localProperties.getString("select"));
			ddLocalLanguage.setPromptText(localProperties.getString("dd"));
			mmLocalLanguage.setPromptText(localProperties.getString("mm"));
			yyyyLocalLanguage.setPromptText(localProperties.getString("yyyy"));
		} catch (RuntimeException exception) {
			LOGGER.error("REGISTRATION - LOADING LOCAL LANGUAGE FIELDS FAILED ", APPLICATION_NAME,
					RegistrationConstants.APPLICATION_ID, exception.getMessage());
		}
	}

	/**
	 * Loading the virtual keyboard
	 */
	private void loadKeyboard() {
		try {
			VirtualKeyboard vk = VirtualKeyboard.getInstance();
			keyboardNode = vk.view();
			demoGraphicPane.getChildren().add(keyboardNode);
			keyboardNode.setVisible(false);
			vk.changeControlOfKeyboard(fullNameLocalLanguage);
			vk.changeControlOfKeyboard(addressLine1LocalLanguage);
			vk.changeControlOfKeyboard(addressLine2LocalLanguage);
			vk.changeControlOfKeyboard(addressLine3LocalLanguage);
			vk.changeControlOfKeyboard(parentNameLocalLanguage);
			vk.focusListener(fullNameLocalLanguage, 120.00, keyboardNode);
			vk.focusListener(addressLine1LocalLanguage, 270, keyboardNode);
			vk.focusListener(addressLine2LocalLanguage, 320.00, keyboardNode);
			vk.focusListener(addressLine3LocalLanguage, 375.00, keyboardNode);
		} catch (NullPointerException exception) {
			LOGGER.error("REGISTRATION - CONTROLLER", APPLICATION_NAME, RegistrationConstants.APPLICATION_ID,
					exception.getMessage());
		}
	}

	/**
	 * To load the regions in the selection list based on the language code
	 */
	private void addRegions() {
		try {
			region.getItems()
					.addAll(masterSync.findLocationByHierarchyCode(
							applicationContext.getApplicationLanguageBundle().getString(region.getId()),
							applicationContext.getApplicationLanguage()));
		} catch (RuntimeException runtimeException) {
			LOGGER.error("REGISTRATION - LOADING FAILED FOR REGION SELECTION LIST ", APPLICATION_NAME,
					RegistrationConstants.APPLICATION_ID, runtimeException.getMessage());
		}
	}

	/**
	 * To load the provinces in the selection list based on the language code
	 */
	/**
	 * To load the provinces in the selection list based on the language code
	 */
	@FXML
	private void addProvince() {
		try {
			retrieveAndPopulateLocationByHierarchy(region, province);

			city.getItems().clear();
			localAdminAuthority.getItems().clear();
		} catch (RuntimeException runtimeException) {
			LOGGER.error("REGISTRATION - LOADING FAILED FOR PROVINCE SELECTION LIST ", APPLICATION_NAME,
					RegistrationConstants.APPLICATION_ID, runtimeException.getMessage());

		}

	}

	/**
	 * To load the cities in the selection list based on the language code
	 */
	@FXML
	private void addCity() {
		try {
			retrieveAndPopulateLocationByHierarchy(province, city);

			localAdminAuthority.getItems().clear();
		} catch (RuntimeException runtimeException) {
			LOGGER.error("REGISTRATION - LOADING FAILED FOR CITY SELECTION LIST ", APPLICATION_NAME,
					RegistrationConstants.APPLICATION_ID, runtimeException.getMessage());

		}
	}

	/**
	 * To load the localAdminAuthorities selection list based on the language
	 * code
	 */
	@FXML
	private void addlocalAdminAuthority() {
		try {
			retrieveAndPopulateLocationByHierarchy(city, localAdminAuthority);
		} catch (RuntimeException runtimeException) {
			LOGGER.error("REGISTRATION - LOADING FAILED FOR LOCAL ADMIN AUTHORITY SELECTOIN LIST ", APPLICATION_NAME,
					RegistrationConstants.APPLICATION_ID, runtimeException.getMessage());
		}
	}

	@SuppressWarnings("unchecked")
	public DemographicInfoDTO buildDemographicInfo() {

		String platformLanguageCode = applicationContext.getApplicationLanguage().toLowerCase();
		String localLanguageCode = applicationContext.getLocalLanguage().toLowerCase();
		Identity demographicIdentity = getRegistrationDtoContent().getDemographicDTO().getDemographicInfoDTO()
				.getIdentity();

		return Builder.build(DemographicInfoDTO.class)
				.with(demographicInfo -> demographicInfo.setIdentity((Identity) Builder.build(Identity.class)
						.with(identity -> identity.setFullName(fullName.isDisabled() ? null
								: (List<ValuesDTO>) Builder.build(LinkedList.class)
										.with(values -> values.add(Builder.build(ValuesDTO.class)
												.with(value -> value.setLanguage(platformLanguageCode))
												.with(value -> value.setValue(fullName.getText())).get()))
										.with(values -> values.add(Builder.build(ValuesDTO.class)
												.with(value -> value.setLanguage(localLanguageCode))
												.with(value -> value.setValue(fullNameLocalLanguage.getText())).get()))
										.get()))
						.with(identity -> identity.setDateOfBirth(dateAnchorPane.isDisabled() ? null
								: (dateOfBirth != null ? DateUtils.formatDate(dateOfBirth, "yyyy/MM/dd") : "")))
						.with(identity -> identity
								.setAge(ageField.isDisabled() ? null : Integer.parseInt(ageField.getText())))
						.with(identity -> identity.setGender(gender.isDisabled() ? null
								: (List<ValuesDTO>) Builder.build(LinkedList.class)
										.with(values -> values.add(Builder.build(ValuesDTO.class)
												.with(value -> value.setLanguage(platformLanguageCode))
												.with(value -> value.setValue(gender.getValue().getGenderName())).get()))
										.with(values -> values.add(Builder.build(ValuesDTO.class)
												.with(value -> value.setLanguage(localLanguageCode))
												.with(value -> value.setValue(genderLocalLanguage.getValue())).get()))
										.get()))
						.with(identity -> identity.setAddressLine1(addressLine1.isDisabled() ? null
								: (List<ValuesDTO>) Builder.build(LinkedList.class)
										.with(values -> values.add(Builder.build(ValuesDTO.class)
												.with(value -> value.setLanguage(platformLanguageCode))
												.with(value -> value.setValue(addressLine1.getText())).get()))
										.with(values -> values.add(Builder.build(ValuesDTO.class)
												.with(value -> value.setLanguage(localLanguageCode))
												.with(value -> value.setValue(addressLine1LocalLanguage.getText()))
												.get()))
										.get()))
						.with(identity -> identity.setAddressLine2(addressLine2.isDisabled() ? null
								: (List<ValuesDTO>) Builder.build(LinkedList.class)
										.with(values -> values.add(Builder.build(ValuesDTO.class)
												.with(value -> value.setLanguage(platformLanguageCode))
												.with(value -> value.setValue(addressLine2.getText())).get()))
										.with(values -> values.add(Builder.build(ValuesDTO.class)
												.with(value -> value.setLanguage(localLanguageCode))
												.with(value -> value.setValue(addressLine2LocalLanguage.getText()))
												.get()))
										.get()))
						.with(identity -> identity.setAddressLine3(addressLine3.isDisabled() ? null
								: (List<ValuesDTO>) Builder.build(LinkedList.class)
										.with(values -> values.add(Builder.build(ValuesDTO.class)
												.with(value -> value.setLanguage(platformLanguageCode))
												.with(value -> value.setValue(addressLine3.getText())).get()))
										.with(values -> values.add(Builder.build(ValuesDTO.class)
												.with(value -> value.setLanguage(localLanguageCode))
												.with(value -> value.setValue(addressLine3LocalLanguage.getText()))
												.get()))
										.get()))
						.with(identity -> identity.setRegion(region.isDisabled() ? null
								: (List<ValuesDTO>) Builder.build(LinkedList.class)
										.with(values -> values.add(Builder.build(ValuesDTO.class)
												.with(value -> value.setLanguage(platformLanguageCode))
												.with(value -> value.setValue(region.getValue().getName())).get()))
										.with(values -> values.add(Builder.build(ValuesDTO.class)
												.with(value -> value.setLanguage(localLanguageCode))
												.with(value -> value.setValue(regionLocalLanguage.getValue())).get()))
										.get()))
						.with(identity -> identity.setProvince(province.isDisabled() ? null
								: (List<ValuesDTO>) Builder.build(LinkedList.class)
										.with(values -> values.add(Builder.build(ValuesDTO.class)
												.with(value -> value.setLanguage(platformLanguageCode))
												.with(value -> value.setValue(province.getValue().getName())).get()))
										.with(values -> values.add(Builder.build(ValuesDTO.class)
												.with(value -> value.setLanguage(localLanguageCode))
												.with(value -> value.setValue(provinceLocalLanguage.getValue())).get()))
										.get()))
						.with(identity -> identity.setCity(city.isDisabled() ? null
								: (List<ValuesDTO>) Builder.build(LinkedList.class)
										.with(values -> values.add(Builder.build(ValuesDTO.class)
												.with(value -> value.setLanguage(platformLanguageCode))
												.with(value -> value.setValue(city.getValue().getName())).get()))
										.with(values -> values.add(Builder.build(ValuesDTO.class)
												.with(value -> value.setLanguage(localLanguageCode))
												.with(value -> value.setValue(cityLocalLanguage.getValue())).get()))
										.get()))
						.with(identity -> identity.setPostalCode(postalCode.isDisabled() ? null : postalCode.getText()))
						.with(identity -> identity.setPhone(mobileNo.isDisabled() ? null : mobileNo.getText()))
						.with(identity -> identity.setEmail(emailId.isDisabled() ? null : emailId.getText()))
						.with(identity -> identity.setCnieNumber(cniOrPinNumber.isDisabled() ? null
								: cniOrPinNumber.getText().equals(RegistrationConstants.EMPTY) ? null
										: new BigInteger(cniOrPinNumber.getText())))
						.with(identity -> identity.setLocalAdministrativeAuthority(localAdminAuthority.isDisabled()
								? null
								: (List<ValuesDTO>) Builder.build(LinkedList.class)
										.with(values -> values.add(Builder.build(ValuesDTO.class)
												.with(value -> value.setLanguage(platformLanguageCode))
												.with(value -> value.setValue(localAdminAuthority.getValue().getName())).get()))
										.with(values -> values.add(Builder.build(ValuesDTO.class)
												.with(value -> value.setLanguage(localLanguageCode))
												.with(value -> value
														.setValue(localAdminAuthorityLocalLanguage.getValue()))
												.get()))
										.get()))
						.with(identity -> identity.setParentOrGuardianRIDOrUIN(
								uinId.isDisabled() ? null : new BigInteger(uinId.getText())))
						.with(identity -> identity.setParentOrGuardianName(parentName.isDisabled() ? null
								: (List<ValuesDTO>) Builder.build(LinkedList.class)
										.with(values -> values.add(Builder.build(ValuesDTO.class)
												.with(value -> value.setLanguage(platformLanguageCode))
												.with(value -> value.setValue(parentName.getText())).get()))
										.with(values -> values.add(Builder.build(ValuesDTO.class)
												.with(value -> value.setLanguage(localLanguageCode))
												.with(value -> value.setValue(parentNameLocalLanguage.getText()))
												.get()))
										.get()))
						.with(identity -> identity.setProofOfIdentity(demographicIdentity.getProofOfIdentity()))
						.with(identity -> identity.setProofOfAddress(demographicIdentity.getProofOfAddress()))
						.with(identity -> identity.setProofOfRelationship(demographicIdentity.getProofOfRelationship()))
						.with(identity -> identity.setProofOfDateOfBirth(demographicIdentity.getProofOfDateOfBirth()))
						.with(identity -> identity.setIdSchemaVersion(1.0))
						.with(identity -> identity
								.setUin(getRegistrationDtoContent().getRegistrationMetaDataDTO().getUin() == null ? null
										: new BigInteger(
												getRegistrationDtoContent().getRegistrationMetaDataDTO().getUin())))
						.get()))
				.get();
	}

	private RegistrationDTO getRegistrationDtoContent() {

		return registrationController.getRegistrationDtoContent();
	}

	public void uinUpdate() {
		if (getRegistrationDtoContent().getSelectionListDTO() != null) {

			ObservableList<Node> nodes = demoGraphicPane.getChildren();

			for (Node node : nodes) {
				node.setDisable(true);
			}
			keyboardNode.setDisable(false);

			applicationLanguagePane.setDisable(false);
			localLanguagePane.setDisable(false);
			fetchBtn.setVisible(false);
			preRegistrationLabel.setText(RegistrationConstants.UIN_LABEL);

			getRegistrationDtoContent().getRegistrationMetaDataDTO()
					.setUin(getRegistrationDtoContent().getSelectionListDTO().getUinId());
			preRegistrationId.setText(getRegistrationDtoContent().getSelectionListDTO().getUinId());

			fullName.setDisable(false);
			fullNameLocalLanguage.setDisable(false);
			fullNameLocalLanguageLabel.setDisable(false);
			fullNameLabel.setDisable(false);

			dateAnchorPane.setDisable(!getRegistrationDtoContent().getSelectionListDTO().isAge());
			dateAnchorPaneLocalLanguage.setDisable(!getRegistrationDtoContent().getSelectionListDTO().isAge());

			gender.setDisable(!getRegistrationDtoContent().getSelectionListDTO().isGender());
			genderLabel.setDisable(!getRegistrationDtoContent().getSelectionListDTO().isGender());
			genderLocalLanguage.setDisable(!getRegistrationDtoContent().getSelectionListDTO().isGender());
			genderLocalLanguageLabel.setDisable(!getRegistrationDtoContent().getSelectionListDTO().isGender());

			applicationLanguageAddressAnchorPane
					.setDisable(!getRegistrationDtoContent().getSelectionListDTO().isAddress());
			localLanguageAddressAnchorPane.setDisable(!getRegistrationDtoContent().getSelectionListDTO().isAddress());

			mobileNo.setDisable(!getRegistrationDtoContent().getSelectionListDTO().isContactDetails());
			mobileNoLabel.setDisable(!getRegistrationDtoContent().getSelectionListDTO().isContactDetails());
			mobileNoLocalLanguage.setDisable(!getRegistrationDtoContent().getSelectionListDTO().isContactDetails());
			mobileNoLocalLanguageLabel
					.setDisable(!getRegistrationDtoContent().getSelectionListDTO().isContactDetails());
			emailId.setDisable(!getRegistrationDtoContent().getSelectionListDTO().isContactDetails());
			emailIdLabel.setDisable(!getRegistrationDtoContent().getSelectionListDTO().isContactDetails());
			emailIdLocalLanguage.setDisable(!getRegistrationDtoContent().getSelectionListDTO().isContactDetails());
			emailIdLocalLanguageLabel.setDisable(!getRegistrationDtoContent().getSelectionListDTO().isContactDetails());

			cniOrPinNumber.setDisable(!getRegistrationDtoContent().getSelectionListDTO().isCnieNumber());
			cniOrPinNumberLabel.setDisable(!getRegistrationDtoContent().getSelectionListDTO().isCnieNumber());
			cniOrPinNumberLocalLanguage.setDisable(!getRegistrationDtoContent().getSelectionListDTO().isCnieNumber());
			cniOrPinNumberLocalLanguageLabel
					.setDisable(!getRegistrationDtoContent().getSelectionListDTO().isCnieNumber());
			switchedOn.set(true);
			if (!isChild)
				isChild = getRegistrationDtoContent().getSelectionListDTO().isChild()
						|| getRegistrationDtoContent().getSelectionListDTO().isParentOrGuardianDetails();

			childSpecificFields.setDisable(!isChild);
			childSpecificFieldsLocal.setDisable(!isChild);
			childSpecificFields.setVisible(isChild);
			childSpecificFieldsLocal.setVisible(isChild);

			if (SessionContext.map().get(RegistrationConstants.IS_Child) != null) {
				isChild = (boolean) SessionContext.map().get(RegistrationConstants.IS_Child);
				childSpecificFields.setDisable(!isChild);
				childSpecificFields.setVisible(isChild);
				childSpecificFieldsLocal.setDisable(!isChild);
				childSpecificFieldsLocal.setVisible(isChild);
			}

		}
	}

	/**
	 * This method is to prepopulate all the values for edit operation
	 */
	public void prepareEditPageContent() {
		try {
			LOGGER.debug(RegistrationConstants.REGISTRATION_CONTROLLER, APPLICATION_NAME,
					RegistrationConstants.APPLICATION_ID, "Preparing the Edit page content");

			DemographicInfoDTO demo = getRegistrationDtoContent().getDemographicDTO().getDemographicInfoDTO();

			populateFieldValue(fullName, fullNameLocalLanguage, demo.getIdentity().getFullName());
			populateFieldValue(gender, genderLocalLanguage, demo.getIdentity().getGender());
			populateFieldValue(addressLine1, addressLine1LocalLanguage, demo.getIdentity().getAddressLine1());
			populateFieldValue(addressLine2, addressLine2LocalLanguage, demo.getIdentity().getAddressLine2());
			populateFieldValue(addressLine3, addressLine3LocalLanguage, demo.getIdentity().getAddressLine3());
			populateFieldValue(region, regionLocalLanguage, demo.getIdentity().getRegion());
			populateFieldValue(province, provinceLocalLanguage, demo.getIdentity().getProvince());
			populateFieldValue(city, cityLocalLanguage, demo.getIdentity().getCity());
			populateFieldValue(gender, genderLocalLanguage, demo.getIdentity().getGender());
			Boolean isSwitchedOn = (Boolean) SessionContext.map().get(RegistrationConstants.DOB_TOGGLE);
			switchedOn.set(isSwitchedOn == null ? false : isSwitchedOn);
			postalCode.setText(demo.getIdentity().getPostalCode());
			mobileNo.setText(demo.getIdentity().getPhone());
			emailId.setText(demo.getIdentity().getEmail());
			if (demo.getIdentity().getAge() != null)
				ageField.setText(demo.getIdentity().getAge() + "");
			cniOrPinNumber.setText(demo.getIdentity().getCnieNumber() + "");
			postalCodeLocalLanguage.setAccessibleHelp(demo.getIdentity().getPostalCode());
			mobileNoLocalLanguage.setText(demo.getIdentity().getPhone());
			emailIdLocalLanguage.setText(demo.getIdentity().getEmail());
			cniOrPinNumberLocalLanguage.setText(demo.getIdentity().getCnieNumber() + "");

			if (!StringUtils.isEmpty(demo.getIdentity().getDateOfBirth())) {
				String[] dob = demo.getIdentity().getDateOfBirth().split("/");
				dd.setText(dob[2]);
				mm.setText(dob[1]);
				yyyy.setText(dob[0]);
			} else {
				dd.setText((String) SessionContext.map().get("dd"));
				mm.setText((String) SessionContext.map().get("mm"));
				yyyy.setText((String) SessionContext.map().get("yyyy"));
			}
			populateFieldValue(localAdminAuthority, localAdminAuthorityLocalLanguage,
					demo.getIdentity().getLocalAdministrativeAuthority());

			if (SessionContext.map().get(RegistrationConstants.IS_Child) != null) {

				boolean isChild = (boolean) SessionContext.map().get(RegistrationConstants.IS_Child);
				childSpecificFields.setDisable(!isChild);
				childSpecificFields.setVisible(isChild);
				childSpecificFieldsLocal.setDisable(!isChild);
				childSpecificFieldsLocal.setVisible(isChild);
			}
			if (demo.getIdentity().getParentOrGuardianRIDOrUIN() != null) {
				populateFieldValue(parentName, parentNameLocalLanguage, demo.getIdentity().getParentOrGuardianName());
				uinId.setText(demo.getIdentity().getParentOrGuardianRIDOrUIN() + "");
			}
			preRegistrationId.setText(getRegistrationDtoContent().getPreRegistrationId());

		} catch (RuntimeException runtimeException) {
			LOGGER.error(RegistrationConstants.REGISTRATION_CONTROLLER, APPLICATION_NAME,
					RegistrationConstants.APPLICATION_ID, runtimeException.getMessage());
		}

	}

	@SuppressWarnings({ "unchecked", "rawtypes" })
	private void populateFieldValue(Node nodeForPlatformLang, Node nodeForLocalLang, List<ValuesDTO> fieldValues) {
		if (fieldValues != null) {
			String platformLanguageCode = applicationContext.getApplicationLanguage();
			String localLanguageCode = applicationContext.getLocalLanguage();
			String valueInPlatformLang = RegistrationConstants.EMPTY;
			String valueinLocalLang = RegistrationConstants.EMPTY;

			for (ValuesDTO fieldValue : fieldValues) {
				if (fieldValue.getLanguage().equalsIgnoreCase(platformLanguageCode)) {
					valueInPlatformLang = fieldValue.getValue();
				} else if (nodeForLocalLang != null && fieldValue.getLanguage().equalsIgnoreCase(localLanguageCode)) {
					valueinLocalLang = fieldValue.getValue();
				}
			}

			if (nodeForPlatformLang instanceof TextField) {
				((TextField) nodeForPlatformLang).setText(valueInPlatformLang);

				if (nodeForLocalLang != null) {
					((TextField) nodeForLocalLang).setText(valueinLocalLang);
				}
			} else if (nodeForPlatformLang instanceof ComboBox) {
				fxUtils.selectComboBoxValue((ComboBox<?>) nodeForPlatformLang, valueInPlatformLang);

				if (nodeForLocalLang != null) {
					((ComboBox) nodeForLocalLang).setValue(valueinLocalLang);
				}
			}
		}
	}

	@FXML
	private void fetchPreRegistration() {
		String preRegId = preRegistrationId.getText();

		if (StringUtils.isEmpty(preRegId)) {
			generateAlert(RegistrationConstants.ERROR, RegistrationUIConstants.PRE_REG_ID_EMPTY);
			return;
		} else {
			try {
				pridValidatorImpl.validateId(preRegId);
			} catch (InvalidIDException invalidIDException) {
				generateAlert(RegistrationConstants.ERROR, invalidIDException.getErrorText());
				return;
			}
		}

		registrationController.createRegistrationDTOObject(RegistrationConstants.PACKET_TYPE_NEW);
		documentScanController.clearDocSection();
		
		ResponseDTO responseDTO = preRegistrationDataSyncService.getPreRegistration(preRegId);

		SuccessResponseDTO successResponseDTO = responseDTO.getSuccessResponseDTO();
		List<ErrorResponseDTO> errorResponseDTOList = responseDTO.getErrorResponseDTOs();

		if (successResponseDTO != null && successResponseDTO.getOtherAttributes() != null
				&& successResponseDTO.getOtherAttributes().containsKey(RegistrationConstants.REGISTRATION_DTO)) {
			SessionContext.map().put(RegistrationConstants.REGISTRATION_DATA,
					successResponseDTO.getOtherAttributes().get(RegistrationConstants.REGISTRATION_DTO));
			prepareEditPageContent();

		} else if (errorResponseDTOList != null && !errorResponseDTOList.isEmpty()) {
			generateAlert(RegistrationConstants.ERROR, errorResponseDTOList.get(0).getMessage());
		}
	}

	/**
	 * 
	 * Loading the address detail from previous entry
	 * 
	 */
	@FXML
	private void loadAddressFromPreviousEntry() {
		try {
			LOGGER.info(RegistrationConstants.REGISTRATION_CONTROLLER, APPLICATION_NAME,
					RegistrationConstants.APPLICATION_ID, "Loading address from previous entry");

			if (SessionContext.map().get(RegistrationConstants.ADDRESS_KEY) == null) {
				generateAlert(RegistrationConstants.ERROR, "Previous registration details not available.");
				LOGGER.info(RegistrationConstants.REGISTRATION_CONTROLLER, RegistrationConstants.APPLICATION_NAME,
						RegistrationConstants.APPLICATION_ID, "Previous registration details not available.");

			} else {
				LocationDTO locationDto = ((AddressDTO) SessionContext.map().get(RegistrationConstants.ADDRESS_KEY))
						.getLocationDTO();
				fxUtils.selectComboBoxValue(region, locationDto.getRegion());
				retrieveAndPopulateLocationByHierarchy(region, province);
				fxUtils.selectComboBoxValue(province, locationDto.getProvince());
				retrieveAndPopulateLocationByHierarchy(province, city);
				fxUtils.selectComboBoxValue(city, locationDto.getCity());
				retrieveAndPopulateLocationByHierarchy(city, localAdminAuthority);

				postalCode.setText(locationDto.getPostalCode());
				LOGGER.info(RegistrationConstants.REGISTRATION_CONTROLLER, RegistrationConstants.APPLICATION_NAME,
						RegistrationConstants.APPLICATION_ID, "Loaded address from previous entry");
			}
		} catch (RuntimeException runtimeException) {
			LOGGER.error("REGISTRATION - LOADING ADDRESS FROM PREVIOUS ENTRY FAILED ", APPLICATION_NAME,
					RegistrationConstants.APPLICATION_ID, runtimeException.getMessage());
		}
	}

	/**
	 * 
	 * Setting the focus to specific fields when keyboard loads
	 * 
	 */
	@FXML
	private void setFocusonLocalField(MouseEvent event) {
		try {
			keyboardNode.setLayoutX(400.00);
			Node node = (Node) event.getSource();

			if (node.getId().equals(RegistrationConstants.ADDRESS_LINE1)) {
				addressLine1LocalLanguage.requestFocus();
				keyboardNode.setLayoutY(310.00);
			}

			if (node.getId().equals(RegistrationConstants.ADDRESS_LINE2)) {
				addressLine2LocalLanguage.requestFocus();
				keyboardNode.setLayoutY(360.00);
			}

			if (node.getId().equals(RegistrationConstants.ADDRESS_LINE3)) {
				addressLine3LocalLanguage.requestFocus();
				keyboardNode.setLayoutY(415.00);
			}

			if (node.getId().equals(RegistrationConstants.FULL_NAME)) {
				fullNameLocalLanguage.requestFocus();
				keyboardNode.setLayoutY(165.00);
			}

			if (node.getId().equals(RegistrationConstants.PARENT_NAME)) {
				parentNameLocalLanguage.requestFocus();
				keyboardNode.setLayoutY(705.00);
			}
			keyboardNode.setVisible(!keyboardNode.isVisible());

		} catch (RuntimeException runtimeException) {
			LOGGER.error("REGISTRATION - SETTING FOCUS ON LOCAL FIELED FAILED", APPLICATION_NAME,
					RegistrationConstants.APPLICATION_ID, runtimeException.getMessage());
		}
	}

	public void clickMe() {
		SessionContext.map().put(RegistrationConstants.IS_CONSOLIDATED,
				RegistrationConstants.ENABLE);
		validation.setValidationMessage();
		fullName.setText("Taleev Aalam");
		int age = 45;
		switchedOn.set(true);
		ageField.setText("" + age);
		populateGender();
		if (!gender.getItems().isEmpty()) {
			gender.getSelectionModel().select(0);
		}
		addressLine1.setText("Mind Tree Ltd");
		addressLine2.setText("RamanuJan It park");
		addressLine3.setText("Taramani");
		if (!region.getItems().isEmpty()) {
			region.getSelectionModel().select(0);
			retrieveAndPopulateLocationByHierarchy(region, province);
		}
		if (!province.getItems().isEmpty()) {
			province.getSelectionModel().select(0);
			retrieveAndPopulateLocationByHierarchy(province, city);
		}
		if (!city.getItems().isEmpty()) {
			city.getSelectionModel().select(0);
			retrieveAndPopulateLocationByHierarchy(city, localAdminAuthority);
		}
		if (!localAdminAuthority.getItems().isEmpty()) {
			localAdminAuthority.getSelectionModel().select(0);
		}
		postalCode.setText("600111");
		mobileNo.setText("9965625706");
		emailId.setText("taleevaalam@mindtree.com");
		cniOrPinNumber.setText("012345678901234567890123456789");
		parentName.setText("Mokhtar");
		uinId.setText("93939939");
		registrationController.displayValidationMessage(validation.getValidationMessage().toString());
		SessionContext.map().put(RegistrationConstants.IS_CONSOLIDATED,
				RegistrationConstants.DISABLE);
	}

	public void setPreviewContent() {
		autoFillBtn.setVisible(false);
		fetchBtn.setVisible(false);
		SessionContext.map().put("demoGraphicPaneContent", demoGraphicPane);
	}

	@FXML
	private void back() {
		goToHomePageFromRegistration();
	}

	@FXML
	private void next() {
		if (validateThisPane()) {

				if (!switchedOn.get()) {
					LocalDate currentYear = LocalDate.of(Integer.parseInt(yyyy.getText()),
							Integer.parseInt(mm.getText()), Integer.parseInt(dd.getText()));
					dateOfBirth = Date.from(currentYear.atStartOfDay(ZoneId.systemDefault()).toInstant());
					SessionContext.map().put(RegistrationConstants.REGISTRATION_AGE_DATA,
							dateOfBirth);
					SessionContext.map().put("dd", dd.getText());
					SessionContext.map().put("mm", mm.getText());
					SessionContext.map().put("yyyy", yyyy.getText());
				}
				SessionContext.map().put("demographicDetail", false);
				SessionContext.map().put("documentScan", true);
				registrationController.showCurrentPage();
			
		}

	}
	
	public boolean validateThisPane() {
		boolean isValid=true;
		isValid=registrationController.validateDemographicPane(demoGraphicPane);
		if (isValid)
			isValid = validation.validateUinOrRid(uinId, isChild, uinValidator, ridValidator);
		registrationController.displayValidationMessage(validation.getValidationMessage().toString());

		return isValid;
	}

	@SuppressWarnings("unchecked")
	private <T> void renderComboBoxes() {
		LOGGER.info("REGISTRATION - INDIVIDUAL_REGISTRATION - RENDER_COMBOBOXES", RegistrationConstants.APPLICATION_ID,
				RegistrationConstants.APPLICATION_NAME, "Rendering of comboboxes started");

		try {
			StringConverter<T> uiRenderForComboBox = fxUtils.getStringConverterForComboBox();

			region.setConverter((StringConverter<LocationDto>) uiRenderForComboBox);
			province.setConverter((StringConverter<LocationDto>) uiRenderForComboBox);
			city.setConverter((StringConverter<LocationDto>) uiRenderForComboBox);
			localAdminAuthority.setConverter((StringConverter<LocationDto>) uiRenderForComboBox);
			gender.setConverter((StringConverter<GenderDto>) uiRenderForComboBox);
		} catch (RuntimeException runtimeException) {
			throw new RegBaseUncheckedException(RegistrationConstants.REGISTRATION_CONTROLLER,
					runtimeException.getMessage(), runtimeException);
		}
		LOGGER.info("REGISTRATION - INDIVIDUAL_REGISTRATION - RENDER_COMBOBOXES", RegistrationConstants.APPLICATION_ID,
				RegistrationConstants.APPLICATION_NAME, "Rendering of comboboxes ended");
	}

	private void retrieveAndPopulateLocationByHierarchy(ComboBox<LocationDto> sourceLocationHierarchy,
			ComboBox<LocationDto> destinationLocationHierarchy) {
		LOGGER.info("REGISTRATION - INDIVIDUAL_REGISTRATION - RETRIEVE_AND_POPULATE_LOCATION_BY_HIERARCHY",
				RegistrationConstants.APPLICATION_ID, RegistrationConstants.APPLICATION_NAME,
				"Retrieving and populating of location by selected hirerachy started");

		try {
			LocationDto selectedLocationHierarchy = sourceLocationHierarchy.getSelectionModel().getSelectedItem();
			destinationLocationHierarchy.getItems().clear();

			if (selectedLocationHierarchy != null) {
				destinationLocationHierarchy.getItems().addAll(masterSync.findProvianceByHierarchyCode(
						selectedLocationHierarchy.getCode(), selectedLocationHierarchy.getLangCode()));
			}
		} catch (RuntimeException runtimeException) {
			throw new RegBaseUncheckedException(RegistrationConstants.REGISTRATION_CONTROLLER,
					runtimeException.getMessage(), runtimeException);
		}
		LOGGER.info("REGISTRATION - INDIVIDUAL_REGISTRATION - RETRIEVE_AND_POPULATE_LOCATION_BY_HIERARCHY",
				RegistrationConstants.APPLICATION_ID, RegistrationConstants.APPLICATION_NAME,
				"Retrieving and populating of location by selected hirerachy ended");
	}

	private void populateGender() {
		LOGGER.info("REGISTRATION - INDIVIDUAL_REGISTRATION - POPULATE_GENDER", RegistrationConstants.APPLICATION_ID,
				RegistrationConstants.APPLICATION_NAME, "Fetching Gender based on Application Language started");

		try {
			gender.getItems().clear();
			genderLocalLanguage.getItems().clear();
			gender.getItems().addAll(masterSync.getGenderDtls(ApplicationContext.applicationLanguage()));
		} catch (RuntimeException runtimeException) {
			throw new RegBaseUncheckedException(RegistrationConstants.REGISTRATION_CONTROLLER,
					runtimeException.getMessage(), runtimeException);
		}
		LOGGER.info("REGISTRATION - INDIVIDUAL_REGISTRATION - POPULATE_GENDER", RegistrationConstants.APPLICATION_ID,
				RegistrationConstants.APPLICATION_NAME, "Fetching Gender based on Application Language ended");
	}

}
<|MERGE_RESOLUTION|>--- conflicted
+++ resolved
@@ -1,1230 +1,1227 @@
-package io.mosip.registration.controller.reg;
+package io.mosip.registration.controller.reg;
+
+import static io.mosip.registration.constants.RegistrationConstants.APPLICATION_NAME;
+
+import java.io.IOException;
+import java.math.BigInteger;
+import java.time.LocalDate;
+import java.time.ZoneId;
+import java.util.Date;
+import java.util.LinkedList;
+import java.util.List;
+import java.util.ResourceBundle;
+
+import org.springframework.beans.factory.annotation.Autowired;
+import org.springframework.stereotype.Controller;
+
+import io.mosip.kernel.core.idvalidator.exception.InvalidIDException;
+import io.mosip.kernel.core.idvalidator.spi.IdValidator;
+import io.mosip.kernel.core.idvalidator.spi.RidValidator;
+import io.mosip.kernel.core.logger.spi.Logger;
+import io.mosip.kernel.core.util.DateUtils;
+import io.mosip.kernel.core.util.StringUtils;
+import io.mosip.registration.builder.Builder;
+import io.mosip.registration.config.AppConfig;
+import io.mosip.registration.constants.RegistrationConstants;
+import io.mosip.registration.constants.RegistrationUIConstants;
+import io.mosip.registration.context.ApplicationContext;
+import io.mosip.registration.context.SessionContext;
+import io.mosip.registration.controller.BaseController;
+import io.mosip.registration.controller.FXUtils;
+import io.mosip.registration.controller.VirtualKeyboard;
+import io.mosip.registration.dto.ErrorResponseDTO;
+import io.mosip.registration.dto.RegistrationDTO;
+import io.mosip.registration.dto.ResponseDTO;
+import io.mosip.registration.dto.SuccessResponseDTO;
+import io.mosip.registration.dto.demographic.AddressDTO;
+import io.mosip.registration.dto.demographic.DemographicInfoDTO;
+import io.mosip.registration.dto.demographic.Identity;
+import io.mosip.registration.dto.demographic.LocationDTO;
+import io.mosip.registration.dto.demographic.ValuesDTO;
+import io.mosip.registration.dto.mastersync.GenderDto;
+import io.mosip.registration.dto.mastersync.LocationDto;
+import io.mosip.registration.exception.RegBaseUncheckedException;
+import io.mosip.registration.service.MasterSyncService;
+import io.mosip.registration.service.sync.PreRegistrationDataSyncService;
+import javafx.beans.property.SimpleBooleanProperty;
+import javafx.beans.value.ChangeListener;
+import javafx.beans.value.ObservableValue;
+import javafx.collections.ObservableList;
+import javafx.fxml.FXML;
+import javafx.scene.Node;
+import javafx.scene.control.Button;
+import javafx.scene.control.ComboBox;
+import javafx.scene.control.Label;
+import javafx.scene.control.ScrollPane;
+import javafx.scene.control.TextField;
+import javafx.scene.input.MouseEvent;
+import javafx.scene.layout.AnchorPane;
+import javafx.util.StringConverter;
+
+/**
+ * Class for Registration Page Controller
+ * 
+ * @author Taleev.Aalam
+ * @since 1.0.0
+ *
+ */
+
+@Controller
+public class DemographicDetailController extends BaseController {
+
+	/**
+	 * Instance of {@link Logger}
+	 */
+	private static final Logger LOGGER = AppConfig.getLogger(RegistrationController.class);
+
+	@FXML
+	public TextField preRegistrationId;
+
+	@FXML
+	private TextField fullName;
+
+	@FXML
+	private TextField fullNameLocalLanguage;
+
+	@FXML
+	private Label fullNameLocalLanguageLabel;
+
+	@FXML
+	private Label ageFieldLocalLanguageLabel;
+
+	@FXML
+	private Label genderLocalLanguageLabel;
+
+	@FXML
+	private Label regionLocalLanguageLabel;
+
+	@FXML
+	private Label cityLocalLanguageLabel;
+
+	@FXML
+	private Label provinceLocalLanguageLabel;
+
+	@FXML
+	private Label localAdminAuthorityLocalLanguageLabel;
+
+	@FXML
+	private Label postalCodeLocalLanguageLabel;
+
+	@FXML
+	private Label mobileNoLocalLanguageLabel;
+
+	@FXML
+	private Label emailIdLocalLanguageLabel;
+
+	@FXML
+	private Label cniOrPinNumberLocalLanguageLabel;
+
+	@FXML
+	private Label parentNameLocalLanguageLabel;
+
+	@FXML
+	private Label uinIdLocalLanguageLabel;
+
+	@FXML
+	private TextField ageField;
+
+	@FXML
+	private TextField ageFieldLocalLanguage;
+
+	@FXML
+	private Label toggleLabel1;
+
+	@FXML
+	private Label toggleLabel2;
+
+	@FXML
+	private Label toggleLabel1LocalLanguage;
+
+	@FXML
+	private Label toggleLabel2LocalLanguage;
+
+	@FXML
+	private AnchorPane childSpecificFields;
+
+	@FXML
+	private AnchorPane childSpecificFieldsLocal;
+
+	@FXML
+	private ScrollPane demoScrollPane;
+
+	private SimpleBooleanProperty switchedOn;
+
+	@FXML
+	private ComboBox<GenderDto> gender;
+
+	@FXML
+	private ComboBox<String> genderLocalLanguage;
+
+	@FXML
+	private TextField addressLine1;
+
+	@FXML
+	private TextField addressLine1LocalLanguage;
+
+	@FXML
+	private Label addressLine1LocalLanguagelabel;
+
+	@FXML
+	private TextField addressLine2;
+
+	@FXML
+	private TextField addressLine2LocalLanguage;
+
+	@FXML
+	private Label addressLine2LocalLanguagelabel;
+
+	@FXML
+	private TextField addressLine3;
+
+	@FXML
+	private TextField addressLine3LocalLanguage;
+
+	@FXML
+	private Label addressLine3LocalLanguagelabel;
+
+	@FXML
+	private TextField emailId;
+
+	@FXML
+	private TextField emailIdLocalLanguage;
+
+	@FXML
+	private TextField mobileNo;
+
+	@FXML
+	private TextField mobileNoLocalLanguage;
+
+	@FXML
+	private ComboBox<LocationDto> region;
+
+	@FXML
+	private ComboBox<String> regionLocalLanguage;
+
+	@FXML
+	private ComboBox<LocationDto> city;
+
+	@FXML
+	private ComboBox<String> cityLocalLanguage;
+
+	@FXML
+	private ComboBox<LocationDto> province;
+
+	@FXML
+	private ComboBox<String> provinceLocalLanguage;
+
+	@FXML
+	private TextField postalCode;
+
+	@FXML
+	private TextField postalCodeLocalLanguage;
+
+	@FXML
+	private ComboBox<LocationDto> localAdminAuthority;
+
+	@FXML
+	private ComboBox<String> localAdminAuthorityLocalLanguage;
+
+	@FXML
+	private TextField cniOrPinNumber;
+
+	@FXML
+	private TextField cniOrPinNumberLocalLanguage;
+
+	@FXML
+	private TextField uinIdLocalLanguage;
+
+	@FXML
+	private TextField parentNameLocalLanguage;
+
+	@FXML
+	private TextField parentName;
+
+	@FXML
+	private TextField uinId;
+
+	public boolean isChild;
+
+	private Node keyboardNode;
+
+	@FXML
+	protected Button autoFillBtn;
+
+	@FXML
+	protected Button fetchBtn;
+
+	@FXML
+	private AnchorPane dob;
+
+	@FXML
+	private AnchorPane dobLocalLanguage;
+
+	@FXML
+	private TextField dd;
+
+	@FXML
+	private TextField mm;
+
+	@FXML
+	private TextField yyyy;
+
+	@FXML
+	private TextField ddLocalLanguage;
+
+	@FXML
+	private TextField mmLocalLanguage;
+
+	@FXML
+	private TextField yyyyLocalLanguage;
+
+	@Autowired
+	private IdValidator<String> pridValidatorImpl;
+	@Autowired
+	private IdValidator<String> uinValidator;
+	@Autowired
+	private RidValidator<String> ridValidator;
+	@Autowired
+	private Validations validation;
+	@Autowired
+	MasterSyncService masterSync;
+
+	@FXML
+	private AnchorPane dateAnchorPane;
+	@FXML
+	private AnchorPane dateAnchorPaneLocalLanguage;
+	@FXML
+	private AnchorPane applicationLanguageAddressAnchorPane;
+	@FXML
+	private AnchorPane localLanguageAddressAnchorPane;
+	@FXML
+	private Label preRegistrationLabel;
+	@FXML
+	private Label fullNameLabel;
+	@FXML
+	private Label genderLabel;
+	@FXML
+	private Label mobileNoLabel;
+	@FXML
+	private Label emailIdLabel;
+	@FXML
+	private Label cniOrPinNumberLabel;
+	@FXML
+	private AnchorPane applicationLanguagePane;
+	@FXML
+	private AnchorPane localLanguagePane;
+	@FXML
+	private AnchorPane demoGraphicPane;
+	@Autowired
+	private DateValidation dateValidation;
+	@Autowired
+	private PreRegistrationDataSyncService preRegistrationDataSyncService;
+
+	@Autowired
+	private RegistrationController registrationController;
+	@Autowired
+	private DocumentScanController documentScanController;
+
+	private FXUtils fxUtils;
+	private Date dateOfBirth;
+
+	@FXML
+	private void initialize() {
+		LOGGER.debug(RegistrationConstants.REGISTRATION_CONTROLLER, APPLICATION_NAME,
+				RegistrationConstants.APPLICATION_ID, "Entering the LOGIN_CONTROLLER");
+		try {
+			fxUtils = FXUtils.getInstance();
+			SessionContext.map().put(RegistrationConstants.IS_CONSOLIDATED,
+					RegistrationConstants.DISABLE);
+			switchedOn = new SimpleBooleanProperty(false);
+			isChild = false;
+			toggleFunction();
+			ageFieldValidations();
+			listenerOnFields();
+			loadLocalLanguageFields();
+			loadKeyboard();
+			ageField.setDisable(true);
+			renderComboBoxes();
+			addRegions();
+			populateGender();
+
+		} catch (IOException | RuntimeException exception) {
+			LOGGER.error("REGISTRATION - CONTROLLER", APPLICATION_NAME, RegistrationConstants.APPLICATION_ID,
+					exception.getMessage());
+			generateAlert(RegistrationConstants.ERROR, RegistrationUIConstants.UNABLE_LOAD_DEMOGRAPHIC_PAGE);
 
-import static io.mosip.registration.constants.RegistrationConstants.APPLICATION_NAME;
-
-import java.io.IOException;
-import java.math.BigInteger;
-import java.time.LocalDate;
-import java.time.ZoneId;
-import java.util.Date;
-import java.util.LinkedList;
-import java.util.List;
-import java.util.ResourceBundle;
-
-import org.springframework.beans.factory.annotation.Autowired;
-import org.springframework.stereotype.Controller;
-
-import io.mosip.kernel.core.idvalidator.exception.InvalidIDException;
-import io.mosip.kernel.core.idvalidator.spi.IdValidator;
-import io.mosip.kernel.core.idvalidator.spi.RidValidator;
-import io.mosip.kernel.core.logger.spi.Logger;
-import io.mosip.kernel.core.util.DateUtils;
-import io.mosip.kernel.core.util.StringUtils;
-import io.mosip.registration.builder.Builder;
-import io.mosip.registration.config.AppConfig;
-import io.mosip.registration.constants.RegistrationConstants;
-import io.mosip.registration.constants.RegistrationUIConstants;
-import io.mosip.registration.context.ApplicationContext;
-import io.mosip.registration.context.SessionContext;
-import io.mosip.registration.controller.BaseController;
-import io.mosip.registration.controller.FXUtils;
-import io.mosip.registration.controller.VirtualKeyboard;
-import io.mosip.registration.dto.ErrorResponseDTO;
-import io.mosip.registration.dto.RegistrationDTO;
-import io.mosip.registration.dto.ResponseDTO;
-import io.mosip.registration.dto.SuccessResponseDTO;
-import io.mosip.registration.dto.demographic.AddressDTO;
-import io.mosip.registration.dto.demographic.DemographicInfoDTO;
-import io.mosip.registration.dto.demographic.Identity;
-import io.mosip.registration.dto.demographic.LocationDTO;
-import io.mosip.registration.dto.demographic.ValuesDTO;
-import io.mosip.registration.dto.mastersync.GenderDto;
-import io.mosip.registration.dto.mastersync.LocationDto;
-import io.mosip.registration.exception.RegBaseUncheckedException;
-import io.mosip.registration.service.MasterSyncService;
-import io.mosip.registration.service.sync.PreRegistrationDataSyncService;
-import javafx.beans.property.SimpleBooleanProperty;
-import javafx.beans.value.ChangeListener;
-import javafx.beans.value.ObservableValue;
-import javafx.collections.ObservableList;
-import javafx.fxml.FXML;
-import javafx.scene.Node;
-import javafx.scene.control.Button;
-import javafx.scene.control.ComboBox;
-import javafx.scene.control.Label;
-import javafx.scene.control.ScrollPane;
-import javafx.scene.control.TextField;
-import javafx.scene.input.MouseEvent;
-import javafx.scene.layout.AnchorPane;
-import javafx.util.StringConverter;
-
-/**
- * Class for Registration Page Controller
- * 
- * @author Taleev.Aalam
- * @since 1.0.0
- *
- */
-
-@Controller
-public class DemographicDetailController extends BaseController {
-
-	/**
-	 * Instance of {@link Logger}
-	 */
-	private static final Logger LOGGER = AppConfig.getLogger(RegistrationController.class);
-
-	@FXML
-	public TextField preRegistrationId;
-
-	@FXML
-	private TextField fullName;
-
-	@FXML
-	private TextField fullNameLocalLanguage;
-
-	@FXML
-	private Label fullNameLocalLanguageLabel;
-
-	@FXML
-	private Label ageFieldLocalLanguageLabel;
-
-	@FXML
-	private Label genderLocalLanguageLabel;
-
-	@FXML
-	private Label regionLocalLanguageLabel;
-
-	@FXML
-	private Label cityLocalLanguageLabel;
-
-	@FXML
-	private Label provinceLocalLanguageLabel;
-
-	@FXML
-	private Label localAdminAuthorityLocalLanguageLabel;
-
-	@FXML
-	private Label postalCodeLocalLanguageLabel;
-
-	@FXML
-	private Label mobileNoLocalLanguageLabel;
-
-	@FXML
-	private Label emailIdLocalLanguageLabel;
-
-	@FXML
-	private Label cniOrPinNumberLocalLanguageLabel;
-
-	@FXML
-	private Label parentNameLocalLanguageLabel;
-
-	@FXML
-	private Label uinIdLocalLanguageLabel;
-
-	@FXML
-	private TextField ageField;
-
-	@FXML
-	private TextField ageFieldLocalLanguage;
-
-	@FXML
-	private Label toggleLabel1;
-
-	@FXML
-	private Label toggleLabel2;
-
-	@FXML
-	private Label toggleLabel1LocalLanguage;
-
-	@FXML
-	private Label toggleLabel2LocalLanguage;
-
-	@FXML
-	private AnchorPane childSpecificFields;
-
-	@FXML
-	private AnchorPane childSpecificFieldsLocal;
-
-	@FXML
-	private ScrollPane demoScrollPane;
-
-	private SimpleBooleanProperty switchedOn;
-
-	@FXML
-	private ComboBox<GenderDto> gender;
-
-	@FXML
-	private ComboBox<String> genderLocalLanguage;
-
-	@FXML
-	private TextField addressLine1;
-
-	@FXML
-	private TextField addressLine1LocalLanguage;
-
-	@FXML
-	private Label addressLine1LocalLanguagelabel;
-
-	@FXML
-	private TextField addressLine2;
-
-	@FXML
-	private TextField addressLine2LocalLanguage;
-
-	@FXML
-	private Label addressLine2LocalLanguagelabel;
-
-	@FXML
-	private TextField addressLine3;
-
-	@FXML
-	private TextField addressLine3LocalLanguage;
-
-	@FXML
-	private Label addressLine3LocalLanguagelabel;
-
-	@FXML
-	private TextField emailId;
-
-	@FXML
-	private TextField emailIdLocalLanguage;
-
-	@FXML
-	private TextField mobileNo;
-
-	@FXML
-	private TextField mobileNoLocalLanguage;
-
-	@FXML
-	private ComboBox<LocationDto> region;
-
-	@FXML
-	private ComboBox<String> regionLocalLanguage;
-
-	@FXML
-	private ComboBox<LocationDto> city;
-
-	@FXML
-	private ComboBox<String> cityLocalLanguage;
-
-	@FXML
-	private ComboBox<LocationDto> province;
-
-	@FXML
-	private ComboBox<String> provinceLocalLanguage;
-
-	@FXML
-	private TextField postalCode;
-
-	@FXML
-	private TextField postalCodeLocalLanguage;
-
-	@FXML
-	private ComboBox<LocationDto> localAdminAuthority;
-
-	@FXML
-	private ComboBox<String> localAdminAuthorityLocalLanguage;
-
-	@FXML
-	private TextField cniOrPinNumber;
-
-	@FXML
-	private TextField cniOrPinNumberLocalLanguage;
-
-	@FXML
-	private TextField uinIdLocalLanguage;
-
-	@FXML
-	private TextField parentNameLocalLanguage;
-
-	@FXML
-	private TextField parentName;
-
-	@FXML
-	private TextField uinId;
-
-	public boolean isChild;
-
-	private Node keyboardNode;
-
-	@FXML
-	protected Button autoFillBtn;
-
-	@FXML
-	protected Button fetchBtn;
-
-	@FXML
-	private AnchorPane dob;
-
-	@FXML
-	private AnchorPane dobLocalLanguage;
-
-	@FXML
-	private TextField dd;
-
-	@FXML
-	private TextField mm;
-
-	@FXML
-	private TextField yyyy;
-
-	@FXML
-	private TextField ddLocalLanguage;
-
-	@FXML
-	private TextField mmLocalLanguage;
-
-	@FXML
-	private TextField yyyyLocalLanguage;
-
-	@Autowired
-	private IdValidator<String> pridValidatorImpl;
-	@Autowired
-	private IdValidator<String> uinValidator;
-	@Autowired
-	private RidValidator<String> ridValidator;
-	@Autowired
-	private Validations validation;
-	@Autowired
-	MasterSyncService masterSync;
-
-	@FXML
-	private AnchorPane dateAnchorPane;
-	@FXML
-	private AnchorPane dateAnchorPaneLocalLanguage;
-	@FXML
-	private AnchorPane applicationLanguageAddressAnchorPane;
-	@FXML
-	private AnchorPane localLanguageAddressAnchorPane;
-	@FXML
-	private Label preRegistrationLabel;
-	@FXML
-	private Label fullNameLabel;
-	@FXML
-	private Label genderLabel;
-	@FXML
-	private Label mobileNoLabel;
-	@FXML
-	private Label emailIdLabel;
-	@FXML
-	private Label cniOrPinNumberLabel;
-	@FXML
-	private AnchorPane applicationLanguagePane;
-	@FXML
-	private AnchorPane localLanguagePane;
-	@FXML
-	private AnchorPane demoGraphicPane;
-	@Autowired
-	private DateValidation dateValidation;
-	@Autowired
-	private PreRegistrationDataSyncService preRegistrationDataSyncService;
-
-	@Autowired
-	private RegistrationController registrationController;
-	@Autowired
-	private DocumentScanController documentScanController;
-
-	private FXUtils fxUtils;
-	private Date dateOfBirth;
-
-	@FXML
-	private void initialize() {
-		LOGGER.debug(RegistrationConstants.REGISTRATION_CONTROLLER, APPLICATION_NAME,
-				RegistrationConstants.APPLICATION_ID, "Entering the LOGIN_CONTROLLER");
-		try {
-			fxUtils = FXUtils.getInstance();
-			SessionContext.map().put(RegistrationConstants.IS_CONSOLIDATED,
-					RegistrationConstants.DISABLE);
-			switchedOn = new SimpleBooleanProperty(false);
-			isChild = false;
-			toggleFunction();
-			ageFieldValidations();
-			listenerOnFields();
-			loadLocalLanguageFields();
-			loadKeyboard();
-			ageField.setDisable(true);
-			renderComboBoxes();
-			addRegions();
-			populateGender();
-
-		} catch (IOException | RuntimeException exception) {
-			LOGGER.error("REGISTRATION - CONTROLLER", APPLICATION_NAME, RegistrationConstants.APPLICATION_ID,
-					exception.getMessage());
-<<<<<<< HEAD
-			generateAlert(RegistrationConstants.ERROR, RegistrationUIConstants.UNABLE_LOAD_DEMOGRAPHIC_PAGE);
-=======
-			generateAlert(RegistrationConstants.ERROR, RegistrationUIConstants.UNABLE_LOAD_REG_PAGE);
->>>>>>> a814f188
-		}
-	}
-
-	/**
-	 * Toggle functionality between age field and date picker.
-	 */
-	private void toggleFunction() {
-		try {
-			LOGGER.info(RegistrationConstants.REGISTRATION_CONTROLLER, RegistrationConstants.APPLICATION_NAME,
-					RegistrationConstants.APPLICATION_ID,
-					"Entering into toggle function for toggle label 1 and toggle level 2");
-
-			toggleLabel1.setId(RegistrationConstants.FIRST_TOGGLE_LABEL);
-			toggleLabel2.setId(RegistrationConstants.SECOND_TOGGLE_LABEL);
-			toggleLabel1LocalLanguage.setId(RegistrationConstants.FIRST_TOGGLE_LABEL);
-			toggleLabel2LocalLanguage.setId(RegistrationConstants.SECOND_TOGGLE_LABEL);
-			switchedOn.addListener(new ChangeListener<Boolean>() {
-				@Override
-				public void changed(ObservableValue<? extends Boolean> ov, Boolean oldValue, Boolean newValue) {
-					if (newValue) {
-						toggleLabel1.setId(RegistrationConstants.SECOND_TOGGLE_LABEL);
-						toggleLabel2.setId(RegistrationConstants.FIRST_TOGGLE_LABEL);
-						toggleLabel1LocalLanguage.setId(RegistrationConstants.SECOND_TOGGLE_LABEL);
-						toggleLabel2LocalLanguage.setId(RegistrationConstants.FIRST_TOGGLE_LABEL);
-						ageField.clear();
-						childSpecificFields.setVisible(false);
-						childSpecificFieldsLocal.setVisible(false);
-						ageField.setDisable(false);
-						ageFieldLocalLanguage.setDisable(false);
-						ageFieldLocalLanguage.clear();
-						dob.setDisable(true);
-						dobLocalLanguage.setDisable(true);
-
-					} else {
-						toggleLabel1.setId(RegistrationConstants.FIRST_TOGGLE_LABEL);
-						toggleLabel2.setId(RegistrationConstants.SECOND_TOGGLE_LABEL);
-						toggleLabel1LocalLanguage.setId(RegistrationConstants.FIRST_TOGGLE_LABEL);
-						toggleLabel2LocalLanguage.setId(RegistrationConstants.SECOND_TOGGLE_LABEL);
-						ageField.clear();
-						ageFieldLocalLanguage.clear();
-						childSpecificFields.setVisible(false);
-						childSpecificFieldsLocal.setVisible(false);
-						ageField.setDisable(true);
-						ageFieldLocalLanguage.setDisable(true);
-						dob.setDisable(false);
-						dobLocalLanguage.setDisable(false);
-
-					}
-					dd.clear();
-					mm.clear();
-					yyyy.clear();
-
-					ddLocalLanguage.clear();
-					mmLocalLanguage.clear();
-					yyyyLocalLanguage.clear();
-				}
-			});
-
-			toggleLabel1.setOnMouseClicked((event) -> {
-				switchedOn.set(!switchedOn.get());
-			});
-			toggleLabel2.setOnMouseClicked((event) -> {
-				switchedOn.set(!switchedOn.get());
-			});
-
-			toggleLabel1LocalLanguage.setOnMouseClicked((event) -> {
-				switchedOn.set(!switchedOn.get());
-			});
-			toggleLabel2LocalLanguage.setOnMouseClicked((event) -> {
-				switchedOn.set(!switchedOn.get());
-			});
-
-			LOGGER.info(RegistrationConstants.REGISTRATION_CONTROLLER, RegistrationConstants.APPLICATION_NAME,
-					RegistrationConstants.APPLICATION_ID,
-					"Exiting the toggle function for toggle label 1 and toggle level 2");
-		} catch (RuntimeException runtimeException) {
-			LOGGER.error("REGISTRATION - TOGGLING OF DOB AND AGE FAILED ", APPLICATION_NAME,
-					RegistrationConstants.APPLICATION_ID, runtimeException.getMessage());
-		}
-	}
-
-	/**
-	 * To restrict the user not to enter any values other than integer values.
-	 */
-	private void ageFieldValidations() {
-		try {
-			LOGGER.debug(RegistrationConstants.REGISTRATION_CONTROLLER, APPLICATION_NAME,
-					RegistrationConstants.APPLICATION_ID, "Validating the age given by age field");
-			ageField.textProperty().addListener((obsValue, oldValue, newValue) -> {
-				ageFieldLocalLanguage.setText(newValue);
-				if (!validation.validateTextField(ageField, ageField.getId() + "_ontype",
-						RegistrationConstants.DISABLE)) {
-					ageField.setText(oldValue);
-				}
-				int age = 0;
-				if (newValue.matches("\\d{1,3}")) {
-					if (Integer.parseInt(ageField.getText()) > Integer
-							.parseInt(AppConfig.getApplicationProperty("max_age"))) {
-						ageField.setText(oldValue);
-						generateAlert(RegistrationConstants.ERROR, RegistrationUIConstants.MAX_AGE_WARNING + " "
-								+ AppConfig.getApplicationProperty("max_age"));
-					} else {
-						age = Integer.parseInt(ageField.getText());
-						LocalDate currentYear = LocalDate.of(LocalDate.now().getYear(), 1, 1);
-						dateOfBirth = Date
-								.from(currentYear.minusYears(age).atStartOfDay(ZoneId.systemDefault()).toInstant());
-						if (age < Integer.parseInt(AppConfig.getApplicationProperty("age_limit_for_child"))) {
-							childSpecificFields.setVisible(true);
-							childSpecificFieldsLocal.setVisible(true);
-							childSpecificFields.setDisable(false);
-							childSpecificFieldsLocal.setDisable(false);
-							parentName.clear();
-							uinId.clear();
-							isChild = true;
-							validation.setChild(isChild);
-						} else {
-							isChild = false;
-							validation.setChild(isChild);
-							childSpecificFields.setVisible(false);
-							childSpecificFieldsLocal.setVisible(false);
-							childSpecificFields.setDisable(true);
-							childSpecificFieldsLocal.setDisable(true);
-							parentName.clear();
-							uinId.clear();
-						}
-					}
-				}
-
-			});
-			LOGGER.debug(RegistrationConstants.REGISTRATION_CONTROLLER, APPLICATION_NAME,
-					RegistrationConstants.APPLICATION_ID, "Validating the age given by age field");
-		} catch (RuntimeException runtimeException) {
-			LOGGER.error("REGISTRATION - AGE FIELD VALIDATION FAILED ", APPLICATION_NAME,
-					RegistrationConstants.APPLICATION_ID, runtimeException.getMessage());
-		}
-	}
-
-	/**
-	 * Listening on the fields for any operation
-	 */
-
-	private void listenerOnFields() {
-		try {
-			LOGGER.debug(RegistrationConstants.REGISTRATION_CONTROLLER, APPLICATION_NAME,
-					RegistrationConstants.APPLICATION_ID, "Populating the local language fields");
-			fxUtils.validateOnType(fullName, validation, fullNameLocalLanguage);
-			fxUtils.validateOnType(addressLine1, validation, addressLine1LocalLanguage);
-			fxUtils.validateOnType(addressLine2, validation, addressLine2LocalLanguage);
-			fxUtils.validateOnType(addressLine3, validation, addressLine3LocalLanguage);
-			fxUtils.validateOnType(mobileNo, validation, mobileNoLocalLanguage);
-			fxUtils.validateOnType(postalCode, validation, postalCodeLocalLanguage);
-			fxUtils.validateOnType(emailId, validation, emailIdLocalLanguage);
-			fxUtils.validateOnType(cniOrPinNumber, validation, cniOrPinNumberLocalLanguage);
-			fxUtils.validateOnType(parentName, validation, parentNameLocalLanguage);
-			fxUtils.validateOnType(uinId, validation, uinIdLocalLanguage);
-			fxUtils.validateOnType(fullNameLocalLanguage, validation);
-			fxUtils.populateLocalComboBox(gender, genderLocalLanguage);
-			fxUtils.populateLocalComboBox(city, cityLocalLanguage);
-			fxUtils.populateLocalComboBox(region, regionLocalLanguage);
-			fxUtils.populateLocalComboBox(province, provinceLocalLanguage);
-			fxUtils.populateLocalComboBox(localAdminAuthority, localAdminAuthorityLocalLanguage);
-			dateValidation.validateDate(dd, mm, yyyy, validation, fxUtils, ddLocalLanguage);
-			dateValidation.validateDate(ddLocalLanguage, mmLocalLanguage, yyyyLocalLanguage, validation, fxUtils, null);
-			dateValidation.validateMonth(dd, mm, yyyy, validation, fxUtils, mmLocalLanguage);
-			dateValidation.validateMonth(ddLocalLanguage, mmLocalLanguage, yyyyLocalLanguage, validation, fxUtils,
-					null);
-			dateValidation.validateYear(dd, mm, yyyy, validation, fxUtils, yyyyLocalLanguage);
-			dateValidation.validateYear(ddLocalLanguage, mmLocalLanguage, yyyyLocalLanguage, validation, fxUtils, null);
-			fxUtils.dobListener(yyyy, ageField, "\\d{4}");
-		} catch (RuntimeException runtimeException) {
-			LOGGER.error("REGISTRATION - Listner method failed ", APPLICATION_NAME,
-					RegistrationConstants.APPLICATION_ID, runtimeException.getMessage());
-		}
-	}
-
-	/**
-	 * 
-	 * Loading the the labels of local language fields
-	 * 
-	 */
-	private void loadLocalLanguageFields() throws IOException {
-		try {
-			LOGGER.debug(RegistrationConstants.REGISTRATION_CONTROLLER, RegistrationConstants.APPLICATION_NAME,
-					RegistrationConstants.APPLICATION_ID, "Loading label fields of local language");
-			ResourceBundle localProperties = applicationContext.getLocalLanguageProperty();
-			fullNameLocalLanguageLabel.setText(localProperties.getString("fullName"));
-			addressLine1LocalLanguagelabel.setText(localProperties.getString("addressLine1"));
-			addressLine2LocalLanguagelabel.setText(localProperties.getString("addressLine2"));
-			addressLine3LocalLanguagelabel.setText(localProperties.getString("addressLine3"));
-			addressLine3LocalLanguagelabel.setText(localProperties.getString("addressLine3"));
-			ageFieldLocalLanguageLabel.setText(localProperties.getString("ageField"));
-			genderLocalLanguageLabel.setText(localProperties.getString("gender"));
-			regionLocalLanguageLabel.setText(localProperties.getString("region"));
-			cityLocalLanguageLabel.setText(localProperties.getString("city"));
-			provinceLocalLanguageLabel.setText(localProperties.getString("province"));
-			localAdminAuthorityLocalLanguageLabel.setText(localProperties.getString("localAdminAuthority"));
-			cniOrPinNumberLocalLanguageLabel.setText(localProperties.getString("cniOrPinNumber"));
-			postalCodeLocalLanguageLabel.setText(localProperties.getString("postalCode"));
-			mobileNoLocalLanguageLabel.setText(localProperties.getString("mobileNo"));
-			emailIdLocalLanguageLabel.setText(localProperties.getString("emailId"));
-			parentNameLocalLanguageLabel.setText(localProperties.getString("parentName"));
-			uinIdLocalLanguageLabel.setText(localProperties.getString("uinId"));
-			genderLocalLanguage.setPromptText(localProperties.getString("select"));
-			localAdminAuthorityLocalLanguage.setPromptText(localProperties.getString("select"));
-			cityLocalLanguage.setPromptText(localProperties.getString("select"));
-			regionLocalLanguage.setPromptText(localProperties.getString("select"));
-			provinceLocalLanguage.setPromptText(localProperties.getString("select"));
-			ddLocalLanguage.setPromptText(localProperties.getString("dd"));
-			mmLocalLanguage.setPromptText(localProperties.getString("mm"));
-			yyyyLocalLanguage.setPromptText(localProperties.getString("yyyy"));
-		} catch (RuntimeException exception) {
-			LOGGER.error("REGISTRATION - LOADING LOCAL LANGUAGE FIELDS FAILED ", APPLICATION_NAME,
-					RegistrationConstants.APPLICATION_ID, exception.getMessage());
-		}
-	}
-
-	/**
-	 * Loading the virtual keyboard
-	 */
-	private void loadKeyboard() {
-		try {
-			VirtualKeyboard vk = VirtualKeyboard.getInstance();
-			keyboardNode = vk.view();
-			demoGraphicPane.getChildren().add(keyboardNode);
-			keyboardNode.setVisible(false);
-			vk.changeControlOfKeyboard(fullNameLocalLanguage);
-			vk.changeControlOfKeyboard(addressLine1LocalLanguage);
-			vk.changeControlOfKeyboard(addressLine2LocalLanguage);
-			vk.changeControlOfKeyboard(addressLine3LocalLanguage);
-			vk.changeControlOfKeyboard(parentNameLocalLanguage);
-			vk.focusListener(fullNameLocalLanguage, 120.00, keyboardNode);
-			vk.focusListener(addressLine1LocalLanguage, 270, keyboardNode);
-			vk.focusListener(addressLine2LocalLanguage, 320.00, keyboardNode);
-			vk.focusListener(addressLine3LocalLanguage, 375.00, keyboardNode);
-		} catch (NullPointerException exception) {
-			LOGGER.error("REGISTRATION - CONTROLLER", APPLICATION_NAME, RegistrationConstants.APPLICATION_ID,
-					exception.getMessage());
-		}
-	}
-
-	/**
-	 * To load the regions in the selection list based on the language code
-	 */
-	private void addRegions() {
-		try {
-			region.getItems()
-					.addAll(masterSync.findLocationByHierarchyCode(
-							applicationContext.getApplicationLanguageBundle().getString(region.getId()),
-							applicationContext.getApplicationLanguage()));
-		} catch (RuntimeException runtimeException) {
-			LOGGER.error("REGISTRATION - LOADING FAILED FOR REGION SELECTION LIST ", APPLICATION_NAME,
-					RegistrationConstants.APPLICATION_ID, runtimeException.getMessage());
-		}
-	}
-
-	/**
-	 * To load the provinces in the selection list based on the language code
-	 */
-	/**
-	 * To load the provinces in the selection list based on the language code
-	 */
-	@FXML
-	private void addProvince() {
-		try {
-			retrieveAndPopulateLocationByHierarchy(region, province);
-
-			city.getItems().clear();
-			localAdminAuthority.getItems().clear();
-		} catch (RuntimeException runtimeException) {
-			LOGGER.error("REGISTRATION - LOADING FAILED FOR PROVINCE SELECTION LIST ", APPLICATION_NAME,
-					RegistrationConstants.APPLICATION_ID, runtimeException.getMessage());
-
-		}
-
-	}
-
-	/**
-	 * To load the cities in the selection list based on the language code
-	 */
-	@FXML
-	private void addCity() {
-		try {
-			retrieveAndPopulateLocationByHierarchy(province, city);
-
-			localAdminAuthority.getItems().clear();
-		} catch (RuntimeException runtimeException) {
-			LOGGER.error("REGISTRATION - LOADING FAILED FOR CITY SELECTION LIST ", APPLICATION_NAME,
-					RegistrationConstants.APPLICATION_ID, runtimeException.getMessage());
-
-		}
-	}
-
-	/**
-	 * To load the localAdminAuthorities selection list based on the language
-	 * code
-	 */
-	@FXML
-	private void addlocalAdminAuthority() {
-		try {
-			retrieveAndPopulateLocationByHierarchy(city, localAdminAuthority);
-		} catch (RuntimeException runtimeException) {
-			LOGGER.error("REGISTRATION - LOADING FAILED FOR LOCAL ADMIN AUTHORITY SELECTOIN LIST ", APPLICATION_NAME,
-					RegistrationConstants.APPLICATION_ID, runtimeException.getMessage());
-		}
-	}
-
-	@SuppressWarnings("unchecked")
-	public DemographicInfoDTO buildDemographicInfo() {
-
-		String platformLanguageCode = applicationContext.getApplicationLanguage().toLowerCase();
-		String localLanguageCode = applicationContext.getLocalLanguage().toLowerCase();
-		Identity demographicIdentity = getRegistrationDtoContent().getDemographicDTO().getDemographicInfoDTO()
-				.getIdentity();
-
-		return Builder.build(DemographicInfoDTO.class)
-				.with(demographicInfo -> demographicInfo.setIdentity((Identity) Builder.build(Identity.class)
-						.with(identity -> identity.setFullName(fullName.isDisabled() ? null
-								: (List<ValuesDTO>) Builder.build(LinkedList.class)
-										.with(values -> values.add(Builder.build(ValuesDTO.class)
-												.with(value -> value.setLanguage(platformLanguageCode))
-												.with(value -> value.setValue(fullName.getText())).get()))
-										.with(values -> values.add(Builder.build(ValuesDTO.class)
-												.with(value -> value.setLanguage(localLanguageCode))
-												.with(value -> value.setValue(fullNameLocalLanguage.getText())).get()))
-										.get()))
-						.with(identity -> identity.setDateOfBirth(dateAnchorPane.isDisabled() ? null
-								: (dateOfBirth != null ? DateUtils.formatDate(dateOfBirth, "yyyy/MM/dd") : "")))
-						.with(identity -> identity
-								.setAge(ageField.isDisabled() ? null : Integer.parseInt(ageField.getText())))
-						.with(identity -> identity.setGender(gender.isDisabled() ? null
-								: (List<ValuesDTO>) Builder.build(LinkedList.class)
-										.with(values -> values.add(Builder.build(ValuesDTO.class)
-												.with(value -> value.setLanguage(platformLanguageCode))
-												.with(value -> value.setValue(gender.getValue().getGenderName())).get()))
-										.with(values -> values.add(Builder.build(ValuesDTO.class)
-												.with(value -> value.setLanguage(localLanguageCode))
-												.with(value -> value.setValue(genderLocalLanguage.getValue())).get()))
-										.get()))
-						.with(identity -> identity.setAddressLine1(addressLine1.isDisabled() ? null
-								: (List<ValuesDTO>) Builder.build(LinkedList.class)
-										.with(values -> values.add(Builder.build(ValuesDTO.class)
-												.with(value -> value.setLanguage(platformLanguageCode))
-												.with(value -> value.setValue(addressLine1.getText())).get()))
-										.with(values -> values.add(Builder.build(ValuesDTO.class)
-												.with(value -> value.setLanguage(localLanguageCode))
-												.with(value -> value.setValue(addressLine1LocalLanguage.getText()))
-												.get()))
-										.get()))
-						.with(identity -> identity.setAddressLine2(addressLine2.isDisabled() ? null
-								: (List<ValuesDTO>) Builder.build(LinkedList.class)
-										.with(values -> values.add(Builder.build(ValuesDTO.class)
-												.with(value -> value.setLanguage(platformLanguageCode))
-												.with(value -> value.setValue(addressLine2.getText())).get()))
-										.with(values -> values.add(Builder.build(ValuesDTO.class)
-												.with(value -> value.setLanguage(localLanguageCode))
-												.with(value -> value.setValue(addressLine2LocalLanguage.getText()))
-												.get()))
-										.get()))
-						.with(identity -> identity.setAddressLine3(addressLine3.isDisabled() ? null
-								: (List<ValuesDTO>) Builder.build(LinkedList.class)
-										.with(values -> values.add(Builder.build(ValuesDTO.class)
-												.with(value -> value.setLanguage(platformLanguageCode))
-												.with(value -> value.setValue(addressLine3.getText())).get()))
-										.with(values -> values.add(Builder.build(ValuesDTO.class)
-												.with(value -> value.setLanguage(localLanguageCode))
-												.with(value -> value.setValue(addressLine3LocalLanguage.getText()))
-												.get()))
-										.get()))
-						.with(identity -> identity.setRegion(region.isDisabled() ? null
-								: (List<ValuesDTO>) Builder.build(LinkedList.class)
-										.with(values -> values.add(Builder.build(ValuesDTO.class)
-												.with(value -> value.setLanguage(platformLanguageCode))
-												.with(value -> value.setValue(region.getValue().getName())).get()))
-										.with(values -> values.add(Builder.build(ValuesDTO.class)
-												.with(value -> value.setLanguage(localLanguageCode))
-												.with(value -> value.setValue(regionLocalLanguage.getValue())).get()))
-										.get()))
-						.with(identity -> identity.setProvince(province.isDisabled() ? null
-								: (List<ValuesDTO>) Builder.build(LinkedList.class)
-										.with(values -> values.add(Builder.build(ValuesDTO.class)
-												.with(value -> value.setLanguage(platformLanguageCode))
-												.with(value -> value.setValue(province.getValue().getName())).get()))
-										.with(values -> values.add(Builder.build(ValuesDTO.class)
-												.with(value -> value.setLanguage(localLanguageCode))
-												.with(value -> value.setValue(provinceLocalLanguage.getValue())).get()))
-										.get()))
-						.with(identity -> identity.setCity(city.isDisabled() ? null
-								: (List<ValuesDTO>) Builder.build(LinkedList.class)
-										.with(values -> values.add(Builder.build(ValuesDTO.class)
-												.with(value -> value.setLanguage(platformLanguageCode))
-												.with(value -> value.setValue(city.getValue().getName())).get()))
-										.with(values -> values.add(Builder.build(ValuesDTO.class)
-												.with(value -> value.setLanguage(localLanguageCode))
-												.with(value -> value.setValue(cityLocalLanguage.getValue())).get()))
-										.get()))
-						.with(identity -> identity.setPostalCode(postalCode.isDisabled() ? null : postalCode.getText()))
-						.with(identity -> identity.setPhone(mobileNo.isDisabled() ? null : mobileNo.getText()))
-						.with(identity -> identity.setEmail(emailId.isDisabled() ? null : emailId.getText()))
-						.with(identity -> identity.setCnieNumber(cniOrPinNumber.isDisabled() ? null
-								: cniOrPinNumber.getText().equals(RegistrationConstants.EMPTY) ? null
-										: new BigInteger(cniOrPinNumber.getText())))
-						.with(identity -> identity.setLocalAdministrativeAuthority(localAdminAuthority.isDisabled()
-								? null
-								: (List<ValuesDTO>) Builder.build(LinkedList.class)
-										.with(values -> values.add(Builder.build(ValuesDTO.class)
-												.with(value -> value.setLanguage(platformLanguageCode))
-												.with(value -> value.setValue(localAdminAuthority.getValue().getName())).get()))
-										.with(values -> values.add(Builder.build(ValuesDTO.class)
-												.with(value -> value.setLanguage(localLanguageCode))
-												.with(value -> value
-														.setValue(localAdminAuthorityLocalLanguage.getValue()))
-												.get()))
-										.get()))
-						.with(identity -> identity.setParentOrGuardianRIDOrUIN(
-								uinId.isDisabled() ? null : new BigInteger(uinId.getText())))
-						.with(identity -> identity.setParentOrGuardianName(parentName.isDisabled() ? null
-								: (List<ValuesDTO>) Builder.build(LinkedList.class)
-										.with(values -> values.add(Builder.build(ValuesDTO.class)
-												.with(value -> value.setLanguage(platformLanguageCode))
-												.with(value -> value.setValue(parentName.getText())).get()))
-										.with(values -> values.add(Builder.build(ValuesDTO.class)
-												.with(value -> value.setLanguage(localLanguageCode))
-												.with(value -> value.setValue(parentNameLocalLanguage.getText()))
-												.get()))
-										.get()))
-						.with(identity -> identity.setProofOfIdentity(demographicIdentity.getProofOfIdentity()))
-						.with(identity -> identity.setProofOfAddress(demographicIdentity.getProofOfAddress()))
-						.with(identity -> identity.setProofOfRelationship(demographicIdentity.getProofOfRelationship()))
-						.with(identity -> identity.setProofOfDateOfBirth(demographicIdentity.getProofOfDateOfBirth()))
-						.with(identity -> identity.setIdSchemaVersion(1.0))
-						.with(identity -> identity
-								.setUin(getRegistrationDtoContent().getRegistrationMetaDataDTO().getUin() == null ? null
-										: new BigInteger(
-												getRegistrationDtoContent().getRegistrationMetaDataDTO().getUin())))
-						.get()))
-				.get();
-	}
-
-	private RegistrationDTO getRegistrationDtoContent() {
-
-		return registrationController.getRegistrationDtoContent();
-	}
-
-	public void uinUpdate() {
-		if (getRegistrationDtoContent().getSelectionListDTO() != null) {
-
-			ObservableList<Node> nodes = demoGraphicPane.getChildren();
-
-			for (Node node : nodes) {
-				node.setDisable(true);
-			}
-			keyboardNode.setDisable(false);
-
-			applicationLanguagePane.setDisable(false);
-			localLanguagePane.setDisable(false);
-			fetchBtn.setVisible(false);
-			preRegistrationLabel.setText(RegistrationConstants.UIN_LABEL);
-
-			getRegistrationDtoContent().getRegistrationMetaDataDTO()
-					.setUin(getRegistrationDtoContent().getSelectionListDTO().getUinId());
-			preRegistrationId.setText(getRegistrationDtoContent().getSelectionListDTO().getUinId());
-
-			fullName.setDisable(false);
-			fullNameLocalLanguage.setDisable(false);
-			fullNameLocalLanguageLabel.setDisable(false);
-			fullNameLabel.setDisable(false);
-
-			dateAnchorPane.setDisable(!getRegistrationDtoContent().getSelectionListDTO().isAge());
-			dateAnchorPaneLocalLanguage.setDisable(!getRegistrationDtoContent().getSelectionListDTO().isAge());
-
-			gender.setDisable(!getRegistrationDtoContent().getSelectionListDTO().isGender());
-			genderLabel.setDisable(!getRegistrationDtoContent().getSelectionListDTO().isGender());
-			genderLocalLanguage.setDisable(!getRegistrationDtoContent().getSelectionListDTO().isGender());
-			genderLocalLanguageLabel.setDisable(!getRegistrationDtoContent().getSelectionListDTO().isGender());
-
-			applicationLanguageAddressAnchorPane
-					.setDisable(!getRegistrationDtoContent().getSelectionListDTO().isAddress());
-			localLanguageAddressAnchorPane.setDisable(!getRegistrationDtoContent().getSelectionListDTO().isAddress());
-
-			mobileNo.setDisable(!getRegistrationDtoContent().getSelectionListDTO().isContactDetails());
-			mobileNoLabel.setDisable(!getRegistrationDtoContent().getSelectionListDTO().isContactDetails());
-			mobileNoLocalLanguage.setDisable(!getRegistrationDtoContent().getSelectionListDTO().isContactDetails());
-			mobileNoLocalLanguageLabel
-					.setDisable(!getRegistrationDtoContent().getSelectionListDTO().isContactDetails());
-			emailId.setDisable(!getRegistrationDtoContent().getSelectionListDTO().isContactDetails());
-			emailIdLabel.setDisable(!getRegistrationDtoContent().getSelectionListDTO().isContactDetails());
-			emailIdLocalLanguage.setDisable(!getRegistrationDtoContent().getSelectionListDTO().isContactDetails());
-			emailIdLocalLanguageLabel.setDisable(!getRegistrationDtoContent().getSelectionListDTO().isContactDetails());
-
-			cniOrPinNumber.setDisable(!getRegistrationDtoContent().getSelectionListDTO().isCnieNumber());
-			cniOrPinNumberLabel.setDisable(!getRegistrationDtoContent().getSelectionListDTO().isCnieNumber());
-			cniOrPinNumberLocalLanguage.setDisable(!getRegistrationDtoContent().getSelectionListDTO().isCnieNumber());
-			cniOrPinNumberLocalLanguageLabel
-					.setDisable(!getRegistrationDtoContent().getSelectionListDTO().isCnieNumber());
-			switchedOn.set(true);
-			if (!isChild)
-				isChild = getRegistrationDtoContent().getSelectionListDTO().isChild()
-						|| getRegistrationDtoContent().getSelectionListDTO().isParentOrGuardianDetails();
-
-			childSpecificFields.setDisable(!isChild);
-			childSpecificFieldsLocal.setDisable(!isChild);
-			childSpecificFields.setVisible(isChild);
-			childSpecificFieldsLocal.setVisible(isChild);
-
-			if (SessionContext.map().get(RegistrationConstants.IS_Child) != null) {
-				isChild = (boolean) SessionContext.map().get(RegistrationConstants.IS_Child);
-				childSpecificFields.setDisable(!isChild);
-				childSpecificFields.setVisible(isChild);
-				childSpecificFieldsLocal.setDisable(!isChild);
-				childSpecificFieldsLocal.setVisible(isChild);
-			}
-
-		}
-	}
-
-	/**
-	 * This method is to prepopulate all the values for edit operation
-	 */
-	public void prepareEditPageContent() {
-		try {
-			LOGGER.debug(RegistrationConstants.REGISTRATION_CONTROLLER, APPLICATION_NAME,
-					RegistrationConstants.APPLICATION_ID, "Preparing the Edit page content");
-
-			DemographicInfoDTO demo = getRegistrationDtoContent().getDemographicDTO().getDemographicInfoDTO();
-
-			populateFieldValue(fullName, fullNameLocalLanguage, demo.getIdentity().getFullName());
-			populateFieldValue(gender, genderLocalLanguage, demo.getIdentity().getGender());
-			populateFieldValue(addressLine1, addressLine1LocalLanguage, demo.getIdentity().getAddressLine1());
-			populateFieldValue(addressLine2, addressLine2LocalLanguage, demo.getIdentity().getAddressLine2());
-			populateFieldValue(addressLine3, addressLine3LocalLanguage, demo.getIdentity().getAddressLine3());
-			populateFieldValue(region, regionLocalLanguage, demo.getIdentity().getRegion());
-			populateFieldValue(province, provinceLocalLanguage, demo.getIdentity().getProvince());
-			populateFieldValue(city, cityLocalLanguage, demo.getIdentity().getCity());
-			populateFieldValue(gender, genderLocalLanguage, demo.getIdentity().getGender());
-			Boolean isSwitchedOn = (Boolean) SessionContext.map().get(RegistrationConstants.DOB_TOGGLE);
-			switchedOn.set(isSwitchedOn == null ? false : isSwitchedOn);
-			postalCode.setText(demo.getIdentity().getPostalCode());
-			mobileNo.setText(demo.getIdentity().getPhone());
-			emailId.setText(demo.getIdentity().getEmail());
-			if (demo.getIdentity().getAge() != null)
-				ageField.setText(demo.getIdentity().getAge() + "");
-			cniOrPinNumber.setText(demo.getIdentity().getCnieNumber() + "");
-			postalCodeLocalLanguage.setAccessibleHelp(demo.getIdentity().getPostalCode());
-			mobileNoLocalLanguage.setText(demo.getIdentity().getPhone());
-			emailIdLocalLanguage.setText(demo.getIdentity().getEmail());
-			cniOrPinNumberLocalLanguage.setText(demo.getIdentity().getCnieNumber() + "");
-
-			if (!StringUtils.isEmpty(demo.getIdentity().getDateOfBirth())) {
-				String[] dob = demo.getIdentity().getDateOfBirth().split("/");
-				dd.setText(dob[2]);
-				mm.setText(dob[1]);
-				yyyy.setText(dob[0]);
-			} else {
-				dd.setText((String) SessionContext.map().get("dd"));
-				mm.setText((String) SessionContext.map().get("mm"));
-				yyyy.setText((String) SessionContext.map().get("yyyy"));
-			}
-			populateFieldValue(localAdminAuthority, localAdminAuthorityLocalLanguage,
-					demo.getIdentity().getLocalAdministrativeAuthority());
-
-			if (SessionContext.map().get(RegistrationConstants.IS_Child) != null) {
-
-				boolean isChild = (boolean) SessionContext.map().get(RegistrationConstants.IS_Child);
-				childSpecificFields.setDisable(!isChild);
-				childSpecificFields.setVisible(isChild);
-				childSpecificFieldsLocal.setDisable(!isChild);
-				childSpecificFieldsLocal.setVisible(isChild);
-			}
-			if (demo.getIdentity().getParentOrGuardianRIDOrUIN() != null) {
-				populateFieldValue(parentName, parentNameLocalLanguage, demo.getIdentity().getParentOrGuardianName());
-				uinId.setText(demo.getIdentity().getParentOrGuardianRIDOrUIN() + "");
-			}
-			preRegistrationId.setText(getRegistrationDtoContent().getPreRegistrationId());
-
-		} catch (RuntimeException runtimeException) {
-			LOGGER.error(RegistrationConstants.REGISTRATION_CONTROLLER, APPLICATION_NAME,
-					RegistrationConstants.APPLICATION_ID, runtimeException.getMessage());
-		}
-
-	}
-
-	@SuppressWarnings({ "unchecked", "rawtypes" })
-	private void populateFieldValue(Node nodeForPlatformLang, Node nodeForLocalLang, List<ValuesDTO> fieldValues) {
-		if (fieldValues != null) {
-			String platformLanguageCode = applicationContext.getApplicationLanguage();
-			String localLanguageCode = applicationContext.getLocalLanguage();
-			String valueInPlatformLang = RegistrationConstants.EMPTY;
-			String valueinLocalLang = RegistrationConstants.EMPTY;
-
-			for (ValuesDTO fieldValue : fieldValues) {
-				if (fieldValue.getLanguage().equalsIgnoreCase(platformLanguageCode)) {
-					valueInPlatformLang = fieldValue.getValue();
-				} else if (nodeForLocalLang != null && fieldValue.getLanguage().equalsIgnoreCase(localLanguageCode)) {
-					valueinLocalLang = fieldValue.getValue();
-				}
-			}
-
-			if (nodeForPlatformLang instanceof TextField) {
-				((TextField) nodeForPlatformLang).setText(valueInPlatformLang);
-
-				if (nodeForLocalLang != null) {
-					((TextField) nodeForLocalLang).setText(valueinLocalLang);
-				}
-			} else if (nodeForPlatformLang instanceof ComboBox) {
-				fxUtils.selectComboBoxValue((ComboBox<?>) nodeForPlatformLang, valueInPlatformLang);
-
-				if (nodeForLocalLang != null) {
-					((ComboBox) nodeForLocalLang).setValue(valueinLocalLang);
-				}
-			}
-		}
-	}
-
-	@FXML
-	private void fetchPreRegistration() {
-		String preRegId = preRegistrationId.getText();
-
-		if (StringUtils.isEmpty(preRegId)) {
-			generateAlert(RegistrationConstants.ERROR, RegistrationUIConstants.PRE_REG_ID_EMPTY);
-			return;
-		} else {
-			try {
-				pridValidatorImpl.validateId(preRegId);
-			} catch (InvalidIDException invalidIDException) {
-				generateAlert(RegistrationConstants.ERROR, invalidIDException.getErrorText());
-				return;
-			}
-		}
-
-		registrationController.createRegistrationDTOObject(RegistrationConstants.PACKET_TYPE_NEW);
-		documentScanController.clearDocSection();
-		
-		ResponseDTO responseDTO = preRegistrationDataSyncService.getPreRegistration(preRegId);
-
-		SuccessResponseDTO successResponseDTO = responseDTO.getSuccessResponseDTO();
-		List<ErrorResponseDTO> errorResponseDTOList = responseDTO.getErrorResponseDTOs();
-
-		if (successResponseDTO != null && successResponseDTO.getOtherAttributes() != null
-				&& successResponseDTO.getOtherAttributes().containsKey(RegistrationConstants.REGISTRATION_DTO)) {
-			SessionContext.map().put(RegistrationConstants.REGISTRATION_DATA,
-					successResponseDTO.getOtherAttributes().get(RegistrationConstants.REGISTRATION_DTO));
-			prepareEditPageContent();
-
-		} else if (errorResponseDTOList != null && !errorResponseDTOList.isEmpty()) {
-			generateAlert(RegistrationConstants.ERROR, errorResponseDTOList.get(0).getMessage());
-		}
-	}
-
-	/**
-	 * 
-	 * Loading the address detail from previous entry
-	 * 
-	 */
-	@FXML
-	private void loadAddressFromPreviousEntry() {
-		try {
-			LOGGER.info(RegistrationConstants.REGISTRATION_CONTROLLER, APPLICATION_NAME,
-					RegistrationConstants.APPLICATION_ID, "Loading address from previous entry");
-
-			if (SessionContext.map().get(RegistrationConstants.ADDRESS_KEY) == null) {
-				generateAlert(RegistrationConstants.ERROR, "Previous registration details not available.");
-				LOGGER.info(RegistrationConstants.REGISTRATION_CONTROLLER, RegistrationConstants.APPLICATION_NAME,
-						RegistrationConstants.APPLICATION_ID, "Previous registration details not available.");
-
-			} else {
-				LocationDTO locationDto = ((AddressDTO) SessionContext.map().get(RegistrationConstants.ADDRESS_KEY))
-						.getLocationDTO();
-				fxUtils.selectComboBoxValue(region, locationDto.getRegion());
-				retrieveAndPopulateLocationByHierarchy(region, province);
-				fxUtils.selectComboBoxValue(province, locationDto.getProvince());
-				retrieveAndPopulateLocationByHierarchy(province, city);
-				fxUtils.selectComboBoxValue(city, locationDto.getCity());
-				retrieveAndPopulateLocationByHierarchy(city, localAdminAuthority);
-
-				postalCode.setText(locationDto.getPostalCode());
-				LOGGER.info(RegistrationConstants.REGISTRATION_CONTROLLER, RegistrationConstants.APPLICATION_NAME,
-						RegistrationConstants.APPLICATION_ID, "Loaded address from previous entry");
-			}
-		} catch (RuntimeException runtimeException) {
-			LOGGER.error("REGISTRATION - LOADING ADDRESS FROM PREVIOUS ENTRY FAILED ", APPLICATION_NAME,
-					RegistrationConstants.APPLICATION_ID, runtimeException.getMessage());
-		}
-	}
-
-	/**
-	 * 
-	 * Setting the focus to specific fields when keyboard loads
-	 * 
-	 */
-	@FXML
-	private void setFocusonLocalField(MouseEvent event) {
-		try {
-			keyboardNode.setLayoutX(400.00);
-			Node node = (Node) event.getSource();
-
-			if (node.getId().equals(RegistrationConstants.ADDRESS_LINE1)) {
-				addressLine1LocalLanguage.requestFocus();
-				keyboardNode.setLayoutY(310.00);
-			}
-
-			if (node.getId().equals(RegistrationConstants.ADDRESS_LINE2)) {
-				addressLine2LocalLanguage.requestFocus();
-				keyboardNode.setLayoutY(360.00);
-			}
-
-			if (node.getId().equals(RegistrationConstants.ADDRESS_LINE3)) {
-				addressLine3LocalLanguage.requestFocus();
-				keyboardNode.setLayoutY(415.00);
-			}
-
-			if (node.getId().equals(RegistrationConstants.FULL_NAME)) {
-				fullNameLocalLanguage.requestFocus();
-				keyboardNode.setLayoutY(165.00);
-			}
-
-			if (node.getId().equals(RegistrationConstants.PARENT_NAME)) {
-				parentNameLocalLanguage.requestFocus();
-				keyboardNode.setLayoutY(705.00);
-			}
-			keyboardNode.setVisible(!keyboardNode.isVisible());
-
-		} catch (RuntimeException runtimeException) {
-			LOGGER.error("REGISTRATION - SETTING FOCUS ON LOCAL FIELED FAILED", APPLICATION_NAME,
-					RegistrationConstants.APPLICATION_ID, runtimeException.getMessage());
-		}
-	}
-
-	public void clickMe() {
-		SessionContext.map().put(RegistrationConstants.IS_CONSOLIDATED,
-				RegistrationConstants.ENABLE);
-		validation.setValidationMessage();
-		fullName.setText("Taleev Aalam");
-		int age = 45;
-		switchedOn.set(true);
-		ageField.setText("" + age);
-		populateGender();
-		if (!gender.getItems().isEmpty()) {
-			gender.getSelectionModel().select(0);
-		}
-		addressLine1.setText("Mind Tree Ltd");
-		addressLine2.setText("RamanuJan It park");
-		addressLine3.setText("Taramani");
-		if (!region.getItems().isEmpty()) {
-			region.getSelectionModel().select(0);
-			retrieveAndPopulateLocationByHierarchy(region, province);
-		}
-		if (!province.getItems().isEmpty()) {
-			province.getSelectionModel().select(0);
-			retrieveAndPopulateLocationByHierarchy(province, city);
-		}
-		if (!city.getItems().isEmpty()) {
-			city.getSelectionModel().select(0);
-			retrieveAndPopulateLocationByHierarchy(city, localAdminAuthority);
-		}
-		if (!localAdminAuthority.getItems().isEmpty()) {
-			localAdminAuthority.getSelectionModel().select(0);
-		}
-		postalCode.setText("600111");
-		mobileNo.setText("9965625706");
-		emailId.setText("taleevaalam@mindtree.com");
-		cniOrPinNumber.setText("012345678901234567890123456789");
-		parentName.setText("Mokhtar");
-		uinId.setText("93939939");
-		registrationController.displayValidationMessage(validation.getValidationMessage().toString());
-		SessionContext.map().put(RegistrationConstants.IS_CONSOLIDATED,
-				RegistrationConstants.DISABLE);
-	}
-
-	public void setPreviewContent() {
-		autoFillBtn.setVisible(false);
-		fetchBtn.setVisible(false);
-		SessionContext.map().put("demoGraphicPaneContent", demoGraphicPane);
-	}
-
-	@FXML
-	private void back() {
-		goToHomePageFromRegistration();
-	}
-
-	@FXML
-	private void next() {
-		if (validateThisPane()) {
-
-				if (!switchedOn.get()) {
-					LocalDate currentYear = LocalDate.of(Integer.parseInt(yyyy.getText()),
-							Integer.parseInt(mm.getText()), Integer.parseInt(dd.getText()));
-					dateOfBirth = Date.from(currentYear.atStartOfDay(ZoneId.systemDefault()).toInstant());
-					SessionContext.map().put(RegistrationConstants.REGISTRATION_AGE_DATA,
-							dateOfBirth);
-					SessionContext.map().put("dd", dd.getText());
-					SessionContext.map().put("mm", mm.getText());
-					SessionContext.map().put("yyyy", yyyy.getText());
-				}
-				SessionContext.map().put("demographicDetail", false);
-				SessionContext.map().put("documentScan", true);
-				registrationController.showCurrentPage();
-			
-		}
-
-	}
-	
-	public boolean validateThisPane() {
-		boolean isValid=true;
-		isValid=registrationController.validateDemographicPane(demoGraphicPane);
-		if (isValid)
-			isValid = validation.validateUinOrRid(uinId, isChild, uinValidator, ridValidator);
-		registrationController.displayValidationMessage(validation.getValidationMessage().toString());
-
-		return isValid;
-	}
-
-	@SuppressWarnings("unchecked")
-	private <T> void renderComboBoxes() {
-		LOGGER.info("REGISTRATION - INDIVIDUAL_REGISTRATION - RENDER_COMBOBOXES", RegistrationConstants.APPLICATION_ID,
-				RegistrationConstants.APPLICATION_NAME, "Rendering of comboboxes started");
-
-		try {
-			StringConverter<T> uiRenderForComboBox = fxUtils.getStringConverterForComboBox();
-
-			region.setConverter((StringConverter<LocationDto>) uiRenderForComboBox);
-			province.setConverter((StringConverter<LocationDto>) uiRenderForComboBox);
-			city.setConverter((StringConverter<LocationDto>) uiRenderForComboBox);
-			localAdminAuthority.setConverter((StringConverter<LocationDto>) uiRenderForComboBox);
-			gender.setConverter((StringConverter<GenderDto>) uiRenderForComboBox);
-		} catch (RuntimeException runtimeException) {
-			throw new RegBaseUncheckedException(RegistrationConstants.REGISTRATION_CONTROLLER,
-					runtimeException.getMessage(), runtimeException);
-		}
-		LOGGER.info("REGISTRATION - INDIVIDUAL_REGISTRATION - RENDER_COMBOBOXES", RegistrationConstants.APPLICATION_ID,
-				RegistrationConstants.APPLICATION_NAME, "Rendering of comboboxes ended");
-	}
-
-	private void retrieveAndPopulateLocationByHierarchy(ComboBox<LocationDto> sourceLocationHierarchy,
-			ComboBox<LocationDto> destinationLocationHierarchy) {
-		LOGGER.info("REGISTRATION - INDIVIDUAL_REGISTRATION - RETRIEVE_AND_POPULATE_LOCATION_BY_HIERARCHY",
-				RegistrationConstants.APPLICATION_ID, RegistrationConstants.APPLICATION_NAME,
-				"Retrieving and populating of location by selected hirerachy started");
-
-		try {
-			LocationDto selectedLocationHierarchy = sourceLocationHierarchy.getSelectionModel().getSelectedItem();
-			destinationLocationHierarchy.getItems().clear();
-
-			if (selectedLocationHierarchy != null) {
-				destinationLocationHierarchy.getItems().addAll(masterSync.findProvianceByHierarchyCode(
-						selectedLocationHierarchy.getCode(), selectedLocationHierarchy.getLangCode()));
-			}
-		} catch (RuntimeException runtimeException) {
-			throw new RegBaseUncheckedException(RegistrationConstants.REGISTRATION_CONTROLLER,
-					runtimeException.getMessage(), runtimeException);
-		}
-		LOGGER.info("REGISTRATION - INDIVIDUAL_REGISTRATION - RETRIEVE_AND_POPULATE_LOCATION_BY_HIERARCHY",
-				RegistrationConstants.APPLICATION_ID, RegistrationConstants.APPLICATION_NAME,
-				"Retrieving and populating of location by selected hirerachy ended");
-	}
-
-	private void populateGender() {
-		LOGGER.info("REGISTRATION - INDIVIDUAL_REGISTRATION - POPULATE_GENDER", RegistrationConstants.APPLICATION_ID,
-				RegistrationConstants.APPLICATION_NAME, "Fetching Gender based on Application Language started");
-
-		try {
-			gender.getItems().clear();
-			genderLocalLanguage.getItems().clear();
-			gender.getItems().addAll(masterSync.getGenderDtls(ApplicationContext.applicationLanguage()));
-		} catch (RuntimeException runtimeException) {
-			throw new RegBaseUncheckedException(RegistrationConstants.REGISTRATION_CONTROLLER,
-					runtimeException.getMessage(), runtimeException);
-		}
-		LOGGER.info("REGISTRATION - INDIVIDUAL_REGISTRATION - POPULATE_GENDER", RegistrationConstants.APPLICATION_ID,
-				RegistrationConstants.APPLICATION_NAME, "Fetching Gender based on Application Language ended");
-	}
-
-}
+		}
+	}
+
+	/**
+	 * Toggle functionality between age field and date picker.
+	 */
+	private void toggleFunction() {
+		try {
+			LOGGER.info(RegistrationConstants.REGISTRATION_CONTROLLER, RegistrationConstants.APPLICATION_NAME,
+					RegistrationConstants.APPLICATION_ID,
+					"Entering into toggle function for toggle label 1 and toggle level 2");
+
+			toggleLabel1.setId(RegistrationConstants.FIRST_TOGGLE_LABEL);
+			toggleLabel2.setId(RegistrationConstants.SECOND_TOGGLE_LABEL);
+			toggleLabel1LocalLanguage.setId(RegistrationConstants.FIRST_TOGGLE_LABEL);
+			toggleLabel2LocalLanguage.setId(RegistrationConstants.SECOND_TOGGLE_LABEL);
+			switchedOn.addListener(new ChangeListener<Boolean>() {
+				@Override
+				public void changed(ObservableValue<? extends Boolean> ov, Boolean oldValue, Boolean newValue) {
+					if (newValue) {
+						toggleLabel1.setId(RegistrationConstants.SECOND_TOGGLE_LABEL);
+						toggleLabel2.setId(RegistrationConstants.FIRST_TOGGLE_LABEL);
+						toggleLabel1LocalLanguage.setId(RegistrationConstants.SECOND_TOGGLE_LABEL);
+						toggleLabel2LocalLanguage.setId(RegistrationConstants.FIRST_TOGGLE_LABEL);
+						ageField.clear();
+						childSpecificFields.setVisible(false);
+						childSpecificFieldsLocal.setVisible(false);
+						ageField.setDisable(false);
+						ageFieldLocalLanguage.setDisable(false);
+						ageFieldLocalLanguage.clear();
+						dob.setDisable(true);
+						dobLocalLanguage.setDisable(true);
+
+					} else {
+						toggleLabel1.setId(RegistrationConstants.FIRST_TOGGLE_LABEL);
+						toggleLabel2.setId(RegistrationConstants.SECOND_TOGGLE_LABEL);
+						toggleLabel1LocalLanguage.setId(RegistrationConstants.FIRST_TOGGLE_LABEL);
+						toggleLabel2LocalLanguage.setId(RegistrationConstants.SECOND_TOGGLE_LABEL);
+						ageField.clear();
+						ageFieldLocalLanguage.clear();
+						childSpecificFields.setVisible(false);
+						childSpecificFieldsLocal.setVisible(false);
+						ageField.setDisable(true);
+						ageFieldLocalLanguage.setDisable(true);
+						dob.setDisable(false);
+						dobLocalLanguage.setDisable(false);
+
+					}
+					dd.clear();
+					mm.clear();
+					yyyy.clear();
+
+					ddLocalLanguage.clear();
+					mmLocalLanguage.clear();
+					yyyyLocalLanguage.clear();
+				}
+			});
+
+			toggleLabel1.setOnMouseClicked((event) -> {
+				switchedOn.set(!switchedOn.get());
+			});
+			toggleLabel2.setOnMouseClicked((event) -> {
+				switchedOn.set(!switchedOn.get());
+			});
+
+			toggleLabel1LocalLanguage.setOnMouseClicked((event) -> {
+				switchedOn.set(!switchedOn.get());
+			});
+			toggleLabel2LocalLanguage.setOnMouseClicked((event) -> {
+				switchedOn.set(!switchedOn.get());
+			});
+
+			LOGGER.info(RegistrationConstants.REGISTRATION_CONTROLLER, RegistrationConstants.APPLICATION_NAME,
+					RegistrationConstants.APPLICATION_ID,
+					"Exiting the toggle function for toggle label 1 and toggle level 2");
+		} catch (RuntimeException runtimeException) {
+			LOGGER.error("REGISTRATION - TOGGLING OF DOB AND AGE FAILED ", APPLICATION_NAME,
+					RegistrationConstants.APPLICATION_ID, runtimeException.getMessage());
+		}
+	}
+
+	/**
+	 * To restrict the user not to enter any values other than integer values.
+	 */
+	private void ageFieldValidations() {
+		try {
+			LOGGER.debug(RegistrationConstants.REGISTRATION_CONTROLLER, APPLICATION_NAME,
+					RegistrationConstants.APPLICATION_ID, "Validating the age given by age field");
+			ageField.textProperty().addListener((obsValue, oldValue, newValue) -> {
+				ageFieldLocalLanguage.setText(newValue);
+				if (!validation.validateTextField(ageField, ageField.getId() + "_ontype",
+						RegistrationConstants.DISABLE)) {
+					ageField.setText(oldValue);
+				}
+				int age = 0;
+				if (newValue.matches("\\d{1,3}")) {
+					if (Integer.parseInt(ageField.getText()) > Integer
+							.parseInt(AppConfig.getApplicationProperty("max_age"))) {
+						ageField.setText(oldValue);
+						generateAlert(RegistrationConstants.ERROR, RegistrationUIConstants.MAX_AGE_WARNING + " "
+								+ AppConfig.getApplicationProperty("max_age"));
+					} else {
+						age = Integer.parseInt(ageField.getText());
+						LocalDate currentYear = LocalDate.of(LocalDate.now().getYear(), 1, 1);
+						dateOfBirth = Date
+								.from(currentYear.minusYears(age).atStartOfDay(ZoneId.systemDefault()).toInstant());
+						if (age < Integer.parseInt(AppConfig.getApplicationProperty("age_limit_for_child"))) {
+							childSpecificFields.setVisible(true);
+							childSpecificFieldsLocal.setVisible(true);
+							childSpecificFields.setDisable(false);
+							childSpecificFieldsLocal.setDisable(false);
+							parentName.clear();
+							uinId.clear();
+							isChild = true;
+							validation.setChild(isChild);
+						} else {
+							isChild = false;
+							validation.setChild(isChild);
+							childSpecificFields.setVisible(false);
+							childSpecificFieldsLocal.setVisible(false);
+							childSpecificFields.setDisable(true);
+							childSpecificFieldsLocal.setDisable(true);
+							parentName.clear();
+							uinId.clear();
+						}
+					}
+				}
+
+			});
+			LOGGER.debug(RegistrationConstants.REGISTRATION_CONTROLLER, APPLICATION_NAME,
+					RegistrationConstants.APPLICATION_ID, "Validating the age given by age field");
+		} catch (RuntimeException runtimeException) {
+			LOGGER.error("REGISTRATION - AGE FIELD VALIDATION FAILED ", APPLICATION_NAME,
+					RegistrationConstants.APPLICATION_ID, runtimeException.getMessage());
+		}
+	}
+
+	/**
+	 * Listening on the fields for any operation
+	 */
+
+	private void listenerOnFields() {
+		try {
+			LOGGER.debug(RegistrationConstants.REGISTRATION_CONTROLLER, APPLICATION_NAME,
+					RegistrationConstants.APPLICATION_ID, "Populating the local language fields");
+			fxUtils.validateOnType(fullName, validation, fullNameLocalLanguage);
+			fxUtils.validateOnType(addressLine1, validation, addressLine1LocalLanguage);
+			fxUtils.validateOnType(addressLine2, validation, addressLine2LocalLanguage);
+			fxUtils.validateOnType(addressLine3, validation, addressLine3LocalLanguage);
+			fxUtils.validateOnType(mobileNo, validation, mobileNoLocalLanguage);
+			fxUtils.validateOnType(postalCode, validation, postalCodeLocalLanguage);
+			fxUtils.validateOnType(emailId, validation, emailIdLocalLanguage);
+			fxUtils.validateOnType(cniOrPinNumber, validation, cniOrPinNumberLocalLanguage);
+			fxUtils.validateOnType(parentName, validation, parentNameLocalLanguage);
+			fxUtils.validateOnType(uinId, validation, uinIdLocalLanguage);
+			fxUtils.validateOnType(fullNameLocalLanguage, validation);
+			fxUtils.populateLocalComboBox(gender, genderLocalLanguage);
+			fxUtils.populateLocalComboBox(city, cityLocalLanguage);
+			fxUtils.populateLocalComboBox(region, regionLocalLanguage);
+			fxUtils.populateLocalComboBox(province, provinceLocalLanguage);
+			fxUtils.populateLocalComboBox(localAdminAuthority, localAdminAuthorityLocalLanguage);
+			dateValidation.validateDate(dd, mm, yyyy, validation, fxUtils, ddLocalLanguage);
+			dateValidation.validateDate(ddLocalLanguage, mmLocalLanguage, yyyyLocalLanguage, validation, fxUtils, null);
+			dateValidation.validateMonth(dd, mm, yyyy, validation, fxUtils, mmLocalLanguage);
+			dateValidation.validateMonth(ddLocalLanguage, mmLocalLanguage, yyyyLocalLanguage, validation, fxUtils,
+					null);
+			dateValidation.validateYear(dd, mm, yyyy, validation, fxUtils, yyyyLocalLanguage);
+			dateValidation.validateYear(ddLocalLanguage, mmLocalLanguage, yyyyLocalLanguage, validation, fxUtils, null);
+			fxUtils.dobListener(yyyy, ageField, "\\d{4}");
+		} catch (RuntimeException runtimeException) {
+			LOGGER.error("REGISTRATION - Listner method failed ", APPLICATION_NAME,
+					RegistrationConstants.APPLICATION_ID, runtimeException.getMessage());
+		}
+	}
+
+	/**
+	 * 
+	 * Loading the the labels of local language fields
+	 * 
+	 */
+	private void loadLocalLanguageFields() throws IOException {
+		try {
+			LOGGER.debug(RegistrationConstants.REGISTRATION_CONTROLLER, RegistrationConstants.APPLICATION_NAME,
+					RegistrationConstants.APPLICATION_ID, "Loading label fields of local language");
+			ResourceBundle localProperties = applicationContext.getLocalLanguageProperty();
+			fullNameLocalLanguageLabel.setText(localProperties.getString("fullName"));
+			addressLine1LocalLanguagelabel.setText(localProperties.getString("addressLine1"));
+			addressLine2LocalLanguagelabel.setText(localProperties.getString("addressLine2"));
+			addressLine3LocalLanguagelabel.setText(localProperties.getString("addressLine3"));
+			addressLine3LocalLanguagelabel.setText(localProperties.getString("addressLine3"));
+			ageFieldLocalLanguageLabel.setText(localProperties.getString("ageField"));
+			genderLocalLanguageLabel.setText(localProperties.getString("gender"));
+			regionLocalLanguageLabel.setText(localProperties.getString("region"));
+			cityLocalLanguageLabel.setText(localProperties.getString("city"));
+			provinceLocalLanguageLabel.setText(localProperties.getString("province"));
+			localAdminAuthorityLocalLanguageLabel.setText(localProperties.getString("localAdminAuthority"));
+			cniOrPinNumberLocalLanguageLabel.setText(localProperties.getString("cniOrPinNumber"));
+			postalCodeLocalLanguageLabel.setText(localProperties.getString("postalCode"));
+			mobileNoLocalLanguageLabel.setText(localProperties.getString("mobileNo"));
+			emailIdLocalLanguageLabel.setText(localProperties.getString("emailId"));
+			parentNameLocalLanguageLabel.setText(localProperties.getString("parentName"));
+			uinIdLocalLanguageLabel.setText(localProperties.getString("uinId"));
+			genderLocalLanguage.setPromptText(localProperties.getString("select"));
+			localAdminAuthorityLocalLanguage.setPromptText(localProperties.getString("select"));
+			cityLocalLanguage.setPromptText(localProperties.getString("select"));
+			regionLocalLanguage.setPromptText(localProperties.getString("select"));
+			provinceLocalLanguage.setPromptText(localProperties.getString("select"));
+			ddLocalLanguage.setPromptText(localProperties.getString("dd"));
+			mmLocalLanguage.setPromptText(localProperties.getString("mm"));
+			yyyyLocalLanguage.setPromptText(localProperties.getString("yyyy"));
+		} catch (RuntimeException exception) {
+			LOGGER.error("REGISTRATION - LOADING LOCAL LANGUAGE FIELDS FAILED ", APPLICATION_NAME,
+					RegistrationConstants.APPLICATION_ID, exception.getMessage());
+		}
+	}
+
+	/**
+	 * Loading the virtual keyboard
+	 */
+	private void loadKeyboard() {
+		try {
+			VirtualKeyboard vk = VirtualKeyboard.getInstance();
+			keyboardNode = vk.view();
+			demoGraphicPane.getChildren().add(keyboardNode);
+			keyboardNode.setVisible(false);
+			vk.changeControlOfKeyboard(fullNameLocalLanguage);
+			vk.changeControlOfKeyboard(addressLine1LocalLanguage);
+			vk.changeControlOfKeyboard(addressLine2LocalLanguage);
+			vk.changeControlOfKeyboard(addressLine3LocalLanguage);
+			vk.changeControlOfKeyboard(parentNameLocalLanguage);
+			vk.focusListener(fullNameLocalLanguage, 120.00, keyboardNode);
+			vk.focusListener(addressLine1LocalLanguage, 270, keyboardNode);
+			vk.focusListener(addressLine2LocalLanguage, 320.00, keyboardNode);
+			vk.focusListener(addressLine3LocalLanguage, 375.00, keyboardNode);
+		} catch (NullPointerException exception) {
+			LOGGER.error("REGISTRATION - CONTROLLER", APPLICATION_NAME, RegistrationConstants.APPLICATION_ID,
+					exception.getMessage());
+		}
+	}
+
+	/**
+	 * To load the regions in the selection list based on the language code
+	 */
+	private void addRegions() {
+		try {
+			region.getItems()
+					.addAll(masterSync.findLocationByHierarchyCode(
+							applicationContext.getApplicationLanguageBundle().getString(region.getId()),
+							applicationContext.getApplicationLanguage()));
+		} catch (RuntimeException runtimeException) {
+			LOGGER.error("REGISTRATION - LOADING FAILED FOR REGION SELECTION LIST ", APPLICATION_NAME,
+					RegistrationConstants.APPLICATION_ID, runtimeException.getMessage());
+		}
+	}
+
+	/**
+	 * To load the provinces in the selection list based on the language code
+	 */
+	/**
+	 * To load the provinces in the selection list based on the language code
+	 */
+	@FXML
+	private void addProvince() {
+		try {
+			retrieveAndPopulateLocationByHierarchy(region, province);
+
+			city.getItems().clear();
+			localAdminAuthority.getItems().clear();
+		} catch (RuntimeException runtimeException) {
+			LOGGER.error("REGISTRATION - LOADING FAILED FOR PROVINCE SELECTION LIST ", APPLICATION_NAME,
+					RegistrationConstants.APPLICATION_ID, runtimeException.getMessage());
+
+		}
+
+	}
+
+	/**
+	 * To load the cities in the selection list based on the language code
+	 */
+	@FXML
+	private void addCity() {
+		try {
+			retrieveAndPopulateLocationByHierarchy(province, city);
+
+			localAdminAuthority.getItems().clear();
+		} catch (RuntimeException runtimeException) {
+			LOGGER.error("REGISTRATION - LOADING FAILED FOR CITY SELECTION LIST ", APPLICATION_NAME,
+					RegistrationConstants.APPLICATION_ID, runtimeException.getMessage());
+
+		}
+	}
+
+	/**
+	 * To load the localAdminAuthorities selection list based on the language
+	 * code
+	 */
+	@FXML
+	private void addlocalAdminAuthority() {
+		try {
+			retrieveAndPopulateLocationByHierarchy(city, localAdminAuthority);
+		} catch (RuntimeException runtimeException) {
+			LOGGER.error("REGISTRATION - LOADING FAILED FOR LOCAL ADMIN AUTHORITY SELECTOIN LIST ", APPLICATION_NAME,
+					RegistrationConstants.APPLICATION_ID, runtimeException.getMessage());
+		}
+	}
+
+	@SuppressWarnings("unchecked")
+	public DemographicInfoDTO buildDemographicInfo() {
+
+		String platformLanguageCode = applicationContext.getApplicationLanguage().toLowerCase();
+		String localLanguageCode = applicationContext.getLocalLanguage().toLowerCase();
+		Identity demographicIdentity = getRegistrationDtoContent().getDemographicDTO().getDemographicInfoDTO()
+				.getIdentity();
+
+		return Builder.build(DemographicInfoDTO.class)
+				.with(demographicInfo -> demographicInfo.setIdentity((Identity) Builder.build(Identity.class)
+						.with(identity -> identity.setFullName(fullName.isDisabled() ? null
+								: (List<ValuesDTO>) Builder.build(LinkedList.class)
+										.with(values -> values.add(Builder.build(ValuesDTO.class)
+												.with(value -> value.setLanguage(platformLanguageCode))
+												.with(value -> value.setValue(fullName.getText())).get()))
+										.with(values -> values.add(Builder.build(ValuesDTO.class)
+												.with(value -> value.setLanguage(localLanguageCode))
+												.with(value -> value.setValue(fullNameLocalLanguage.getText())).get()))
+										.get()))
+						.with(identity -> identity.setDateOfBirth(dateAnchorPane.isDisabled() ? null
+								: (dateOfBirth != null ? DateUtils.formatDate(dateOfBirth, "yyyy/MM/dd") : "")))
+						.with(identity -> identity
+								.setAge(ageField.isDisabled() ? null : Integer.parseInt(ageField.getText())))
+						.with(identity -> identity.setGender(gender.isDisabled() ? null
+								: (List<ValuesDTO>) Builder.build(LinkedList.class)
+										.with(values -> values.add(Builder.build(ValuesDTO.class)
+												.with(value -> value.setLanguage(platformLanguageCode))
+												.with(value -> value.setValue(gender.getValue().getGenderName())).get()))
+										.with(values -> values.add(Builder.build(ValuesDTO.class)
+												.with(value -> value.setLanguage(localLanguageCode))
+												.with(value -> value.setValue(genderLocalLanguage.getValue())).get()))
+										.get()))
+						.with(identity -> identity.setAddressLine1(addressLine1.isDisabled() ? null
+								: (List<ValuesDTO>) Builder.build(LinkedList.class)
+										.with(values -> values.add(Builder.build(ValuesDTO.class)
+												.with(value -> value.setLanguage(platformLanguageCode))
+												.with(value -> value.setValue(addressLine1.getText())).get()))
+										.with(values -> values.add(Builder.build(ValuesDTO.class)
+												.with(value -> value.setLanguage(localLanguageCode))
+												.with(value -> value.setValue(addressLine1LocalLanguage.getText()))
+												.get()))
+										.get()))
+						.with(identity -> identity.setAddressLine2(addressLine2.isDisabled() ? null
+								: (List<ValuesDTO>) Builder.build(LinkedList.class)
+										.with(values -> values.add(Builder.build(ValuesDTO.class)
+												.with(value -> value.setLanguage(platformLanguageCode))
+												.with(value -> value.setValue(addressLine2.getText())).get()))
+										.with(values -> values.add(Builder.build(ValuesDTO.class)
+												.with(value -> value.setLanguage(localLanguageCode))
+												.with(value -> value.setValue(addressLine2LocalLanguage.getText()))
+												.get()))
+										.get()))
+						.with(identity -> identity.setAddressLine3(addressLine3.isDisabled() ? null
+								: (List<ValuesDTO>) Builder.build(LinkedList.class)
+										.with(values -> values.add(Builder.build(ValuesDTO.class)
+												.with(value -> value.setLanguage(platformLanguageCode))
+												.with(value -> value.setValue(addressLine3.getText())).get()))
+										.with(values -> values.add(Builder.build(ValuesDTO.class)
+												.with(value -> value.setLanguage(localLanguageCode))
+												.with(value -> value.setValue(addressLine3LocalLanguage.getText()))
+												.get()))
+										.get()))
+						.with(identity -> identity.setRegion(region.isDisabled() ? null
+								: (List<ValuesDTO>) Builder.build(LinkedList.class)
+										.with(values -> values.add(Builder.build(ValuesDTO.class)
+												.with(value -> value.setLanguage(platformLanguageCode))
+												.with(value -> value.setValue(region.getValue().getName())).get()))
+										.with(values -> values.add(Builder.build(ValuesDTO.class)
+												.with(value -> value.setLanguage(localLanguageCode))
+												.with(value -> value.setValue(regionLocalLanguage.getValue())).get()))
+										.get()))
+						.with(identity -> identity.setProvince(province.isDisabled() ? null
+								: (List<ValuesDTO>) Builder.build(LinkedList.class)
+										.with(values -> values.add(Builder.build(ValuesDTO.class)
+												.with(value -> value.setLanguage(platformLanguageCode))
+												.with(value -> value.setValue(province.getValue().getName())).get()))
+										.with(values -> values.add(Builder.build(ValuesDTO.class)
+												.with(value -> value.setLanguage(localLanguageCode))
+												.with(value -> value.setValue(provinceLocalLanguage.getValue())).get()))
+										.get()))
+						.with(identity -> identity.setCity(city.isDisabled() ? null
+								: (List<ValuesDTO>) Builder.build(LinkedList.class)
+										.with(values -> values.add(Builder.build(ValuesDTO.class)
+												.with(value -> value.setLanguage(platformLanguageCode))
+												.with(value -> value.setValue(city.getValue().getName())).get()))
+										.with(values -> values.add(Builder.build(ValuesDTO.class)
+												.with(value -> value.setLanguage(localLanguageCode))
+												.with(value -> value.setValue(cityLocalLanguage.getValue())).get()))
+										.get()))
+						.with(identity -> identity.setPostalCode(postalCode.isDisabled() ? null : postalCode.getText()))
+						.with(identity -> identity.setPhone(mobileNo.isDisabled() ? null : mobileNo.getText()))
+						.with(identity -> identity.setEmail(emailId.isDisabled() ? null : emailId.getText()))
+						.with(identity -> identity.setCnieNumber(cniOrPinNumber.isDisabled() ? null
+								: cniOrPinNumber.getText().equals(RegistrationConstants.EMPTY) ? null
+										: new BigInteger(cniOrPinNumber.getText())))
+						.with(identity -> identity.setLocalAdministrativeAuthority(localAdminAuthority.isDisabled()
+								? null
+								: (List<ValuesDTO>) Builder.build(LinkedList.class)
+										.with(values -> values.add(Builder.build(ValuesDTO.class)
+												.with(value -> value.setLanguage(platformLanguageCode))
+												.with(value -> value.setValue(localAdminAuthority.getValue().getName())).get()))
+										.with(values -> values.add(Builder.build(ValuesDTO.class)
+												.with(value -> value.setLanguage(localLanguageCode))
+												.with(value -> value
+														.setValue(localAdminAuthorityLocalLanguage.getValue()))
+												.get()))
+										.get()))
+						.with(identity -> identity.setParentOrGuardianRIDOrUIN(
+								uinId.isDisabled() ? null : new BigInteger(uinId.getText())))
+						.with(identity -> identity.setParentOrGuardianName(parentName.isDisabled() ? null
+								: (List<ValuesDTO>) Builder.build(LinkedList.class)
+										.with(values -> values.add(Builder.build(ValuesDTO.class)
+												.with(value -> value.setLanguage(platformLanguageCode))
+												.with(value -> value.setValue(parentName.getText())).get()))
+										.with(values -> values.add(Builder.build(ValuesDTO.class)
+												.with(value -> value.setLanguage(localLanguageCode))
+												.with(value -> value.setValue(parentNameLocalLanguage.getText()))
+												.get()))
+										.get()))
+						.with(identity -> identity.setProofOfIdentity(demographicIdentity.getProofOfIdentity()))
+						.with(identity -> identity.setProofOfAddress(demographicIdentity.getProofOfAddress()))
+						.with(identity -> identity.setProofOfRelationship(demographicIdentity.getProofOfRelationship()))
+						.with(identity -> identity.setProofOfDateOfBirth(demographicIdentity.getProofOfDateOfBirth()))
+						.with(identity -> identity.setIdSchemaVersion(1.0))
+						.with(identity -> identity
+								.setUin(getRegistrationDtoContent().getRegistrationMetaDataDTO().getUin() == null ? null
+										: new BigInteger(
+												getRegistrationDtoContent().getRegistrationMetaDataDTO().getUin())))
+						.get()))
+				.get();
+	}
+
+	private RegistrationDTO getRegistrationDtoContent() {
+
+		return registrationController.getRegistrationDtoContent();
+	}
+
+	public void uinUpdate() {
+		if (getRegistrationDtoContent().getSelectionListDTO() != null) {
+
+			ObservableList<Node> nodes = demoGraphicPane.getChildren();
+
+			for (Node node : nodes) {
+				node.setDisable(true);
+			}
+			keyboardNode.setDisable(false);
+
+			applicationLanguagePane.setDisable(false);
+			localLanguagePane.setDisable(false);
+			fetchBtn.setVisible(false);
+			preRegistrationLabel.setText(RegistrationConstants.UIN_LABEL);
+
+			getRegistrationDtoContent().getRegistrationMetaDataDTO()
+					.setUin(getRegistrationDtoContent().getSelectionListDTO().getUinId());
+			preRegistrationId.setText(getRegistrationDtoContent().getSelectionListDTO().getUinId());
+
+			fullName.setDisable(false);
+			fullNameLocalLanguage.setDisable(false);
+			fullNameLocalLanguageLabel.setDisable(false);
+			fullNameLabel.setDisable(false);
+
+			dateAnchorPane.setDisable(!getRegistrationDtoContent().getSelectionListDTO().isAge());
+			dateAnchorPaneLocalLanguage.setDisable(!getRegistrationDtoContent().getSelectionListDTO().isAge());
+
+			gender.setDisable(!getRegistrationDtoContent().getSelectionListDTO().isGender());
+			genderLabel.setDisable(!getRegistrationDtoContent().getSelectionListDTO().isGender());
+			genderLocalLanguage.setDisable(!getRegistrationDtoContent().getSelectionListDTO().isGender());
+			genderLocalLanguageLabel.setDisable(!getRegistrationDtoContent().getSelectionListDTO().isGender());
+
+			applicationLanguageAddressAnchorPane
+					.setDisable(!getRegistrationDtoContent().getSelectionListDTO().isAddress());
+			localLanguageAddressAnchorPane.setDisable(!getRegistrationDtoContent().getSelectionListDTO().isAddress());
+
+			mobileNo.setDisable(!getRegistrationDtoContent().getSelectionListDTO().isContactDetails());
+			mobileNoLabel.setDisable(!getRegistrationDtoContent().getSelectionListDTO().isContactDetails());
+			mobileNoLocalLanguage.setDisable(!getRegistrationDtoContent().getSelectionListDTO().isContactDetails());
+			mobileNoLocalLanguageLabel
+					.setDisable(!getRegistrationDtoContent().getSelectionListDTO().isContactDetails());
+			emailId.setDisable(!getRegistrationDtoContent().getSelectionListDTO().isContactDetails());
+			emailIdLabel.setDisable(!getRegistrationDtoContent().getSelectionListDTO().isContactDetails());
+			emailIdLocalLanguage.setDisable(!getRegistrationDtoContent().getSelectionListDTO().isContactDetails());
+			emailIdLocalLanguageLabel.setDisable(!getRegistrationDtoContent().getSelectionListDTO().isContactDetails());
+
+			cniOrPinNumber.setDisable(!getRegistrationDtoContent().getSelectionListDTO().isCnieNumber());
+			cniOrPinNumberLabel.setDisable(!getRegistrationDtoContent().getSelectionListDTO().isCnieNumber());
+			cniOrPinNumberLocalLanguage.setDisable(!getRegistrationDtoContent().getSelectionListDTO().isCnieNumber());
+			cniOrPinNumberLocalLanguageLabel
+					.setDisable(!getRegistrationDtoContent().getSelectionListDTO().isCnieNumber());
+			switchedOn.set(true);
+			if (!isChild)
+				isChild = getRegistrationDtoContent().getSelectionListDTO().isChild()
+						|| getRegistrationDtoContent().getSelectionListDTO().isParentOrGuardianDetails();
+
+			childSpecificFields.setDisable(!isChild);
+			childSpecificFieldsLocal.setDisable(!isChild);
+			childSpecificFields.setVisible(isChild);
+			childSpecificFieldsLocal.setVisible(isChild);
+
+			if (SessionContext.map().get(RegistrationConstants.IS_Child) != null) {
+				isChild = (boolean) SessionContext.map().get(RegistrationConstants.IS_Child);
+				childSpecificFields.setDisable(!isChild);
+				childSpecificFields.setVisible(isChild);
+				childSpecificFieldsLocal.setDisable(!isChild);
+				childSpecificFieldsLocal.setVisible(isChild);
+			}
+
+		}
+	}
+
+	/**
+	 * This method is to prepopulate all the values for edit operation
+	 */
+	public void prepareEditPageContent() {
+		try {
+			LOGGER.debug(RegistrationConstants.REGISTRATION_CONTROLLER, APPLICATION_NAME,
+					RegistrationConstants.APPLICATION_ID, "Preparing the Edit page content");
+
+			DemographicInfoDTO demo = getRegistrationDtoContent().getDemographicDTO().getDemographicInfoDTO();
+
+			populateFieldValue(fullName, fullNameLocalLanguage, demo.getIdentity().getFullName());
+			populateFieldValue(gender, genderLocalLanguage, demo.getIdentity().getGender());
+			populateFieldValue(addressLine1, addressLine1LocalLanguage, demo.getIdentity().getAddressLine1());
+			populateFieldValue(addressLine2, addressLine2LocalLanguage, demo.getIdentity().getAddressLine2());
+			populateFieldValue(addressLine3, addressLine3LocalLanguage, demo.getIdentity().getAddressLine3());
+			populateFieldValue(region, regionLocalLanguage, demo.getIdentity().getRegion());
+			populateFieldValue(province, provinceLocalLanguage, demo.getIdentity().getProvince());
+			populateFieldValue(city, cityLocalLanguage, demo.getIdentity().getCity());
+			populateFieldValue(gender, genderLocalLanguage, demo.getIdentity().getGender());
+			Boolean isSwitchedOn = (Boolean) SessionContext.map().get(RegistrationConstants.DOB_TOGGLE);
+			switchedOn.set(isSwitchedOn == null ? false : isSwitchedOn);
+			postalCode.setText(demo.getIdentity().getPostalCode());
+			mobileNo.setText(demo.getIdentity().getPhone());
+			emailId.setText(demo.getIdentity().getEmail());
+			if (demo.getIdentity().getAge() != null)
+				ageField.setText(demo.getIdentity().getAge() + "");
+			cniOrPinNumber.setText(demo.getIdentity().getCnieNumber() + "");
+			postalCodeLocalLanguage.setAccessibleHelp(demo.getIdentity().getPostalCode());
+			mobileNoLocalLanguage.setText(demo.getIdentity().getPhone());
+			emailIdLocalLanguage.setText(demo.getIdentity().getEmail());
+			cniOrPinNumberLocalLanguage.setText(demo.getIdentity().getCnieNumber() + "");
+
+			if (!StringUtils.isEmpty(demo.getIdentity().getDateOfBirth())) {
+				String[] dob = demo.getIdentity().getDateOfBirth().split("/");
+				dd.setText(dob[2]);
+				mm.setText(dob[1]);
+				yyyy.setText(dob[0]);
+			} else {
+				dd.setText((String) SessionContext.map().get("dd"));
+				mm.setText((String) SessionContext.map().get("mm"));
+				yyyy.setText((String) SessionContext.map().get("yyyy"));
+			}
+			populateFieldValue(localAdminAuthority, localAdminAuthorityLocalLanguage,
+					demo.getIdentity().getLocalAdministrativeAuthority());
+
+			if (SessionContext.map().get(RegistrationConstants.IS_Child) != null) {
+
+				boolean isChild = (boolean) SessionContext.map().get(RegistrationConstants.IS_Child);
+				childSpecificFields.setDisable(!isChild);
+				childSpecificFields.setVisible(isChild);
+				childSpecificFieldsLocal.setDisable(!isChild);
+				childSpecificFieldsLocal.setVisible(isChild);
+			}
+			if (demo.getIdentity().getParentOrGuardianRIDOrUIN() != null) {
+				populateFieldValue(parentName, parentNameLocalLanguage, demo.getIdentity().getParentOrGuardianName());
+				uinId.setText(demo.getIdentity().getParentOrGuardianRIDOrUIN() + "");
+			}
+			preRegistrationId.setText(getRegistrationDtoContent().getPreRegistrationId());
+
+		} catch (RuntimeException runtimeException) {
+			LOGGER.error(RegistrationConstants.REGISTRATION_CONTROLLER, APPLICATION_NAME,
+					RegistrationConstants.APPLICATION_ID, runtimeException.getMessage());
+		}
+
+	}
+
+	@SuppressWarnings({ "unchecked", "rawtypes" })
+	private void populateFieldValue(Node nodeForPlatformLang, Node nodeForLocalLang, List<ValuesDTO> fieldValues) {
+		if (fieldValues != null) {
+			String platformLanguageCode = applicationContext.getApplicationLanguage();
+			String localLanguageCode = applicationContext.getLocalLanguage();
+			String valueInPlatformLang = RegistrationConstants.EMPTY;
+			String valueinLocalLang = RegistrationConstants.EMPTY;
+
+			for (ValuesDTO fieldValue : fieldValues) {
+				if (fieldValue.getLanguage().equalsIgnoreCase(platformLanguageCode)) {
+					valueInPlatformLang = fieldValue.getValue();
+				} else if (nodeForLocalLang != null && fieldValue.getLanguage().equalsIgnoreCase(localLanguageCode)) {
+					valueinLocalLang = fieldValue.getValue();
+				}
+			}
+
+			if (nodeForPlatformLang instanceof TextField) {
+				((TextField) nodeForPlatformLang).setText(valueInPlatformLang);
+
+				if (nodeForLocalLang != null) {
+					((TextField) nodeForLocalLang).setText(valueinLocalLang);
+				}
+			} else if (nodeForPlatformLang instanceof ComboBox) {
+				fxUtils.selectComboBoxValue((ComboBox<?>) nodeForPlatformLang, valueInPlatformLang);
+
+				if (nodeForLocalLang != null) {
+					((ComboBox) nodeForLocalLang).setValue(valueinLocalLang);
+				}
+			}
+		}
+	}
+
+	@FXML
+	private void fetchPreRegistration() {
+		String preRegId = preRegistrationId.getText();
+
+		if (StringUtils.isEmpty(preRegId)) {
+			generateAlert(RegistrationConstants.ERROR, RegistrationUIConstants.PRE_REG_ID_EMPTY);
+			return;
+		} else {
+			try {
+				pridValidatorImpl.validateId(preRegId);
+			} catch (InvalidIDException invalidIDException) {
+				generateAlert(RegistrationConstants.ERROR, invalidIDException.getErrorText());
+				return;
+			}
+		}
+
+		registrationController.createRegistrationDTOObject(RegistrationConstants.PACKET_TYPE_NEW);
+		documentScanController.clearDocSection();
+		
+		ResponseDTO responseDTO = preRegistrationDataSyncService.getPreRegistration(preRegId);
+
+		SuccessResponseDTO successResponseDTO = responseDTO.getSuccessResponseDTO();
+		List<ErrorResponseDTO> errorResponseDTOList = responseDTO.getErrorResponseDTOs();
+
+		if (successResponseDTO != null && successResponseDTO.getOtherAttributes() != null
+				&& successResponseDTO.getOtherAttributes().containsKey(RegistrationConstants.REGISTRATION_DTO)) {
+			SessionContext.map().put(RegistrationConstants.REGISTRATION_DATA,
+					successResponseDTO.getOtherAttributes().get(RegistrationConstants.REGISTRATION_DTO));
+			prepareEditPageContent();
+
+		} else if (errorResponseDTOList != null && !errorResponseDTOList.isEmpty()) {
+			generateAlert(RegistrationConstants.ERROR, errorResponseDTOList.get(0).getMessage());
+		}
+	}
+
+	/**
+	 * 
+	 * Loading the address detail from previous entry
+	 * 
+	 */
+	@FXML
+	private void loadAddressFromPreviousEntry() {
+		try {
+			LOGGER.info(RegistrationConstants.REGISTRATION_CONTROLLER, APPLICATION_NAME,
+					RegistrationConstants.APPLICATION_ID, "Loading address from previous entry");
+
+			if (SessionContext.map().get(RegistrationConstants.ADDRESS_KEY) == null) {
+				generateAlert(RegistrationConstants.ERROR, "Previous registration details not available.");
+				LOGGER.info(RegistrationConstants.REGISTRATION_CONTROLLER, RegistrationConstants.APPLICATION_NAME,
+						RegistrationConstants.APPLICATION_ID, "Previous registration details not available.");
+
+			} else {
+				LocationDTO locationDto = ((AddressDTO) SessionContext.map().get(RegistrationConstants.ADDRESS_KEY))
+						.getLocationDTO();
+				fxUtils.selectComboBoxValue(region, locationDto.getRegion());
+				retrieveAndPopulateLocationByHierarchy(region, province);
+				fxUtils.selectComboBoxValue(province, locationDto.getProvince());
+				retrieveAndPopulateLocationByHierarchy(province, city);
+				fxUtils.selectComboBoxValue(city, locationDto.getCity());
+				retrieveAndPopulateLocationByHierarchy(city, localAdminAuthority);
+
+				postalCode.setText(locationDto.getPostalCode());
+				LOGGER.info(RegistrationConstants.REGISTRATION_CONTROLLER, RegistrationConstants.APPLICATION_NAME,
+						RegistrationConstants.APPLICATION_ID, "Loaded address from previous entry");
+			}
+		} catch (RuntimeException runtimeException) {
+			LOGGER.error("REGISTRATION - LOADING ADDRESS FROM PREVIOUS ENTRY FAILED ", APPLICATION_NAME,
+					RegistrationConstants.APPLICATION_ID, runtimeException.getMessage());
+		}
+	}
+
+	/**
+	 * 
+	 * Setting the focus to specific fields when keyboard loads
+	 * 
+	 */
+	@FXML
+	private void setFocusonLocalField(MouseEvent event) {
+		try {
+			keyboardNode.setLayoutX(400.00);
+			Node node = (Node) event.getSource();
+
+			if (node.getId().equals(RegistrationConstants.ADDRESS_LINE1)) {
+				addressLine1LocalLanguage.requestFocus();
+				keyboardNode.setLayoutY(310.00);
+			}
+
+			if (node.getId().equals(RegistrationConstants.ADDRESS_LINE2)) {
+				addressLine2LocalLanguage.requestFocus();
+				keyboardNode.setLayoutY(360.00);
+			}
+
+			if (node.getId().equals(RegistrationConstants.ADDRESS_LINE3)) {
+				addressLine3LocalLanguage.requestFocus();
+				keyboardNode.setLayoutY(415.00);
+			}
+
+			if (node.getId().equals(RegistrationConstants.FULL_NAME)) {
+				fullNameLocalLanguage.requestFocus();
+				keyboardNode.setLayoutY(165.00);
+			}
+
+			if (node.getId().equals(RegistrationConstants.PARENT_NAME)) {
+				parentNameLocalLanguage.requestFocus();
+				keyboardNode.setLayoutY(705.00);
+			}
+			keyboardNode.setVisible(!keyboardNode.isVisible());
+
+		} catch (RuntimeException runtimeException) {
+			LOGGER.error("REGISTRATION - SETTING FOCUS ON LOCAL FIELED FAILED", APPLICATION_NAME,
+					RegistrationConstants.APPLICATION_ID, runtimeException.getMessage());
+		}
+	}
+
+	public void clickMe() {
+		SessionContext.map().put(RegistrationConstants.IS_CONSOLIDATED,
+				RegistrationConstants.ENABLE);
+		validation.setValidationMessage();
+		fullName.setText("Taleev Aalam");
+		int age = 45;
+		switchedOn.set(true);
+		ageField.setText("" + age);
+		populateGender();
+		if (!gender.getItems().isEmpty()) {
+			gender.getSelectionModel().select(0);
+		}
+		addressLine1.setText("Mind Tree Ltd");
+		addressLine2.setText("RamanuJan It park");
+		addressLine3.setText("Taramani");
+		if (!region.getItems().isEmpty()) {
+			region.getSelectionModel().select(0);
+			retrieveAndPopulateLocationByHierarchy(region, province);
+		}
+		if (!province.getItems().isEmpty()) {
+			province.getSelectionModel().select(0);
+			retrieveAndPopulateLocationByHierarchy(province, city);
+		}
+		if (!city.getItems().isEmpty()) {
+			city.getSelectionModel().select(0);
+			retrieveAndPopulateLocationByHierarchy(city, localAdminAuthority);
+		}
+		if (!localAdminAuthority.getItems().isEmpty()) {
+			localAdminAuthority.getSelectionModel().select(0);
+		}
+		postalCode.setText("600111");
+		mobileNo.setText("9965625706");
+		emailId.setText("taleevaalam@mindtree.com");
+		cniOrPinNumber.setText("012345678901234567890123456789");
+		parentName.setText("Mokhtar");
+		uinId.setText("93939939");
+		registrationController.displayValidationMessage(validation.getValidationMessage().toString());
+		SessionContext.map().put(RegistrationConstants.IS_CONSOLIDATED,
+				RegistrationConstants.DISABLE);
+	}
+
+	public void setPreviewContent() {
+		autoFillBtn.setVisible(false);
+		fetchBtn.setVisible(false);
+		SessionContext.map().put("demoGraphicPaneContent", demoGraphicPane);
+	}
+
+	@FXML
+	private void back() {
+		goToHomePageFromRegistration();
+	}
+
+	@FXML
+	private void next() {
+		if (validateThisPane()) {
+
+				if (!switchedOn.get()) {
+					LocalDate currentYear = LocalDate.of(Integer.parseInt(yyyy.getText()),
+							Integer.parseInt(mm.getText()), Integer.parseInt(dd.getText()));
+					dateOfBirth = Date.from(currentYear.atStartOfDay(ZoneId.systemDefault()).toInstant());
+					SessionContext.map().put(RegistrationConstants.REGISTRATION_AGE_DATA,
+							dateOfBirth);
+					SessionContext.map().put("dd", dd.getText());
+					SessionContext.map().put("mm", mm.getText());
+					SessionContext.map().put("yyyy", yyyy.getText());
+				}
+				SessionContext.map().put("demographicDetail", false);
+				SessionContext.map().put("documentScan", true);
+				registrationController.showCurrentPage();
+			
+		}
+
+	}
+	
+	public boolean validateThisPane() {
+		boolean isValid=true;
+		isValid=registrationController.validateDemographicPane(demoGraphicPane);
+		if (isValid)
+			isValid = validation.validateUinOrRid(uinId, isChild, uinValidator, ridValidator);
+		registrationController.displayValidationMessage(validation.getValidationMessage().toString());
+
+		return isValid;
+	}
+
+	@SuppressWarnings("unchecked")
+	private <T> void renderComboBoxes() {
+		LOGGER.info("REGISTRATION - INDIVIDUAL_REGISTRATION - RENDER_COMBOBOXES", RegistrationConstants.APPLICATION_ID,
+				RegistrationConstants.APPLICATION_NAME, "Rendering of comboboxes started");
+
+		try {
+			StringConverter<T> uiRenderForComboBox = fxUtils.getStringConverterForComboBox();
+
+			region.setConverter((StringConverter<LocationDto>) uiRenderForComboBox);
+			province.setConverter((StringConverter<LocationDto>) uiRenderForComboBox);
+			city.setConverter((StringConverter<LocationDto>) uiRenderForComboBox);
+			localAdminAuthority.setConverter((StringConverter<LocationDto>) uiRenderForComboBox);
+			gender.setConverter((StringConverter<GenderDto>) uiRenderForComboBox);
+		} catch (RuntimeException runtimeException) {
+			throw new RegBaseUncheckedException(RegistrationConstants.REGISTRATION_CONTROLLER,
+					runtimeException.getMessage(), runtimeException);
+		}
+		LOGGER.info("REGISTRATION - INDIVIDUAL_REGISTRATION - RENDER_COMBOBOXES", RegistrationConstants.APPLICATION_ID,
+				RegistrationConstants.APPLICATION_NAME, "Rendering of comboboxes ended");
+	}
+
+	private void retrieveAndPopulateLocationByHierarchy(ComboBox<LocationDto> sourceLocationHierarchy,
+			ComboBox<LocationDto> destinationLocationHierarchy) {
+		LOGGER.info("REGISTRATION - INDIVIDUAL_REGISTRATION - RETRIEVE_AND_POPULATE_LOCATION_BY_HIERARCHY",
+				RegistrationConstants.APPLICATION_ID, RegistrationConstants.APPLICATION_NAME,
+				"Retrieving and populating of location by selected hirerachy started");
+
+		try {
+			LocationDto selectedLocationHierarchy = sourceLocationHierarchy.getSelectionModel().getSelectedItem();
+			destinationLocationHierarchy.getItems().clear();
+
+			if (selectedLocationHierarchy != null) {
+				destinationLocationHierarchy.getItems().addAll(masterSync.findProvianceByHierarchyCode(
+						selectedLocationHierarchy.getCode(), selectedLocationHierarchy.getLangCode()));
+			}
+		} catch (RuntimeException runtimeException) {
+			throw new RegBaseUncheckedException(RegistrationConstants.REGISTRATION_CONTROLLER,
+					runtimeException.getMessage(), runtimeException);
+		}
+		LOGGER.info("REGISTRATION - INDIVIDUAL_REGISTRATION - RETRIEVE_AND_POPULATE_LOCATION_BY_HIERARCHY",
+				RegistrationConstants.APPLICATION_ID, RegistrationConstants.APPLICATION_NAME,
+				"Retrieving and populating of location by selected hirerachy ended");
+	}
+
+	private void populateGender() {
+		LOGGER.info("REGISTRATION - INDIVIDUAL_REGISTRATION - POPULATE_GENDER", RegistrationConstants.APPLICATION_ID,
+				RegistrationConstants.APPLICATION_NAME, "Fetching Gender based on Application Language started");
+
+		try {
+			gender.getItems().clear();
+			genderLocalLanguage.getItems().clear();
+			gender.getItems().addAll(masterSync.getGenderDtls(ApplicationContext.applicationLanguage()));
+		} catch (RuntimeException runtimeException) {
+			throw new RegBaseUncheckedException(RegistrationConstants.REGISTRATION_CONTROLLER,
+					runtimeException.getMessage(), runtimeException);
+		}
+		LOGGER.info("REGISTRATION - INDIVIDUAL_REGISTRATION - POPULATE_GENDER", RegistrationConstants.APPLICATION_ID,
+				RegistrationConstants.APPLICATION_NAME, "Fetching Gender based on Application Language ended");
+	}
+
+}