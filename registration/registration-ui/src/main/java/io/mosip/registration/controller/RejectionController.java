package io.mosip.registration.controller;

import static io.mosip.registration.constants.RegistrationConstants.APPLICATION_ID;
import static io.mosip.registration.constants.RegistrationConstants.APPLICATION_NAME;

import java.net.URL;
import java.util.ResourceBundle;

import org.springframework.beans.factory.annotation.Autowired;
import org.springframework.stereotype.Controller;

import io.mosip.kernel.core.spi.logger.MosipLogger;
<<<<<<< HEAD
import io.mosip.kernel.logger.appender.MosipRollingFileAppender;
import io.mosip.kernel.logger.factory.MosipLogfactory;
import io.mosip.registration.constants.RegistrationClientStatusCode;
import io.mosip.registration.context.SessionContext;
=======
import io.mosip.kernel.logger.logback.appender.MosipRollingFileAppender;
import io.mosip.kernel.logger.logback.factory.MosipLogfactory;
import io.mosip.registration.constants.RegClientStatusCode;
>>>>>>> d711cbf3
import io.mosip.registration.service.RegistrationApprovalService;
import javafx.collections.FXCollections;
import javafx.collections.ObservableList;
import javafx.event.ActionEvent;
import javafx.fxml.FXML;
import javafx.fxml.Initializable;
import javafx.scene.control.Alert.AlertType;
import javafx.scene.control.Button;
import javafx.scene.control.ComboBox;
import javafx.stage.Stage;

/**
*
* {@code RejectionController} is the controller class for rejection of packets
* @author Mahesh Kumar
*/
@Controller
public class RejectionController extends BaseController implements Initializable{
	/**
	 * Registration Id
	 */
	private String regRejId = null;

	/**
	 * Stage
	 */
	private Stage rejPrimarystage;
			
	/**
	 * Instance of {@link MosipLogger}
	 */
	private static MosipLogger LOGGER;

	@Autowired
	private void initializeLogger(MosipRollingFileAppender mosipRollingFileAppender) {
		LOGGER = MosipLogfactory.getMosipDefaultRollingFileLogger(mosipRollingFileAppender, this.getClass());
	}

	/**
	 * Object for RegistrationApprovalController
	 */
	@Autowired
	private RegistrationApprovalController rejRegistrationController;
	/**
	 * Object for RegistrationApprovalService
	 */
	@Autowired
	private RegistrationApprovalService rejRegistration;
	/**
	 * Combobox for for rejection reason
	 */
	@FXML
	private ComboBox<String> rejectionComboBox;
	/**
	 * Button for Submit
	 */
	@FXML
	private Button rejectionSubmit;
	
	ObservableList<String> rejectionCommentslist=FXCollections.observableArrayList("Correction not possible",
            "Wrong Person",
            "Invalid Data",
            "Incorrect indroducer",
            "Incorrect ID");
	
	/* (non-Javadoc)
	 * @see javafx.fxml.Initializable#initialize(java.net.URL, java.util.ResourceBundle)
	 */
	@Override
	public void initialize(URL location, ResourceBundle resources) {
		LOGGER.debug("REGISTRATION - PAGE_LOADING - REGISTRATION_REJECTION_CONTROLLER",
				APPLICATION_NAME, APPLICATION_ID, "Page loading has been started");
		rejectionComboBox.getItems().clear();
		rejectionComboBox.setItems(rejectionCommentslist);
	}
	
	/**
	 * Method to get the Stage and Registration Id from the other controller page
	 * 
	 * @param id
	 * @param stage
	 */
	public void initData(String id,Stage stage) {
		regRejId=id;
		rejPrimarystage = stage;
	}
	/**
	 * {@code updatePacketStatus} is event class for updating packet status to
	 * reject
	 * 
	 * @param event
	 */
	public void packetUpdateStatus(ActionEvent event) {
		LOGGER.debug("REGISTRATION - UPDATE_PACKET_STATUS - REGISTRATION_REJECTION_CONTROLLER",
				APPLICATION_NAME, APPLICATION_ID,
				"Packet updation as rejection has been started");
		String approverUserId = SessionContext.getInstance().getUserContext().getUserId();
		if(rejRegistration.packetUpdateStatus(regRejId, RegistrationClientStatusCode.REJECTED.getCode(),approverUserId, 
				rejectionComboBox.getSelectionModel().getSelectedItem(), approverUserId)) {
		generateAlert("Status", AlertType.INFORMATION, "Packet Rejected Successfully..");
		rejectionSubmit.disableProperty().set(true);
		rejRegistrationController.tablePagination();
		
		}
		else {
			generateAlert("Status",AlertType.INFORMATION,"");
		}
		rejPrimarystage.close();
		LOGGER.debug("REGISTRATION - UPDATE_PACKET_STATUS - REGISTRATION_REJECTION_CONTROLLER",
				APPLICATION_NAME, APPLICATION_ID,
				"Packet updation as rejection has been started");
	}
}
<|MERGE_RESOLUTION|>--- conflicted
+++ resolved
@@ -1,135 +1,129 @@
-package io.mosip.registration.controller;
-
-import static io.mosip.registration.constants.RegistrationConstants.APPLICATION_ID;
-import static io.mosip.registration.constants.RegistrationConstants.APPLICATION_NAME;
-
-import java.net.URL;
-import java.util.ResourceBundle;
-
-import org.springframework.beans.factory.annotation.Autowired;
-import org.springframework.stereotype.Controller;
-
-import io.mosip.kernel.core.spi.logger.MosipLogger;
-<<<<<<< HEAD
-import io.mosip.kernel.logger.appender.MosipRollingFileAppender;
-import io.mosip.kernel.logger.factory.MosipLogfactory;
-import io.mosip.registration.constants.RegistrationClientStatusCode;
-import io.mosip.registration.context.SessionContext;
-=======
-import io.mosip.kernel.logger.logback.appender.MosipRollingFileAppender;
-import io.mosip.kernel.logger.logback.factory.MosipLogfactory;
-import io.mosip.registration.constants.RegClientStatusCode;
->>>>>>> d711cbf3
-import io.mosip.registration.service.RegistrationApprovalService;
-import javafx.collections.FXCollections;
-import javafx.collections.ObservableList;
-import javafx.event.ActionEvent;
-import javafx.fxml.FXML;
-import javafx.fxml.Initializable;
-import javafx.scene.control.Alert.AlertType;
-import javafx.scene.control.Button;
-import javafx.scene.control.ComboBox;
-import javafx.stage.Stage;
-
-/**
-*
-* {@code RejectionController} is the controller class for rejection of packets
-* @author Mahesh Kumar
-*/
-@Controller
-public class RejectionController extends BaseController implements Initializable{
-	/**
-	 * Registration Id
-	 */
-	private String regRejId = null;
-
-	/**
-	 * Stage
-	 */
-	private Stage rejPrimarystage;
-			
-	/**
-	 * Instance of {@link MosipLogger}
-	 */
-	private static MosipLogger LOGGER;
-
-	@Autowired
-	private void initializeLogger(MosipRollingFileAppender mosipRollingFileAppender) {
-		LOGGER = MosipLogfactory.getMosipDefaultRollingFileLogger(mosipRollingFileAppender, this.getClass());
-	}
-
-	/**
-	 * Object for RegistrationApprovalController
-	 */
-	@Autowired
-	private RegistrationApprovalController rejRegistrationController;
-	/**
-	 * Object for RegistrationApprovalService
-	 */
-	@Autowired
-	private RegistrationApprovalService rejRegistration;
-	/**
-	 * Combobox for for rejection reason
-	 */
-	@FXML
-	private ComboBox<String> rejectionComboBox;
-	/**
-	 * Button for Submit
-	 */
-	@FXML
-	private Button rejectionSubmit;
-	
-	ObservableList<String> rejectionCommentslist=FXCollections.observableArrayList("Correction not possible",
-            "Wrong Person",
-            "Invalid Data",
-            "Incorrect indroducer",
-            "Incorrect ID");
-	
-	/* (non-Javadoc)
-	 * @see javafx.fxml.Initializable#initialize(java.net.URL, java.util.ResourceBundle)
-	 */
-	@Override
-	public void initialize(URL location, ResourceBundle resources) {
-		LOGGER.debug("REGISTRATION - PAGE_LOADING - REGISTRATION_REJECTION_CONTROLLER",
-				APPLICATION_NAME, APPLICATION_ID, "Page loading has been started");
-		rejectionComboBox.getItems().clear();
-		rejectionComboBox.setItems(rejectionCommentslist);
-	}
-	
-	/**
-	 * Method to get the Stage and Registration Id from the other controller page
-	 * 
-	 * @param id
-	 * @param stage
-	 */
-	public void initData(String id,Stage stage) {
-		regRejId=id;
-		rejPrimarystage = stage;
-	}
-	/**
-	 * {@code updatePacketStatus} is event class for updating packet status to
-	 * reject
-	 * 
-	 * @param event
-	 */
-	public void packetUpdateStatus(ActionEvent event) {
-		LOGGER.debug("REGISTRATION - UPDATE_PACKET_STATUS - REGISTRATION_REJECTION_CONTROLLER",
-				APPLICATION_NAME, APPLICATION_ID,
-				"Packet updation as rejection has been started");
-		String approverUserId = SessionContext.getInstance().getUserContext().getUserId();
-		if(rejRegistration.packetUpdateStatus(regRejId, RegistrationClientStatusCode.REJECTED.getCode(),approverUserId, 
-				rejectionComboBox.getSelectionModel().getSelectedItem(), approverUserId)) {
-		generateAlert("Status", AlertType.INFORMATION, "Packet Rejected Successfully..");
-		rejectionSubmit.disableProperty().set(true);
-		rejRegistrationController.tablePagination();
-		
-		}
-		else {
-			generateAlert("Status",AlertType.INFORMATION,"");
-		}
-		rejPrimarystage.close();
-		LOGGER.debug("REGISTRATION - UPDATE_PACKET_STATUS - REGISTRATION_REJECTION_CONTROLLER",
-				APPLICATION_NAME, APPLICATION_ID,
-				"Packet updation as rejection has been started");
-	}
-}
+package io.mosip.registration.controller;
+
+import static io.mosip.registration.constants.RegistrationConstants.APPLICATION_ID;
+import static io.mosip.registration.constants.RegistrationConstants.APPLICATION_NAME;
+
+import java.net.URL;
+import java.util.ResourceBundle;
+
+import org.springframework.beans.factory.annotation.Autowired;
+import org.springframework.stereotype.Controller;
+
+import io.mosip.kernel.core.spi.logger.MosipLogger;
+import io.mosip.kernel.logger.logback.appender.MosipRollingFileAppender;
+import io.mosip.kernel.logger.logback.factory.MosipLogfactory;
+import io.mosip.registration.constants.RegistrationClientStatusCode;
+import io.mosip.registration.context.SessionContext;
+import io.mosip.registration.service.RegistrationApprovalService;
+import javafx.collections.FXCollections;
+import javafx.collections.ObservableList;
+import javafx.event.ActionEvent;
+import javafx.fxml.FXML;
+import javafx.fxml.Initializable;
+import javafx.scene.control.Alert.AlertType;
+import javafx.scene.control.Button;
+import javafx.scene.control.ComboBox;
+import javafx.stage.Stage;
+
+/**
+*
+* {@code RejectionController} is the controller class for rejection of packets
+* @author Mahesh Kumar
+*/
+@Controller
+public class RejectionController extends BaseController implements Initializable{
+	/**
+	 * Registration Id
+	 */
+	private String regRejId = null;
+
+	/**
+	 * Stage
+	 */
+	private Stage rejPrimarystage;
+			
+	/**
+	 * Instance of {@link MosipLogger}
+	 */
+	private static MosipLogger LOGGER;
+
+	@Autowired
+	private void initializeLogger(MosipRollingFileAppender mosipRollingFileAppender) {
+		LOGGER = MosipLogfactory.getMosipDefaultRollingFileLogger(mosipRollingFileAppender, this.getClass());
+	}
+
+	/**
+	 * Object for RegistrationApprovalController
+	 */
+	@Autowired
+	private RegistrationApprovalController rejRegistrationController;
+	/**
+	 * Object for RegistrationApprovalService
+	 */
+	@Autowired
+	private RegistrationApprovalService rejRegistration;
+	/**
+	 * Combobox for for rejection reason
+	 */
+	@FXML
+	private ComboBox<String> rejectionComboBox;
+	/**
+	 * Button for Submit
+	 */
+	@FXML
+	private Button rejectionSubmit;
+	
+	ObservableList<String> rejectionCommentslist=FXCollections.observableArrayList("Correction not possible",
+            "Wrong Person",
+            "Invalid Data",
+            "Incorrect indroducer",
+            "Incorrect ID");
+	
+	/* (non-Javadoc)
+	 * @see javafx.fxml.Initializable#initialize(java.net.URL, java.util.ResourceBundle)
+	 */
+	@Override
+	public void initialize(URL location, ResourceBundle resources) {
+		LOGGER.debug("REGISTRATION - PAGE_LOADING - REGISTRATION_REJECTION_CONTROLLER",
+				APPLICATION_NAME, APPLICATION_ID, "Page loading has been started");
+		rejectionComboBox.getItems().clear();
+		rejectionComboBox.setItems(rejectionCommentslist);
+	}
+	
+	/**
+	 * Method to get the Stage and Registration Id from the other controller page
+	 * 
+	 * @param id
+	 * @param stage
+	 */
+	public void initData(String id,Stage stage) {
+		regRejId=id;
+		rejPrimarystage = stage;
+	}
+	/**
+	 * {@code updatePacketStatus} is event class for updating packet status to
+	 * reject
+	 * 
+	 * @param event
+	 */
+	public void packetUpdateStatus(ActionEvent event) {
+		LOGGER.debug("REGISTRATION - UPDATE_PACKET_STATUS - REGISTRATION_REJECTION_CONTROLLER",
+				APPLICATION_NAME, APPLICATION_ID,
+				"Packet updation as rejection has been started");
+		String approverUserId = SessionContext.getInstance().getUserContext().getUserId();
+		if(rejRegistration.packetUpdateStatus(regRejId, RegistrationClientStatusCode.REJECTED.getCode(),approverUserId, 
+				rejectionComboBox.getSelectionModel().getSelectedItem(), approverUserId)) {
+		generateAlert("Status", AlertType.INFORMATION, "Packet Rejected Successfully..");
+		rejectionSubmit.disableProperty().set(true);
+		rejRegistrationController.tablePagination();
+		
+		}
+		else {
+			generateAlert("Status",AlertType.INFORMATION,"");
+		}
+		rejPrimarystage.close();
+		LOGGER.debug("REGISTRATION - UPDATE_PACKET_STATUS - REGISTRATION_REJECTION_CONTROLLER",
+				APPLICATION_NAME, APPLICATION_ID,
+				"Packet updation as rejection has been started");
+	}
+}