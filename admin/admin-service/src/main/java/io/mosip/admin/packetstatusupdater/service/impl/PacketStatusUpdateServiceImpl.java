--- conflicted
+++ resolved
@@ -61,11 +61,7 @@
 	/** The zone validation url. */
 	@Value("${mosip.kernel.zone-validation-url}")
 	private String zoneValidationUrl;
-<<<<<<< HEAD
 	
-=======
-
->>>>>>> 8f0e335a
 	@Value("${mosip.primary-language:eng}")
 	private String primaryLang;
 
