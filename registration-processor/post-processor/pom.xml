--- conflicted
+++ resolved
@@ -6,11 +6,7 @@
   <parent>
     <groupId>io.mosip.registrationprocessor</groupId>
     <artifactId>registration-processor</artifactId>
-<<<<<<< HEAD
-    <version>1.0.3</version>
-=======
     <version>1.0.4</version>
->>>>>>> 0c43e2d0
   </parent>
   <artifactId>post-processor</artifactId>
   <name>post-processor</name>
