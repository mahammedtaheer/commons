--- conflicted
+++ resolved
@@ -230,38 +230,30 @@
 					.setLatestTransactionTypeCode(RegistrationTransactionTypeCode.PRINT_SERVICE.toString());
 			registrationStatusDto.setRegistrationStageName(this.getClass().getSimpleName());
 
-<<<<<<< HEAD
-			JSONObject jsonObject = utilities.retrieveUIN(regId);
-			Long value = JsonUtil.getJSONValue(jsonObject, UIN);
-			String uin = Long.toString(value);
-
-			uinMap.put(uin, object);
-			IdType idType = IdType.RID;
-
-			String idValue = regId;
-			if (RegistrationType.RES_REPRINT.toString().equalsIgnoreCase(object.getReg_type().toString())) {
-
-				PacketMetaInfo packetMetaInfo = utilities.getPacketMetaInfo(regId);
-				Identity identity = packetMetaInfo.getIdentity();
-				List<FieldValue> metadataList = identity.getMetaData();
-				IdentityIteratorUtil identityIteratorUtil = new IdentityIteratorUtil();
-				String cardType = identityIteratorUtil.getFieldValue(metadataList, JsonConstant.CARDTYPE);
-
-				if (cardType.equalsIgnoreCase(IdType.VID.toString())) {
-					idType = IdType.VID;
-					idValue = identityIteratorUtil.getFieldValue(metadataList, JsonConstant.VID);
-
-				} else {
-					idType = IdType.UIN;
-					idValue = uin;
-
-				}
-			}
-			Map<String, byte[]> documentBytesMap = printService.getDocuments(idType, idValue, regId);
-=======
-			regIdMap.put(regId, object);
+            regIdMap.put(regId, object);
+
+            IdType idType = IdType.RID;
+
+            String idValue = regId;
+            if (io.mosip.registration.processor.status.code.RegistrationType.RES_REPRINT.toString().equalsIgnoreCase(object.getReg_type().toString())) {
+
+                PacketMetaInfo packetMetaInfo = utilities.getPacketMetaInfo(regId);
+                Identity identity = packetMetaInfo.getIdentity();
+                List<FieldValue> metadataList = identity.getMetaData();
+                IdentityIteratorUtil identityIteratorUtil = new IdentityIteratorUtil();
+                String cardType = identityIteratorUtil.getFieldValue(metadataList, JsonConstant.CARDTYPE);
+
+                if (cardType.equalsIgnoreCase(IdType.VID.toString())) {
+                    idType = IdType.VID;
+                    idValue = identityIteratorUtil.getFieldValue(metadataList, JsonConstant.VID);
+
+                } else {
+                    idType = IdType.UIN;
+                    idValue = uin;
+
+                }
+            }
 			Map<String, byte[]> documentBytesMap = printService.getDocuments(IdType.RID, regId);
->>>>>>> 601e3c25
 
 			boolean isAddedToQueue = sendToQueue(queue, documentBytesMap, 0, regId);
 
@@ -558,4 +550,4 @@
 		return messageDto;
 	}
 
-}
+}