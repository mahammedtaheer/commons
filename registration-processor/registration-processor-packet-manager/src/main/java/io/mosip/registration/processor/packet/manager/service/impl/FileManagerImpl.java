--- conflicted
+++ resolved
@@ -5,7 +5,6 @@
 import java.io.IOException;
 import java.io.InputStream;
 import java.util.Properties;
-
 import org.apache.commons.io.FileUtils;
 import org.apache.commons.io.IOUtils;
 import org.springframework.beans.factory.annotation.Autowired;
@@ -13,14 +12,12 @@
 import org.springframework.cloud.context.config.annotation.RefreshScope;
 import org.springframework.core.env.Environment;
 import org.springframework.stereotype.Service;
-
 import com.jcraft.jsch.Channel;
 import com.jcraft.jsch.ChannelSftp;
 import com.jcraft.jsch.JSch;
 import com.jcraft.jsch.JSchException;
 import com.jcraft.jsch.Session;
 import com.jcraft.jsch.SftpException;
-
 import io.mosip.kernel.core.exception.ExceptionUtils;
 import io.mosip.kernel.core.logger.spi.Logger;
 import io.mosip.registration.processor.core.constant.LoggerFileConstant;
@@ -334,7 +331,7 @@
 		}  catch (SftpException e) {
 			regProcLogger.error(LoggerFileConstant.SESSIONID.toString(), LoggerFileConstant.REGISTRATIONID.toString(),
 					fileName, e.getMessage() + ExceptionUtils.getStackTrace(e));
-			
+
 			throw new SftpFileOperationException(PlatformErrorMessages.RPR_PKM_SFTP_FILE_OPERATION_FAILED.getMessage());
 
 		} catch (IOException e) {
@@ -373,7 +370,7 @@
 		} catch (JSchException e) {
 			regProcLogger.error(LoggerFileConstant.SESSIONID.toString(), LoggerFileConstant.REGISTRATIONID.toString(),
 					"", e.getMessage() + ExceptionUtils.getStackTrace(e));
-			
+
 			throw new JschConnectionException(PlatformErrorMessages.RPR_PKM_JSCH_NOT_CONNECTED.getMessage());
 		}
 
@@ -401,7 +398,7 @@
 			channelSftp.put(new ByteArrayInputStream(bytedata),destinationFilePath);
 
 			if (channelSftp.get( destinationFilePath ) != null) {
-				status=true;
+				status=true;	
 			}
 
 			regProcLogger.debug(LoggerFileConstant.SESSIONID.toString(), LoggerFileConstant.USERID.toString(), "",
@@ -417,8 +414,8 @@
 				regProcLogger.error(LoggerFileConstant.SESSIONID.toString(), LoggerFileConstant.REGISTRATIONID.toString(),
 						"", e.getMessage() + ExceptionUtils.getStackTrace(e));
 				throw new SftpFileOperationException(PlatformErrorMessages.RPR_PKM_SFTP_FILE_OPERATION_FAILED.getMessage());
-				
-				
+
+
 
 			}
 
@@ -434,11 +431,7 @@
 	}
 
 	@Override
-<<<<<<< HEAD
-	public boolean cleanUpFile(String fileName, DirectoryPathDto sourceWorkingDirectory,DirectoryPathDto destinationWorkingDirectory, SftpJschConnectionDto sftpConnectionDto) throws IOException, JschConnectionException, SftpFileOperationException {
-=======
-	public boolean cleanUp(String fileName, DirectoryPathDto sourceWorkingDirectory,DirectoryPathDto destinationWorkingDirectory, SftpJschConnectionDto sftpConnectionDto) throws IOException {
->>>>>>> 803bb932
+	public boolean cleanUp(String fileName, DirectoryPathDto sourceWorkingDirectory,DirectoryPathDto destinationWorkingDirectory, SftpJschConnectionDto sftpConnectionDto) throws IOException, JschConnectionException, SftpFileOperationException {
 
 		regProcLogger.debug(LoggerFileConstant.SESSIONID.toString(), LoggerFileConstant.USERID.toString(), "",
 				"FileManagerImpl::cleanUpFile(String fileName, DirectoryPathDto sourceWorkingDirectory,DirectoryPathDto destinationWorkingDirectory, SftpJschConnectionDto sftpConnectionDto)::entry");
@@ -453,7 +446,7 @@
 
 				if (channelSftp.get( sourceFilePath ) != null) {
 					channelSftp.rm(sourceFilePath);
-					status=true;
+					status=true;	
 				}
 
 			}
@@ -469,9 +462,9 @@
 			} else {
 				regProcLogger.error(LoggerFileConstant.SESSIONID.toString(), LoggerFileConstant.REGISTRATIONID.toString(),
 						"", e.getMessage() + ExceptionUtils.getStackTrace(e));
-				
+
 				throw new SftpFileOperationException(PlatformErrorMessages.RPR_PKM_SFTP_FILE_OPERATION_FAILED.getMessage());
-			
+
 			}
 
 		}
@@ -489,4 +482,4 @@
 
 
 
-}
+}