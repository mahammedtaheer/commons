package io.mosip.registration.processor.packet.receiver.controller;

import org.springframework.http.ResponseEntity;
import org.springframework.web.bind.annotation.GetMapping;
import org.springframework.web.bind.annotation.RestController;
import io.swagger.annotations.Api;

/**
 * The Class HealthCheckController.
 */
@RestController
@Api(tags = "Health check")
public class HealthCheckController {
<<<<<<< HEAD

	@GetMapping(value = "/health")
	public ResponseEntity<String> health() {
=======
	
	/**
	 * Health.
	 *
	 * @return the response entity
	 */
	@GetMapping(value="/health")
	public ResponseEntity<String> health(){
>>>>>>> 27b9a747
		return ResponseEntity.ok().body("Server is up and running");
	}

}<|MERGE_RESOLUTION|>--- conflicted
+++ resolved
@@ -11,11 +11,6 @@
 @RestController
 @Api(tags = "Health check")
 public class HealthCheckController {
-<<<<<<< HEAD
-
-	@GetMapping(value = "/health")
-	public ResponseEntity<String> health() {
-=======
 	
 	/**
 	 * Health.
@@ -24,7 +19,6 @@
 	 */
 	@GetMapping(value="/health")
 	public ResponseEntity<String> health(){
->>>>>>> 27b9a747
 		return ResponseEntity.ok().body("Server is up and running");
 	}
 
