--- conflicted
+++ resolved
@@ -1,27 +1,3 @@
-<<<<<<< HEAD
-package io.mosip.registration.processor.quality.check.exception;
-
-import io.mosip.kernel.core.exception.BaseUncheckedException;
-import io.mosip.registration.processor.quality.check.exception.utils.IISPlatformErrorCodes;
-
-public class InvalidQcUserIdException extends BaseUncheckedException {
-	/**
-	 * 
-	 */
-	private static final long serialVersionUID = 1L;
-
-	public InvalidQcUserIdException() {
-		super();
-	}
-
-	public InvalidQcUserIdException(String message) {
-		super(IISPlatformErrorCodes.IIS_QCV_INVALID_QC_USER_ID, message);
-	}
-
-	public InvalidQcUserIdException(String message, Throwable cause) {
-		super(IISPlatformErrorCodes.IIS_QCV_INVALID_QC_USER_ID + EMPTY_SPACE, message, cause);
-	}
-=======
 package io.mosip.registration.processor.quality.check.exception;
 
 import io.mosip.kernel.core.exception.BaseUncheckedException;
@@ -31,7 +7,7 @@
  * The Class InvalidQcUserIdException.
  */
 public class InvalidQcUserIdException extends BaseUncheckedException {
-	
+
 	/** The Constant serialVersionUID. */
 	private static final long serialVersionUID = 1L;
 
@@ -60,5 +36,4 @@
 	public InvalidQcUserIdException(String message, Throwable cause) {
 		super(PlatformErrorMessages.RPR_QCR_INVALID_QC_USER_ID.getCode() + EMPTY_SPACE, message, cause);
 	}
->>>>>>> 11986b7c
 }