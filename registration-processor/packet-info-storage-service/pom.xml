<<<<<<< HEAD
<?xml version="1.0"?>
<project
	xsi:schemaLocation="http://maven.apache.org/POM/4.0.0 http://maven.apache.org/xsd/maven-4.0.0.xsd"
	xmlns="http://maven.apache.org/POM/4.0.0"
	xmlns:xsi="http://www.w3.org/2001/XMLSchema-instance">
	<modelVersion>4.0.0</modelVersion>
	<parent>
		<groupId>io.mosip.registrationprocessor</groupId>
		<artifactId>registration-processor</artifactId>
		<version>0.9.4</version>
	</parent>
	<artifactId>packet-info-storage-service</artifactId>
	<name>packet-info-storage-service</name>
	<properties>
		<project.build.sourceEncoding>UTF-8</project.build.sourceEncoding>
	</properties>
	<dependencyManagement>
		<dependencies>

			<dependency>
				<groupId>org.mockito</groupId>
				<artifactId>mockito-core</artifactId>
				<version>${mockito.version}</version>
				<scope>test</scope>
			</dependency>

		</dependencies>
	</dependencyManagement>
	<dependencies>
		<dependency>
			<groupId>org.springframework.cloud</groupId>
			<artifactId>spring-cloud-starter-config</artifactId>
			<version>${spring-cloud-config.version}</version>
		</dependency>
		<dependency>
			<groupId>org.springframework.boot</groupId>
			<artifactId>spring-boot-starter-web</artifactId>
		</dependency>
		<dependency>
			<groupId>org.springframework.boot</groupId>
			<artifactId>spring-boot-starter-test</artifactId>
		</dependency>
		<dependency>
			<groupId>org.springframework.boot</groupId>
			<artifactId>spring-boot-starter-data-jpa</artifactId>
		</dependency>
		<dependency>
			<groupId>org.postgresql</groupId>
			<artifactId>postgresql</artifactId>
		</dependency>
		<dependency>
			<groupId>io.springfox</groupId>
			<artifactId>springfox-swagger-ui</artifactId>
			<version>${swagger.version}</version>
		</dependency>
		<dependency>
			<groupId>io.springfox</groupId>
			<artifactId>springfox-swagger2</artifactId>
			<version>${swagger.version}</version>
		</dependency>
		<dependency>
			<groupId>junit</groupId>
			<artifactId>junit</artifactId>
			<scope>test</scope>
		</dependency>
		<dependency>
			<groupId>com.h2database</groupId>
			<artifactId>h2</artifactId>
		</dependency>
		<dependency>
			<groupId>io.mosip.kernel</groupId>
			<artifactId>kernel-dataaccess-hibernate</artifactId>
			<version>${kernel.dataaccess.hibernate.version}</version>
		</dependency>
		<dependency>
			<groupId>io.mosip.registrationprocessor</groupId>
			<artifactId>registration-processor-core</artifactId>
			<version>${registration.processor.core.version}</version>
		</dependency>
		<dependency>
			<groupId>io.mosip.registrationprocessor</groupId>
			<artifactId>registration-status-service-impl</artifactId>
			<version>${registration.status.service.version}</version>
		</dependency>
		<dependency>
			<groupId>io.mosip.registrationprocessor</groupId>
			<artifactId>registration-processor-rest-client</artifactId>
			<version>${registration.processor.rest.client.version}</version>
		</dependency>
		<dependency>
			<groupId>commons-codec</groupId>
			<artifactId>commons-codec</artifactId>
		</dependency>

		<dependency>
			<groupId>com.googlecode.json-simple</groupId>
			<artifactId>json-simple</artifactId>
		</dependency>
		<dependency>
			<groupId>org.projectlombok</groupId>
			<artifactId>lombok</artifactId>
			<scope>compile</scope>
		</dependency>
		<dependency>
			<groupId>org.powermock</groupId>
			<artifactId>powermock-module-junit4</artifactId>
			<version>${powermock.module.junit4.version}</version>
			<scope>test</scope>
		</dependency>
		<dependency>
			<groupId>org.powermock</groupId>
			<artifactId>powermock-api-mockito</artifactId>
			<version>${powermock.api.mockito.version}</version>
			<scope>test</scope>
		</dependency>

	</dependencies>
</project>
=======
<?xml version="1.0"?>
<project
	xsi:schemaLocation="http://maven.apache.org/POM/4.0.0 http://maven.apache.org/xsd/maven-4.0.0.xsd"
	xmlns="http://maven.apache.org/POM/4.0.0"
	xmlns:xsi="http://www.w3.org/2001/XMLSchema-instance">
	<modelVersion>4.0.0</modelVersion>
	<parent>
		<groupId>io.mosip.registrationprocessor</groupId>
		<artifactId>registration-processor</artifactId>
		<version>0.9.5</version>
	</parent>
	<artifactId>packet-info-storage-service</artifactId>
	<name>packet-info-storage-service</name>
	<properties>
		<project.build.sourceEncoding>UTF-8</project.build.sourceEncoding>
	</properties>
	<dependencyManagement>
		<dependencies>

			<dependency>
				<groupId>org.mockito</groupId>
				<artifactId>mockito-core</artifactId>
				<version>${mockito.version}</version>
				<scope>test</scope>
			</dependency>

		</dependencies>
	</dependencyManagement>
	<dependencies>
		<dependency>
			<groupId>org.springframework.cloud</groupId>
			<artifactId>spring-cloud-starter-config</artifactId>
			<version>${spring-cloud-config.version}</version>
		</dependency>
		<dependency>
			<groupId>org.springframework.boot</groupId>
			<artifactId>spring-boot-starter-web</artifactId>
		</dependency>
		<dependency>
			<groupId>org.springframework.boot</groupId>
			<artifactId>spring-boot-starter-test</artifactId>
		</dependency>
		<dependency>
			<groupId>org.springframework.boot</groupId>
			<artifactId>spring-boot-starter-data-jpa</artifactId>
		</dependency>
		<dependency>
			<groupId>org.postgresql</groupId>
			<artifactId>postgresql</artifactId>
		</dependency>
		<dependency>
			<groupId>io.springfox</groupId>
			<artifactId>springfox-swagger-ui</artifactId>
			<version>${swagger.version}</version>
		</dependency>
		<dependency>
			<groupId>io.springfox</groupId>
			<artifactId>springfox-swagger2</artifactId>
			<version>${swagger.version}</version>
		</dependency>
		<dependency>
			<groupId>junit</groupId>
			<artifactId>junit</artifactId>
			<scope>test</scope>
		</dependency>
		<dependency>
			<groupId>com.h2database</groupId>
			<artifactId>h2</artifactId>
		</dependency>
		<dependency>
			<groupId>io.mosip.kernel</groupId>
			<artifactId>kernel-dataaccess-hibernate</artifactId>
			<version>${kernel.dataaccess.hibernate.version}</version>
		</dependency>
		<dependency>
			<groupId>io.mosip.registrationprocessor</groupId>
			<artifactId>registration-processor-core</artifactId>
			<version>${registration.processor.core.version}</version>
		</dependency>
		<dependency>
			<groupId>io.mosip.registrationprocessor</groupId>
			<artifactId>registration-status-service-impl</artifactId>
			<version>${registration.status.service.version}</version>
		</dependency>
		<dependency>
			<groupId>io.mosip.registrationprocessor</groupId>
			<artifactId>registration-processor-rest-client</artifactId>
			<version>${registration.processor.rest.client.version}</version>
		</dependency>
		<dependency>
			<groupId>commons-codec</groupId>
			<artifactId>commons-codec</artifactId>
		</dependency>

		<dependency>
			<groupId>com.googlecode.json-simple</groupId>
			<artifactId>json-simple</artifactId>
		</dependency>
		<dependency>
			<groupId>org.projectlombok</groupId>
			<artifactId>lombok</artifactId>
			<scope>compile</scope>
		</dependency>
		<dependency>
			<groupId>org.powermock</groupId>
			<artifactId>powermock-module-junit4</artifactId>
			<version>${powermock.module.junit4.version}</version>
			<scope>test</scope>
		</dependency>
		<dependency>
			<groupId>org.powermock</groupId>
			<artifactId>powermock-api-mockito</artifactId>
			<version>${powermock.api.mockito.version}</version>
			<scope>test</scope>
		</dependency>

	</dependencies>
</project>
>>>>>>> 7ca1b1f5
<|MERGE_RESOLUTION|>--- conflicted
+++ resolved
@@ -1,123 +1,3 @@
-<<<<<<< HEAD
-<?xml version="1.0"?>
-<project
-	xsi:schemaLocation="http://maven.apache.org/POM/4.0.0 http://maven.apache.org/xsd/maven-4.0.0.xsd"
-	xmlns="http://maven.apache.org/POM/4.0.0"
-	xmlns:xsi="http://www.w3.org/2001/XMLSchema-instance">
-	<modelVersion>4.0.0</modelVersion>
-	<parent>
-		<groupId>io.mosip.registrationprocessor</groupId>
-		<artifactId>registration-processor</artifactId>
-		<version>0.9.4</version>
-	</parent>
-	<artifactId>packet-info-storage-service</artifactId>
-	<name>packet-info-storage-service</name>
-	<properties>
-		<project.build.sourceEncoding>UTF-8</project.build.sourceEncoding>
-	</properties>
-	<dependencyManagement>
-		<dependencies>
-
-			<dependency>
-				<groupId>org.mockito</groupId>
-				<artifactId>mockito-core</artifactId>
-				<version>${mockito.version}</version>
-				<scope>test</scope>
-			</dependency>
-
-		</dependencies>
-	</dependencyManagement>
-	<dependencies>
-		<dependency>
-			<groupId>org.springframework.cloud</groupId>
-			<artifactId>spring-cloud-starter-config</artifactId>
-			<version>${spring-cloud-config.version}</version>
-		</dependency>
-		<dependency>
-			<groupId>org.springframework.boot</groupId>
-			<artifactId>spring-boot-starter-web</artifactId>
-		</dependency>
-		<dependency>
-			<groupId>org.springframework.boot</groupId>
-			<artifactId>spring-boot-starter-test</artifactId>
-		</dependency>
-		<dependency>
-			<groupId>org.springframework.boot</groupId>
-			<artifactId>spring-boot-starter-data-jpa</artifactId>
-		</dependency>
-		<dependency>
-			<groupId>org.postgresql</groupId>
-			<artifactId>postgresql</artifactId>
-		</dependency>
-		<dependency>
-			<groupId>io.springfox</groupId>
-			<artifactId>springfox-swagger-ui</artifactId>
-			<version>${swagger.version}</version>
-		</dependency>
-		<dependency>
-			<groupId>io.springfox</groupId>
-			<artifactId>springfox-swagger2</artifactId>
-			<version>${swagger.version}</version>
-		</dependency>
-		<dependency>
-			<groupId>junit</groupId>
-			<artifactId>junit</artifactId>
-			<scope>test</scope>
-		</dependency>
-		<dependency>
-			<groupId>com.h2database</groupId>
-			<artifactId>h2</artifactId>
-		</dependency>
-		<dependency>
-			<groupId>io.mosip.kernel</groupId>
-			<artifactId>kernel-dataaccess-hibernate</artifactId>
-			<version>${kernel.dataaccess.hibernate.version}</version>
-		</dependency>
-		<dependency>
-			<groupId>io.mosip.registrationprocessor</groupId>
-			<artifactId>registration-processor-core</artifactId>
-			<version>${registration.processor.core.version}</version>
-		</dependency>
-		<dependency>
-			<groupId>io.mosip.registrationprocessor</groupId>
-			<artifactId>registration-status-service-impl</artifactId>
-			<version>${registration.status.service.version}</version>
-		</dependency>
-		<dependency>
-			<groupId>io.mosip.registrationprocessor</groupId>
-			<artifactId>registration-processor-rest-client</artifactId>
-			<version>${registration.processor.rest.client.version}</version>
-		</dependency>
-		<dependency>
-			<groupId>commons-codec</groupId>
-			<artifactId>commons-codec</artifactId>
-		</dependency>
-
-		<dependency>
-			<groupId>com.googlecode.json-simple</groupId>
-			<artifactId>json-simple</artifactId>
-		</dependency>
-		<dependency>
-			<groupId>org.projectlombok</groupId>
-			<artifactId>lombok</artifactId>
-			<scope>compile</scope>
-		</dependency>
-		<dependency>
-			<groupId>org.powermock</groupId>
-			<artifactId>powermock-module-junit4</artifactId>
-			<version>${powermock.module.junit4.version}</version>
-			<scope>test</scope>
-		</dependency>
-		<dependency>
-			<groupId>org.powermock</groupId>
-			<artifactId>powermock-api-mockito</artifactId>
-			<version>${powermock.api.mockito.version}</version>
-			<scope>test</scope>
-		</dependency>
-
-	</dependencies>
-</project>
-=======
 <?xml version="1.0"?>
 <project
 	xsi:schemaLocation="http://maven.apache.org/POM/4.0.0 http://maven.apache.org/xsd/maven-4.0.0.xsd"
@@ -235,5 +115,4 @@
 		</dependency>
 
 	</dependencies>
-</project>
->>>>>>> 7ca1b1f5
+</project>