package io.mosip.registration.processor.packet.storage.repository;

import java.util.List;

import org.springframework.data.jpa.repository.Modifying;
import org.springframework.data.jpa.repository.Query;
import org.springframework.data.repository.query.Param;
import org.springframework.stereotype.Repository;
import org.springframework.transaction.annotation.Transactional;

import io.mosip.kernel.core.dataaccess.spi.repository.BaseRepository;
import io.mosip.registration.processor.packet.storage.entity.BasePacketEntity;
import io.mosip.registration.processor.packet.storage.entity.ManualVerificationEntity;

/**
 * The Interface BasePacketRepository.
 *
 * @author Girish Yarru
 * @param <E>
 *            the element type
 * @param <T>
 *            the generic type
 */
@Repository
public interface BasePacketRepository<E extends BasePacketEntity<?>, T> extends BaseRepository<E, T> {

	/**
	 * Find by user id.
	 *
	 * @param qcuserId the qcuser id
	 * @return the list
	 */
	@Query("SELECT qcUser FROM QcuserRegistrationIdEntity qcUser WHERE qcUser.id.usrId=:qcuserId")
	public List<E> findByUserId(@Param("qcuserId") String qcuserId);

	/**
	 * Gets the applicant info.
	 *
	 * @param regId the reg id
	 * @return the applicant info
	 */
	@Query("SELECT ape,ide FROM ApplicantPhotographEntity ape, IndividualDemographicDedupeEntity ide"
			+ " WHERE ide.id.regId=:regId")
	public List<Object[]> getApplicantInfo(@Param("regId") String regId);

	/**
	 * Find by reg osi id.
	 *
	 * @param regId the reg id
	 * @return the list
	 */
	@Query("SELECT osi FROM RegOsiEntity osi WHERE osi.id.regId=:regId")
	public List<E> findByRegOsiId(@Param("regId") String regId);

	/**
	 * Find demo by id.
	 *
	 * @param regId the reg id
	 * @return the list
	 */
	@Query("SELECT demo FROM IndividualDemographicDedupeEntity demo WHERE demo.id.regId=:regId")
	public List<E> findDemoById(@Param("regId") String regId);

	/**
	 * Gets the applicant iris image name by id.
	 *
	 * @param regId the reg id
	 * @return the applicant iris image name by id
	 */
	@Query("SELECT applicant.imageName FROM ApplicantIrisEntity applicant WHERE applicant.id.regId=:regId")
	public List<String> getApplicantIrisImageNameById(@Param("regId") String regId);

	/**
	 * Gets the applicant finger print image name by id.
	 *
	 * @param regId the reg id
	 * @return the applicant finger print image name by id
	 */
	@Query("SELECT applicant.imageName FROM ApplicantFingerprintEntity applicant WHERE applicant.id.regId=:regId")
	public List<String> getApplicantFingerPrintImageNameById(@Param("regId") String regId);

	/**
	 * This method gets the first created registration record
	 * {@link ManualVerificationEntity} with the specified status.
	 *
	 * @param statusCode            The statusCode
	 * @return {@link ManualVerificationEntity}
	 */
	@Query(value = "SELECT mve FROM ManualVerificationEntity mve WHERE mve.crDtimes in "
			+ "(SELECT min(mve2.crDtimes) FROM ManualVerificationEntity mve2 where mve2.statusCode=:statusCode) and mve.statusCode=:statusCode")
	public List<E> getFirstApplicantDetails(@Param("statusCode") String statusCode);

	/**
	 * This method returns {@link ManualVerificationEntity} corresponding to
	 * specified registration Id and manual verifier user Id.
	 *
	 * @param regId            The registration Id
	 * @param refId the ref id
	 * @param mvUserId            The manual verifier user Id
	 * @param statusCode the status code
	 * @return {@link ManualVerificationEntity}
	 */
	@Query("SELECT mve FROM ManualVerificationEntity mve where mve.id.regId=:regId and mve.mvUsrId=:mvUserId and mve.id.matchedRefId=:refId and mve.statusCode=:statusCode")
	public List<E> getSingleAssignedRecord(@Param("regId") String regId, @Param("refId") String refId,
			@Param("mvUserId") String mvUserId, @Param("statusCode") String statusCode);

	/**
	 * Gets the assigned applicant details.
	 *
	 * @param mvUserId the mv user id
	 * @param statusCode the status code
	 * @return the assigned applicant details
	 */
	@Query("SELECT mve FROM ManualVerificationEntity mve where mve.mvUsrId=:mvUserId and mve.statusCode=:statusCode")
	public List<E> getAssignedApplicantDetails(@Param("mvUserId") String mvUserId,
			@Param("statusCode") String statusCode);

	/**
	 * Update is active if duplicate found.
	 *
	 * @param regId the reg id
	 */
	@Modifying
	@Transactional
	@Query("UPDATE  IndividualDemographicDedupeEntity demo SET  demo.isActive = FALSE WHERE demo.id.regId =:regId")
	public void updateIsActiveIfDuplicateFound(@Param("regId") String regId);

<<<<<<< HEAD
	/**
	 * Gets the reg id by UIN.
	 *
	 * @param uin the uin
	 * @return the reg id by UIN
	 */
=======
	@Modifying
	@Transactional
	@Query("UPDATE  IndividualDemographicDedupeEntity demo SET  demo.uin =:uin WHERE demo.id.regId =:regId")
	public void updateUinWrtRegistraionId(@Param("regId") String regId,@Param("uin") String uin);

>>>>>>> d3e28974

	@Query("SELECT demo.id.regId FROM IndividualDemographicDedupeEntity demo WHERE demo.uin =:uin")
	public List<String> getRegIdByUIN(@Param("uin")String uin);
	
<<<<<<< HEAD
	/**
	 * Gets the reference id by rid.
	 *
	 * @param rid the rid
	 * @return the reference id by rid
	 */
	@Query("SELECT abis.abisRefId FROM RegAbisRefEntity abis WHERE abis.id.regId =:rid")
	public List<String> getReferenceIdByRid(@Param("rid")String rid);

	/**
	 * Gets the rid by reference id.
	 *
	 * @param refId the ref id
	 * @return the rid by reference id
	 */
	@Query("SELECT abis.id.regId FROM RegAbisRefEntity abis WHERE abis.abisRefId =:refId")
	public List<String> getRidByReferenceId(@Param("refId")String refId);
=======
	@Query("SELECT app FROM ApplicantDocumentEntity app WHERE app.id.regId=:regId")
	public List<E> getDocumentsByRegId(@Param("regId")String regId);
	
>>>>>>> d3e28974
}<|MERGE_RESOLUTION|>--- conflicted
+++ resolved
@@ -125,25 +125,25 @@
 	@Query("UPDATE  IndividualDemographicDedupeEntity demo SET  demo.isActive = FALSE WHERE demo.id.regId =:regId")
 	public void updateIsActiveIfDuplicateFound(@Param("regId") String regId);
 
-<<<<<<< HEAD
+	@Modifying
+	@Transactional
+	@Query("UPDATE  IndividualDemographicDedupeEntity demo SET  demo.uin =:uin WHERE demo.id.regId =:regId")
+	public void updateUinWrtRegistraionId(@Param("regId") String regId,@Param("uin") String uin);
+
+
 	/**
 	 * Gets the reg id by UIN.
 	 *
 	 * @param uin the uin
 	 * @return the reg id by UIN
 	 */
-=======
-	@Modifying
-	@Transactional
-	@Query("UPDATE  IndividualDemographicDedupeEntity demo SET  demo.uin =:uin WHERE demo.id.regId =:regId")
-	public void updateUinWrtRegistraionId(@Param("regId") String regId,@Param("uin") String uin);
-
->>>>>>> d3e28974
 
 	@Query("SELECT demo.id.regId FROM IndividualDemographicDedupeEntity demo WHERE demo.uin =:uin")
 	public List<String> getRegIdByUIN(@Param("uin")String uin);
 	
-<<<<<<< HEAD
+	@Query("SELECT app FROM ApplicantDocumentEntity app WHERE app.id.regId=:regId")
+	public List<E> getDocumentsByRegId(@Param("regId")String regId);
+
 	/**
 	 * Gets the reference id by rid.
 	 *
@@ -161,9 +161,4 @@
 	 */
 	@Query("SELECT abis.id.regId FROM RegAbisRefEntity abis WHERE abis.abisRefId =:refId")
 	public List<String> getRidByReferenceId(@Param("refId")String refId);
-=======
-	@Query("SELECT app FROM ApplicantDocumentEntity app WHERE app.id.regId=:regId")
-	public List<E> getDocumentsByRegId(@Param("regId")String regId);
-	
->>>>>>> d3e28974
 }