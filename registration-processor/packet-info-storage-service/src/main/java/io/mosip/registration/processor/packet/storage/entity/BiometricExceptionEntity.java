--- conflicted
+++ resolved
@@ -1,4 +1,3 @@
-<<<<<<< HEAD
 package io.mosip.registration.processor.packet.storage.entity;
 
 import java.io.Serializable;
@@ -274,281 +273,4 @@
 		this.updDtimes = updDtimes;
 	}
 
-=======
-package io.mosip.registration.processor.packet.storage.entity;
-
-import java.io.Serializable;
-import java.time.LocalDateTime;
-import javax.persistence.Column;
-import javax.persistence.Entity;
-import javax.persistence.Table;
-import org.hibernate.annotations.CreationTimestamp;
-import org.hibernate.annotations.UpdateTimestamp;
-
-// TODO: Auto-generated Javadoc
-/**
- * The persistent class for the biometric_exceptions database table.
- * 
- * @author Horteppa M1048399
- */
-@Entity
-@Table(name = "biometric_exception", schema = "regprc")
-public class BiometricExceptionEntity extends BasePacketEntity<BiometricExceptionPKEntity> implements Serializable {
-
-	/** The Constant serialVersionUID. */
-	private static final long serialVersionUID = 1L;
-
-	/** The prereg id. */
-	@Column(name = "prereg_id", nullable = false)
-	private String preregId;
-
-	/** The bio typ. */
-	@Column(name = "bio_typ", nullable = false)
-	private String bioTyp;
-
-	/** The excp descr. */
-	@Column(name = "excp_descr")
-	private String excpDescr;
-
-	/** The excp typ. */
-	@Column(name = "excp_typ")
-	private String excpTyp;
-
-	/** The status code. */
-	@Column(name = "status_code")
-	private String statusCode;
-
-	/** The cr by. */
-	@Column(name = "cr_by", nullable = false)
-	private String crBy = "MOSIP_SYSTEM";
-
-	/** The cr dtimes. */
-	@Column(name = "cr_dtimes", nullable = false, updatable = false)
-	@CreationTimestamp
-	private LocalDateTime crDtimes;
-
-	/** The del dtimes. */
-	@Column(name = "del_dtimes")
-	@UpdateTimestamp
-	private LocalDateTime delDtimes;
-
-	/** The is deleted. */
-	@Column(name = "is_deleted")
-	private Boolean isDeleted;
-
-	/** The upd by. */
-	@Column(name = "upd_by")
-	private String updBy = "MOSIP_SYSTEM";
-
-	/** The upd dtimes. */
-	@Column(name = "upd_dtimes")
-	@UpdateTimestamp
-	private LocalDateTime updDtimes;
-
-	/**
-	 * Instantiates a new biometric exception entity.
-	 */
-	public BiometricExceptionEntity() {
-		super();
-	}
-
-	/**
-	 * Gets the prereg id.
-	 *
-	 * @return the prereg id
-	 */
-	public String getPreregId() {
-		return preregId;
-	}
-
-	/**
-	 * Sets the prereg id.
-	 *
-	 * @param preregId the new prereg id
-	 */
-	public void setPreregId(String preregId) {
-		this.preregId = preregId;
-	}
-
-	/**
-	 * Gets the bio typ.
-	 *
-	 * @return the bio typ
-	 */
-	public String getBioTyp() {
-		return bioTyp;
-	}
-
-	/**
-	 * Sets the bio typ.
-	 *
-	 * @param bioTyp the new bio typ
-	 */
-	public void setBioTyp(String bioTyp) {
-		this.bioTyp = bioTyp;
-	}
-
-	/**
-	 * Gets the excp descr.
-	 *
-	 * @return the excp descr
-	 */
-	public String getExcpDescr() {
-		return excpDescr;
-	}
-
-	/**
-	 * Sets the excp descr.
-	 *
-	 * @param excpDescr the new excp descr
-	 */
-	public void setExcpDescr(String excpDescr) {
-		this.excpDescr = excpDescr;
-	}
-
-	/**
-	 * Gets the excp typ.
-	 *
-	 * @return the excp typ
-	 */
-	public String getExcpTyp() {
-		return excpTyp;
-	}
-
-	/**
-	 * Sets the excp typ.
-	 *
-	 * @param excpTyp the new excp typ
-	 */
-	public void setExcpTyp(String excpTyp) {
-		this.excpTyp = excpTyp;
-	}
-
-	/**
-	 * Gets the status code.
-	 *
-	 * @return the status code
-	 */
-	public String getStatusCode() {
-		return statusCode;
-	}
-
-	/**
-	 * Sets the status code.
-	 *
-	 * @param statusCode the new status code
-	 */
-	public void setStatusCode(String statusCode) {
-		this.statusCode = statusCode;
-	}
-
-	/**
-	 * Gets the cr by.
-	 *
-	 * @return the cr by
-	 */
-	public String getCrBy() {
-		return crBy;
-	}
-
-	/**
-	 * Sets the cr by.
-	 *
-	 * @param crBy the new cr by
-	 */
-	public void setCrBy(String crBy) {
-		this.crBy = crBy;
-	}
-
-	/**
-	 * Gets the cr dtimes.
-	 *
-	 * @return the cr dtimes
-	 */
-	public LocalDateTime getCrDtimes() {
-		return crDtimes;
-	}
-
-	/**
-	 * Sets the cr dtimes.
-	 *
-	 * @param crDtimes the new cr dtimes
-	 */
-	public void setCrDtimes(LocalDateTime crDtimes) {
-		this.crDtimes = crDtimes;
-	}
-
-	/**
-	 * Gets the del dtimes.
-	 *
-	 * @return the del dtimes
-	 */
-	public LocalDateTime getDelDtimes() {
-		return delDtimes;
-	}
-
-	/**
-	 * Sets the del dtimes.
-	 *
-	 * @param delDtimes the new del dtimes
-	 */
-	public void setDelDtimes(LocalDateTime delDtimes) {
-		this.delDtimes = delDtimes;
-	}
-
-	/**
-	 * Gets the checks if is deleted.
-	 *
-	 * @return the checks if is deleted
-	 */
-	public Boolean getIsDeleted() {
-		return isDeleted;
-	}
-
-	/**
-	 * Sets the checks if is deleted.
-	 *
-	 * @param isDeleted the new checks if is deleted
-	 */
-	public void setIsDeleted(Boolean isDeleted) {
-		this.isDeleted = isDeleted;
-	}
-
-	/**
-	 * Gets the upd by.
-	 *
-	 * @return the upd by
-	 */
-	public String getUpdBy() {
-		return updBy;
-	}
-
-	/**
-	 * Sets the upd by.
-	 *
-	 * @param updBy the new upd by
-	 */
-	public void setUpdBy(String updBy) {
-		this.updBy = updBy;
-	}
-
-	/**
-	 * Gets the upd dtimes.
-	 *
-	 * @return the upd dtimes
-	 */
-	public LocalDateTime getUpdDtimes() {
-		return updDtimes;
-	}
-
-	/**
-	 * Sets the upd dtimes.
-	 *
-	 * @param updDtimes the new upd dtimes
-	 */
-	public void setUpdDtimes(LocalDateTime updDtimes) {
-		this.updDtimes = updDtimes;
-	}
-
->>>>>>> f5486123
 }