package io.mosip.registration.processor.packet.storage.service.impl;

import java.io.ByteArrayOutputStream;
import java.io.IOException;
import java.io.InputStream;
import java.lang.reflect.Array;
import java.lang.reflect.Field;
<<<<<<< HEAD
=======
import java.util.ArrayList;
>>>>>>> cb4bd2dd
import java.util.List;
import java.util.Optional;

import org.apache.commons.io.IOUtils;
import org.json.simple.JSONArray;
import org.json.simple.JSONObject;
import org.json.simple.parser.JSONParser;
import org.json.simple.parser.ParseException;
import org.slf4j.Logger;
import org.slf4j.LoggerFactory;
import org.springframework.beans.factory.annotation.Autowired;
import org.springframework.cloud.context.config.annotation.RefreshScope;
import org.springframework.stereotype.Service;

import com.fasterxml.jackson.databind.ObjectMapper;

import io.mosip.kernel.core.dataaccess.exception.DataAccessLayerException;
import io.mosip.registration.processor.core.code.AuditLogConstant;
import io.mosip.registration.processor.core.code.EventId;
import io.mosip.registration.processor.core.code.EventName;
import io.mosip.registration.processor.core.code.EventType;
import io.mosip.registration.processor.core.exception.util.PlatformErrorMessages;
import io.mosip.registration.processor.core.packet.dto.Applicant;
<<<<<<< HEAD
import io.mosip.registration.processor.core.packet.dto.ApplicantDocument;
=======
>>>>>>> cb4bd2dd
import io.mosip.registration.processor.core.packet.dto.Biometric;
import io.mosip.registration.processor.core.packet.dto.BiometricDetails;
import io.mosip.registration.processor.core.packet.dto.BiometricExceptionDto;
import io.mosip.registration.processor.core.packet.dto.Document;
import io.mosip.registration.processor.core.packet.dto.FieldValue;
import io.mosip.registration.processor.core.packet.dto.Identity;
import io.mosip.registration.processor.core.packet.dto.Introducer;
import io.mosip.registration.processor.core.packet.dto.Photograph;
<<<<<<< HEAD
import io.mosip.registration.processor.core.packet.dto.RegAbisRefDto;
=======
>>>>>>> cb4bd2dd
import io.mosip.registration.processor.core.packet.dto.RegOsiDto;
import io.mosip.registration.processor.core.packet.dto.RegistrationCenterMachineDto;
import io.mosip.registration.processor.core.packet.dto.demographicinfo.DemographicInfoDto;
import io.mosip.registration.processor.core.packet.dto.demographicinfo.DemographicInfoJson;
import io.mosip.registration.processor.core.packet.dto.demographicinfo.IndividualDemographicDedupe;
import io.mosip.registration.processor.core.packet.dto.demographicinfo.JsonValue;
import io.mosip.registration.processor.core.packet.dto.demographicinfo.identify.RegistrationProcessorIdentity;
import io.mosip.registration.processor.core.spi.filesystem.adapter.FileSystemAdapter;
import io.mosip.registration.processor.core.spi.packetmanager.PacketInfoManager;
import io.mosip.registration.processor.filesystem.ceph.adapter.impl.utils.PacketFiles;
import io.mosip.registration.processor.packet.storage.dao.PacketInfoDao;
import io.mosip.registration.processor.packet.storage.dto.ApplicantInfoDto;
import io.mosip.registration.processor.packet.storage.entity.ApplicantDemographicInfoJsonEntity;
import io.mosip.registration.processor.packet.storage.entity.ApplicantDocumentEntity;
import io.mosip.registration.processor.packet.storage.entity.ApplicantFingerprintEntity;
import io.mosip.registration.processor.packet.storage.entity.ApplicantIrisEntity;
import io.mosip.registration.processor.packet.storage.entity.ApplicantPhotographEntity;
import io.mosip.registration.processor.packet.storage.entity.BiometricExceptionEntity;
import io.mosip.registration.processor.packet.storage.entity.IndividualDemographicDedupeEntity;
<<<<<<< HEAD
import io.mosip.registration.processor.packet.storage.entity.ManualVerificationEntity;
import io.mosip.registration.processor.packet.storage.entity.ManualVerificationPKEntity;
import io.mosip.registration.processor.packet.storage.entity.RegAbisRefEntity;
=======
>>>>>>> cb4bd2dd
import io.mosip.registration.processor.packet.storage.entity.RegCenterMachineEntity;
import io.mosip.registration.processor.packet.storage.entity.RegOsiEntity;
import io.mosip.registration.processor.packet.storage.exception.FieldNotFoundException;
import io.mosip.registration.processor.packet.storage.exception.FileNotFoundInPacketStore;
import io.mosip.registration.processor.packet.storage.exception.IdentityNotFoundException;
import io.mosip.registration.processor.packet.storage.exception.InstantanceCreationException;
import io.mosip.registration.processor.packet.storage.exception.MappingJsonException;
import io.mosip.registration.processor.packet.storage.exception.ParsingException;
import io.mosip.registration.processor.packet.storage.exception.StreamToBytesConversionException;
import io.mosip.registration.processor.packet.storage.exception.TablenotAccessibleException;
import io.mosip.registration.processor.packet.storage.exception.UnableToInsertData;
import io.mosip.registration.processor.packet.storage.mapper.PacketInfoMapper;
import io.mosip.registration.processor.packet.storage.repository.BasePacketRepository;
import io.mosip.registration.processor.packet.storage.utils.Utilities;
import io.mosip.registration.processor.rest.client.audit.builder.AuditLogRequestBuilder;
import lombok.Cleanup;

/**
 * The Class PacketInfoManagerImpl.
 *
 * @author Horteppa M1048399
 * @author Girish Yarru
 *
 */

@RefreshScope
@Service
public class PacketInfoManagerImpl implements PacketInfoManager<Identity, ApplicantInfoDto> {

	/** The Constant LOGGER. */
	private static final Logger LOGGER = LoggerFactory.getLogger(PacketInfoManagerImpl.class);

	/** The Constant FILE_SEPARATOR. */
	public static final String FILE_SEPARATOR = "\\";

	/** The Constant LOG_FORMATTER. */
	public static final String LOG_FORMATTER = "{} - {}";

	/** The Constant DEMOGRAPHIC_APPLICANT. */
	public static final String DEMOGRAPHIC_APPLICANT = PacketFiles.DEMOGRAPHIC.name() + FILE_SEPARATOR
			+ PacketFiles.APPLICANT.name() + FILE_SEPARATOR;

	/** The Constant TABLE_NOT_ACCESSIBLE. */
	private static final String TABLE_NOT_ACCESSIBLE = "TABLE IS NOT ACCESSIBLE.";

	/** The applicant document repository. */
	@Autowired
	private BasePacketRepository<ApplicantDocumentEntity, String> applicantDocumentRepository;

	/** The biometric exception repository. */
	@Autowired
	private BasePacketRepository<BiometricExceptionEntity, String> biometricExceptionRepository;

	/** The applicant fingerprint repository. */
	@Autowired
	private BasePacketRepository<ApplicantFingerprintEntity, String> applicantFingerprintRepository;

	/** The applicant iris repository. */
	@Autowired
	private BasePacketRepository<ApplicantIrisEntity, String> applicantIrisRepository;

	/** The applicant photograph repository. */
	@Autowired
	private BasePacketRepository<ApplicantPhotographEntity, String> applicantPhotographRepository;

	/** The reg osi repository. */
	@Autowired
	private BasePacketRepository<RegOsiEntity, String> regOsiRepository;

<<<<<<< HEAD
	/** The Reg abis ref repository. */
	@Autowired
	private BasePacketRepository<RegAbisRefEntity, String> RegAbisRefRepository;

=======
>>>>>>> cb4bd2dd
	/** The applicant demographic repository. */
	@Autowired
	private BasePacketRepository<ApplicantDemographicInfoJsonEntity, String> demographicJsonRepository;

	/** The demographic dedupe repository. */
	@Autowired
	private BasePacketRepository<IndividualDemographicDedupeEntity, String> demographicDedupeRepository;

	/** The reg center machine repository. */
	@Autowired
	private BasePacketRepository<RegCenterMachineEntity, String> regCenterMachineRepository;

<<<<<<< HEAD
	/** The manual verfication repository. */
	@Autowired
	private BasePacketRepository<ManualVerificationEntity, String> manualVerficationRepository;

=======
>>>>>>> cb4bd2dd
	/** The event id. */
	private String eventId = "";

	/** The event name. */
	private String eventName = "";

	/** The event type. */
	private String eventType = "";

	/** The description. */
	String description = "";

	/** The core audit request builder. */
	@Autowired
	AuditLogRequestBuilder auditLogRequestBuilder;

	/** The packet info dao. */
	@Autowired
	private PacketInfoDao packetInfoDao;

	/** The filesystem ceph adapter impl. */
	@Autowired
	private FileSystemAdapter<InputStream, Boolean> filesystemCephAdapterImpl;

	/** The utility. */
	@Autowired
	private Utilities utility;

	/** The reg processor identity json. */
	@Autowired
	private RegistrationProcessorIdentity regProcessorIdentityJson;

	/** The meta data. */
	private List<FieldValue> metaData;

	/** The reg id. */
	private String regId;

	/** The pre reg id. */
	private String preRegId;

	/** The demographic identity. */
	private JSONObject demographicIdentity = null;

	/** The Constant LANGUAGE. */
	private static final String LANGUAGE = "language";

<<<<<<< HEAD
	/** The Constant VALUE. */
	private static final String VALUE = "value";

	/** The Constant MATCHED_REFERENCE_TYPE. */
	private static final String MATCHED_REFERENCE_TYPE = "uin";

=======
	/** The Constant LABEL. */
	private static final String LABEL = "label";

	/** The Constant VALUE. */
	private static final String VALUE = "value";

>>>>>>> cb4bd2dd
	/*
	 * (non-Javadoc)
	 * 
	 * @see
	 * io.mosip.registration.processor.core.spi.packetinfo.service.PacketInfoManager
	 * #savePacketData(java.lang.Object)
	 */
	@Override
	public void savePacketData(Identity identity) {

		boolean isTransactionSuccessful = false;

		Biometric biometric = identity.getBiometric();
<<<<<<< HEAD

=======
		List<Document> documentDtos = identity.getDocuments();
>>>>>>> cb4bd2dd
		List<FieldValue> osiData = identity.getOsiData();
		List<BiometricExceptionDto> exceptionBiometrics = identity.getExceptionBiometrics();
		Photograph applicantPhotographData = identity.getApplicantPhotograph();
		Photograph exceptionPhotographData = identity.getExceptionPhotograph();
		metaData = identity.getMetaData();

		try {
<<<<<<< HEAD

=======
			saveDocuments(documentDtos);
>>>>>>> cb4bd2dd
			saveApplicantBioMetricDatas(biometric.getApplicant());
			saveExceptionBiometricDatas(exceptionBiometrics);
			savePhotoGraph(applicantPhotographData, exceptionPhotographData);

			saveOsiData(osiData, biometric.getIntroducer());
			saveRegCenterData(metaData);
			isTransactionSuccessful = true;

		} catch (DataAccessLayerException e) {
			throw new TablenotAccessibleException(TABLE_NOT_ACCESSIBLE, e);
		} finally {

			eventId = isTransactionSuccessful ? EventId.RPR_402.toString() : EventId.RPR_405.toString();
			eventName = eventId.equalsIgnoreCase(EventId.RPR_402.toString()) ? EventName.UPDATE.toString()
					: EventName.EXCEPTION.toString();
			eventType = eventId.equalsIgnoreCase(EventId.RPR_402.toString()) ? EventType.BUSINESS.toString()
					: EventType.SYSTEM.toString();
			description = isTransactionSuccessful ? "Packet meta data saved successfully"
					: "Packet meta data unsuccessful";

			auditLogRequestBuilder.createAuditRequestBuilder(description, eventId, eventName, eventType,
					AuditLogConstant.NO_ID.toString());
		}

	}

	/**
	 * Save exception biometric datas.
	 *
<<<<<<< HEAD
	 * @param exceptionBiometrics
	 *            the exception biometrics
=======
	 * @param exceptionBiometrics the exception biometrics
>>>>>>> cb4bd2dd
	 */
	private void saveExceptionBiometricDatas(List<BiometricExceptionDto> exceptionBiometrics) {
		for (BiometricExceptionDto exp : exceptionBiometrics) {
			BiometricExceptionEntity biometricExceptionEntity = PacketInfoMapper
					.convertBiometricExceptioDtoToEntity(exp, metaData);
			biometricExceptionRepository.save(biometricExceptionEntity);
			LOGGER.info(LOG_FORMATTER, biometricExceptionEntity.getId().getRegId(), " Biometric Exception DATA SAVED");
		}

	}

<<<<<<< HEAD
	/*
	 * (non-Javadoc)
	 *
	 * @see
	 * io.mosip.registration.processor.core.spi.packetmanager.PacketInfoManager#
	 * getPacketsforQCUser(java.lang.String)
=======
	/* (non-Javadoc)
	 * @see io.mosip.registration.processor.core.spi.packetmanager.PacketInfoManager#getPacketsforQCUser(java.lang.String)
>>>>>>> cb4bd2dd
	 */
	@Override
	public List<ApplicantInfoDto> getPacketsforQCUser(String qcUserId) {

		boolean isTransactionSuccessful = false;

		List<ApplicantInfoDto> applicantInfoDtoList = null;
		try {
			applicantInfoDtoList = packetInfoDao.getPacketsforQCUser(qcUserId);
			isTransactionSuccessful = true;
			return applicantInfoDtoList;
		} catch (DataAccessLayerException e) {
			throw new TablenotAccessibleException(
					PlatformErrorMessages.RPR_PIS_REGISTRATION_TABLE_NOT_ACCESSIBLE.getMessage(), e);
		} finally {

			eventId = isTransactionSuccessful ? EventId.RPR_402.toString() : EventId.RPR_405.toString();
			eventName = eventId.equalsIgnoreCase(EventId.RPR_402.toString()) ? EventName.UPDATE.toString()
					: EventName.EXCEPTION.toString();
			eventType = eventId.equalsIgnoreCase(EventId.RPR_402.toString()) ? EventType.BUSINESS.toString()
					: EventType.SYSTEM.toString();
			description = isTransactionSuccessful ? "QcUser packet Info fetch Success"
					: "QcUser packet Info fetch Unsuccessful";

			auditLogRequestBuilder.createAuditRequestBuilder(description, eventId, eventName, eventType,
					AuditLogConstant.NO_ID.toString());
		}
	}

	/**
	 * Save bio metric data.
	 *
<<<<<<< HEAD
	 * @param applicant
	 *            the applicant
=======
	 * @param applicant the applicant
>>>>>>> cb4bd2dd
	 */
	private void saveApplicantBioMetricDatas(Applicant applicant) {
		saveIris(applicant.getLeftEye());
		saveIris(applicant.getRightEye());
		saveFingerPrint(applicant.getLeftSlap());
		saveFingerPrint(applicant.getRightSlap());
		saveFingerPrint(applicant.getThumbs());

	}

	/**
	 * Save iris.
	 *
	 * @param irisData
	 *            the iris data
	 */
	private void saveIris(BiometricDetails irisData) {
		if (irisData != null) {
			ApplicantIrisEntity applicantIrisEntity = PacketInfoMapper.convertIrisDtoToEntity(irisData, metaData);
			applicantIrisRepository.save(applicantIrisEntity);
			LOGGER.info(LOG_FORMATTER, applicantIrisEntity.getId().getRegId(), " Applicant Iris DATA SAVED");

		}
	}

	/**
	 * Save finger print.
	 *
	 * @param fingerprintData
	 *            the fingerprint data
	 */
	private void saveFingerPrint(BiometricDetails fingerprintData) {
		if (fingerprintData != null) {
			ApplicantFingerprintEntity fingerprintEntity = PacketInfoMapper
					.convertFingerprintDtoToEntity(fingerprintData, metaData);
			applicantFingerprintRepository.save(fingerprintEntity);
			LOGGER.info(LOG_FORMATTER, fingerprintEntity.getId().getRegId(), " Fingerprint DATA SAVED");

		}
	}

	/**
	 * Save documents.
	 *
	 * @param documentDtos
	 *            the document dto
	 */
<<<<<<< HEAD
	public void saveDocuments(List<Document> documentDtos) {
=======
	private void saveDocuments(List<Document> documentDtos) {
>>>>>>> cb4bd2dd

		for (Document document : documentDtos) {
			saveDocument(document);
		}

	}

	/**
	 * Save document data.
	 *
	 * @param documentDetail
	 *            the document detail
	 */
	public void saveDocument(Document documentDetail) {
		ApplicantDocumentEntity applicantDocumentEntity = PacketInfoMapper.convertAppDocDtoToEntity(documentDetail,
				metaData);

		String fileName;
<<<<<<< HEAD

		fileName = PacketFiles.DEMOGRAPHIC.name() + FILE_SEPARATOR + documentDetail.getDocumentName().toUpperCase();
=======
		if (PacketFiles.DEMOGRAPHICINFO.name().equalsIgnoreCase(documentDetail.getDocumentName())) {
			fileName = PacketFiles.DEMOGRAPHIC.name() + FILE_SEPARATOR + PacketFiles.DEMOGRAPHICINFO.name();
		} else {
			fileName = DEMOGRAPHIC_APPLICANT + documentDetail.getDocumentName().toUpperCase();
		}
>>>>>>> cb4bd2dd

		Optional<FieldValue> filterRegId = metaData.stream().filter(m -> "registrationId".equals(m.getLabel()))
				.findFirst();

		String registrationId = "";
		if (filterRegId.isPresent())
			registrationId = filterRegId.get().getValue();
		applicantDocumentEntity.setDocStore(getDocumentAsByteArray(registrationId, fileName));
		applicantDocumentRepository.save(applicantDocumentEntity);
		LOGGER.info(LOG_FORMATTER, applicantDocumentEntity.getId().getRegId(), "  Document Demographic DATA SAVED");
	}

	/**
	 * Save osi data.
	 *
<<<<<<< HEAD
	 * @param osiData
	 *            the osi data
	 * @param introducer
	 *            the introducer
=======
	 * @param osiData            the osi data
	 * @param introducer the introducer
>>>>>>> cb4bd2dd
	 */
	private void saveOsiData(List<FieldValue> osiData, Introducer introducer) {
		if (osiData != null) {
			RegOsiEntity regOsiEntity = PacketInfoMapper.convertOsiDataToEntity(osiData, introducer, metaData);
			regOsiRepository.save(regOsiEntity);
			LOGGER.info(LOG_FORMATTER, regOsiEntity.getId(), "  Applicant OSI DATA SAVED");
		}
	}

	/**
	 * Save photo graph.
	 *
<<<<<<< HEAD
	 * @param photoGraphData
	 *            the photo graph data
	 * @param exceptionPhotographData
	 *            the exception photograph data
=======
	 * @param photoGraphData            the photo graph data
	 * @param exceptionPhotographData the exception photograph data
>>>>>>> cb4bd2dd
	 */
	private void savePhotoGraph(Photograph photoGraphData, Photograph exceptionPhotographData) {
		ApplicantPhotographEntity applicantPhotographEntity = PacketInfoMapper
				.convertPhotoGraphDtoToEntity(photoGraphData, exceptionPhotographData, metaData);
		applicantPhotographRepository.save(applicantPhotographEntity);
		LOGGER.info(LOG_FORMATTER, applicantPhotographEntity.getId().getRegId(), " Applicant Photograph DATA SAVED");
	}

	/**
	 * Save reg center data.
	 *
	 * @param metaData
	 *            the meta data
	 */
	private void saveRegCenterData(List<FieldValue> metaData) {
		RegCenterMachineEntity regCenterMachineEntity = PacketInfoMapper.convertRegCenterMachineToEntity(metaData);
		regCenterMachineRepository.save(regCenterMachineEntity);
		LOGGER.info(LOG_FORMATTER, regCenterMachineEntity.getId() + " --> Registration Center Machine DATA SAVED");

	}

	/**
	 * Gets the document as byte array.
	 *
	 * @param registrationId
	 *            the registration id
	 * @param documentName
	 *            the document name
	 * @return the document as byte array
	 */
	private byte[] getDocumentAsByteArray(String registrationId, String documentName) {
		try {
			LOGGER.info("{}{} - {}{} ", "Packet-Name : ", registrationId, " FilePath: ", documentName);
			@Cleanup
			InputStream in = filesystemCephAdapterImpl.getFile(registrationId, documentName);
			byte[] buffer = new byte[1024];
			int len;
			@Cleanup
			ByteArrayOutputStream os = new ByteArrayOutputStream();
			while ((len = in.read(buffer)) != -1) {
				os.write(buffer, 0, len);
			}
			return os.toByteArray();
		} catch (IOException e) {
			LOGGER.error(LOG_FORMATTER, "Error While reading  inputstream file", e);
			return new byte[1];
		}

	}

	/**
	 * Map json node to java object.
	 *
<<<<<<< HEAD
	 * @param <T>
	 *            the generic type
	 * @param genericType
	 *            the generic type
	 * @param demographicJsonNode
	 *            the demographic json node
=======
	 * @param <T> the generic type
	 * @param genericType the generic type
	 * @param demographicJsonNode the demographic json node
>>>>>>> cb4bd2dd
	 * @return the t[]
	 */
	@SuppressWarnings("unchecked")
	private <T> T[] mapJsonNodeToJavaObject(Class<? extends Object> genericType, JSONArray demographicJsonNode) {
		String language;
<<<<<<< HEAD
=======
		String label;
>>>>>>> cb4bd2dd
		String value;
		T[] javaObject = (T[]) Array.newInstance(genericType, demographicJsonNode.size());
		try {
			for (int i = 0; i < demographicJsonNode.size(); i++) {

				T jsonNodeElement = (T) genericType.newInstance();

				JSONObject objects = (JSONObject) demographicJsonNode.get(i);
				language = (String) objects.get(LANGUAGE);
<<<<<<< HEAD
				value = (String) objects.get(VALUE);

=======
				label = (String) objects.get(LABEL);
				value = (String) objects.get(VALUE);

				Field labelField = jsonNodeElement.getClass().getDeclaredField(LABEL);
				labelField.setAccessible(true);
				labelField.set(jsonNodeElement, label);

>>>>>>> cb4bd2dd
				Field languageField = jsonNodeElement.getClass().getDeclaredField(LANGUAGE);
				languageField.setAccessible(true);
				languageField.set(jsonNodeElement, language);

				Field valueField = jsonNodeElement.getClass().getDeclaredField(VALUE);
				valueField.setAccessible(true);
				valueField.set(jsonNodeElement, value);

				javaObject[i] = jsonNodeElement;
			}
		} catch (InstantiationException | IllegalAccessException e) {
			LOGGER.error("Error while Creating Instance of generic type", e);
			throw new InstantanceCreationException(PlatformErrorMessages.RPR_SYS_INSTANTIATION_EXCEPTION.getMessage(),
					e);

		} catch (NoSuchFieldException | SecurityException e) {
			LOGGER.error("no such field exception", e);
			throw new FieldNotFoundException(PlatformErrorMessages.RPR_SYS_NO_SUCH_FIELD_EXCEPTION.getMessage(), e);

		}

		return javaObject;

	}

	/**
	 * Gets the json values.
	 *
<<<<<<< HEAD
	 * @param identityKey
	 *            the identity key
=======
	 * @param identityKey the identity key
>>>>>>> cb4bd2dd
	 * @return the json values
	 */
	private JsonValue[] getJsonValues(Object identityKey) {
		JSONArray demographicJsonNode = null;
<<<<<<< HEAD

=======
>>>>>>> cb4bd2dd
		if (demographicIdentity != null)
			demographicJsonNode = (JSONArray) demographicIdentity.get(identityKey);
		return (demographicJsonNode != null)
				? (JsonValue[]) mapJsonNodeToJavaObject(JsonValue.class, demographicJsonNode)
				: null;

	}

	/**
	 * Gets the identity keys and fetch values from JSON.
	 *
<<<<<<< HEAD
	 * @param demographicJsonString
	 *            the demographic json string
	 * @return the identity keys and fetch values from JSON
	 */
	public IndividualDemographicDedupe getIdentityKeysAndFetchValuesFromJSON(String demographicJsonString) {
=======
	 * @param demographicJsonString the demographic json string
	 * @return the identity keys and fetch values from JSON
	 */
	private IndividualDemographicDedupe getIdentityKeysAndFetchValuesFromJSON(String demographicJsonString) {
>>>>>>> cb4bd2dd
		IndividualDemographicDedupe demographicData = new IndividualDemographicDedupe();
		try {
			// Get Identity Json from config server and map keys to Java Object
			String getIdentityJsonString = Utilities.getJson(utility.getConfigServerFileStorageURL(),
					utility.getGetRegProcessorIdentityJson());
<<<<<<< HEAD
=======

>>>>>>> cb4bd2dd
			ObjectMapper mapIdentityJsonStringToObject = new ObjectMapper();
			regProcessorIdentityJson = mapIdentityJsonStringToObject.readValue(getIdentityJsonString,
					RegistrationProcessorIdentity.class);
			JSONParser parser = new JSONParser();
			JSONObject demographicJson = (JSONObject) parser.parse(demographicJsonString);
			demographicIdentity = (JSONObject) demographicJson.get(utility.getGetRegProcessorDemographicIdentity());
			if (demographicIdentity == null)
				throw new IdentityNotFoundException(PlatformErrorMessages.RPR_PIS_IDENTITY_NOT_FOUND.getMessage());

<<<<<<< HEAD
			demographicData.setName(getJsonValues(regProcessorIdentityJson.getIdentity().getName().getValue()));
			demographicData.setDateOfBirth(
					(String) (demographicIdentity.get(regProcessorIdentityJson.getIdentity().getDob().getValue())));
=======
			List<JsonValue[]> jsonNameList = new ArrayList<>();

			String[] nameArray = regProcessorIdentityJson.getIdentity().getName().getValue().split("\\+");
			for (int i = 0; i < nameArray.length; i++) {
				JsonValue[] name = getJsonValues(nameArray[i]);
				if (name != null) {
					jsonNameList.add(getJsonValues(nameArray[i]));

				}

			}

			demographicData.setName(jsonNameList.isEmpty() ? null : jsonNameList);
			demographicData.setDateOfBirth(getJsonValues(regProcessorIdentityJson.getIdentity().getDob().getValue()));
>>>>>>> cb4bd2dd
			demographicData.setGender(getJsonValues(regProcessorIdentityJson.getIdentity().getGender().getValue()));
		} catch (IOException e) {
			LOGGER.error("Error while mapping Identity Json  ", e);
			throw new MappingJsonException(PlatformErrorMessages.RPR_SYS_IDENTITY_JSON_MAPPING_EXCEPTION.getMessage(),
					e);

		} catch (ParseException e) {
			LOGGER.error("Error while parsing Json file", e);
			throw new ParsingException(PlatformErrorMessages.RPR_SYS_JSON_PARSING_EXCEPTION.getMessage(), e);
		}
		return demographicData;

	}

	/**
	 * Gets the registration id.
	 *
<<<<<<< HEAD
	 * @param metaData
	 *            the meta data
=======
	 * @param metaData the meta data
>>>>>>> cb4bd2dd
	 * @return the registration id
	 */
	private void getRegistrationId(List<FieldValue> metaData) {
		for (int i = 0; i < metaData.size(); i++) {
			if ("registrationId".equals(metaData.get(i).getLabel())) {
				regId = metaData.get(i).getValue();

			}
			if ("preRegistrationId".equals(metaData.get(i).getLabel())) {
				preRegId = metaData.get(i).getValue();

			}
		}

	}

	/**
	 * Save individual demographic dedupe.
	 *
<<<<<<< HEAD
	 * @param demographicJsonBytes
	 *            the demographic json bytes
=======
	 * @param demographicJsonBytes the demographic json bytes
>>>>>>> cb4bd2dd
	 */
	private void saveIndividualDemographicDedupe(byte[] demographicJsonBytes) {

		String getJsonStringFromBytes = new String(demographicJsonBytes);
		IndividualDemographicDedupe demographicData = getIdentityKeysAndFetchValuesFromJSON(getJsonStringFromBytes);
		boolean isTransactionSuccessful = false;
		try {
			List<IndividualDemographicDedupeEntity> applicantDemographicEntities = PacketInfoMapper
					.converDemographicDedupeDtoToEntity(demographicData, regId);
			for (IndividualDemographicDedupeEntity applicantDemographicEntity : applicantDemographicEntities) {
				demographicDedupeRepository.save(applicantDemographicEntity);
				LOGGER.info(applicantDemographicEntity.getId().getRegId() + " --> DemographicDedupeData SAVED");
			}
			isTransactionSuccessful = true;
		} catch (DataAccessLayerException e) {
			throw new UnableToInsertData(PlatformErrorMessages.RPR_PIS_UNABLE_TO_INSERT_DATA.getMessage() + regId, e);
		} finally {

			eventId = isTransactionSuccessful ? EventId.RPR_407.toString() : EventId.RPR_405.toString();
			eventName = eventId.equalsIgnoreCase(EventId.RPR_407.toString()) ? EventName.ADD.toString()
					: EventName.EXCEPTION.toString();
			eventType = eventId.equalsIgnoreCase(EventId.RPR_407.toString()) ? EventType.BUSINESS.toString()
					: EventType.SYSTEM.toString();
			description = isTransactionSuccessful ? "Demographic Dedupe data saved successfully"
					: "Demographic Dedupe data Failed to save";

			auditLogRequestBuilder.createAuditRequestBuilder(description, eventId, eventName, eventType,
					AuditLogConstant.NO_ID.toString());

		}

	}

<<<<<<< HEAD
	/*
	 * (non-Javadoc)
	 *
	 * @see
	 * io.mosip.registration.processor.core.spi.packetmanager.PacketInfoManager#
	 * saveDemographicInfoJson(java.io.InputStream, java.util.List)
=======
	/* (non-Javadoc)
	 * @see io.mosip.registration.processor.core.spi.packetmanager.PacketInfoManager#saveDemographicInfoJson(java.io.InputStream, java.util.List)
>>>>>>> cb4bd2dd
	 */
	@Override
	public void saveDemographicInfoJson(InputStream demographicJsonStream, List<FieldValue> metaData) {
		DemographicInfoJson demoJson = new DemographicInfoJson();
		getRegistrationId(metaData);
		boolean isTransactionSuccessful = false;
		if (demographicJsonStream == null)
			throw new FileNotFoundInPacketStore(PlatformErrorMessages.RPR_PIS_FILE_NOT_FOUND_IN_DFS.getMessage());

		try {
			byte[] bytes = IOUtils.toByteArray(demographicJsonStream);
			demoJson.setDemographicDetails(bytes);
			demoJson.setLangCode("eng");
			demoJson.setPreRegId(preRegId);
			demoJson.setRegId(regId);
			demoJson.setStatusCode("DemographicJson saved");
			ApplicantDemographicInfoJsonEntity entity = PacketInfoMapper.convertDemographicInfoJsonToEntity(demoJson);
			demographicJsonRepository.save(entity);

			saveIndividualDemographicDedupe(bytes);

			isTransactionSuccessful = true;
		} catch (IOException e) {
			LOGGER.error("Unable to convert InputStream to bytes", e);
			throw new StreamToBytesConversionException(
					PlatformErrorMessages.RPR_SYS_UNABLE_TO_CONVERT_STREAM_TO_BYTES.getMessage(), e);
		} catch (DataAccessLayerException e) {
			throw new UnableToInsertData(PlatformErrorMessages.RPR_PIS_UNABLE_TO_INSERT_DATA.getMessage() + regId, e);
		} finally {

			eventId = isTransactionSuccessful ? EventId.RPR_407.toString() : EventId.RPR_405.toString();
			eventName = eventId.equalsIgnoreCase(EventId.RPR_407.toString()) ? EventName.ADD.toString()
					: EventName.EXCEPTION.toString();
			eventType = eventId.equalsIgnoreCase(EventId.RPR_407.toString()) ? EventType.BUSINESS.toString()
					: EventType.SYSTEM.toString();
			description = isTransactionSuccessful ? "Demographic Dedupe data saved successfully"
					: "Demographic Dedupe data Failed to save";

			auditLogRequestBuilder.createAuditRequestBuilder(description, eventId, eventName, eventType,
					AuditLogConstant.NO_ID.toString());

		}

	}

<<<<<<< HEAD
	/*
	 * (non-Javadoc)
	 *
	 * @see
	 * io.mosip.registration.processor.core.spi.packetmanager.PacketInfoManager#
	 * getOsi(java.lang.String)
=======
	/* (non-Javadoc)
	 * @see io.mosip.registration.processor.core.spi.packetmanager.PacketInfoManager#getOsi(java.lang.String)
>>>>>>> cb4bd2dd
	 */
	@Override
	public RegOsiDto getOsi(String regid) {
		return packetInfoDao.getEntitiesforRegOsi(regid);
	}

<<<<<<< HEAD
	/*
	 * (non-Javadoc)
	 *
	 * @see
	 * io.mosip.registration.processor.core.spi.packetmanager.PacketInfoManager#
	 * getRegistrationCenterMachine(java.lang.String)
=======
	/* (non-Javadoc)
	 * @see io.mosip.registration.processor.core.spi.packetmanager.PacketInfoManager#getRegistrationCenterMachine(java.lang.String)
>>>>>>> cb4bd2dd
	 */
	@Override
	public RegistrationCenterMachineDto getRegistrationCenterMachine(String regid) {

		return packetInfoDao.getRegistrationCenterMachine(regid);
	}

<<<<<<< HEAD
	/*
	 * (non-Javadoc)
	 *
	 * @see
	 * io.mosip.registration.processor.core.spi.packetmanager.PacketInfoManager#
	 * findDemoById(java.lang.String)
=======
	/* (non-Javadoc)
	 * @see io.mosip.registration.processor.core.spi.packetmanager.PacketInfoManager#findDemoById(java.lang.String)
>>>>>>> cb4bd2dd
	 */
	@Override
	public List<DemographicInfoDto> findDemoById(String regId) {
		return packetInfoDao.findDemoById(regId);
	}

<<<<<<< HEAD
	/*
	 * (non-Javadoc)
	 *
	 * @see
	 * io.mosip.registration.processor.core.spi.packetmanager.PacketInfoManager#
	 * getApplicantFingerPrintImageNameById(java.lang.String)
=======
	/* (non-Javadoc)
	 * @see io.mosip.registration.processor.core.spi.packetmanager.PacketInfoManager#getApplicantFingerPrintImageNameById(java.lang.String)
>>>>>>> cb4bd2dd
	 */
	@Override
	public List<String> getApplicantFingerPrintImageNameById(String regId) {
		return packetInfoDao.getApplicantFingerPrintImageNameById(regId);
	}

<<<<<<< HEAD
	/*
	 * (non-Javadoc)
	 *
	 * @see
	 * io.mosip.registration.processor.core.spi.packetmanager.PacketInfoManager#
	 * getApplicantIrisImageNameById(java.lang.String)
=======
	/* (non-Javadoc)
	 * @see io.mosip.registration.processor.core.spi.packetmanager.PacketInfoManager#getApplicantIrisImageNameById(java.lang.String)
>>>>>>> cb4bd2dd
	 */
	@Override
	public List<String> getApplicantIrisImageNameById(String regId) {
		return packetInfoDao.getApplicantIrisImageNameById(regId);
	}

<<<<<<< HEAD
	/*
	 * (non-Javadoc)
	 *
	 * @see
	 * io.mosip.registration.processor.core.spi.packetmanager.PacketInfoManager#
	 * getRegIdByUIN(java.lang.String)
	 */
=======
>>>>>>> cb4bd2dd
	@Override
	public List<String> getRegIdByUIN(String uin) {
		return packetInfoDao.getRegIdByUIN(uin);
	}

<<<<<<< HEAD
	@Override
	public List<ApplicantDocument> getDocumentsByRegId(String regId) {
		return packetInfoDao.getDocumentsByRegId(regId);
	}

	/*
	 * (non-Javadoc)
	 *
	 * @see
	 * io.mosip.registration.processor.core.spi.packetmanager.PacketInfoManager#
	 * saveManualAdjudicationData(java.util.Set, java.lang.String)
	 */
	@Override
	public void saveManualAdjudicationData(List<String> uniqueMatchedRefIds, String registrationId) {
		boolean isTransactionSuccessful = false;

		try {
			for (String matchedRefId : uniqueMatchedRefIds) {
				ManualVerificationEntity manualVerificationEntity = new ManualVerificationEntity();
				ManualVerificationPKEntity manualVerificationPKEntity = new ManualVerificationPKEntity();
				manualVerificationPKEntity.setMatchedRefId(matchedRefId);
				manualVerificationPKEntity.setMatchedRefType(MATCHED_REFERENCE_TYPE);
				manualVerificationPKEntity.setRegId(registrationId);

				manualVerificationEntity.setId(manualVerificationPKEntity);
				manualVerificationEntity.setLangCode("eng");
				manualVerificationEntity.setMatchedScore(null);
				manualVerificationEntity.setMvUsrId(null);
				manualVerificationEntity.setReasonCode("Potential Match");
				manualVerificationEntity.setStatusCode("PENDING");
				manualVerificationEntity.setStatusComment("Assigned to manual Adjudication");
				manualVerificationEntity.setIsActive(true);
				manualVerificationEntity.setIsDeleted(false);
				manualVerificationEntity.setCrBy("SYSTEM");

				manualVerficationRepository.save(manualVerificationEntity);
				isTransactionSuccessful = true;

			}

		} catch (DataAccessLayerException e) {
			throw new UnableToInsertData(PlatformErrorMessages.RPR_PIS_UNABLE_TO_INSERT_DATA.getMessage() + regId, e);
		} finally {

			eventId = isTransactionSuccessful ? EventId.RPR_407.toString() : EventId.RPR_405.toString();
			eventName = eventId.equalsIgnoreCase(EventId.RPR_407.toString()) ? EventName.ADD.toString()
					: EventName.EXCEPTION.toString();
			eventType = eventId.equalsIgnoreCase(EventId.RPR_407.toString()) ? EventType.BUSINESS.toString()
					: EventType.SYSTEM.toString();
			description = isTransactionSuccessful ? "Manual Adjudication data saved successfully"
					: "Manual Adjudication data Failed to save";

			auditLogRequestBuilder.createAuditRequestBuilder(description, eventId, eventName, eventType,
					AuditLogConstant.NO_ID.toString());

		}
	}

	/*
	 * (non-Javadoc)
	 *
	 * @see
	 * io.mosip.registration.processor.core.spi.packetmanager.PacketInfoManager#
	 * getReferenceIdByRid(java.lang.String)
	 */
	@Override
	public List<String> getReferenceIdByRid(String rid) {
		return RegAbisRefRepository.getReferenceIdByRid(rid);
	}

	/*
	 * (non-Javadoc)
	 *
	 * @see
	 * io.mosip.registration.processor.core.spi.packetmanager.PacketInfoManager#
	 * getRidByReferenceId(java.lang.String)
	 */
	@Override
	public List<String> getRidByReferenceId(String refId) {
		return RegAbisRefRepository.getRidByReferenceId(refId);
	}

	/*
	 * (non-Javadoc)
	 *
	 * @see
	 * io.mosip.registration.processor.core.spi.packetmanager.PacketInfoManager#
	 * saveAbisRef(io.mosip.registration.processor.core.packet.dto.RegAbisRefDto)
	 */
	@Override
	public void saveAbisRef(RegAbisRefDto regAbisRefDto) {
		if (regAbisRefDto != null) {
			RegAbisRefEntity regAbisRefEntity = PacketInfoMapper.convertRegAbisRefToEntity(regAbisRefDto);
			RegAbisRefRepository.save(regAbisRefEntity);
			LOGGER.info(LOG_FORMATTER, regAbisRefEntity.getId(), "Registration ABIS Reference Date saved");
		}
	}
=======
>>>>>>> cb4bd2dd

}
<|MERGE_RESOLUTION|>--- conflicted
+++ resolved
@@ -5,10 +5,7 @@
 import java.io.InputStream;
 import java.lang.reflect.Array;
 import java.lang.reflect.Field;
-<<<<<<< HEAD
-=======
 import java.util.ArrayList;
->>>>>>> cb4bd2dd
 import java.util.List;
 import java.util.Optional;
 
@@ -32,10 +29,7 @@
 import io.mosip.registration.processor.core.code.EventType;
 import io.mosip.registration.processor.core.exception.util.PlatformErrorMessages;
 import io.mosip.registration.processor.core.packet.dto.Applicant;
-<<<<<<< HEAD
 import io.mosip.registration.processor.core.packet.dto.ApplicantDocument;
-=======
->>>>>>> cb4bd2dd
 import io.mosip.registration.processor.core.packet.dto.Biometric;
 import io.mosip.registration.processor.core.packet.dto.BiometricDetails;
 import io.mosip.registration.processor.core.packet.dto.BiometricExceptionDto;
@@ -44,10 +38,7 @@
 import io.mosip.registration.processor.core.packet.dto.Identity;
 import io.mosip.registration.processor.core.packet.dto.Introducer;
 import io.mosip.registration.processor.core.packet.dto.Photograph;
-<<<<<<< HEAD
 import io.mosip.registration.processor.core.packet.dto.RegAbisRefDto;
-=======
->>>>>>> cb4bd2dd
 import io.mosip.registration.processor.core.packet.dto.RegOsiDto;
 import io.mosip.registration.processor.core.packet.dto.RegistrationCenterMachineDto;
 import io.mosip.registration.processor.core.packet.dto.demographicinfo.DemographicInfoDto;
@@ -67,12 +58,9 @@
 import io.mosip.registration.processor.packet.storage.entity.ApplicantPhotographEntity;
 import io.mosip.registration.processor.packet.storage.entity.BiometricExceptionEntity;
 import io.mosip.registration.processor.packet.storage.entity.IndividualDemographicDedupeEntity;
-<<<<<<< HEAD
 import io.mosip.registration.processor.packet.storage.entity.ManualVerificationEntity;
 import io.mosip.registration.processor.packet.storage.entity.ManualVerificationPKEntity;
 import io.mosip.registration.processor.packet.storage.entity.RegAbisRefEntity;
-=======
->>>>>>> cb4bd2dd
 import io.mosip.registration.processor.packet.storage.entity.RegCenterMachineEntity;
 import io.mosip.registration.processor.packet.storage.entity.RegOsiEntity;
 import io.mosip.registration.processor.packet.storage.exception.FieldNotFoundException;
@@ -142,13 +130,10 @@
 	@Autowired
 	private BasePacketRepository<RegOsiEntity, String> regOsiRepository;
 
-<<<<<<< HEAD
 	/** The Reg abis ref repository. */
 	@Autowired
 	private BasePacketRepository<RegAbisRefEntity, String> RegAbisRefRepository;
 
-=======
->>>>>>> cb4bd2dd
 	/** The applicant demographic repository. */
 	@Autowired
 	private BasePacketRepository<ApplicantDemographicInfoJsonEntity, String> demographicJsonRepository;
@@ -161,13 +146,10 @@
 	@Autowired
 	private BasePacketRepository<RegCenterMachineEntity, String> regCenterMachineRepository;
 
-<<<<<<< HEAD
 	/** The manual verfication repository. */
 	@Autowired
 	private BasePacketRepository<ManualVerificationEntity, String> manualVerficationRepository;
 
-=======
->>>>>>> cb4bd2dd
 	/** The event id. */
 	private String eventId = "";
 
@@ -215,21 +197,12 @@
 	/** The Constant LANGUAGE. */
 	private static final String LANGUAGE = "language";
 
-<<<<<<< HEAD
 	/** The Constant VALUE. */
 	private static final String VALUE = "value";
 
 	/** The Constant MATCHED_REFERENCE_TYPE. */
 	private static final String MATCHED_REFERENCE_TYPE = "uin";
 
-=======
-	/** The Constant LABEL. */
-	private static final String LABEL = "label";
-
-	/** The Constant VALUE. */
-	private static final String VALUE = "value";
-
->>>>>>> cb4bd2dd
 	/*
 	 * (non-Javadoc)
 	 * 
@@ -243,11 +216,7 @@
 		boolean isTransactionSuccessful = false;
 
 		Biometric biometric = identity.getBiometric();
-<<<<<<< HEAD
-
-=======
-		List<Document> documentDtos = identity.getDocuments();
->>>>>>> cb4bd2dd
+
 		List<FieldValue> osiData = identity.getOsiData();
 		List<BiometricExceptionDto> exceptionBiometrics = identity.getExceptionBiometrics();
 		Photograph applicantPhotographData = identity.getApplicantPhotograph();
@@ -255,11 +224,7 @@
 		metaData = identity.getMetaData();
 
 		try {
-<<<<<<< HEAD
-
-=======
-			saveDocuments(documentDtos);
->>>>>>> cb4bd2dd
+
 			saveApplicantBioMetricDatas(biometric.getApplicant());
 			saveExceptionBiometricDatas(exceptionBiometrics);
 			savePhotoGraph(applicantPhotographData, exceptionPhotographData);
@@ -289,12 +254,8 @@
 	/**
 	 * Save exception biometric datas.
 	 *
-<<<<<<< HEAD
 	 * @param exceptionBiometrics
 	 *            the exception biometrics
-=======
-	 * @param exceptionBiometrics the exception biometrics
->>>>>>> cb4bd2dd
 	 */
 	private void saveExceptionBiometricDatas(List<BiometricExceptionDto> exceptionBiometrics) {
 		for (BiometricExceptionDto exp : exceptionBiometrics) {
@@ -306,17 +267,12 @@
 
 	}
 
-<<<<<<< HEAD
 	/*
 	 * (non-Javadoc)
 	 *
 	 * @see
 	 * io.mosip.registration.processor.core.spi.packetmanager.PacketInfoManager#
 	 * getPacketsforQCUser(java.lang.String)
-=======
-	/* (non-Javadoc)
-	 * @see io.mosip.registration.processor.core.spi.packetmanager.PacketInfoManager#getPacketsforQCUser(java.lang.String)
->>>>>>> cb4bd2dd
 	 */
 	@Override
 	public List<ApplicantInfoDto> getPacketsforQCUser(String qcUserId) {
@@ -349,12 +305,8 @@
 	/**
 	 * Save bio metric data.
 	 *
-<<<<<<< HEAD
 	 * @param applicant
 	 *            the applicant
-=======
-	 * @param applicant the applicant
->>>>>>> cb4bd2dd
 	 */
 	private void saveApplicantBioMetricDatas(Applicant applicant) {
 		saveIris(applicant.getLeftEye());
@@ -402,11 +354,7 @@
 	 * @param documentDtos
 	 *            the document dto
 	 */
-<<<<<<< HEAD
 	public void saveDocuments(List<Document> documentDtos) {
-=======
-	private void saveDocuments(List<Document> documentDtos) {
->>>>>>> cb4bd2dd
 
 		for (Document document : documentDtos) {
 			saveDocument(document);
@@ -425,16 +373,8 @@
 				metaData);
 
 		String fileName;
-<<<<<<< HEAD
 
 		fileName = PacketFiles.DEMOGRAPHIC.name() + FILE_SEPARATOR + documentDetail.getDocumentName().toUpperCase();
-=======
-		if (PacketFiles.DEMOGRAPHICINFO.name().equalsIgnoreCase(documentDetail.getDocumentName())) {
-			fileName = PacketFiles.DEMOGRAPHIC.name() + FILE_SEPARATOR + PacketFiles.DEMOGRAPHICINFO.name();
-		} else {
-			fileName = DEMOGRAPHIC_APPLICANT + documentDetail.getDocumentName().toUpperCase();
-		}
->>>>>>> cb4bd2dd
 
 		Optional<FieldValue> filterRegId = metaData.stream().filter(m -> "registrationId".equals(m.getLabel()))
 				.findFirst();
@@ -450,15 +390,10 @@
 	/**
 	 * Save osi data.
 	 *
-<<<<<<< HEAD
 	 * @param osiData
 	 *            the osi data
 	 * @param introducer
 	 *            the introducer
-=======
-	 * @param osiData            the osi data
-	 * @param introducer the introducer
->>>>>>> cb4bd2dd
 	 */
 	private void saveOsiData(List<FieldValue> osiData, Introducer introducer) {
 		if (osiData != null) {
@@ -471,15 +406,10 @@
 	/**
 	 * Save photo graph.
 	 *
-<<<<<<< HEAD
 	 * @param photoGraphData
 	 *            the photo graph data
 	 * @param exceptionPhotographData
 	 *            the exception photograph data
-=======
-	 * @param photoGraphData            the photo graph data
-	 * @param exceptionPhotographData the exception photograph data
->>>>>>> cb4bd2dd
 	 */
 	private void savePhotoGraph(Photograph photoGraphData, Photograph exceptionPhotographData) {
 		ApplicantPhotographEntity applicantPhotographEntity = PacketInfoMapper
@@ -533,27 +463,17 @@
 	/**
 	 * Map json node to java object.
 	 *
-<<<<<<< HEAD
 	 * @param <T>
 	 *            the generic type
 	 * @param genericType
 	 *            the generic type
 	 * @param demographicJsonNode
 	 *            the demographic json node
-=======
-	 * @param <T> the generic type
-	 * @param genericType the generic type
-	 * @param demographicJsonNode the demographic json node
->>>>>>> cb4bd2dd
 	 * @return the t[]
 	 */
 	@SuppressWarnings("unchecked")
 	private <T> T[] mapJsonNodeToJavaObject(Class<? extends Object> genericType, JSONArray demographicJsonNode) {
 		String language;
-<<<<<<< HEAD
-=======
-		String label;
->>>>>>> cb4bd2dd
 		String value;
 		T[] javaObject = (T[]) Array.newInstance(genericType, demographicJsonNode.size());
 		try {
@@ -563,18 +483,8 @@
 
 				JSONObject objects = (JSONObject) demographicJsonNode.get(i);
 				language = (String) objects.get(LANGUAGE);
-<<<<<<< HEAD
 				value = (String) objects.get(VALUE);
 
-=======
-				label = (String) objects.get(LABEL);
-				value = (String) objects.get(VALUE);
-
-				Field labelField = jsonNodeElement.getClass().getDeclaredField(LABEL);
-				labelField.setAccessible(true);
-				labelField.set(jsonNodeElement, label);
-
->>>>>>> cb4bd2dd
 				Field languageField = jsonNodeElement.getClass().getDeclaredField(LANGUAGE);
 				languageField.setAccessible(true);
 				languageField.set(jsonNodeElement, language);
@@ -603,20 +513,13 @@
 	/**
 	 * Gets the json values.
 	 *
-<<<<<<< HEAD
 	 * @param identityKey
 	 *            the identity key
-=======
-	 * @param identityKey the identity key
->>>>>>> cb4bd2dd
 	 * @return the json values
 	 */
 	private JsonValue[] getJsonValues(Object identityKey) {
 		JSONArray demographicJsonNode = null;
-<<<<<<< HEAD
-
-=======
->>>>>>> cb4bd2dd
+
 		if (demographicIdentity != null)
 			demographicJsonNode = (JSONArray) demographicIdentity.get(identityKey);
 		return (demographicJsonNode != null)
@@ -628,27 +531,16 @@
 	/**
 	 * Gets the identity keys and fetch values from JSON.
 	 *
-<<<<<<< HEAD
 	 * @param demographicJsonString
 	 *            the demographic json string
 	 * @return the identity keys and fetch values from JSON
 	 */
 	public IndividualDemographicDedupe getIdentityKeysAndFetchValuesFromJSON(String demographicJsonString) {
-=======
-	 * @param demographicJsonString the demographic json string
-	 * @return the identity keys and fetch values from JSON
-	 */
-	private IndividualDemographicDedupe getIdentityKeysAndFetchValuesFromJSON(String demographicJsonString) {
->>>>>>> cb4bd2dd
 		IndividualDemographicDedupe demographicData = new IndividualDemographicDedupe();
 		try {
 			// Get Identity Json from config server and map keys to Java Object
 			String getIdentityJsonString = Utilities.getJson(utility.getConfigServerFileStorageURL(),
 					utility.getGetRegProcessorIdentityJson());
-<<<<<<< HEAD
-=======
-
->>>>>>> cb4bd2dd
 			ObjectMapper mapIdentityJsonStringToObject = new ObjectMapper();
 			regProcessorIdentityJson = mapIdentityJsonStringToObject.readValue(getIdentityJsonString,
 					RegistrationProcessorIdentity.class);
@@ -658,26 +550,9 @@
 			if (demographicIdentity == null)
 				throw new IdentityNotFoundException(PlatformErrorMessages.RPR_PIS_IDENTITY_NOT_FOUND.getMessage());
 
-<<<<<<< HEAD
 			demographicData.setName(getJsonValues(regProcessorIdentityJson.getIdentity().getName().getValue()));
 			demographicData.setDateOfBirth(
 					(String) (demographicIdentity.get(regProcessorIdentityJson.getIdentity().getDob().getValue())));
-=======
-			List<JsonValue[]> jsonNameList = new ArrayList<>();
-
-			String[] nameArray = regProcessorIdentityJson.getIdentity().getName().getValue().split("\\+");
-			for (int i = 0; i < nameArray.length; i++) {
-				JsonValue[] name = getJsonValues(nameArray[i]);
-				if (name != null) {
-					jsonNameList.add(getJsonValues(nameArray[i]));
-
-				}
-
-			}
-
-			demographicData.setName(jsonNameList.isEmpty() ? null : jsonNameList);
-			demographicData.setDateOfBirth(getJsonValues(regProcessorIdentityJson.getIdentity().getDob().getValue()));
->>>>>>> cb4bd2dd
 			demographicData.setGender(getJsonValues(regProcessorIdentityJson.getIdentity().getGender().getValue()));
 		} catch (IOException e) {
 			LOGGER.error("Error while mapping Identity Json  ", e);
@@ -695,12 +570,8 @@
 	/**
 	 * Gets the registration id.
 	 *
-<<<<<<< HEAD
 	 * @param metaData
 	 *            the meta data
-=======
-	 * @param metaData the meta data
->>>>>>> cb4bd2dd
 	 * @return the registration id
 	 */
 	private void getRegistrationId(List<FieldValue> metaData) {
@@ -720,12 +591,8 @@
 	/**
 	 * Save individual demographic dedupe.
 	 *
-<<<<<<< HEAD
 	 * @param demographicJsonBytes
 	 *            the demographic json bytes
-=======
-	 * @param demographicJsonBytes the demographic json bytes
->>>>>>> cb4bd2dd
 	 */
 	private void saveIndividualDemographicDedupe(byte[] demographicJsonBytes) {
 
@@ -759,17 +626,12 @@
 
 	}
 
-<<<<<<< HEAD
 	/*
 	 * (non-Javadoc)
 	 *
 	 * @see
 	 * io.mosip.registration.processor.core.spi.packetmanager.PacketInfoManager#
 	 * saveDemographicInfoJson(java.io.InputStream, java.util.List)
-=======
-	/* (non-Javadoc)
-	 * @see io.mosip.registration.processor.core.spi.packetmanager.PacketInfoManager#saveDemographicInfoJson(java.io.InputStream, java.util.List)
->>>>>>> cb4bd2dd
 	 */
 	@Override
 	public void saveDemographicInfoJson(InputStream demographicJsonStream, List<FieldValue> metaData) {
@@ -815,34 +677,24 @@
 
 	}
 
-<<<<<<< HEAD
 	/*
 	 * (non-Javadoc)
 	 *
 	 * @see
 	 * io.mosip.registration.processor.core.spi.packetmanager.PacketInfoManager#
 	 * getOsi(java.lang.String)
-=======
-	/* (non-Javadoc)
-	 * @see io.mosip.registration.processor.core.spi.packetmanager.PacketInfoManager#getOsi(java.lang.String)
->>>>>>> cb4bd2dd
 	 */
 	@Override
 	public RegOsiDto getOsi(String regid) {
 		return packetInfoDao.getEntitiesforRegOsi(regid);
 	}
 
-<<<<<<< HEAD
 	/*
 	 * (non-Javadoc)
 	 *
 	 * @see
 	 * io.mosip.registration.processor.core.spi.packetmanager.PacketInfoManager#
 	 * getRegistrationCenterMachine(java.lang.String)
-=======
-	/* (non-Javadoc)
-	 * @see io.mosip.registration.processor.core.spi.packetmanager.PacketInfoManager#getRegistrationCenterMachine(java.lang.String)
->>>>>>> cb4bd2dd
 	 */
 	@Override
 	public RegistrationCenterMachineDto getRegistrationCenterMachine(String regid) {
@@ -850,58 +702,42 @@
 		return packetInfoDao.getRegistrationCenterMachine(regid);
 	}
 
-<<<<<<< HEAD
 	/*
 	 * (non-Javadoc)
 	 *
 	 * @see
 	 * io.mosip.registration.processor.core.spi.packetmanager.PacketInfoManager#
 	 * findDemoById(java.lang.String)
-=======
-	/* (non-Javadoc)
-	 * @see io.mosip.registration.processor.core.spi.packetmanager.PacketInfoManager#findDemoById(java.lang.String)
->>>>>>> cb4bd2dd
 	 */
 	@Override
 	public List<DemographicInfoDto> findDemoById(String regId) {
 		return packetInfoDao.findDemoById(regId);
 	}
 
-<<<<<<< HEAD
 	/*
 	 * (non-Javadoc)
 	 *
 	 * @see
 	 * io.mosip.registration.processor.core.spi.packetmanager.PacketInfoManager#
 	 * getApplicantFingerPrintImageNameById(java.lang.String)
-=======
-	/* (non-Javadoc)
-	 * @see io.mosip.registration.processor.core.spi.packetmanager.PacketInfoManager#getApplicantFingerPrintImageNameById(java.lang.String)
->>>>>>> cb4bd2dd
 	 */
 	@Override
 	public List<String> getApplicantFingerPrintImageNameById(String regId) {
 		return packetInfoDao.getApplicantFingerPrintImageNameById(regId);
 	}
 
-<<<<<<< HEAD
 	/*
 	 * (non-Javadoc)
 	 *
 	 * @see
 	 * io.mosip.registration.processor.core.spi.packetmanager.PacketInfoManager#
 	 * getApplicantIrisImageNameById(java.lang.String)
-=======
-	/* (non-Javadoc)
-	 * @see io.mosip.registration.processor.core.spi.packetmanager.PacketInfoManager#getApplicantIrisImageNameById(java.lang.String)
->>>>>>> cb4bd2dd
 	 */
 	@Override
 	public List<String> getApplicantIrisImageNameById(String regId) {
 		return packetInfoDao.getApplicantIrisImageNameById(regId);
 	}
 
-<<<<<<< HEAD
 	/*
 	 * (non-Javadoc)
 	 *
@@ -909,14 +745,11 @@
 	 * io.mosip.registration.processor.core.spi.packetmanager.PacketInfoManager#
 	 * getRegIdByUIN(java.lang.String)
 	 */
-=======
->>>>>>> cb4bd2dd
 	@Override
 	public List<String> getRegIdByUIN(String uin) {
 		return packetInfoDao.getRegIdByUIN(uin);
 	}
 
-<<<<<<< HEAD
 	@Override
 	public List<ApplicantDocument> getDocumentsByRegId(String regId) {
 		return packetInfoDao.getDocumentsByRegId(regId);
@@ -1014,7 +847,5 @@
 			LOGGER.info(LOG_FORMATTER, regAbisRefEntity.getId(), "Registration ABIS Reference Date saved");
 		}
 	}
-=======
->>>>>>> cb4bd2dd
-
-}
+
+}