<<<<<<< HEAD
<?xml version="1.0" encoding="UTF-8"?>
<project xmlns="http://maven.apache.org/POM/4.0.0" xmlns:xsi="http://www.w3.org/2001/XMLSchema-instance" xsi:schemaLocation="http://maven.apache.org/POM/4.0.0 http://maven.apache.org/xsd/maven-4.0.0.xsd">
	<modelVersion>4.0.0</modelVersion>

	<parent>
		<groupId>io.mosip</groupId>
		<artifactId>mosip-parent</artifactId>
		<version>0.8.8</version>
	</parent>

	<groupId>io.mosip.registrationprocessor</groupId>
	<artifactId>registration-processor</artifactId>
	<packaging>pom</packaging>

	<name>registration-processor</name>
	<description>Parent project of MOSIP Registration processor</description>

	<properties>
		<project.build.sourceEncoding>UTF-8</project.build.sourceEncoding>
		<maven.compiler.source>1.8</maven.compiler.source>
		<maven.compiler.target>1.8</maven.compiler.target>
		<maven.compiler.version>3.7.0</maven.compiler.version>
		<maven.jar.plugin.version>3.0.2</maven.jar.plugin.version>
		<maven.war.plugin.version>3.1.0</maven.war.plugin.version>
		<maven.surefire.plugin.version>2.9</maven.surefire.plugin.version>
		<maven.jacoco.plugin.version>0.8.1</maven.jacoco.plugin.version>
		<maven.sonar.plugin.version>3.5.0.1254</maven.sonar.plugin.version>
		<maven.javadoc.version>3.0.1</maven.javadoc.version>

		<!-- Core -->
        <spring-framework.version>5.0.6.RELEASE</spring-framework.version>
		<spring.version>5.0.4.RELEASE</spring.version>
		<spring.boot.version>2.0.2.RELEASE</spring.boot.version>
		<spring.data.version>2.0.9.RELEASE</spring.data.version>
		<spring-cloud-config.version>2.0.0.RELEASE</spring-cloud-config.version>

		<spring.batch.version>4.0.1.RELEASE</spring.batch.version>
		<spring-cloud-config.version>2.0.0.RELEASE</spring-cloud-config.version>

		<!-- Miscellaneous -->
		<javax.el-api.version>3.0.0</javax.el-api.version>
		<javax.validation-api.version>2.0.1.Final</javax.validation-api.version>
		<jackson.version>2.9.5</jackson.version>
		<hibernate.validator.version>6.0.12.Final</hibernate.validator.version>
		<modelmapper.version>2.1.1</modelmapper.version>
		<jcl.to.slf4j.version>1.7.25</jcl.to.slf4j.version>

		<!-- Swagger -->
		<swagger.version>2.9.2</swagger.version>

		<!-- Data Access -->
		<eclipselink.version>2.5.0</eclipselink.version>
		<mysql.connector.version>5.1.46</mysql.connector.version>
		<h2.version>1.4.195</h2.version>
		<postgresql.version>42.2.2</postgresql.version>

		<!-- Lombok -->
		<lombok.version>1.16.18</lombok.version>

		<!-- For Cache -->
		<ignite.version>2.3.0</ignite.version>

		<!--For Security -->
		<bouncycastle.version>1.60</bouncycastle.version>

		<!-- Support tools & utilities -->
		<commons-math3>3.6.1</commons-math3>
		<commons-lang3>3.7</commons-lang3>
		<commons-io>2.6</commons-io>
		<commons-codec>1.10</commons-codec>
		<commons.beanutils.version>1.9.2</commons.beanutils.version>
		<commons.configuration2.version>2.2</commons.configuration2.version>
		<commons.io.version>2.6</commons.io.version>
		<velocity.version>1.7</velocity.version>
		<velocity.tools.version>2.0</velocity.tools.version>

		<!-- Test & Logging -->
		<junit.version>4.12</junit.version>
		<logback.version>1.2.3</logback.version>
		<slf4j.version>1.7.19</slf4j.version>
		<mockito.version>1.10.19</mockito.version>
		<powermock.module.junit4.version>1.7.4</powermock.module.junit4.version>
		<powermock.api.mockito.version>1.7.4</powermock.api.mockito.version>
		<awaitility.version>3.1.0</awaitility.version>
		<jsonsimple.version>1.1.1</jsonsimple.version>
		<commons.codec.version>1.9</commons.codec.version>
		<!-- DFS adapter -->
		<aws.javasdk.version>1.11.368</aws.javasdk.version>
		<s3mock.version>0.2.4</s3mock.version>

		<!-- Vert.x -->
		<vertx.version>3.5.3</vertx.version>
		<camel.vertx.version>2.23.0</camel.vertx.version>
		<!-- json-simple -->
		<jsonsimple.version>1.1.1</jsonsimple.version>

		<!-- local -->
		<registration.status.service.version>0.8.8</registration.status.service.version>
		<registration.processor.core.version>0.8.8</registration.processor.core.version>
		<filesystem.adapter.ceph.version>0.8.8</filesystem.adapter.ceph.version>
		<packet.manager.version>0.8.8</packet.manager.version>
		<registration.processor.rest.client.version>0.8.8</registration.processor.rest.client.version>
		<packet.info.storage.service.version>0.8.8</packet.info.storage.service.version>
		<packet.bio.dedupe.service.impl.version>0.8.8</packet.bio.dedupe.service.impl.version>
		<registration.processor.rest.client.version>0.8.8</registration.processor.rest.client.version>
		<registration.processor.message.sender.version>0.8.8</registration.processor.message.sender.version>
		<packet.bio.dedupe.api.version>0.8.8</packet.bio.dedupe.api.version>

		<!-- Kernel -->
		<kernel.core.version>0.8.8</kernel.core.version>
		<kernel.dataaccess.hibernate.version>0.8.7</kernel.dataaccess.hibernate.version>
		<kernel.templatemanager.velocity.version>0.8.7</kernel.templatemanager.velocity.version>
		<kernel.emailnotification.service.version>0.8.7</kernel.emailnotification.service.version>
		<kernel.smsnotification.service.version>0.8.7</kernel.smsnotification.service.version>
		<kernel.idvalidator.version>0.8.8</kernel.idvalidator.version>
		<kernel.clamav.version>0.8.0</kernel.clamav.version>
		
		<sonar.coverage.exclusions>**/dto/**,
		**/exception/*Exception.java,
		**/core/code/*.java,
		**/packet/storage/entity/*.java,
		**/manager/exception/systemexception/*.java,
		**/registration/processor/rest/client/*.java,
**/registration/processor/rest/client/audit/builder/*.java,
**/registration/processor/rest/client/utils/*.java,
**/registration/processor/packet/receiver/config/*.java,
**/registration/processor/packet/receiver/*.java,
**/registration/processor/packet/receiver/exception/systemexception/*.java,
**/registration/processor/failoverstage/*.java,
**/registration/processor/stages/*.java,
**/registration/processor/retry/verticle/*.java,
**/registration/processor/retry/verticle/stages/*.java,
**/registration/processor/packet/decrypter/job/stage/*.java,
**/registration/processor/packet/decryptor/job/exception/constant/*.java,
**/registration/processor/ftp/scanner/job/exception/utils/*.java,
**/registration/processor/virus/scanner/job/exceptions/*.java,
**/registration/processor/virus/scanner/job/exceptions/util/*.java,
**/registration/processor/manual/verification/util/*.java,
**/registration/processor/stages/app/*.java,
**/registration/processor/camel/bridge/processor/*.java,
**/registration/processor/core/constant/*.java,
**/registration/processor/core/packet/dto/demographicinfo/*.java,
**/registration/processor/core/packet/dto/demographicinfo/identify/*.java,
**/registration/processor/core/packet/dto/regcentermachine/*.java,
**/registration/processor/core/util/*.java,

**/registration/processor/quality/check/client/*.java,
**/registration/processor/quality/check/code/*.java,
**/registration/processor/quality/check/config/*.java,
**/registration/processor/quality/check/entity/*.java,
**/registration/processor/quality/check/exception/*.java,
**/registration/processor/quality/check/*.java,
**/registration/processor/status/service/RegistrationStatusApiApplication.java,
**/registration/processor/camel/bridge/MosipCamelBridgeApplication.java,
**/registration/processor/message/sender/*.java,
**/registration/processor/message/sender/utility/*.java,
**/registration/processor/core/logger/*.java,
**/registration/processor/core/notification/template/mapping/*.java,
**/registration/processor/bio/dedupe/service/*.java,
**/registration/processor/bio/dedupe/exception/*.java,
**/registration/processor/packet/storage/utils/*.java,
**/registration/processor/packet/storage/handler/*.java,
**/registration/processor/packet/storage/storage/*.java,
**/registration/processor/packet/storage/exception/*.java,
**/registration/processor/status/repositary/*.java,
**/registration/processor/status/entity/*.java,
**/registration/processor/stages/osivalidator/utils/*.java,
**/registration/processor/virus/scanner/job/*.java,
**/registration/processor/virus/scanner/job/util/*.java,
**/registration/processor/packet/receiver/util/*.java,
**/registration/processor/packet/uploader/*.java,
**/registration/processor/biodedupe/*.java,
**/registration/processor/biodedupe/stage/utils/*.java,

**/registration/processor/abis/**/*.java

		</sonar.coverage.exclusions>
		<sonar.cpd.exclusions>**/dto/**,**/entity/**,**/config/**</sonar.cpd.exclusions>

	</properties>

	<dependencyManagement>
		<dependencies>
			<dependency>
				<groupId>org.springframework.boot</groupId>
				<artifactId>spring-boot-dependencies</artifactId>
				<version>${spring.boot.version}</version>
				<type>pom</type>
				<scope>import</scope>
			</dependency>
		</dependencies>
	</dependencyManagement>

	<modules>
		<module>registration-processor-core</module>
		<module>registration-status-service-impl</module>
		<module>registration-status-service</module>
		<module>filesystem-adapter-ceph</module>
		<module>registration-processor-rest-client</module>
		<module>packet-manager</module>
		<module>registration-processor-camel-bridge</module>
		<module>stages</module>
		<module>packet-info-storage-service</module>
		<module>quality-checker</module>
		<module>registration-processor-message-sender</module>
		<module>packet-bio-dedupe-service-impl</module>
		<module>registration-processor-abis</module>
		<module>packet-bio-dedupe-service</module>
	</modules>

	<profiles>
		<profile>
			<id>LOCAL</id>
			<properties>
				<sonar.host.url>
					http://104.215.158.154:9000
				</sonar.host.url>
				<sonar.login>90903e93f9e6f0e73b5352382e7c51e0a18bfa80</sonar.login>
				<sonar.test.exclusions>**/test/**/*.*</sonar.test.exclusions>
				<sonar.jacoco.reportPaths>
					target/jacoco.exec
				</sonar.jacoco.reportPaths>
			</properties>
		</profile>
		<profile>
			<id>DEV</id>
			<properties>
				<sonar.host.url>
					http://104.215.158.154:9000
				</sonar.host.url>
				<sonar.login>90903e93f9e6f0e73b5352382e7c51e0a18bfa80</sonar.login>
				<sonar.ws.timeout>90000</sonar.ws.timeout>
				<sonar.test.exclusions>**/test/**/*.*</sonar.test.exclusions>
				<sonar.jacoco.reportPaths>
					target/jacoco.exec
				</sonar.jacoco.reportPaths>
			</properties>
		</profile>
	</profiles>


	<build>
		<pluginManagement>
			<plugins>
				<plugin>
					<groupId>org.apache.maven.plugins</groupId>
					<artifactId>maven-compiler-plugin</artifactId>
					<version>${maven.compiler.version}</version>
					<configuration>
						<source>${maven.compiler.source}</source>
						<target>${maven.compiler.target}</target>
					</configuration>
				</plugin>
				<plugin>
					<groupId>org.apache.maven.plugins</groupId>
					<artifactId>maven-jar-plugin</artifactId>
					<version>${maven.jar.plugin.version}</version>
					<configuration>
						<archive>
							<manifest>
								<addClasspath>true</addClasspath>
								<addDefaultImplementationEntries>true</addDefaultImplementationEntries>
							</manifest>
							<manifestEntries>
								<Project-Name>${project.name}</Project-Name>
								<Project-Version>${project.version}</Project-Version>
								<Built-By>${user.name}</Built-By>
								<Built-OS>${os.name}</Built-OS>
								<Local-Build-Date>${maven.build.timestamp}</Local-Build-Date>
								<Build-Number>${env.BUILD_NUMBER}</Build-Number>
								<Build-Date>${env.BUILD_ID}</Build-Date>
								<Build-URL>${env.BUILD_URL}</Build-URL>
							</manifestEntries>
						</archive>
					</configuration>
				</plugin>
				<plugin>
					<groupId>org.apache.maven.plugins</groupId>
					<artifactId>maven-war-plugin</artifactId>
					<version>${maven.war.plugin.version}</version>
					<configuration>
						<archive>
							<manifest>
								<addClasspath>true</addClasspath>
								<addDefaultImplementationEntries>true</addDefaultImplementationEntries>
							</manifest>
							<manifestEntries>
								<Project-Name>${project.name}</Project-Name>
								<Project-Version>${project.version}</Project-Version>
								<Built-By>${user.name}</Built-By>
								<Built-OS>${os.name}</Built-OS>
								<Local-Build-Date>${maven.build.timestamp}</Local-Build-Date>
								<Build-Number>${env.BUILD_NUMBER}</Build-Number>
								<Build-Date>${env.BUILD_ID}</Build-Date>
								<Build-URL>${env.BUILD_URL}</Build-URL>
							</manifestEntries>
						</archive>
					</configuration>
				</plugin>
				<plugin>
					<groupId>org.apache.maven.plugins</groupId>
					<artifactId>maven-surefire-plugin</artifactId>
					<version>${maven.surefire.plugin.version}</version>
					<configuration>
						<skip>false</skip>
						<useFile>false</useFile>
						<excludes>
							<exclude>**/*IntegrationTest.java</exclude>
						</excludes>
					</configuration>
				</plugin>
				<plugin>
					<groupId>org.jacoco</groupId>
					<artifactId>jacoco-maven-plugin</artifactId>
					<version>${maven.jacoco.plugin.version}</version>
				</plugin>
				<plugin>
					<groupId>org.sonarsource.scanner.maven</groupId>
					<artifactId>sonar-maven-plugin</artifactId>
					<version>${maven.sonar.plugin.version}</version>
				</plugin>
			</plugins>
		</pluginManagement>
		<plugins>
			<plugin>
				<groupId>org.jacoco</groupId>
				<artifactId>jacoco-maven-plugin</artifactId>
				<configuration>
					<append>true</append>
				</configuration>
				<executions>
					<execution>
						<id>agent-for-ut</id>
						<goals>
							<goal>prepare-agent</goal>
						</goals>
					</execution>
					<execution>
						<id>agent-for-it</id>
						<goals>
							<goal>prepare-agent-integration</goal>
						</goals>
					</execution>
					<execution>
						<id>jacoco-site</id>
						<phase>verify</phase>
						<goals>
							<goal>report</goal>
						</goals>
					</execution>
				</executions>
			</plugin>
			<plugin>
				<groupId>org.apache.maven.plugins</groupId>
				<artifactId>maven-javadoc-plugin</artifactId>
				<version>${maven.javadoc.version}</version>
				<configuration>
					<aggregate>true</aggregate>
				</configuration>
			</plugin>
		</plugins>
	</build>
=======
<?xml version="1.0" encoding="UTF-8"?>
<project xmlns="http://maven.apache.org/POM/4.0.0" xmlns:xsi="http://www.w3.org/2001/XMLSchema-instance" xsi:schemaLocation="http://maven.apache.org/POM/4.0.0 http://maven.apache.org/xsd/maven-4.0.0.xsd">
	<modelVersion>4.0.0</modelVersion>

	<parent>
		<groupId>io.mosip</groupId>
		<artifactId>mosip-parent</artifactId>
		<version>0.8.8</version>
	</parent>

	<groupId>io.mosip.registrationprocessor</groupId>
	<artifactId>registration-processor</artifactId>
	<packaging>pom</packaging>

	<name>registration-processor</name>
	<description>Parent project of MOSIP Registration processor</description>

	<properties>
		<project.build.sourceEncoding>UTF-8</project.build.sourceEncoding>
		<maven.compiler.source>1.8</maven.compiler.source>
		<maven.compiler.target>1.8</maven.compiler.target>
		<maven.compiler.version>3.7.0</maven.compiler.version>
		<maven.jar.plugin.version>3.0.2</maven.jar.plugin.version>
		<maven.war.plugin.version>3.1.0</maven.war.plugin.version>
		<maven.surefire.plugin.version>2.9</maven.surefire.plugin.version>
		<maven.jacoco.plugin.version>0.8.1</maven.jacoco.plugin.version>
		<maven.sonar.plugin.version>3.5.0.1254</maven.sonar.plugin.version>
		<maven.javadoc.version>3.0.1</maven.javadoc.version>

		<!-- Core -->
        <spring-framework.version>5.0.6.RELEASE</spring-framework.version>
		<spring.version>5.0.4.RELEASE</spring.version>
		<spring.boot.version>2.0.2.RELEASE</spring.boot.version>
		<spring.data.version>2.0.9.RELEASE</spring.data.version>
		<spring-cloud-config.version>2.0.0.RELEASE</spring-cloud-config.version>

		<spring.batch.version>4.0.1.RELEASE</spring.batch.version>
		<spring-cloud-config.version>2.0.0.RELEASE</spring-cloud-config.version>

		<!-- Miscellaneous -->
		<javax.el-api.version>3.0.0</javax.el-api.version>
		<javax.validation-api.version>2.0.1.Final</javax.validation-api.version>
		<jackson.version>2.9.5</jackson.version>
		<hibernate.validator.version>6.0.12.Final</hibernate.validator.version>
		<modelmapper.version>2.1.1</modelmapper.version>
		<jcl.to.slf4j.version>1.7.25</jcl.to.slf4j.version>

		<!-- Swagger -->
		<swagger.version>2.9.2</swagger.version>

		<!-- Data Access -->
		<eclipselink.version>2.5.0</eclipselink.version>
		<mysql.connector.version>5.1.46</mysql.connector.version>
		<h2.version>1.4.195</h2.version>
		<postgresql.version>42.2.2</postgresql.version>

		<!-- Lombok -->
		<lombok.version>1.16.18</lombok.version>

		<!-- For Cache -->
		<ignite.version>2.3.0</ignite.version>

		<!--For Security -->
		<bouncycastle.version>1.60</bouncycastle.version>

		<!-- Support tools & utilities -->
		<commons-math3>3.6.1</commons-math3>
		<commons-lang3>3.7</commons-lang3>
		<commons-io>2.6</commons-io>
		<commons-codec>1.10</commons-codec>
		<commons.beanutils.version>1.9.2</commons.beanutils.version>
		<commons.configuration2.version>2.2</commons.configuration2.version>
		<commons.io.version>2.6</commons.io.version>
		<velocity.version>1.7</velocity.version>
		<velocity.tools.version>2.0</velocity.tools.version>

		<!-- Test & Logging -->
		<junit.version>4.12</junit.version>
		<logback.version>1.2.3</logback.version>
		<slf4j.version>1.7.19</slf4j.version>
		<mockito.version>1.10.19</mockito.version>
		<powermock.module.junit4.version>1.7.4</powermock.module.junit4.version>
		<powermock.api.mockito.version>1.7.4</powermock.api.mockito.version>
		<awaitility.version>3.1.0</awaitility.version>
		<jsonsimple.version>1.1.1</jsonsimple.version>
		<commons.codec.version>1.9</commons.codec.version>
		<!-- DFS adapter -->
		<aws.javasdk.version>1.11.368</aws.javasdk.version>
		<s3mock.version>0.2.4</s3mock.version>

		<!-- Vert.x -->
		<vertx.version>3.5.3</vertx.version>
		<camel.vertx.version>2.23.0</camel.vertx.version>
		<!-- json-simple -->
		<jsonsimple.version>1.1.1</jsonsimple.version>

		<!-- local -->
		<registration.status.service.version>0.8.8</registration.status.service.version>
		<registration.processor.core.version>0.8.8</registration.processor.core.version>
		<filesystem.adapter.ceph.version>0.8.8</filesystem.adapter.ceph.version>
		<packet.manager.version>0.8.8</packet.manager.version>
		<registration.processor.rest.client.version>0.8.8</registration.processor.rest.client.version>
		<packet.info.storage.service.version>0.8.8</packet.info.storage.service.version>
		<packet.bio.dedupe.service.impl.version>0.8.8</packet.bio.dedupe.service.impl.version>
		<registration.processor.rest.client.version>0.8.8</registration.processor.rest.client.version>
		<registration.processor.message.sender.version>0.8.8</registration.processor.message.sender.version>
		<packet.bio.dedupe.api.version>0.8.8</packet.bio.dedupe.api.version>

		<!-- Kernel -->
		<kernel.core.version>0.8.8</kernel.core.version>
		<kernel.dataaccess.hibernate.version>0.8.7</kernel.dataaccess.hibernate.version>
		<kernel.templatemanager.velocity.version>0.8.7</kernel.templatemanager.velocity.version>
		<kernel.emailnotification.service.version>0.8.7</kernel.emailnotification.service.version>
		<kernel.smsnotification.service.version>0.8.7</kernel.smsnotification.service.version>
		<kernel.idvalidator.version>0.8.8</kernel.idvalidator.version>
		<kernel.clamav.version>0.8.0</kernel.clamav.version>
		
		<sonar.coverage.exclusions>**/dto/**,
		**/exception/*Exception.java,
		**/core/code/*.java,
		**/packet/storage/entity/*.java,
		**/manager/exception/systemexception/*.java,
		**/registration/processor/rest/client/*.java,
**/registration/processor/rest/client/audit/builder/*.java,
**/registration/processor/rest/client/utils/*.java,
**/registration/processor/packet/receiver/config/*.java,
**/registration/processor/packet/receiver/*.java,
**/registration/processor/packet/receiver/exception/systemexception/*.java,
**/registration/processor/failoverstage/*.java,
**/registration/processor/stages/*.java,
**/registration/processor/retry/verticle/*.java,
**/registration/processor/retry/verticle/stages/*.java,
**/registration/processor/packet/decrypter/job/stage/*.java,
**/registration/processor/packet/decryptor/job/exception/constant/*.java,
**/registration/processor/ftp/scanner/job/exception/utils/*.java,
**/registration/processor/virus/scanner/job/exceptions/*.java,
**/registration/processor/virus/scanner/job/exceptions/util/*.java,
**/registration/processor/manual/verification/util/*.java,
**/registration/processor/stages/app/*.java,
**/registration/processor/camel/bridge/processor/*.java,
**/registration/processor/core/constant/*.java,
**/registration/processor/core/packet/dto/demographicinfo/*.java,
**/registration/processor/core/packet/dto/demographicinfo/identify/*.java,
**/registration/processor/core/packet/dto/regcentermachine/*.java,
**/registration/processor/core/util/*.java,

**/registration/processor/quality/check/client/*.java,
**/registration/processor/quality/check/code/*.java,
**/registration/processor/quality/check/config/*.java,
**/registration/processor/quality/check/entity/*.java,
**/registration/processor/quality/check/exception/*.java,
**/registration/processor/quality/check/*.java,
**/registration/processor/status/service/RegistrationStatusApiApplication.java,
**/registration/processor/camel/bridge/MosipCamelBridgeApplication.java,
**/registration/processor/message/sender/*.java,
**/registration/processor/message/sender/utility/*.java,
**/registration/processor/core/logger/*.java,
**/registration/processor/core/notification/template/mapping/*.java,
**/registration/processor/bio/dedupe/service/*.java,
**/registration/processor/bio/dedupe/exception/*.java,
**/registration/processor/packet/storage/utils/*.java,
**/registration/processor/packet/storage/handler/*.java,
**/registration/processor/packet/storage/storage/*.java,
**/registration/processor/packet/storage/exception/*.java,
**/registration/processor/status/repositary/*.java,
**/registration/processor/status/entity/*.java,
**/registration/processor/stages/osivalidator/utils/*.java,
**/registration/processor/virus/scanner/job/*.java,
**/registration/processor/virus/scanner/job/util/*.java,
**/registration/processor/packet/receiver/util/*.java,
**/registration/processor/packet/uploader/*.java,
**/registration/processor/biodedupe/*.java,
**/registration/processor/biodedupe/stage/utils/*.java,

**/registration/processor/abis/**/*.java

		</sonar.coverage.exclusions>
		<sonar.cpd.exclusions>**/dto/**,**/entity/**,**/config/**</sonar.cpd.exclusions>

	</properties>

	<dependencyManagement>
		<dependencies>
			<dependency>
				<groupId>org.springframework.boot</groupId>
				<artifactId>spring-boot-dependencies</artifactId>
				<version>${spring.boot.version}</version>
				<type>pom</type>
				<scope>import</scope>
			</dependency>
		</dependencies>
	</dependencyManagement>

	<modules>
		<module>registration-processor-core</module>
		<module>registration-status-service-impl</module>
		<module>registration-status-service</module>
		<module>registration-processor-rest-client</module>
		<module>packet-manager</module>
		<module>registration-processor-camel-bridge</module>
		<module>stages</module>
		<module>packet-info-storage-service</module>
		<module>quality-checker</module>
		<module>registration-processor-message-sender</module>
		<module>packet-bio-dedupe-service-impl</module>
		<module>registration-processor-abis</module>
		<module>packet-bio-dedupe-service</module>
	</modules>

	<profiles>
		<profile>
			<id>LOCAL</id>
			<properties>
				<sonar.host.url>
					http://104.215.158.154:9000
				</sonar.host.url>
				<sonar.login>90903e93f9e6f0e73b5352382e7c51e0a18bfa80</sonar.login>
				<sonar.test.exclusions>**/test/**/*.*</sonar.test.exclusions>
				<sonar.jacoco.reportPaths>
					target/jacoco.exec
				</sonar.jacoco.reportPaths>
			</properties>
		</profile>
		<profile>
			<id>DEV</id>
			<properties>
				<sonar.host.url>
					http://104.215.158.154:9000
				</sonar.host.url>
				<sonar.login>90903e93f9e6f0e73b5352382e7c51e0a18bfa80</sonar.login>
				<sonar.ws.timeout>90000</sonar.ws.timeout>
				<sonar.test.exclusions>**/test/**/*.*</sonar.test.exclusions>
				<sonar.jacoco.reportPaths>
					target/jacoco.exec
				</sonar.jacoco.reportPaths>
			</properties>
		</profile>
	</profiles>


	<build>
		<pluginManagement>
			<plugins>
				<plugin>
					<groupId>org.apache.maven.plugins</groupId>
					<artifactId>maven-compiler-plugin</artifactId>
					<version>${maven.compiler.version}</version>
					<configuration>
						<source>${maven.compiler.source}</source>
						<target>${maven.compiler.target}</target>
					</configuration>
				</plugin>
				<plugin>
					<groupId>org.apache.maven.plugins</groupId>
					<artifactId>maven-jar-plugin</artifactId>
					<version>${maven.jar.plugin.version}</version>
					<configuration>
						<archive>
							<manifest>
								<addClasspath>true</addClasspath>
								<addDefaultImplementationEntries>true</addDefaultImplementationEntries>
							</manifest>
							<manifestEntries>
								<Project-Name>${project.name}</Project-Name>
								<Project-Version>${project.version}</Project-Version>
								<Built-By>${user.name}</Built-By>
								<Built-OS>${os.name}</Built-OS>
								<Local-Build-Date>${maven.build.timestamp}</Local-Build-Date>
								<Build-Number>${env.BUILD_NUMBER}</Build-Number>
								<Build-Date>${env.BUILD_ID}</Build-Date>
								<Build-URL>${env.BUILD_URL}</Build-URL>
							</manifestEntries>
						</archive>
					</configuration>
				</plugin>
				<plugin>
					<groupId>org.apache.maven.plugins</groupId>
					<artifactId>maven-war-plugin</artifactId>
					<version>${maven.war.plugin.version}</version>
					<configuration>
						<archive>
							<manifest>
								<addClasspath>true</addClasspath>
								<addDefaultImplementationEntries>true</addDefaultImplementationEntries>
							</manifest>
							<manifestEntries>
								<Project-Name>${project.name}</Project-Name>
								<Project-Version>${project.version}</Project-Version>
								<Built-By>${user.name}</Built-By>
								<Built-OS>${os.name}</Built-OS>
								<Local-Build-Date>${maven.build.timestamp}</Local-Build-Date>
								<Build-Number>${env.BUILD_NUMBER}</Build-Number>
								<Build-Date>${env.BUILD_ID}</Build-Date>
								<Build-URL>${env.BUILD_URL}</Build-URL>
							</manifestEntries>
						</archive>
					</configuration>
				</plugin>
				<plugin>
					<groupId>org.apache.maven.plugins</groupId>
					<artifactId>maven-surefire-plugin</artifactId>
					<version>${maven.surefire.plugin.version}</version>
					<configuration>
						<skip>false</skip>
						<useFile>false</useFile>
						<excludes>
							<exclude>**/*IntegrationTest.java</exclude>
						</excludes>
					</configuration>
				</plugin>
				<plugin>
					<groupId>org.jacoco</groupId>
					<artifactId>jacoco-maven-plugin</artifactId>
					<version>${maven.jacoco.plugin.version}</version>
				</plugin>
				<plugin>
					<groupId>org.sonarsource.scanner.maven</groupId>
					<artifactId>sonar-maven-plugin</artifactId>
					<version>${maven.sonar.plugin.version}</version>
				</plugin>
			</plugins>
		</pluginManagement>
		<plugins>
			<plugin>
				<groupId>org.jacoco</groupId>
				<artifactId>jacoco-maven-plugin</artifactId>
				<configuration>
					<append>true</append>
				</configuration>
				<executions>
					<execution>
						<id>agent-for-ut</id>
						<goals>
							<goal>prepare-agent</goal>
						</goals>
					</execution>
					<execution>
						<id>agent-for-it</id>
						<goals>
							<goal>prepare-agent-integration</goal>
						</goals>
					</execution>
					<execution>
						<id>jacoco-site</id>
						<phase>verify</phase>
						<goals>
							<goal>report</goal>
						</goals>
					</execution>
				</executions>
			</plugin>
			<plugin>
				<groupId>org.apache.maven.plugins</groupId>
				<artifactId>maven-javadoc-plugin</artifactId>
				<version>${maven.javadoc.version}</version>
				<configuration>
					<aggregate>true</aggregate>
				</configuration>
			</plugin>
		</plugins>
	</build>
>>>>>>> 1502e551
</project><|MERGE_RESOLUTION|>--- conflicted
+++ resolved
@@ -1,4 +1,3 @@
-<<<<<<< HEAD
 <?xml version="1.0" encoding="UTF-8"?>
 <project xmlns="http://maven.apache.org/POM/4.0.0" xmlns:xsi="http://www.w3.org/2001/XMLSchema-instance" xsi:schemaLocation="http://maven.apache.org/POM/4.0.0 http://maven.apache.org/xsd/maven-4.0.0.xsd">
 	<modelVersion>4.0.0</modelVersion>
@@ -196,7 +195,6 @@
 		<module>registration-processor-core</module>
 		<module>registration-status-service-impl</module>
 		<module>registration-status-service</module>
-		<module>filesystem-adapter-ceph</module>
 		<module>registration-processor-rest-client</module>
 		<module>packet-manager</module>
 		<module>registration-processor-camel-bridge</module>
@@ -361,367 +359,4 @@
 			</plugin>
 		</plugins>
 	</build>
-=======
-<?xml version="1.0" encoding="UTF-8"?>
-<project xmlns="http://maven.apache.org/POM/4.0.0" xmlns:xsi="http://www.w3.org/2001/XMLSchema-instance" xsi:schemaLocation="http://maven.apache.org/POM/4.0.0 http://maven.apache.org/xsd/maven-4.0.0.xsd">
-	<modelVersion>4.0.0</modelVersion>
-
-	<parent>
-		<groupId>io.mosip</groupId>
-		<artifactId>mosip-parent</artifactId>
-		<version>0.8.8</version>
-	</parent>
-
-	<groupId>io.mosip.registrationprocessor</groupId>
-	<artifactId>registration-processor</artifactId>
-	<packaging>pom</packaging>
-
-	<name>registration-processor</name>
-	<description>Parent project of MOSIP Registration processor</description>
-
-	<properties>
-		<project.build.sourceEncoding>UTF-8</project.build.sourceEncoding>
-		<maven.compiler.source>1.8</maven.compiler.source>
-		<maven.compiler.target>1.8</maven.compiler.target>
-		<maven.compiler.version>3.7.0</maven.compiler.version>
-		<maven.jar.plugin.version>3.0.2</maven.jar.plugin.version>
-		<maven.war.plugin.version>3.1.0</maven.war.plugin.version>
-		<maven.surefire.plugin.version>2.9</maven.surefire.plugin.version>
-		<maven.jacoco.plugin.version>0.8.1</maven.jacoco.plugin.version>
-		<maven.sonar.plugin.version>3.5.0.1254</maven.sonar.plugin.version>
-		<maven.javadoc.version>3.0.1</maven.javadoc.version>
-
-		<!-- Core -->
-        <spring-framework.version>5.0.6.RELEASE</spring-framework.version>
-		<spring.version>5.0.4.RELEASE</spring.version>
-		<spring.boot.version>2.0.2.RELEASE</spring.boot.version>
-		<spring.data.version>2.0.9.RELEASE</spring.data.version>
-		<spring-cloud-config.version>2.0.0.RELEASE</spring-cloud-config.version>
-
-		<spring.batch.version>4.0.1.RELEASE</spring.batch.version>
-		<spring-cloud-config.version>2.0.0.RELEASE</spring-cloud-config.version>
-
-		<!-- Miscellaneous -->
-		<javax.el-api.version>3.0.0</javax.el-api.version>
-		<javax.validation-api.version>2.0.1.Final</javax.validation-api.version>
-		<jackson.version>2.9.5</jackson.version>
-		<hibernate.validator.version>6.0.12.Final</hibernate.validator.version>
-		<modelmapper.version>2.1.1</modelmapper.version>
-		<jcl.to.slf4j.version>1.7.25</jcl.to.slf4j.version>
-
-		<!-- Swagger -->
-		<swagger.version>2.9.2</swagger.version>
-
-		<!-- Data Access -->
-		<eclipselink.version>2.5.0</eclipselink.version>
-		<mysql.connector.version>5.1.46</mysql.connector.version>
-		<h2.version>1.4.195</h2.version>
-		<postgresql.version>42.2.2</postgresql.version>
-
-		<!-- Lombok -->
-		<lombok.version>1.16.18</lombok.version>
-
-		<!-- For Cache -->
-		<ignite.version>2.3.0</ignite.version>
-
-		<!--For Security -->
-		<bouncycastle.version>1.60</bouncycastle.version>
-
-		<!-- Support tools & utilities -->
-		<commons-math3>3.6.1</commons-math3>
-		<commons-lang3>3.7</commons-lang3>
-		<commons-io>2.6</commons-io>
-		<commons-codec>1.10</commons-codec>
-		<commons.beanutils.version>1.9.2</commons.beanutils.version>
-		<commons.configuration2.version>2.2</commons.configuration2.version>
-		<commons.io.version>2.6</commons.io.version>
-		<velocity.version>1.7</velocity.version>
-		<velocity.tools.version>2.0</velocity.tools.version>
-
-		<!-- Test & Logging -->
-		<junit.version>4.12</junit.version>
-		<logback.version>1.2.3</logback.version>
-		<slf4j.version>1.7.19</slf4j.version>
-		<mockito.version>1.10.19</mockito.version>
-		<powermock.module.junit4.version>1.7.4</powermock.module.junit4.version>
-		<powermock.api.mockito.version>1.7.4</powermock.api.mockito.version>
-		<awaitility.version>3.1.0</awaitility.version>
-		<jsonsimple.version>1.1.1</jsonsimple.version>
-		<commons.codec.version>1.9</commons.codec.version>
-		<!-- DFS adapter -->
-		<aws.javasdk.version>1.11.368</aws.javasdk.version>
-		<s3mock.version>0.2.4</s3mock.version>
-
-		<!-- Vert.x -->
-		<vertx.version>3.5.3</vertx.version>
-		<camel.vertx.version>2.23.0</camel.vertx.version>
-		<!-- json-simple -->
-		<jsonsimple.version>1.1.1</jsonsimple.version>
-
-		<!-- local -->
-		<registration.status.service.version>0.8.8</registration.status.service.version>
-		<registration.processor.core.version>0.8.8</registration.processor.core.version>
-		<filesystem.adapter.ceph.version>0.8.8</filesystem.adapter.ceph.version>
-		<packet.manager.version>0.8.8</packet.manager.version>
-		<registration.processor.rest.client.version>0.8.8</registration.processor.rest.client.version>
-		<packet.info.storage.service.version>0.8.8</packet.info.storage.service.version>
-		<packet.bio.dedupe.service.impl.version>0.8.8</packet.bio.dedupe.service.impl.version>
-		<registration.processor.rest.client.version>0.8.8</registration.processor.rest.client.version>
-		<registration.processor.message.sender.version>0.8.8</registration.processor.message.sender.version>
-		<packet.bio.dedupe.api.version>0.8.8</packet.bio.dedupe.api.version>
-
-		<!-- Kernel -->
-		<kernel.core.version>0.8.8</kernel.core.version>
-		<kernel.dataaccess.hibernate.version>0.8.7</kernel.dataaccess.hibernate.version>
-		<kernel.templatemanager.velocity.version>0.8.7</kernel.templatemanager.velocity.version>
-		<kernel.emailnotification.service.version>0.8.7</kernel.emailnotification.service.version>
-		<kernel.smsnotification.service.version>0.8.7</kernel.smsnotification.service.version>
-		<kernel.idvalidator.version>0.8.8</kernel.idvalidator.version>
-		<kernel.clamav.version>0.8.0</kernel.clamav.version>
-		
-		<sonar.coverage.exclusions>**/dto/**,
-		**/exception/*Exception.java,
-		**/core/code/*.java,
-		**/packet/storage/entity/*.java,
-		**/manager/exception/systemexception/*.java,
-		**/registration/processor/rest/client/*.java,
-**/registration/processor/rest/client/audit/builder/*.java,
-**/registration/processor/rest/client/utils/*.java,
-**/registration/processor/packet/receiver/config/*.java,
-**/registration/processor/packet/receiver/*.java,
-**/registration/processor/packet/receiver/exception/systemexception/*.java,
-**/registration/processor/failoverstage/*.java,
-**/registration/processor/stages/*.java,
-**/registration/processor/retry/verticle/*.java,
-**/registration/processor/retry/verticle/stages/*.java,
-**/registration/processor/packet/decrypter/job/stage/*.java,
-**/registration/processor/packet/decryptor/job/exception/constant/*.java,
-**/registration/processor/ftp/scanner/job/exception/utils/*.java,
-**/registration/processor/virus/scanner/job/exceptions/*.java,
-**/registration/processor/virus/scanner/job/exceptions/util/*.java,
-**/registration/processor/manual/verification/util/*.java,
-**/registration/processor/stages/app/*.java,
-**/registration/processor/camel/bridge/processor/*.java,
-**/registration/processor/core/constant/*.java,
-**/registration/processor/core/packet/dto/demographicinfo/*.java,
-**/registration/processor/core/packet/dto/demographicinfo/identify/*.java,
-**/registration/processor/core/packet/dto/regcentermachine/*.java,
-**/registration/processor/core/util/*.java,
-
-**/registration/processor/quality/check/client/*.java,
-**/registration/processor/quality/check/code/*.java,
-**/registration/processor/quality/check/config/*.java,
-**/registration/processor/quality/check/entity/*.java,
-**/registration/processor/quality/check/exception/*.java,
-**/registration/processor/quality/check/*.java,
-**/registration/processor/status/service/RegistrationStatusApiApplication.java,
-**/registration/processor/camel/bridge/MosipCamelBridgeApplication.java,
-**/registration/processor/message/sender/*.java,
-**/registration/processor/message/sender/utility/*.java,
-**/registration/processor/core/logger/*.java,
-**/registration/processor/core/notification/template/mapping/*.java,
-**/registration/processor/bio/dedupe/service/*.java,
-**/registration/processor/bio/dedupe/exception/*.java,
-**/registration/processor/packet/storage/utils/*.java,
-**/registration/processor/packet/storage/handler/*.java,
-**/registration/processor/packet/storage/storage/*.java,
-**/registration/processor/packet/storage/exception/*.java,
-**/registration/processor/status/repositary/*.java,
-**/registration/processor/status/entity/*.java,
-**/registration/processor/stages/osivalidator/utils/*.java,
-**/registration/processor/virus/scanner/job/*.java,
-**/registration/processor/virus/scanner/job/util/*.java,
-**/registration/processor/packet/receiver/util/*.java,
-**/registration/processor/packet/uploader/*.java,
-**/registration/processor/biodedupe/*.java,
-**/registration/processor/biodedupe/stage/utils/*.java,
-
-**/registration/processor/abis/**/*.java
-
-		</sonar.coverage.exclusions>
-		<sonar.cpd.exclusions>**/dto/**,**/entity/**,**/config/**</sonar.cpd.exclusions>
-
-	</properties>
-
-	<dependencyManagement>
-		<dependencies>
-			<dependency>
-				<groupId>org.springframework.boot</groupId>
-				<artifactId>spring-boot-dependencies</artifactId>
-				<version>${spring.boot.version}</version>
-				<type>pom</type>
-				<scope>import</scope>
-			</dependency>
-		</dependencies>
-	</dependencyManagement>
-
-	<modules>
-		<module>registration-processor-core</module>
-		<module>registration-status-service-impl</module>
-		<module>registration-status-service</module>
-		<module>registration-processor-rest-client</module>
-		<module>packet-manager</module>
-		<module>registration-processor-camel-bridge</module>
-		<module>stages</module>
-		<module>packet-info-storage-service</module>
-		<module>quality-checker</module>
-		<module>registration-processor-message-sender</module>
-		<module>packet-bio-dedupe-service-impl</module>
-		<module>registration-processor-abis</module>
-		<module>packet-bio-dedupe-service</module>
-	</modules>
-
-	<profiles>
-		<profile>
-			<id>LOCAL</id>
-			<properties>
-				<sonar.host.url>
-					http://104.215.158.154:9000
-				</sonar.host.url>
-				<sonar.login>90903e93f9e6f0e73b5352382e7c51e0a18bfa80</sonar.login>
-				<sonar.test.exclusions>**/test/**/*.*</sonar.test.exclusions>
-				<sonar.jacoco.reportPaths>
-					target/jacoco.exec
-				</sonar.jacoco.reportPaths>
-			</properties>
-		</profile>
-		<profile>
-			<id>DEV</id>
-			<properties>
-				<sonar.host.url>
-					http://104.215.158.154:9000
-				</sonar.host.url>
-				<sonar.login>90903e93f9e6f0e73b5352382e7c51e0a18bfa80</sonar.login>
-				<sonar.ws.timeout>90000</sonar.ws.timeout>
-				<sonar.test.exclusions>**/test/**/*.*</sonar.test.exclusions>
-				<sonar.jacoco.reportPaths>
-					target/jacoco.exec
-				</sonar.jacoco.reportPaths>
-			</properties>
-		</profile>
-	</profiles>
-
-
-	<build>
-		<pluginManagement>
-			<plugins>
-				<plugin>
-					<groupId>org.apache.maven.plugins</groupId>
-					<artifactId>maven-compiler-plugin</artifactId>
-					<version>${maven.compiler.version}</version>
-					<configuration>
-						<source>${maven.compiler.source}</source>
-						<target>${maven.compiler.target}</target>
-					</configuration>
-				</plugin>
-				<plugin>
-					<groupId>org.apache.maven.plugins</groupId>
-					<artifactId>maven-jar-plugin</artifactId>
-					<version>${maven.jar.plugin.version}</version>
-					<configuration>
-						<archive>
-							<manifest>
-								<addClasspath>true</addClasspath>
-								<addDefaultImplementationEntries>true</addDefaultImplementationEntries>
-							</manifest>
-							<manifestEntries>
-								<Project-Name>${project.name}</Project-Name>
-								<Project-Version>${project.version}</Project-Version>
-								<Built-By>${user.name}</Built-By>
-								<Built-OS>${os.name}</Built-OS>
-								<Local-Build-Date>${maven.build.timestamp}</Local-Build-Date>
-								<Build-Number>${env.BUILD_NUMBER}</Build-Number>
-								<Build-Date>${env.BUILD_ID}</Build-Date>
-								<Build-URL>${env.BUILD_URL}</Build-URL>
-							</manifestEntries>
-						</archive>
-					</configuration>
-				</plugin>
-				<plugin>
-					<groupId>org.apache.maven.plugins</groupId>
-					<artifactId>maven-war-plugin</artifactId>
-					<version>${maven.war.plugin.version}</version>
-					<configuration>
-						<archive>
-							<manifest>
-								<addClasspath>true</addClasspath>
-								<addDefaultImplementationEntries>true</addDefaultImplementationEntries>
-							</manifest>
-							<manifestEntries>
-								<Project-Name>${project.name}</Project-Name>
-								<Project-Version>${project.version}</Project-Version>
-								<Built-By>${user.name}</Built-By>
-								<Built-OS>${os.name}</Built-OS>
-								<Local-Build-Date>${maven.build.timestamp}</Local-Build-Date>
-								<Build-Number>${env.BUILD_NUMBER}</Build-Number>
-								<Build-Date>${env.BUILD_ID}</Build-Date>
-								<Build-URL>${env.BUILD_URL}</Build-URL>
-							</manifestEntries>
-						</archive>
-					</configuration>
-				</plugin>
-				<plugin>
-					<groupId>org.apache.maven.plugins</groupId>
-					<artifactId>maven-surefire-plugin</artifactId>
-					<version>${maven.surefire.plugin.version}</version>
-					<configuration>
-						<skip>false</skip>
-						<useFile>false</useFile>
-						<excludes>
-							<exclude>**/*IntegrationTest.java</exclude>
-						</excludes>
-					</configuration>
-				</plugin>
-				<plugin>
-					<groupId>org.jacoco</groupId>
-					<artifactId>jacoco-maven-plugin</artifactId>
-					<version>${maven.jacoco.plugin.version}</version>
-				</plugin>
-				<plugin>
-					<groupId>org.sonarsource.scanner.maven</groupId>
-					<artifactId>sonar-maven-plugin</artifactId>
-					<version>${maven.sonar.plugin.version}</version>
-				</plugin>
-			</plugins>
-		</pluginManagement>
-		<plugins>
-			<plugin>
-				<groupId>org.jacoco</groupId>
-				<artifactId>jacoco-maven-plugin</artifactId>
-				<configuration>
-					<append>true</append>
-				</configuration>
-				<executions>
-					<execution>
-						<id>agent-for-ut</id>
-						<goals>
-							<goal>prepare-agent</goal>
-						</goals>
-					</execution>
-					<execution>
-						<id>agent-for-it</id>
-						<goals>
-							<goal>prepare-agent-integration</goal>
-						</goals>
-					</execution>
-					<execution>
-						<id>jacoco-site</id>
-						<phase>verify</phase>
-						<goals>
-							<goal>report</goal>
-						</goals>
-					</execution>
-				</executions>
-			</plugin>
-			<plugin>
-				<groupId>org.apache.maven.plugins</groupId>
-				<artifactId>maven-javadoc-plugin</artifactId>
-				<version>${maven.javadoc.version}</version>
-				<configuration>
-					<aggregate>true</aggregate>
-				</configuration>
-			</plugin>
-		</plugins>
-	</build>
->>>>>>> 1502e551
 </project>