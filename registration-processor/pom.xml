--- conflicted
+++ resolved
@@ -1,4 +1,3 @@
-<<<<<<< HEAD
 <?xml version="1.0" encoding="UTF-8"?>
 <project xmlns="http://maven.apache.org/POM/4.0.0" xmlns:xsi="http://www.w3.org/2001/XMLSchema-instance" xsi:schemaLocation="http://maven.apache.org/POM/4.0.0 http://maven.apache.org/xsd/maven-4.0.0.xsd">
 	<modelVersion>4.0.0</modelVersion>
@@ -85,6 +84,7 @@
 
 		<!-- Vert.x -->
 		<vertx.version>3.5.3</vertx.version>
+		<camel.vertx.version>2.23.0</camel.vertx.version>
 		<!-- json-simple -->
 		<jsonsimple.version>1.1.1</jsonsimple.version>
 		<!-- local -->
@@ -109,7 +109,6 @@
 
 	<modules>
 		<module>registration-processor-core</module>
-		<module>packet-receiver</module>
 		<module>registration-status-service</module>
 		<module>filesystem-adapter-ceph</module>
 		<module>registration-processor-rest-client</module>
@@ -154,16 +153,6 @@
 		</profile>
 	</profiles>
 
-	<dependencies>
-		<dependency>
-			<groupId>org.slf4j</groupId>
-			<artifactId>jul-to-slf4j</artifactId>
-		</dependency>
-		<dependency>
-			<groupId>org.slf4j</groupId>
-			<artifactId>jcl-over-slf4j</artifactId>
-		</dependency>
-	</dependencies>
 
 	<build>
 		<pluginManagement>
@@ -285,280 +274,5 @@
 				</configuration>
 			</plugin>
 		</plugins>
-=======
-<?xml version="1.0" encoding="UTF-8"?>
-<project xmlns="http://maven.apache.org/POM/4.0.0" xmlns:xsi="http://www.w3.org/2001/XMLSchema-instance" xsi:schemaLocation="http://maven.apache.org/POM/4.0.0 http://maven.apache.org/xsd/maven-4.0.0.xsd">
-	<modelVersion>4.0.0</modelVersion>
-
-	<groupId>io.mosip.registrationprocessor</groupId>
-	<artifactId>registration-processor</artifactId>
-	<version>1.0.0-SNAPSHOT</version>
-
-	<packaging>pom</packaging>
-
-	<name>registration-processor</name>
-	<description>Parent project of MOSIP Registration processor</description>
-
-	<properties>
-		<project.build.sourceEncoding>UTF-8</project.build.sourceEncoding>
-		<maven.compiler.source>1.8</maven.compiler.source>
-		<maven.compiler.target>1.8</maven.compiler.target>
-		<maven.compiler.version>3.7.0</maven.compiler.version>
-		<maven.jar.plugin.version>3.0.2</maven.jar.plugin.version>
-		<maven.war.plugin.version>3.1.0</maven.war.plugin.version>
-		<maven.surefire.plugin.version>2.9</maven.surefire.plugin.version>
-		<maven.jacoco.plugin.version>0.8.1</maven.jacoco.plugin.version>
-		<maven.sonar.plugin.version>3.5.0.1254</maven.sonar.plugin.version>
-		<maven.javadoc.version>3.0.1</maven.javadoc.version>
-
-		<!-- Core -->
-		<spring.version>5.0.4.RELEASE</spring.version>
-		<spring.boot.version>2.0.2.RELEASE</spring.boot.version>
-		<spring.data.version>2.0.9.RELEASE</spring.data.version>
-		<spring-cloud-config.version>2.0.0.RELEASE</spring-cloud-config.version>
-
-		<spring.batch.version>4.0.1.RELEASE</spring.batch.version>
-		<spring-cloud-config.version>2.0.0.RELEASE</spring-cloud-config.version>
-
-		<!-- Miscellaneous -->
-		<javax.el-api.version>3.0.0</javax.el-api.version>
-		<javax.validation-api.version>2.0.1.Final</javax.validation-api.version>
-		<jackson.version>2.9.5</jackson.version>
-		<hibernate.validator.version>6.0.12.Final</hibernate.validator.version>
-		<modelmapper.version>2.1.1</modelmapper.version>
-		<jcl.to.slf4j.version>1.7.25</jcl.to.slf4j.version>
-
-		<!-- Swagger -->
-		<swagger.version>2.9.2</swagger.version>
-
-		<!-- Data Access -->
-		<eclipselink.version>2.5.0</eclipselink.version>
-		<mysql.connector.version>5.1.46</mysql.connector.version>
-		<h2.version>1.4.195</h2.version>
-		<postgresql.version>42.2.2</postgresql.version>
-
-		<!-- Lombok -->
-		<lombok.version>1.16.18</lombok.version>
-
-		<!-- For Cache -->
-		<ignite.version>2.3.0</ignite.version>
-
-		<!--For Security -->
-		<bouncycastle.version>1.60</bouncycastle.version>
-
-		<!-- Support tools & utilities -->
-		<commons-math3>3.6.1</commons-math3>
-		<commons-lang3>3.7</commons-lang3>
-		<commons-io>2.6</commons-io>
-		<commons-codec>1.10</commons-codec>
-		<commons.beanutils.version>1.9.2</commons.beanutils.version>
-		<commons.configuration2.version>2.2</commons.configuration2.version>
-		<commons.io.version>2.6</commons.io.version>
-		<kernel.core.version>1.0.0-SNAPSHOT</kernel.core.version>
-
-		<!-- Test & Logging -->
-		<junit.version>4.12</junit.version>
-		<logback.version>1.2.3</logback.version>
-		<slf4j.version>1.7.19</slf4j.version>
-		<mockito.version>1.10.19</mockito.version>
-		<powermock.module.junit4.version>1.7.4</powermock.module.junit4.version>
-		<powermock.api.mockito.version>1.7.4</powermock.api.mockito.version>
-		<awaitility.version>3.1.0</awaitility.version>
-		<jsonsimple.version>1.1.1</jsonsimple.version>
-		<commons.codec.version>1.9</commons.codec.version>
-		<!-- DFS adapter -->
-		<aws.javasdk.version>1.11.368</aws.javasdk.version>
-		<s3mock.version>0.2.4</s3mock.version>
-
-		<!-- Vert.x -->
-		<vertx.version>3.5.3</vertx.version>
-		<camel.vertx.version>2.23.0</camel.vertx.version>
-		<!-- json-simple -->
-		<jsonsimple.version>1.1.1</jsonsimple.version>
-		<!-- local -->
-		<registration.status.version>1.0.0-SNAPSHOT</registration.status.version>
-		<registration.processor.core.version>1.0.0-SNAPSHOT</registration.processor.core.version>
-		<filesystem.adapter.version>1.0.0-SNAPSHOT</filesystem.adapter.version>
-		<packet.manager.version>1.0.0-SNAPSHOT</packet.manager.version>
-		<registration.processor.rest.client>1.0.0-SNAPSHOT</registration.processor.rest.client>
-	</properties>
-
-	<dependencyManagement>
-		<dependencies>
-			<dependency>
-				<groupId>org.springframework.boot</groupId>
-				<artifactId>spring-boot-dependencies</artifactId>
-				<version>${spring.boot.version}</version>
-				<type>pom</type>
-				<scope>import</scope>
-			</dependency>
-		</dependencies>
-	</dependencyManagement>
-
-	<modules>
-		<module>registration-processor-core</module>
-		<module>registration-status-service</module>
-		<module>filesystem-adapter-ceph</module>
-		<module>registration-processor-rest-client</module>
-		<module>packet-manager</module>
-		<module>registration-processor-camel-bridge</module>
-		<module>stages</module>
-		<module>packet-info-storage-service</module>
-		<module>quality-checker</module>
-		<module>registration-processor-message-sender</module>
-  </modules>
-
-	<profiles>
-		<profile>
-			<id>LOCAL</id>
-			<properties>
-				<sonar.host.url>
-					http://104.215.158.154:9000
-				</sonar.host.url>
-				<sonar.login>810793386f5e1c82252f900fe5c4cb99653eefd6</sonar.login>
-				<sonar.test.exclusions>**/test/**/*.*</sonar.test.exclusions>
-				<sonar.jacoco.reportPaths>
-					target/jacoco.exec
-				</sonar.jacoco.reportPaths>
-			</properties>
-		</profile>
-		<profile>
-			<id>DEV</id>
-			<properties>
-				<sonar.host.url>
-					http://13.76.43.109:9000
-				</sonar.host.url>
-				<sonar.login>d9be047d5a47b63c4e9d5a5d0dc2511fa46ea624</sonar.login>
-				<sonar.ws.timeout>90000</sonar.ws.timeout>
-				<sonar.test.exclusions>**/test/**/*.*</sonar.test.exclusions>
-				<sonar.jacoco.reportPaths>
-					target/jacoco.exec
-				</sonar.jacoco.reportPaths>
-			</properties>
-		</profile>
-	</profiles>
-
-
-	<build>
-		<pluginManagement>
-			<plugins>
-				<plugin>
-					<groupId>org.apache.maven.plugins</groupId>
-					<artifactId>maven-compiler-plugin</artifactId>
-					<version>${maven.compiler.version}</version>
-					<configuration>
-						<source>${maven.compiler.source}</source>
-						<target>${maven.compiler.target}</target>
-					</configuration>
-				</plugin>
-				<plugin>
-					<groupId>org.apache.maven.plugins</groupId>
-					<artifactId>maven-jar-plugin</artifactId>
-					<version>${maven.jar.plugin.version}</version>
-					<configuration>
-						<archive>
-							<manifest>
-								<addClasspath>true</addClasspath>
-								<addDefaultImplementationEntries>true</addDefaultImplementationEntries>
-							</manifest>
-							<manifestEntries>
-								<Project-Name>${project.name}</Project-Name>
-								<Project-Version>${project.version}</Project-Version>
-								<Built-By>${user.name}</Built-By>
-								<Built-OS>${os.name}</Built-OS>
-								<Local-Build-Date>${maven.build.timestamp}</Local-Build-Date>
-								<Build-Number>${env.BUILD_NUMBER}</Build-Number>
-								<Build-Date>${env.BUILD_ID}</Build-Date>
-								<Build-URL>${env.BUILD_URL}</Build-URL>
-							</manifestEntries>
-						</archive>
-					</configuration>
-				</plugin>
-				<plugin>
-					<groupId>org.apache.maven.plugins</groupId>
-					<artifactId>maven-war-plugin</artifactId>
-					<version>${maven.war.plugin.version}</version>
-					<configuration>
-						<archive>
-							<manifest>
-								<addClasspath>true</addClasspath>
-								<addDefaultImplementationEntries>true</addDefaultImplementationEntries>
-							</manifest>
-							<manifestEntries>
-								<Project-Name>${project.name}</Project-Name>
-								<Project-Version>${project.version}</Project-Version>
-								<Built-By>${user.name}</Built-By>
-								<Built-OS>${os.name}</Built-OS>
-								<Local-Build-Date>${maven.build.timestamp}</Local-Build-Date>
-								<Build-Number>${env.BUILD_NUMBER}</Build-Number>
-								<Build-Date>${env.BUILD_ID}</Build-Date>
-								<Build-URL>${env.BUILD_URL}</Build-URL>
-							</manifestEntries>
-						</archive>
-					</configuration>
-				</plugin>
-				<plugin>
-					<groupId>org.apache.maven.plugins</groupId>
-					<artifactId>maven-surefire-plugin</artifactId>
-					<version>${maven.surefire.plugin.version}</version>
-					<configuration>
-						<skip>false</skip>
-						<useFile>false</useFile>
-						<excludes>
-							<exclude>**/*IntegrationTest.java</exclude>
-						</excludes>
-					</configuration>
-				</plugin>
-				<plugin>
-					<groupId>org.jacoco</groupId>
-					<artifactId>jacoco-maven-plugin</artifactId>
-					<version>${maven.jacoco.plugin.version}</version>
-				</plugin>
-				<plugin>
-					<groupId>org.sonarsource.scanner.maven</groupId>
-					<artifactId>sonar-maven-plugin</artifactId>
-					<version>${maven.sonar.plugin.version}</version>
-				</plugin>
-			</plugins>
-		</pluginManagement>
-		<plugins>
-			<plugin>
-				<groupId>org.jacoco</groupId>
-				<artifactId>jacoco-maven-plugin</artifactId>
-				<configuration>
-					<append>true</append>
-				</configuration>
-				<executions>
-					<execution>
-						<id>agent-for-ut</id>
-						<goals>
-							<goal>prepare-agent</goal>
-						</goals>
-					</execution>
-					<execution>
-						<id>agent-for-it</id>
-						<goals>
-							<goal>prepare-agent-integration</goal>
-						</goals>
-					</execution>
-					<execution>
-						<id>jacoco-site</id>
-						<phase>verify</phase>
-						<goals>
-							<goal>report</goal>
-						</goals>
-					</execution>
-				</executions>
-			</plugin>
-			<plugin>
-				<groupId>org.apache.maven.plugins</groupId>
-				<artifactId>maven-javadoc-plugin</artifactId>
-				<version>${maven.javadoc.version}</version>
-				<configuration>
-					<aggregate>true</aggregate>
-				</configuration>
-			</plugin>
-		</plugins>
->>>>>>> cac6fa75
 	</build>
 </project>