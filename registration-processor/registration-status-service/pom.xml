<?xml version="1.0"?>
<project
	xsi:schemaLocation="http://maven.apache.org/POM/4.0.0 http://maven.apache.org/xsd/maven-4.0.0.xsd"
	xmlns="http://maven.apache.org/POM/4.0.0" xmlns:xsi="http://www.w3.org/2001/XMLSchema-instance">
	<modelVersion>4.0.0</modelVersion>
	<packaging>jar</packaging>

	<parent>
		<groupId>io.mosip.registrationprocessor</groupId>
		<artifactId>registration-processor</artifactId>
		<version>1.0.0-SNAPSHOT</version>
	</parent>

	<artifactId>registration-status</artifactId>
	<name>registration-status</name>

	<properties>
		<project.build.sourceEncoding>UTF-8</project.build.sourceEncoding>
	</properties>
	<dependencies>
	    <dependency>
			<groupId>org.springframework.cloud</groupId>
			<artifactId>spring-cloud-starter-config</artifactId>
			<version>${spring-cloud-config.version}</version>
		</dependency>
		<dependency>
			<groupId>org.springframework.boot</groupId>
			<artifactId>spring-boot-starter-web</artifactId>
		</dependency>
		<dependency>
			<groupId>org.springframework.boot</groupId>
			<artifactId>spring-boot-starter-test</artifactId>
		</dependency>
		<dependency>
			<groupId>org.springframework.boot</groupId>
			<artifactId>spring-boot-starter-data-jpa</artifactId>
		</dependency>
		<dependency>
			<groupId>org.postgresql</groupId>
			<artifactId>postgresql</artifactId>
		</dependency>
		<dependency>
			<groupId>io.springfox</groupId>
			<artifactId>springfox-swagger-ui</artifactId>
			<version>${swagger.version}</version>
		</dependency>
		<dependency>
			<groupId>io.springfox</groupId>
			<artifactId>springfox-swagger2</artifactId>
			<version>${swagger.version}</version>
		</dependency>

		<dependency>
			<groupId>junit</groupId>
			<artifactId>junit</artifactId>
			<scope>test</scope>
		</dependency>
		<dependency>
			<groupId>io.mosip.kernel</groupId>
			<artifactId>kernel-core</artifactId>
			<version>1.0.0-SNAPSHOT</version>
		</dependency>
		<dependency>
			<groupId>com.h2database</groupId>
			<artifactId>h2</artifactId>
		</dependency>
		<dependency>
			<groupId>io.mosip.kernel</groupId>
			<artifactId>kernel-dataaccess-hibernate</artifactId>
			<version>1.0.0-SNAPSHOT</version>
		</dependency>
		
		<dependency>
			<groupId>io.mosip.registrationprocessor</groupId>
<<<<<<< HEAD
			<artifactId>registration-processor-auditmanager-client</artifactId>
=======
			<artifactId>registration-processor-core</artifactId>
>>>>>>> f5486123
			<version>1.0.0-SNAPSHOT</version>
		</dependency>
		<dependency>
			<groupId>io.mosip.registrationprocessor</groupId>
			<artifactId>registration-processor-rest-client</artifactId>
			<version>${registration.processor.rest.client}</version>
		</dependency>
		
	</dependencies>

	<build>
		<plugins>
			<plugin>
				<groupId>org.springframework.boot</groupId>
				<artifactId>spring-boot-maven-plugin</artifactId>
				<executions>
					<execution>
						<goals>
							<goal>repackage</goal>
						</goals>
						<configuration>
							<classifier>exec</classifier>
						</configuration>
					</execution>
				</executions>
			</plugin>
		</plugins>
	</build>


</project><|MERGE_RESOLUTION|>--- conflicted
+++ resolved
@@ -69,14 +69,10 @@
 			<artifactId>kernel-dataaccess-hibernate</artifactId>
 			<version>1.0.0-SNAPSHOT</version>
 		</dependency>
-		
+
 		<dependency>
 			<groupId>io.mosip.registrationprocessor</groupId>
-<<<<<<< HEAD
-			<artifactId>registration-processor-auditmanager-client</artifactId>
-=======
 			<artifactId>registration-processor-core</artifactId>
->>>>>>> f5486123
 			<version>1.0.0-SNAPSHOT</version>
 		</dependency>
 		<dependency>
@@ -84,7 +80,7 @@
 			<artifactId>registration-processor-rest-client</artifactId>
 			<version>${registration.processor.rest.client}</version>
 		</dependency>
-		
+
 	</dependencies>
 
 	<build>
