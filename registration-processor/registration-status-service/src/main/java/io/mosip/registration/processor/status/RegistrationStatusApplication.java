<<<<<<< HEAD
package io.mosip.registration.processor.status;

import org.springframework.boot.SpringApplication;
import org.springframework.boot.autoconfigure.SpringBootApplication;

/**
 * The Class RegistrationStatusApplication.
 */
@SpringBootApplication(scanBasePackages = { "io.mosip.registration.processor.core",
"io.mosip.registration.processor.status","io.mosip.registration.processor.auditmanager" })
public class RegistrationStatusApplication {

	/**
	 * The main method.
	 *
	 * @param args
	 *            the arguments
	 */
	public static void main(String[] args) {
		SpringApplication.run(RegistrationStatusApplication.class, args);
	}
}
=======
package io.mosip.registration.processor.status;

import org.springframework.boot.SpringApplication;
import org.springframework.boot.autoconfigure.SpringBootApplication;

/**
 * The Class RegistrationStatusApplication.
 */
@SpringBootApplication(scanBasePackages = { "io.mosip.registration.processor.core",
		"io.mosip.registration.processor.status", "io.mosip.registration.processor.rest.client" })
public class RegistrationStatusApplication {

	/**
	 * The main method.
	 *
	 * @param args
	 *            the arguments
	 */
	public static void main(String[] args) {
		SpringApplication.run(RegistrationStatusApplication.class, args);
	}
}
>>>>>>> f5486123
<|MERGE_RESOLUTION|>--- conflicted
+++ resolved
@@ -1,27 +1,3 @@
-<<<<<<< HEAD
-package io.mosip.registration.processor.status;
-
-import org.springframework.boot.SpringApplication;
-import org.springframework.boot.autoconfigure.SpringBootApplication;
-
-/**
- * The Class RegistrationStatusApplication.
- */
-@SpringBootApplication(scanBasePackages = { "io.mosip.registration.processor.core",
-"io.mosip.registration.processor.status","io.mosip.registration.processor.auditmanager" })
-public class RegistrationStatusApplication {
-
-	/**
-	 * The main method.
-	 *
-	 * @param args
-	 *            the arguments
-	 */
-	public static void main(String[] args) {
-		SpringApplication.run(RegistrationStatusApplication.class, args);
-	}
-}
-=======
 package io.mosip.registration.processor.status;
 
 import org.springframework.boot.SpringApplication;
@@ -43,5 +19,4 @@
 	public static void main(String[] args) {
 		SpringApplication.run(RegistrationStatusApplication.class, args);
 	}
-}
->>>>>>> f5486123
+}