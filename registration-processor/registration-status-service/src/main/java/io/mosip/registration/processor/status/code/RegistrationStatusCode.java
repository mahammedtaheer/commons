--- conflicted
+++ resolved
@@ -1,4 +1,3 @@
-<<<<<<< HEAD
 package io.mosip.registration.processor.status.code;
 
 /**
@@ -8,44 +7,30 @@
  */
 public enum RegistrationStatusCode {
 
-	PACKET_UPLOADED_TO_LANDING_ZONE, PACKET_UPLOADED_TO_VIRUS_SCAN, VIRUS_SCAN_FAILED, VIRUS_SCAN_SUCCESSFUL, PACKET_UPLOADED_TO_FILESYSTEM, DUPLICATE_PACKET_RECIEVED, INVALID_PACKET_FORMAT, PACKET_NOT_PRESENT_IN_REQUEST, PACKET_SIZE_GREATER_THAN_LIMIT, PACKET_DECRYPTION_SUCCESSFUL, PACKET_DECRYPTION_FAILED, STRUCTURE_VALIDATION_SUCCESS, STRUCTURE_VALIDATION_FAILED, PACKET_NOT_YET_SYNC, PACKET_DATA_STORE_SUCCESSFUL, PACKET_DATA_STORE_FAILED, PACKET_OSI_VALIDATION_SUCCESSFUL, PACKET_OSI_VALIDATION_FAILED, PACKET_DEMO_DEDUPE_SUCCESSFUL, PACKET_DEMO_POTENTIAL_MATCH, PACKET_DEMO_DEDUPE_FAILED, PACKET_BIO_DEDUPE_SUCCESSFUL, PACKET_BIO_POTENTIAL_MATCH, PACKET_BIO_DEDUPE_FAILED, UIN_GENERATED
+	PACKET_UPLOADED_TO_LANDING_ZONE,
+    PACKET_UPLOADED_TO_VIRUS_SCAN,
+    VIRUS_SCAN_FAILED,
+    VIRUS_SCAN_SUCCESSFUL,
+    PACKET_UPLOADED_TO_FILESYSTEM,
+    DUPLICATE_PACKET_RECIEVED,
+    INVALID_PACKET_FORMAT,
+    PACKET_NOT_PRESENT_IN_REQUEST,
+    PACKET_SIZE_GREATER_THAN_LIMIT,
+    PACKET_DECRYPTION_SUCCESSFUL,
+    PACKET_DECRYPTION_FAILED,
+    STRUCTURE_VALIDATION_SUCCESS,
+    STRUCTURE_VALIDATION_FAILED,
+    PACKET_NOT_YET_SYNC,
+    PACKET_DATA_STORE_SUCCESSFUL,
+    PACKET_DATA_STORE_FAILED,
+    PACKET_OSI_VALIDATION_SUCCESSFUL,
+    PACKET_OSI_VALIDATION_FAILED,
+    PACKET_DEMO_DEDUPE_SUCCESSFUL,
+    PACKET_DEMO_POTENTIAL_MATCH,
+    PACKET_DEMO_DEDUPE_FAILED,
+    PACKET_BIO_DEDUPE_SUCCESSFUL,
+    PACKET_BIO_POTENTIAL_MATCH,
+    PACKET_BIO_DEDUPE_FAILED,
+    UIN_GENERATED
 
-}
-=======
-package io.mosip.registration.processor.status.code;
-
-/**
- * Valid Status codes for Registration status table.
- * @author Girish Yarru
- *
- */
-public enum RegistrationStatusCode {
-
-	PACKET_UPLOADED_TO_LANDING_ZONE, 
-	PACKET_UPLOADED_TO_VIRUS_SCAN, 
-	VIRUS_SCAN_FAILED, 
-	VIRUS_SCAN_SUCCESSFUL, 
-	PACKET_UPLOADED_TO_FILESYSTEM, 
-	DUPLICATE_PACKET_RECIEVED, 
-	INVALID_PACKET_FORMAT, 
-	PACKET_NOT_PRESENT_IN_REQUEST, 
-	PACKET_SIZE_GREATER_THAN_LIMIT, 
-	PACKET_DECRYPTION_SUCCESSFUL, 
-	PACKET_DECRYPTION_FAILED, 
-	PACKET_STRUCTURAL_VALIDATION_SUCCESSFULL, 
-	PACKET_STRUCTURAL_VALIDATION_FAILED, 
-	PACKET_NOT_YET_SYNC, 
-	PACKET_DATA_STORE_SUCCESSFUL, 
-	PACKET_DATA_STORE_FAILED, 
-	PACKET_OSI_VALIDATION_SUCCESSFUL, 
-	PACKET_OSI_VALIDATION_FAILED, 
-	PACKET_DEMO_DEDUPE_SUCCESSFUL, 
-	PACKET_DEMO_POTENTIAL_MATCH, 
-	PACKET_DEMO_DEDUPE_FAILED, 
-	PACKET_BIO_DEDUPE_SUCCESSFUL, 
-	PACKET_BIO_POTENTIAL_MATCH, 
-	PACKET_BIO_DEDUPE_FAILED, 
-	UIN_GENERATED
-
-}
->>>>>>> 11986b7c
+}