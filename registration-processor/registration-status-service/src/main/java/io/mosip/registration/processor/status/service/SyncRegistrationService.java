<<<<<<< HEAD
package io.mosip.registration.processor.status.service;

import java.util.List;

import org.springframework.stereotype.Service;

import io.mosip.registration.processor.status.entity.SyncRegistrationEntity;

/**
 * The Interface SyncRegistrationService.
 *
 * @author M1047487
 * @param <T>
 *            the generic type
 */
@Service
public interface SyncRegistrationService<T> {

	/**
	 * Sync.
	 *
	 * @param syncResgistrationdto
	 *            the sync resgistrationdto
	 * @return the list
	 */
	public List<T> sync(List<T> syncResgistrationdto);

	/**
	 * Checks if is present.
	 *
	 * @param resgistrationId
	 *            the sync registration id
	 * @return true, if is present
	 */
	public boolean isPresent(String resgistrationId);

	/**
	 * Find by registration id.
	 *
	 * @param resgistrationId
	 *            the resgistration id
	 * @return the sync registration entity
	 */
	public SyncRegistrationEntity findByRegistrationId(String resgistrationId);

}
=======
package io.mosip.registration.processor.status.service;

import java.util.List;

import org.springframework.stereotype.Service;

/**
 * The Interface SyncRegistrationService.
 *
 * @author M1047487
 * @param <T>
 *            the generic type
 */
@Service
public interface SyncRegistrationService<T,U> {

	/**
	 * Sync.
	 *
	 * @param syncResgistrationdto
	 *            the sync resgistrationdto
	 * @return the list
	 */
	public List<T> sync(List<U> syncResgistrationdto);

	/**
	 * Checks if is present.
	 *
	 * @param resgistrationId
	 *            the sync registration id
	 * @return true, if is present
	 */
	public boolean isPresent(String resgistrationId);

}
>>>>>>> 84112089
<|MERGE_RESOLUTION|>--- conflicted
+++ resolved
@@ -1,4 +1,3 @@
-<<<<<<< HEAD
 package io.mosip.registration.processor.status.service;
 
 import java.util.List;
@@ -6,51 +5,6 @@
 import org.springframework.stereotype.Service;
 
 import io.mosip.registration.processor.status.entity.SyncRegistrationEntity;
-
-/**
- * The Interface SyncRegistrationService.
- *
- * @author M1047487
- * @param <T>
- *            the generic type
- */
-@Service
-public interface SyncRegistrationService<T> {
-
-	/**
-	 * Sync.
-	 *
-	 * @param syncResgistrationdto
-	 *            the sync resgistrationdto
-	 * @return the list
-	 */
-	public List<T> sync(List<T> syncResgistrationdto);
-
-	/**
-	 * Checks if is present.
-	 *
-	 * @param resgistrationId
-	 *            the sync registration id
-	 * @return true, if is present
-	 */
-	public boolean isPresent(String resgistrationId);
-
-	/**
-	 * Find by registration id.
-	 *
-	 * @param resgistrationId
-	 *            the resgistration id
-	 * @return the sync registration entity
-	 */
-	public SyncRegistrationEntity findByRegistrationId(String resgistrationId);
-
-}
-=======
-package io.mosip.registration.processor.status.service;
-
-import java.util.List;
-
-import org.springframework.stereotype.Service;
 
 /**
  * The Interface SyncRegistrationService.
@@ -80,5 +34,13 @@
 	 */
 	public boolean isPresent(String resgistrationId);
 
-}
->>>>>>> 84112089
+	/**
+	 * Find by registration id.
+	 *
+	 * @param resgistrationId
+	 *            the resgistration id
+	 * @return the sync registration entity
+	 */
+	public SyncRegistrationEntity findByRegistrationId(String resgistrationId);
+
+}