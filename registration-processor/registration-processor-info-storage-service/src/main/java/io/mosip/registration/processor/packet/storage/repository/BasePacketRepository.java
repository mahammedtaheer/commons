--- conflicted
+++ resolved
@@ -118,44 +118,7 @@
 	@Query("UPDATE  IndividualDemographicDedupeEntity demo SET  demo.isActive = FALSE WHERE demo.id.regId =:regId")
 	public void updateIsActiveIfDuplicateFound(@Param("regId") String regId);
 
-<<<<<<< HEAD
-	
-=======
-	/**
-	 * Update uin wrt registraion id.
-	 *
-	 * @param regId
-	 *            the reg id
-	 * @param uin
-	 *            the uin
-	 */
-	@Modifying
-	@Transactional
-	@Query("UPDATE  IndividualDemographicDedupeEntity demo SET  demo.uin =:uin WHERE demo.id.regId =:regId")
-	public void updateUinWrtRegistraionId(@Param("regId") String regId, @Param("uin") String uin);
-
-	/**
-	 * Gets the reg id by UIN.
-	 *
-	 * @param uin
-	 *            the uin
-	 * @return the reg id by UIN
-	 */
-
-	@Query("SELECT demo.id.regId FROM IndividualDemographicDedupeEntity demo WHERE demo.uin =:uin")
-	public List<String> getRegIdByUIN(@Param("uin") String uin);
-
-	/**
-	 * Gets the UIN by rid.
-	 *
-	 * @param rid
-	 *            the rid
-	 * @return the UIN by rid
-	 */
-	@Query("SELECT demo.uin FROM IndividualDemographicDedupeEntity demo WHERE demo.id.regId =:rid")
-	public List<String> getUINByRid(@Param("rid") String rid);
-
->>>>>>> debd729e
+
 	/**
 	 * Gets the reference id by rid.
 	 *
@@ -287,8 +250,8 @@
 	 */
 	@Query("SELECT abisRespDet FROM AbisResponseDetEntity abisRespDet WHERE abisRespDet.id.abisRespId =:abisRespId")
 	public List<AbisResponseDetEntity> getAbisResponseDetails(@Param("abisRespId") String responseId);
-	
-	
+
+
 	@Query("SELECT abisRespDet FROM AbisResponseDetEntity abisRespDet WHERE abisRespDet.id.abisRespId in :abisRespIds")
 	public List<AbisResponseDetEntity> getAbisResponseDetailsList(@Param("abisRespIds") List<String> responseId);
 
@@ -367,4 +330,4 @@
 	@Query("SELECT abisReq FROM AbisRequestEntity abisReq WHERE abisReq.bioRefId =:bioRefId and abisReq.requestType =:insert")
 	public List<AbisRequestEntity> getAbisRequestsByBioRefId(@Param("bioRefId") String bioRefId,
 			@Param("insert") String insert);
-}
+}