<?xml version="1.0"?>
<project
	xsi:schemaLocation="http://maven.apache.org/POM/4.0.0 http://maven.apache.org/xsd/maven-4.0.0.xsd"
	xmlns="http://maven.apache.org/POM/4.0.0"
	xmlns:xsi="http://www.w3.org/2001/XMLSchema-instance">
	<modelVersion>4.0.0</modelVersion>
	<packaging>jar</packaging>
	<parent>
		<groupId>io.mosip.registrationprocessor</groupId>
		<artifactId>registration-processor</artifactId>
<<<<<<< HEAD
		<version>0.12.18</version>
=======
		<version>0.9.1</version>
>>>>>>> a374d69c
	</parent>

	<artifactId>registration-processor-message-sender-impl</artifactId>

	<properties>
		<project.build.sourceEncoding>UTF-8</project.build.sourceEncoding>
		<project.reporting.outputEncoding>UTF-8</project.reporting.outputEncoding>
		<java.version>1.8</java.version>
	</properties>

	<dependencyManagement>
		<dependencies>
			<dependency>
				<groupId>org.springframework.cloud</groupId>
				<artifactId>spring-cloud-starter-config</artifactId>
				<version>${spring-cloud-config.version}</version>
			</dependency>
			<dependency>
				<groupId>org.mockito</groupId>
				<artifactId>mockito-core</artifactId>
				<version>${mockito.version}</version>
				<scope>test</scope>
			</dependency>
			<dependency>
				<groupId>com.h2database</groupId>
				<artifactId>h2</artifactId>
				<version>1.4.195</version>
			</dependency>
		</dependencies>
	</dependencyManagement>
	<dependencies>
		<dependency>
			<groupId>org.springframework.boot</groupId>
			<artifactId>spring-boot-starter</artifactId>
			<exclusions>
				<exclusion>
					<groupId>com.h2database</groupId>
					<artifactId>h2</artifactId>
				</exclusion>
			</exclusions>
		</dependency>
		<dependency>
			<groupId>junit</groupId>
			<artifactId>junit</artifactId>
			<scope>test</scope>
		</dependency>
		<dependency>
			<groupId>org.springframework.boot</groupId>
			<artifactId>spring-boot-starter-web</artifactId>
		</dependency>
		<dependency>
			<groupId>org.springframework.boot</groupId>
			<artifactId>spring-boot-starter-test</artifactId>
		</dependency>
		<dependency>
			<groupId>io.mosip.kernel</groupId>
			<artifactId>kernel-emailnotification-service</artifactId>
			<version>${kernel.emailnotification.service.version}</version>
		</dependency>
		<dependency>
			<groupId>io.mosip.kernel</groupId>
			<artifactId>kernel-smsnotification-service</artifactId>
			<version>${kernel.smsnotification.service.version}</version>
		</dependency>
		<dependency>
			<groupId>io.mosip.registrationprocessor</groupId>
			<artifactId>registration-processor-registration-status-service-impl</artifactId>
			<version>${registration.status.service.version}</version>
		</dependency>
		<dependency>
			<groupId>io.mosip.registrationprocessor</groupId>
			<artifactId>registration-processor-core</artifactId>
			<version>${registration.processor.core.version}</version>
		</dependency>
		<dependency>
			<groupId>io.mosip.registrationprocessor</groupId>
			<artifactId>registration-processor-info-storage-service</artifactId>
			<version>${packet.info.storage.service.version}</version>
		</dependency>
		<dependency>
			<groupId>io.mosip.registrationprocessor</groupId>
			<artifactId>registration-processor-rest-client</artifactId>
			<version>${registration.processor.rest.client.version}</version>
		</dependency>
		<dependency>
			<groupId>io.mosip.kernel</groupId>
			<artifactId>kernel-templatemanager-velocity</artifactId>
			<version>${kernel.templatemanager.velocity.version}</version>
		</dependency>
		<dependency>
			<groupId>org.apache.velocity</groupId>
			<artifactId>velocity</artifactId>
			<version>${velocity.version}</version>
		</dependency>
		<dependency>
			<groupId>org.apache.velocity</groupId>
			<artifactId>velocity-tools</artifactId>
			<version>${velocity.tools.version}</version>
		</dependency>
		<dependency>
			<groupId>org.powermock</groupId>
			<artifactId>powermock-module-junit4</artifactId>
			<version>${powermock.module.junit4.version}</version>
			<scope>test</scope>
		</dependency>
		<dependency>
			<groupId>org.powermock</groupId>
			<artifactId>powermock-api-mockito</artifactId>
			<version>${powermock.api.mockito.version}</version>
			<scope>test</scope>
		</dependency>
	</dependencies>
</project>
<|MERGE_RESOLUTION|>--- conflicted
+++ resolved
@@ -1,128 +1,124 @@
-<?xml version="1.0"?>
-<project
-	xsi:schemaLocation="http://maven.apache.org/POM/4.0.0 http://maven.apache.org/xsd/maven-4.0.0.xsd"
-	xmlns="http://maven.apache.org/POM/4.0.0"
-	xmlns:xsi="http://www.w3.org/2001/XMLSchema-instance">
-	<modelVersion>4.0.0</modelVersion>
-	<packaging>jar</packaging>
-	<parent>
-		<groupId>io.mosip.registrationprocessor</groupId>
-		<artifactId>registration-processor</artifactId>
-<<<<<<< HEAD
-		<version>0.12.18</version>
-=======
-		<version>0.9.1</version>
->>>>>>> a374d69c
-	</parent>
-
-	<artifactId>registration-processor-message-sender-impl</artifactId>
-
-	<properties>
-		<project.build.sourceEncoding>UTF-8</project.build.sourceEncoding>
-		<project.reporting.outputEncoding>UTF-8</project.reporting.outputEncoding>
-		<java.version>1.8</java.version>
-	</properties>
-
-	<dependencyManagement>
-		<dependencies>
-			<dependency>
-				<groupId>org.springframework.cloud</groupId>
-				<artifactId>spring-cloud-starter-config</artifactId>
-				<version>${spring-cloud-config.version}</version>
-			</dependency>
-			<dependency>
-				<groupId>org.mockito</groupId>
-				<artifactId>mockito-core</artifactId>
-				<version>${mockito.version}</version>
-				<scope>test</scope>
-			</dependency>
-			<dependency>
-				<groupId>com.h2database</groupId>
-				<artifactId>h2</artifactId>
-				<version>1.4.195</version>
-			</dependency>
-		</dependencies>
-	</dependencyManagement>
-	<dependencies>
-		<dependency>
-			<groupId>org.springframework.boot</groupId>
-			<artifactId>spring-boot-starter</artifactId>
-			<exclusions>
-				<exclusion>
-					<groupId>com.h2database</groupId>
-					<artifactId>h2</artifactId>
-				</exclusion>
-			</exclusions>
-		</dependency>
-		<dependency>
-			<groupId>junit</groupId>
-			<artifactId>junit</artifactId>
-			<scope>test</scope>
-		</dependency>
-		<dependency>
-			<groupId>org.springframework.boot</groupId>
-			<artifactId>spring-boot-starter-web</artifactId>
-		</dependency>
-		<dependency>
-			<groupId>org.springframework.boot</groupId>
-			<artifactId>spring-boot-starter-test</artifactId>
-		</dependency>
-		<dependency>
-			<groupId>io.mosip.kernel</groupId>
-			<artifactId>kernel-emailnotification-service</artifactId>
-			<version>${kernel.emailnotification.service.version}</version>
-		</dependency>
-		<dependency>
-			<groupId>io.mosip.kernel</groupId>
-			<artifactId>kernel-smsnotification-service</artifactId>
-			<version>${kernel.smsnotification.service.version}</version>
-		</dependency>
-		<dependency>
-			<groupId>io.mosip.registrationprocessor</groupId>
-			<artifactId>registration-processor-registration-status-service-impl</artifactId>
-			<version>${registration.status.service.version}</version>
-		</dependency>
-		<dependency>
-			<groupId>io.mosip.registrationprocessor</groupId>
-			<artifactId>registration-processor-core</artifactId>
-			<version>${registration.processor.core.version}</version>
-		</dependency>
-		<dependency>
-			<groupId>io.mosip.registrationprocessor</groupId>
-			<artifactId>registration-processor-info-storage-service</artifactId>
-			<version>${packet.info.storage.service.version}</version>
-		</dependency>
-		<dependency>
-			<groupId>io.mosip.registrationprocessor</groupId>
-			<artifactId>registration-processor-rest-client</artifactId>
-			<version>${registration.processor.rest.client.version}</version>
-		</dependency>
-		<dependency>
-			<groupId>io.mosip.kernel</groupId>
-			<artifactId>kernel-templatemanager-velocity</artifactId>
-			<version>${kernel.templatemanager.velocity.version}</version>
-		</dependency>
-		<dependency>
-			<groupId>org.apache.velocity</groupId>
-			<artifactId>velocity</artifactId>
-			<version>${velocity.version}</version>
-		</dependency>
-		<dependency>
-			<groupId>org.apache.velocity</groupId>
-			<artifactId>velocity-tools</artifactId>
-			<version>${velocity.tools.version}</version>
-		</dependency>
-		<dependency>
-			<groupId>org.powermock</groupId>
-			<artifactId>powermock-module-junit4</artifactId>
-			<version>${powermock.module.junit4.version}</version>
-			<scope>test</scope>
-		</dependency>
-		<dependency>
-			<groupId>org.powermock</groupId>
-			<artifactId>powermock-api-mockito</artifactId>
-			<version>${powermock.api.mockito.version}</version>
-			<scope>test</scope>
-		</dependency>
-	</dependencies>
-</project>
+<?xml version="1.0"?>
+<project
+	xsi:schemaLocation="http://maven.apache.org/POM/4.0.0 http://maven.apache.org/xsd/maven-4.0.0.xsd"
+	xmlns="http://maven.apache.org/POM/4.0.0"
+	xmlns:xsi="http://www.w3.org/2001/XMLSchema-instance">
+	<modelVersion>4.0.0</modelVersion>
+	<packaging>jar</packaging>
+	<parent>
+		<groupId>io.mosip.registrationprocessor</groupId>
+		<artifactId>registration-processor</artifactId>
+		<version>0.9.1</version>
+	</parent>
+
+	<artifactId>registration-processor-message-sender-impl</artifactId>
+
+	<properties>
+		<project.build.sourceEncoding>UTF-8</project.build.sourceEncoding>
+		<project.reporting.outputEncoding>UTF-8</project.reporting.outputEncoding>
+		<java.version>1.8</java.version>
+	</properties>
+
+	<dependencyManagement>
+		<dependencies>
+			<dependency>
+				<groupId>org.springframework.cloud</groupId>
+				<artifactId>spring-cloud-starter-config</artifactId>
+				<version>${spring-cloud-config.version}</version>
+			</dependency>
+			<dependency>
+				<groupId>org.mockito</groupId>
+				<artifactId>mockito-core</artifactId>
+				<version>${mockito.version}</version>
+				<scope>test</scope>
+			</dependency>
+			<dependency>
+				<groupId>com.h2database</groupId>
+				<artifactId>h2</artifactId>
+				<version>1.4.195</version>
+			</dependency>
+		</dependencies>
+	</dependencyManagement>
+	<dependencies>
+		<dependency>
+			<groupId>org.springframework.boot</groupId>
+			<artifactId>spring-boot-starter</artifactId>
+			<exclusions>
+				<exclusion>
+					<groupId>com.h2database</groupId>
+					<artifactId>h2</artifactId>
+				</exclusion>
+			</exclusions>
+		</dependency>
+		<dependency>
+			<groupId>junit</groupId>
+			<artifactId>junit</artifactId>
+			<scope>test</scope>
+		</dependency>
+		<dependency>
+			<groupId>org.springframework.boot</groupId>
+			<artifactId>spring-boot-starter-web</artifactId>
+		</dependency>
+		<dependency>
+			<groupId>org.springframework.boot</groupId>
+			<artifactId>spring-boot-starter-test</artifactId>
+		</dependency>
+		<dependency>
+			<groupId>io.mosip.kernel</groupId>
+			<artifactId>kernel-emailnotification-service</artifactId>
+			<version>${kernel.emailnotification.service.version}</version>
+		</dependency>
+		<dependency>
+			<groupId>io.mosip.kernel</groupId>
+			<artifactId>kernel-smsnotification-service</artifactId>
+			<version>${kernel.smsnotification.service.version}</version>
+		</dependency>
+		<dependency>
+			<groupId>io.mosip.registrationprocessor</groupId>
+			<artifactId>registration-processor-registration-status-service-impl</artifactId>
+			<version>${registration.status.service.version}</version>
+		</dependency>
+		<dependency>
+			<groupId>io.mosip.registrationprocessor</groupId>
+			<artifactId>registration-processor-core</artifactId>
+			<version>${registration.processor.core.version}</version>
+		</dependency>
+		<dependency>
+			<groupId>io.mosip.registrationprocessor</groupId>
+			<artifactId>registration-processor-info-storage-service</artifactId>
+			<version>${packet.info.storage.service.version}</version>
+		</dependency>
+		<dependency>
+			<groupId>io.mosip.registrationprocessor</groupId>
+			<artifactId>registration-processor-rest-client</artifactId>
+			<version>${registration.processor.rest.client.version}</version>
+		</dependency>
+		<dependency>
+			<groupId>io.mosip.kernel</groupId>
+			<artifactId>kernel-templatemanager-velocity</artifactId>
+			<version>${kernel.templatemanager.velocity.version}</version>
+		</dependency>
+		<dependency>
+			<groupId>org.apache.velocity</groupId>
+			<artifactId>velocity</artifactId>
+			<version>${velocity.version}</version>
+		</dependency>
+		<dependency>
+			<groupId>org.apache.velocity</groupId>
+			<artifactId>velocity-tools</artifactId>
+			<version>${velocity.tools.version}</version>
+		</dependency>
+		<dependency>
+			<groupId>org.powermock</groupId>
+			<artifactId>powermock-module-junit4</artifactId>
+			<version>${powermock.module.junit4.version}</version>
+			<scope>test</scope>
+		</dependency>
+		<dependency>
+			<groupId>org.powermock</groupId>
+			<artifactId>powermock-api-mockito</artifactId>
+			<version>${powermock.api.mockito.version}</version>
+			<scope>test</scope>
+		</dependency>
+	</dependencies>
+</project>