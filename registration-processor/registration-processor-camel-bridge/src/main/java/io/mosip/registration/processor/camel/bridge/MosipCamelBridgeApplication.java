<<<<<<< HEAD
package io.mosip.registration.processor.camel.bridge;

/**
 * This is main class for Vertx Camel Bridge
 * 
 * @author Pranav Kumar
 * @since 0.0.1
 *
 */
public class MosipCamelBridgeApplication {

	/**
	 * @param args
	 */
	public static void main(String[] args) {
		MosipBridgeFactory.getEventBus();
	}

}
=======
package io.mosip.registration.processor.camel.bridge;

/**
 * This is main class for Vertx Camel Bridge
 * 
 * @author Pranav Kumar
 * @since 0.0.1
 *
 */
public class MosipCamelBridgeApplication {

	/**
	 * @param args
	 */
	public static void main(String[] args) {
		MosipBridgeFactory.getEventBus();
	}

}
>>>>>>> d4366b25
<|MERGE_RESOLUTION|>--- conflicted
+++ resolved
@@ -1,9 +1,8 @@
-<<<<<<< HEAD
 package io.mosip.registration.processor.camel.bridge;
 
 /**
  * This is main class for Vertx Camel Bridge
- * 
+ *
  * @author Pranav Kumar
  * @since 0.0.1
  *
@@ -17,25 +16,4 @@
 		MosipBridgeFactory.getEventBus();
 	}
 
-}
-=======
-package io.mosip.registration.processor.camel.bridge;
-
-/**
- * This is main class for Vertx Camel Bridge
- * 
- * @author Pranav Kumar
- * @since 0.0.1
- *
- */
-public class MosipCamelBridgeApplication {
-
-	/**
-	 * @param args
-	 */
-	public static void main(String[] args) {
-		MosipBridgeFactory.getEventBus();
-	}
-
-}
->>>>>>> d4366b25
+}