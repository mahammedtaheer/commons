package io.mosip.registration.processor.camel.bridge.util;

import java.util.concurrent.CompletableFuture;
import java.util.concurrent.ExecutionException;

import io.mosip.registration.processor.camel.bridge.MosipCamelBridge;
import io.mosip.registration.processor.core.abstractverticle.MessageBusAddress;
import io.mosip.registration.processor.core.exception.ConfigurationServerFailureException;
import io.mosip.registration.processor.core.exception.util.PlatformErrorMessages;
import io.vertx.config.ConfigRetriever;
import io.vertx.config.ConfigRetrieverOptions;
import io.vertx.config.ConfigStoreOptions;
import io.vertx.core.Vertx;
import io.vertx.core.json.JsonObject;
	
/**
 * This class interacts with config server and gets the required values.
 *
 * @author Pranav Kumar
 * @since 0.0.1
 */
public class BridgeUtil {

	/** The bridge configuration. */
	private static JsonObject bridgeConfiguration = null;

	/**
	 * Instantiates a new bridge util.
	 */
	private BridgeUtil() {

	}

	/**
	 * This method gets all values from config server as a JsonObject and stores it
	 * locally.
	 *
	 * @return the configuration
	 */
	public static void getConfiguration() {
		String url = PropertyFileUtil.getProperty(MosipCamelBridge.class, "bootstrap.properties", "url");
		CompletableFuture<JsonObject> configuration = new CompletableFuture<>();

		ConfigStoreOptions configStoreOptions = new ConfigStoreOptions().setType("spring-config-server")
				.setConfig(new JsonObject().put("url", url).put("timeout", 70000));

		ConfigRetriever configRetriever = ConfigRetriever.create(Vertx.vertx(),
				new ConfigRetrieverOptions().addStore(configStoreOptions));

		configRetriever.getConfig(config -> {
			if (config.succeeded()) {
				configuration.complete(config.result());
			} else {
				throw new ConfigurationServerFailureException(
						PlatformErrorMessages.RPR_CMB_CONFIGURATION_SERVER_FAILURE_EXCEPTION.getMessage());
			}
		});

		try {
			BridgeUtil.bridgeConfiguration = configuration.get();
		} catch (InterruptedException | ExecutionException e) {
			Thread.currentThread().interrupt();
			throw new ConfigurationServerFailureException(
					PlatformErrorMessages.RPR_CMB_CONFIGURATION_SERVER_FAILURE_EXCEPTION.getMessage(), e);
		}

	}

	/**
	 * This method returns the camel endpoint along with component.
	 *
	 * @param messageBusAddress            The address to be used for endpoint
	 * @return The address as per the configured camel component
	 */
	public static String getEndpoint(MessageBusAddress messageBusAddress) {
		if (BridgeUtil.bridgeConfiguration == null) {
			getConfiguration();
		}
		return BridgeUtil.bridgeConfiguration.getString("registration.processor.component")
				+ messageBusAddress.getAddress();
	}
<<<<<<< HEAD

	/**
	 * This method returns the address for localhost.
	 *
	 * @return The address for localhost
	 */
	public static String getLocalHost() {
		if (BridgeUtil.bridgeConfiguration == null) {
			getConfiguration();
		}
		return BridgeUtil.bridgeConfiguration.getString("registration.processor.localhost");
	}

	/**
	 * This method returns the configured IP and port range for Vertx clustering.
	 *
	 * @return the configured IP and port range for Vertx clustering as a List
	 */
	public static List<String> getIpAddressPortRange() {
		if (BridgeUtil.bridgeConfiguration == null) {
			getConfiguration();
		}
		String ipPortRange = BridgeUtil.bridgeConfiguration.getString("registration.processor.vertx.ip.range");
		ArrayList<String> ipPort = new ArrayList<>();
		ipPort.add(ipPortRange);
		return ipPort;
	}
=======
>>>>>>> 9447783e
}
<|MERGE_RESOLUTION|>--- conflicted
+++ resolved
@@ -12,30 +12,25 @@
 import io.vertx.config.ConfigStoreOptions;
 import io.vertx.core.Vertx;
 import io.vertx.core.json.JsonObject;
-	
+
 /**
- * This class interacts with config server and gets the required values.
+ * This class interacts with config server and gets the required values
  *
  * @author Pranav Kumar
  * @since 0.0.1
+ *
  */
 public class BridgeUtil {
 
-	/** The bridge configuration. */
 	private static JsonObject bridgeConfiguration = null;
 
-	/**
-	 * Instantiates a new bridge util.
-	 */
 	private BridgeUtil() {
 
 	}
 
 	/**
 	 * This method gets all values from config server as a JsonObject and stores it
-	 * locally.
-	 *
-	 * @return the configuration
+	 * locally
 	 */
 	public static void getConfiguration() {
 		String url = PropertyFileUtil.getProperty(MosipCamelBridge.class, "bootstrap.properties", "url");
@@ -67,9 +62,10 @@
 	}
 
 	/**
-	 * This method returns the camel endpoint along with component.
+	 * This method returns the camel endpoint along with component
 	 *
-	 * @param messageBusAddress            The address to be used for endpoint
+	 * @param messageBusAddress
+	 *            The address to be used for endpoint
 	 * @return The address as per the configured camel component
 	 */
 	public static String getEndpoint(MessageBusAddress messageBusAddress) {
@@ -79,34 +75,4 @@
 		return BridgeUtil.bridgeConfiguration.getString("registration.processor.component")
 				+ messageBusAddress.getAddress();
 	}
-<<<<<<< HEAD
-
-	/**
-	 * This method returns the address for localhost.
-	 *
-	 * @return The address for localhost
-	 */
-	public static String getLocalHost() {
-		if (BridgeUtil.bridgeConfiguration == null) {
-			getConfiguration();
-		}
-		return BridgeUtil.bridgeConfiguration.getString("registration.processor.localhost");
-	}
-
-	/**
-	 * This method returns the configured IP and port range for Vertx clustering.
-	 *
-	 * @return the configured IP and port range for Vertx clustering as a List
-	 */
-	public static List<String> getIpAddressPortRange() {
-		if (BridgeUtil.bridgeConfiguration == null) {
-			getConfiguration();
-		}
-		String ipPortRange = BridgeUtil.bridgeConfiguration.getString("registration.processor.vertx.ip.range");
-		ArrayList<String> ipPort = new ArrayList<>();
-		ipPort.add(ipPortRange);
-		return ipPort;
-	}
-=======
->>>>>>> 9447783e
-}
+}