--- conflicted
+++ resolved
@@ -1,116 +1,113 @@
-package io.mosip.registration.processor.camel.bridge.util;
-
-import java.util.concurrent.CompletableFuture;
-import java.util.concurrent.ExecutionException;
-
-import io.mosip.registration.processor.core.exception.ConfigurationServerFailureException;
-import io.mosip.registration.processor.core.exception.util.PlatformErrorMessages;
-import io.vertx.config.ConfigRetriever;
-import io.vertx.config.ConfigRetrieverOptions;
-import io.vertx.config.ConfigStoreOptions;
-import io.vertx.core.Vertx;
-import io.vertx.core.json.JsonObject;
-
-/**
- * This class interacts with config server and gets the required values
- *
- * @author Pranav Kumar
- * @since 0.0.1
- *
- */
-public class BridgeUtil {
-
-	private static JsonObject bridgeConfiguration = null;
-	private static String propertyFileName="bootstrap.properties";
-
-	private BridgeUtil() {
-
-	}
-
-	/**
-	 * This method gets all values from config server as a JsonObject and stores it
-	 * locally
-	 */
-	public static void getConfiguration() {
-		String url = PropertyFileUtil.getProperty(BridgeUtil.class, propertyFileName, "url");
-		url=url+"/"+getActiveProfile()+"/"+getCloudConfigLabel();
-		String configServerTimer = PropertyFileUtil.getProperty(BridgeUtil.class, propertyFileName, "config.server.timer");
-		Long configServerTimerInMs=Long.parseLong(configServerTimer);
-		CompletableFuture<JsonObject> configuration = new CompletableFuture<>();
-
-		ConfigStoreOptions configStoreOptions = new ConfigStoreOptions().setType("spring-config-server")
-				.setConfig(new JsonObject().put("url", url).put("timeout", 70000));
-
-		ConfigRetrieverOptions configRetrieverOptions = new ConfigRetrieverOptions();
-		configRetrieverOptions.setScanPeriod(configServerTimerInMs);
-		configRetrieverOptions.addStore(configStoreOptions);
-
-		ConfigRetriever configRetriever = ConfigRetriever.create(Vertx.vertx(), configRetrieverOptions);
-
-		configRetriever.getConfig(config -> {
-			if (config.succeeded()) {
-				configuration.complete(config.result());
-			} else {
-				throw new ConfigurationServerFailureException(
-						PlatformErrorMessages.RPR_CMB_CONFIGURATION_SERVER_FAILURE_EXCEPTION.getMessage());
-			}
-		});
-
-		try {
-			BridgeUtil.bridgeConfiguration = configuration.get();
-		} catch (InterruptedException | ExecutionException e) {
-			Thread.currentThread().interrupt();
-			throw new ConfigurationServerFailureException(
-					PlatformErrorMessages.RPR_CMB_CONFIGURATION_SERVER_FAILURE_EXCEPTION.getMessage(), e);
-		}
-
-	}
-
-	/**
-	 * This method returns the camel endpoint along with component
-	 *
-	 * @param messageBusAddress
-	 *            The address to be used for endpoint
-	 * @return The address as per the configured camel component
-	 */
-	public static String getPropertyFromConfigServer(String key) {
-		if (BridgeUtil.bridgeConfiguration == null) {
-			getConfiguration();
-		}
-		return BridgeUtil.bridgeConfiguration.getString(key);
-	}
-	
-	public static String getActiveProfile() {
-		String profile = System.getProperty("spring.profiles.active");
-		if(profile==null) {
-			profile = PropertyFileUtil.getProperty(BridgeUtil.class, propertyFileName, "spring.profiles.active");
-		}
-		return profile;
-	}
-	public static String getCloudConfigLabel() {
-		String label = System.getProperty("spring.cloud.config.label");
-		if(label==null) {
-			label = PropertyFileUtil.getProperty(BridgeUtil.class, propertyFileName, "spring.cloud.config.label");
-		}
-		return label;
-	}
-	
-	public static String getCloudConfigUri() {
-		String label = System.getProperty("spring.cloud.config.uri");
-		if(label==null) {
-			label = PropertyFileUtil.getProperty(BridgeUtil.class, propertyFileName, "spring.cloud.config.uri");
-		}
-		return label;
-	}
-<<<<<<< HEAD
-=======
-	
-	public static String getZone() {
-		String label = System.getProperty("registration.processor.zone");
-		if(label==null) {
-			label = PropertyFileUtil.getProperty(BridgeUtil.class, propertyFileName, "registration.processor.zone");
-		}
-		return label;
-	}
->>>>>>> 15458d51
-}
+package io.mosip.registration.processor.camel.bridge.util;
+
+import java.util.concurrent.CompletableFuture;
+import java.util.concurrent.ExecutionException;
+
+import io.mosip.registration.processor.core.exception.ConfigurationServerFailureException;
+import io.mosip.registration.processor.core.exception.util.PlatformErrorMessages;
+import io.vertx.config.ConfigRetriever;
+import io.vertx.config.ConfigRetrieverOptions;
+import io.vertx.config.ConfigStoreOptions;
+import io.vertx.core.Vertx;
+import io.vertx.core.json.JsonObject;
+
+/**
+ * This class interacts with config server and gets the required values
+ *
+ * @author Pranav Kumar
+ * @since 0.0.1
+ *
+ */
+public class BridgeUtil {
+
+	private static JsonObject bridgeConfiguration = null;
+	private static String propertyFileName="bootstrap.properties";
+
+	private BridgeUtil() {
+
+	}
+
+	/**
+	 * This method gets all values from config server as a JsonObject and stores it
+	 * locally
+	 */
+	public static void getConfiguration() {
+		String url = PropertyFileUtil.getProperty(BridgeUtil.class, propertyFileName, "url");
+		url=url+"/"+getActiveProfile()+"/"+getCloudConfigLabel();
+		String configServerTimer = PropertyFileUtil.getProperty(BridgeUtil.class, propertyFileName, "config.server.timer");
+		Long configServerTimerInMs=Long.parseLong(configServerTimer);
+		CompletableFuture<JsonObject> configuration = new CompletableFuture<>();
+
+		ConfigStoreOptions configStoreOptions = new ConfigStoreOptions().setType("spring-config-server")
+				.setConfig(new JsonObject().put("url", url).put("timeout", 70000));
+
+		ConfigRetrieverOptions configRetrieverOptions = new ConfigRetrieverOptions();
+		configRetrieverOptions.setScanPeriod(configServerTimerInMs);
+		configRetrieverOptions.addStore(configStoreOptions);
+
+		ConfigRetriever configRetriever = ConfigRetriever.create(Vertx.vertx(), configRetrieverOptions);
+
+		configRetriever.getConfig(config -> {
+			if (config.succeeded()) {
+				configuration.complete(config.result());
+			} else {
+				throw new ConfigurationServerFailureException(
+						PlatformErrorMessages.RPR_CMB_CONFIGURATION_SERVER_FAILURE_EXCEPTION.getMessage());
+			}
+		});
+
+		try {
+			BridgeUtil.bridgeConfiguration = configuration.get();
+		} catch (InterruptedException | ExecutionException e) {
+			Thread.currentThread().interrupt();
+			throw new ConfigurationServerFailureException(
+					PlatformErrorMessages.RPR_CMB_CONFIGURATION_SERVER_FAILURE_EXCEPTION.getMessage(), e);
+		}
+
+	}
+
+	/**
+	 * This method returns the camel endpoint along with component
+	 *
+	 * @param messageBusAddress
+	 *            The address to be used for endpoint
+	 * @return The address as per the configured camel component
+	 */
+	public static String getPropertyFromConfigServer(String key) {
+		if (BridgeUtil.bridgeConfiguration == null) {
+			getConfiguration();
+		}
+		return BridgeUtil.bridgeConfiguration.getString(key);
+	}
+	
+	public static String getActiveProfile() {
+		String profile = System.getProperty("spring.profiles.active");
+		if(profile==null) {
+			profile = PropertyFileUtil.getProperty(BridgeUtil.class, propertyFileName, "spring.profiles.active");
+		}
+		return profile;
+	}
+	public static String getCloudConfigLabel() {
+		String label = System.getProperty("spring.cloud.config.label");
+		if(label==null) {
+			label = PropertyFileUtil.getProperty(BridgeUtil.class, propertyFileName, "spring.cloud.config.label");
+		}
+		return label;
+	}
+	
+	public static String getCloudConfigUri() {
+		String label = System.getProperty("spring.cloud.config.uri");
+		if(label==null) {
+			label = PropertyFileUtil.getProperty(BridgeUtil.class, propertyFileName, "spring.cloud.config.uri");
+		}
+		return label;
+	}
+	
+	public static String getZone() {
+		String label = System.getProperty("registration.processor.zone");
+		if(label==null) {
+			label = PropertyFileUtil.getProperty(BridgeUtil.class, propertyFileName, "registration.processor.zone");
+		}
+		return label;
+	}
+}