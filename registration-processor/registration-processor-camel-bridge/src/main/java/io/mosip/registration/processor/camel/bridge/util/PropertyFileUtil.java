--- conflicted
+++ resolved
@@ -1,5 +1,5 @@
 package io.mosip.registration.processor.camel.bridge.util;
-	
+
 import java.io.FileNotFoundException;
 import java.io.IOException;
 import java.io.InputStream;
@@ -15,14 +15,9 @@
  */
 public class PropertyFileUtil {
 
-<<<<<<< HEAD
-	/** The log. */
-	static Logger log = LoggerFactory.getLogger(PropertyFileUtil.class);
-=======
 	/** The reg proc logger. */
 	private static Logger regProcLogger = RegProcessorLogger.getLogger(PropertyFileUtil.class);
-	
->>>>>>> 7df7d97e
+
 
 	/**
 	 * Instantiates a new property file util.
@@ -52,7 +47,7 @@
 			prop.load(input);
 			value = prop.getProperty(key);
 		} catch (IOException ex) {
-			
+
 			regProcLogger.error(LoggerFileConstant.SESSIONID.toString(),LoggerFileConstant.APPLICATIONID.toString(),"Failed to read properties : ",ex.getCause().toString());
 
 		}
