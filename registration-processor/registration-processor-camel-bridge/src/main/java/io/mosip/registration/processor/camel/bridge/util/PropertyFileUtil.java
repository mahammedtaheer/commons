--- conflicted
+++ resolved
@@ -15,14 +15,12 @@
  */
 public class PropertyFileUtil {
 
-<<<<<<< HEAD
 	static Logger log = LoggerFactory.getLogger(PropertyFileUtil.class);
 
 	private PropertyFileUtil() {
 
 	}
 
-=======
 	/**
 	 * Gets the property.
 	 *
@@ -31,7 +29,6 @@
 	 * @param key the key
 	 * @return the property
 	 */
->>>>>>> 27b9a747
 	public static String getProperty(Class<?> clazz, String fileName, String key) {
 
 		Properties prop = new Properties();
