package io.mosip.registration.processor.filesystem.ceph.adapter.impl;

import java.io.ByteArrayInputStream;
import java.io.ByteArrayOutputStream;
import java.io.File;
import java.io.IOException;
import java.io.InputStream;
import java.util.zip.ZipEntry;
import java.util.zip.ZipInputStream;

import org.slf4j.Logger;
import org.slf4j.LoggerFactory;
import org.springframework.stereotype.Service;

import com.amazonaws.SdkClientException;
import com.amazonaws.services.s3.AmazonS3;
import com.amazonaws.services.s3.model.AmazonS3Exception;
import com.amazonaws.services.s3.model.GetObjectRequest;
import com.amazonaws.services.s3.model.S3Object;

import io.mosip.registration.processor.core.spi.filesystem.adapter.FileSystemAdapter;
import io.mosip.registration.processor.filesystem.ceph.adapter.impl.exception.PacketNotFoundException;
import io.mosip.registration.processor.filesystem.ceph.adapter.impl.exception.handler.ExceptionHandler;
import io.mosip.registration.processor.filesystem.ceph.adapter.impl.utils.ConnectionUtil;

/**
 * This class is CEPH implementation for MOSIP Packet Store.
 *
 * @author Pranav Kumar
 * @since 0.0.1
 */
@Service
public class FilesystemCephAdapterImpl implements FileSystemAdapter<InputStream, Boolean> {

	/** The conn. */
	private AmazonS3 conn;

	/** The Constant LOGGER. */
	private static final Logger LOGGER = LoggerFactory.getLogger(FilesystemCephAdapterImpl.class);

	/** The Constant LOGDISPLAY. */
	private static final String LOGDISPLAY = "{} - {} - {} - {}";

	/** The Constant SUCCESS_UPLOAD_MESSAGE. */
	private static final String SUCCESS_UPLOAD_MESSAGE = "uploaded to DFS successfully";

	/**
	 * Constructor to get Connection to CEPH instance.
	 *
	 * @param connectionUtil the connection util
	 */
	public FilesystemCephAdapterImpl(ConnectionUtil connectionUtil) {
		if (conn == null) {
			this.conn = connectionUtil.getConnection();
		}
	}

	/*
	 * (non-Javadoc)
	 * 
	 * @see com.demo.server.filehandler.FileHandler#storePacket(java.lang.String,
	 * java.lang.String)
	 */
	@Override
	public Boolean storePacket(String enrolmentId, File filePath) {
		try {
			if (!conn.doesBucketExistV2(enrolmentId)) {
				conn.createBucket(enrolmentId);
			}
			this.conn.putObject(enrolmentId, enrolmentId, filePath);
			LOGGER.debug(LOGDISPLAY, enrolmentId, SUCCESS_UPLOAD_MESSAGE);
		} catch (AmazonS3Exception e) {
			LOGGER.error(LOGDISPLAY, e.getStatusCode(), e.getErrorCode(), e.getErrorMessage());
			ExceptionHandler.exceptionHandler(e);
		} catch (SdkClientException e) {
			ExceptionHandler.exceptionHandler(e);
		}
		return true;
	}

	/**
	 * This method stores a packet in DFS.
	 *
	 * @param enrolmentId            The enrolment ID for the packet
	 * @param file            packet as InputStream
	 * @return True if packet is stored
	 */
	@Override
	public Boolean storePacket(String enrolmentId, InputStream file) {
		try {
			if (!conn.doesBucketExistV2(enrolmentId)) {
				conn.createBucket(enrolmentId);
			}
			this.conn.putObject(enrolmentId, enrolmentId, file, null);
			LOGGER.debug(LOGDISPLAY, enrolmentId, SUCCESS_UPLOAD_MESSAGE);
		} catch (AmazonS3Exception e) {
			LOGGER.error(LOGDISPLAY, e.getStatusCode(), e.getErrorCode(), e.getErrorMessage());
			ExceptionHandler.exceptionHandler(e);
		} catch (SdkClientException e) {
			ExceptionHandler.exceptionHandler(e);
		}
		return true;
	}

//	/**
//	 * This method stores a File to DFS
//	 * 
//	 * @param enrolmentId
//	 *            The enrolment ID
//	 * @param key
//	 *            The key that is to be stored
//	 * @param file
//	 *            The file to be stored
//	 * @return true if the file is stored successfully
//	 */
//	private boolean storeFile(String enrolmentId, String key, InputStream file) {
//		try {
//			this.conn.putObject(enrolmentId, key, file, null);
//			LOGGER.debug(LOGDISPLAY, enrolmentId, key, SUCCESS_UPLOAD_MESSAGE);
//		} catch (AmazonS3Exception e) {
//			LOGGER.error(LOGDISPLAY, e.getStatusCode(), e.getErrorCode(), e.getErrorMessage());
//			ExceptionHandler.exceptionHandler(e);
//		} catch (SdkClientException e) {
//			ExceptionHandler.exceptionHandler(e);
//		}
//		return true;
//	}
	

	/**
<<<<<<< HEAD
	 * This method stores a File to DFS.
	 *
	 * @param enrolmentId            The enrolment ID
	 * @param fileName            The fileName that is to be stored
	 * @param file            The file to be stored
	 * @return true if the file is stored successfully
=======
	 * This method stores a document in DFS
	 * 
	 * @param enrolmentId
	 *            The enrolment ID for the document
	 * @param key
	 *            The key for the document
	 * @param document
	 *            document as InputStream
	 * @return True if document is stored
>>>>>>> 7df7d97e
	 */

	@Override
	public Boolean storeFile(String enrolmentId, String key, InputStream document) {
		try {
			if (!conn.doesBucketExistV2(enrolmentId)) {
				conn.createBucket(enrolmentId);
			}
			this.conn.putObject(enrolmentId, key, document, null);
			LOGGER.debug(LOGDISPLAY, enrolmentId, key, SUCCESS_UPLOAD_MESSAGE);
		} catch (AmazonS3Exception e) {
			LOGGER.error(LOGDISPLAY, e.getStatusCode(), e.getErrorCode(), e.getErrorMessage());
			ExceptionHandler.exceptionHandler(e);
		} catch (SdkClientException e) {
			ExceptionHandler.exceptionHandler(e);
		}
		return true;
	}
	
	/**
	 * This method copy document from one bucket to another
	 * 
	 * @param sourceBucketName
	 * 
	 * @param sourceKey
	 * 
	 * @param destinationBucketName
	 * 
	 * @param destinationKey
	 * 
	 * @return True if document copy is successful 
	 */

	@Override
	public Boolean copyFile(String sourceBucketName, String sourceKey,
            String destinationBucketName, String destinationKey) {
		try {
			this.conn.copyObject(sourceBucketName, sourceKey, destinationBucketName, destinationKey);
			LOGGER.debug(LOGDISPLAY, SUCCESS_UPLOAD_MESSAGE);
		} catch (AmazonS3Exception e) {
			LOGGER.error(LOGDISPLAY, e.getStatusCode(), e.getErrorCode(), e.getErrorMessage());
			ExceptionHandler.exceptionHandler(e);
		} catch (SdkClientException e) {
			ExceptionHandler.exceptionHandler(e);
		}
		return true;
	}

	/* (non-Javadoc)
	 * @see io.mosip.registration.processor.core.spi.filesystem.adapter.FileSystemAdapter#getPacket(java.lang.String)
	 */
	/*
	 * This method fetches the packet corresponding to an enrolment ID and returns
	 * it
	 *
	 * @Param enrolmentId
	 * 
	 * @see com.demo.server.filehandler.FileHandler#getPacket(java.lang.String)
	 */
	@Override
	public InputStream getPacket(String enrolmentId) {
		S3Object object = null;
		try {
			object = this.conn.getObject(new GetObjectRequest(enrolmentId, enrolmentId));
			LOGGER.debug(LOGDISPLAY, enrolmentId, "fetched from DFS");
		} catch (AmazonS3Exception e) {
			LOGGER.error(LOGDISPLAY, e.getStatusCode(), e.getErrorCode(), e.getErrorMessage());
			ExceptionHandler.exceptionHandler(e);
		} catch (SdkClientException e) {
			ExceptionHandler.exceptionHandler(e);
		}
		return object != null ? object.getObjectContent() : null;
	}

	/*
	 * (non-Javadoc)
	 * 
	 * @see com.demo.server.filehandler.FileHandler#getFile(java.lang.String,
	 * java.lang.Object)
	 */
	@Override
	public InputStream getFile(String enrolmentId, String fileName) {
		S3Object object = null;
		try {
			object = this.conn.getObject(new GetObjectRequest(enrolmentId, fileName));
			LOGGER.debug(LOGDISPLAY, enrolmentId, fileName, "fetched from DFS");
		} catch (AmazonS3Exception e) {
			LOGGER.error(LOGDISPLAY, e.getStatusCode(), e.getErrorCode(), e.getErrorMessage());
			ExceptionHandler.exceptionHandler(e);
		} catch (SdkClientException e) {
			ExceptionHandler.exceptionHandler(e);
		}
		return object != null ? object.getObjectContent() : null;
	}

	/*
	 * (non-Javadoc)
	 * 
	 * @see com.demo.server.filehandler.FileHandler#unpackPacket(java.lang.String)
	 */
	@Override
	public void unpackPacket(String enrolmentId) throws IOException {
		InputStream packetStream = getPacket(enrolmentId);
		ZipInputStream zis = new ZipInputStream(packetStream);
		byte[] buffer = new byte[2048];
		byte[] file;
		ZipEntry ze = zis.getNextEntry();
		while (ze != null) {
			ByteArrayOutputStream out = new ByteArrayOutputStream();
			int len;
			while ((len = zis.read(buffer)) > 0) {
				out.write(buffer, 0, len);
			}
			file = out.toByteArray();
			InputStream inputStream = new ByteArrayInputStream(file);
			String[] arr = ze.getName().split("/");
			String fileName = arr[arr.length - 1].split("\\.")[0];
			storeFile(enrolmentId, fileName.toUpperCase(), inputStream);
			inputStream.close();
			ze = zis.getNextEntry();
		}
		LOGGER.debug(LOGDISPLAY, enrolmentId, "unpacked successfully into DFS");
		zis.closeEntry();
		zis.close();
	}

	/*
	 * (non-Javadoc)
	 * 
	 * @see com.demo.server.filehandler.FileHandler#deletePacket(java.lang.String)
	 */
	@Override
	public Boolean deletePacket(String enrolmentId) {
		try {
			this.conn.deleteObject(enrolmentId, enrolmentId);
			LOGGER.debug(LOGDISPLAY, enrolmentId, "deleted from DFS successfully");
		} catch (AmazonS3Exception e) {
			LOGGER.error(LOGDISPLAY, e.getStatusCode(), e.getErrorCode(), e.getErrorMessage());
			ExceptionHandler.exceptionHandler(e);
		} catch (SdkClientException e) {
			ExceptionHandler.exceptionHandler(e);
		}
		return true;
	}

	/*
	 * (non-Javadoc)
	 * 
	 * @see com.demo.server.filehandler.FileHandler#deleteFile(java.lang.String,
	 * java.lang.Object)
	 */
	@Override
	public Boolean deleteFile(String enrolmentId, String fileName) {
		try {
			this.conn.deleteObject(enrolmentId, fileName);
			LOGGER.debug(LOGDISPLAY, enrolmentId, fileName, "deleted from DFS successfully");
		} catch (AmazonS3Exception e) {
			LOGGER.error(LOGDISPLAY, e.getStatusCode(), e.getErrorCode(), e.getErrorMessage());
			ExceptionHandler.exceptionHandler(e);
		} catch (SdkClientException e) {
			ExceptionHandler.exceptionHandler(e);
		}
		return true;
	}

	/*
	 * (non-Javadoc)
	 * 
	 * @see io.mosip.registration.processor.filesystem.adapter.FileSystemAdapter#
	 * checkFileExistence(java.lang.String, java.lang.Object)
	 */
	@Override
	public Boolean checkFileExistence(String enrolmentId, String fileName) {
		boolean result = false;
		try {
			if (getFile(enrolmentId, fileName) != null) {
				result = true;
			}
		} catch (PacketNotFoundException e) {
			LOGGER.error(LOGDISPLAY, "INVALID_PACKET_FILE_NAME");
			return false;
		}
		return result;
	}

	/* (non-Javadoc)
	 * @see io.mosip.registration.processor.core.spi.filesystem.adapter.FileSystemAdapter#isPacketPresent(java.lang.String)
	 */
	@Override
	public Boolean isPacketPresent(String registrationId) {
		return this.getPacket(registrationId) != null;
	}


}<|MERGE_RESOLUTION|>--- conflicted
+++ resolved
@@ -104,7 +104,7 @@
 
 //	/**
 //	 * This method stores a File to DFS
-//	 * 
+//	 *
 //	 * @param enrolmentId
 //	 *            The enrolment ID
 //	 * @param key
@@ -125,19 +125,11 @@
 //		}
 //		return true;
 //	}
-	
+
 
 	/**
-<<<<<<< HEAD
-	 * This method stores a File to DFS.
-	 *
-	 * @param enrolmentId            The enrolment ID
-	 * @param fileName            The fileName that is to be stored
-	 * @param file            The file to be stored
-	 * @return true if the file is stored successfully
-=======
 	 * This method stores a document in DFS
-	 * 
+	 *
 	 * @param enrolmentId
 	 *            The enrolment ID for the document
 	 * @param key
@@ -145,7 +137,6 @@
 	 * @param document
 	 *            document as InputStream
 	 * @return True if document is stored
->>>>>>> 7df7d97e
 	 */
 
 	@Override
@@ -164,19 +155,19 @@
 		}
 		return true;
 	}
-	
+
 	/**
 	 * This method copy document from one bucket to another
-	 * 
+	 *
 	 * @param sourceBucketName
-	 * 
+	 *
 	 * @param sourceKey
-	 * 
+	 *
 	 * @param destinationBucketName
-	 * 
+	 *
 	 * @param destinationKey
-	 * 
-	 * @return True if document copy is successful 
+	 *
+	 * @return True if document copy is successful
 	 */
 
 	@Override
