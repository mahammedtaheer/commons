<<<<<<< HEAD
node {
 try{
 def server = Artifactory.server 'ART'
 def rtMaven = Artifactory.newMavenBuild()
 def buildInfo
 def branch = env.NEXT_BRANCH_NAME
 def projectToBuild = 'registration-processor'
 def dockerImagesTagVersion = 'NaV'  //This will ensure that docker images tag should have 1-1 relation ship with project version
 def registryUrl = 'http://docker-registry.mosip.io:5000'
 def registryName = 'docker-registry.mosip.io:5000'
 def registryCredentials = '305c7f35-2eb5-44b4-b574-a0855ef70c26'
 k8DevContext = 'dev-k8-cluster'

 stage('------- Checkout --------') {
  // Checkout only Registration-Processor Module
  dir(branch) {
   checkout([$class: 'GitSCM',
    branches: [
     [name: branch]
    ],
    userRemoteConfigs: [
     [url: 'https://github.com/mosip/mosip', credentialsId: '4c9741a2-4c15-4aad-a13d-3a1206u05321']
    ],
    extensions: [

     [$class: 'PathRestriction', excludedRegions: '', includedRegions: projectToBuild +'/.*'],
     [$class: 'SparseCheckoutPaths', sparseCheckoutPaths: [
      [$class: 'SparseCheckoutPath', path: '/'+projectToBuild + '/']
     ]]

    ],
   ])
  }
 }

 stage('--------- Artifactory configuration ----------------') {
  rtMaven.tool = 'M2_HOME' // Tool name from Jenkins configuration
  rtMaven.deployer releaseRepo: 'libs-release-local', snapshotRepo: 'libs-snapshot-local', server: server
  rtMaven.resolver releaseRepo: 'libs-release', snapshotRepo: 'libs-snapshot', server: server
  buildInfo = Artifactory.newBuildInfo()
  buildInfo.env.capture = true
 }
 
stage ('---------- mvn-clean-install ---------------') {
	//rtMaven.deployer.deployArtifacts = false
        rtMaven.run pom: branch + '/' + projectToBuild + '/pom.xml', goals: 'clean install', buildInfo: buildInfo
}

stage('---------- SonarQube Analysis --------------') {
  def mvnHome = tool name: 'M2_HOME', type: 'maven'
  withSonarQubeEnv('sonar') {
   sh "${mvnHome}/bin/mvn -f '$branch/$projectToBuild/' sonar:sonar"
  }
 }

stage('----------- Publish build info -------------') {
  server.publishBuildInfo buildInfo
 }
 
stage('-----------Docker image push and cleanup-----------') {
	dir(branch) {
		/*
	finding parent pom version to create Docker tags
	*/
   pomFile = readMavenPom file: projectToBuild+'/pom.xml'
   dockerImagesTagVersion = pomFile.parent.version
   echo dockerImagesTagVersion
			sh "find . -name 'Dockerfile'> directoryDockerFiles"
			locationOfDockerFiles = readFile( "directoryDockerFiles" ).split( "\\r?\\n" );
			sh "rm -f directoryDockerFiles"
			for (int i=0; i < locationOfDockerFiles.size(); i++) {
			if(locationOfDockerFiles[i].equals("")){
			echo "No Dockerfile found"
			break;
			}
			echo locationOfDockerFiles[i]
			def currentModule = locationOfDockerFiles[i]
			sh "basename `dirname $currentModule` > parentDirectoryName"
			parentDirectoryName = readFile('parentDirectoryName').trim()
			sh "rm -f parentDirectoryName"
			sh "dirname $currentModule > parentDirectoryPath"
			parentDirectoryPath = readFile('parentDirectoryPath').trim()
			sh "rm -f parentDirectoryPath"
			docker.withRegistry(registryUrl, registryCredentials) {
			echo "$currentModule"
			echo "$parentDirectoryName"
			echo "$parentDirectoryPath"
			def buildName = "$parentDirectoryName:$dockerImagesTagVersion.$BUILD_NUMBER"
			newApp = docker.build(buildName, '-f '+locationOfDockerFiles[i]+' '+parentDirectoryPath)
			    newApp.push()
			    newApp.push 'latest'
			 }
			sh "docker rmi $parentDirectoryName:$dockerImagesTagVersion.$BUILD_NUMBER"
			sh "docker rmi $registryName/$parentDirectoryName:$dockerImagesTagVersion.$BUILD_NUMBER"
			sh "docker rmi $registryName/$parentDirectoryName"

			}

	}


}

/*stage('Kubernetes Deploy : DEV-INT'){
      //this stage will rollout the changes on Kubernetes Cluster
      //sh "kubectl config use-context $k8DevContext"

      sh "kubectl set image deployment/registration-processor-dmz registration-processor-packet-reciever-service=docker-registry.mosip.io:5000/packet-receiver-stage:$dockerImagesTagVersion.$BUILD_NUMBER registration-processor-virus-scanner-stage=docker-registry.mosip.io:5000/virus-scanner-stage:$dockerImagesTagVersion.$BUILD_NUMBER registration-processor-packet-uploader-stage=docker-registry.mosip.io:5000/packet-uploader-stage:$dockerImagesTagVersion.$BUILD_NUMBER"
      sh "kubectl set image deployment/registration-processor-stages registration-processor-packet-validator-service=docker-registry.mosip.io:5000/packet-validator-stage:$dockerImagesTagVersion.$BUILD_NUMBER registration-processor-osi-validator=docker-registry.mosip.io:5000/osi-validator-stage:$dockerImagesTagVersion.$BUILD_NUMBER registration-processor-demo-dedupe-stage=docker-registry.mosip.io:5000/demo-dedupe-stage:$dockerImagesTagVersion.$BUILD_NUMBER registration-processor-manual-verification-stage=docker-registry.mosip.io:5000/manual-verification-stage:$dockerImagesTagVersion.$BUILD_NUMBER"
      sh "kubectl set image deployment/registration-processor-registration-status-service registration-status-service=docker-registry.mosip.io:5000/registration-status-service:$dockerImagesTagVersion.$BUILD_NUMBER"
      
      echo "Getting list of all services" 
      sh "kubectl get pods"
    }
    */
	}
	   // Catching the exception for triggering email
  catch (exception) {
        print exception
		// If the job was aborted by any user
        if (exception instanceof InterruptedException) {
           currentBuild.result = "ABORTED"
        }
		// If the job failed due to some error
        else{
            currentBuild.result = "FAILURE"
        }
        
        throw exception //rethrow exception to prevent the build from proceeding
    
        
        }
	finally{
		if(currentBuild.result == "FAILURE"){
		// sending email to kernel recipients
		recipients = "$env.REGISTRATION_PROCESSOR_RECIPIENT_LIST"
		emailext (
					subject: "MOSIP Jenkins Job $JOB_NAME with build no $BUILD_NUMBER failed'",
					body: """<p>Check console output at <a href="$BUILD_URL">'${JOB_NAME}'</a></p>""",
					to: "$recipients",
					from: '"Jenkins" <info@mosip.io>'
				)
	}
	}

}
=======
node {
 try{
 def server = Artifactory.server 'ART'
 def rtMaven = Artifactory.newMavenBuild()
 def buildInfo
 def branch = env.NEXT_BRANCH_NAME
 def projectToBuild = 'registration-processor'
 def dockerImagesTagVersion = 'NaV'  //This will ensure that docker images tag should have 1-1 relation ship with project version
 def registryUrl = 'http://docker-registry.mosip.io:5000'
 def registryName = 'docker-registry.mosip.io:5000'
 def registryCredentials = '305c7f35-2eb5-44b4-b574-a0855ef70c26'
 k8DevContext = 'dev-k8-cluster'

 stage('------- Checkout --------') {
  // Checkout only Registration-Processor Module
  dir(branch) {
   checkout([$class: 'GitSCM',
    branches: [
     [name: branch]
    ],
    userRemoteConfigs: [
     [url: 'https://github.com/mosip/mosip', credentialsId: '4c9741a2-4c15-4aad-a13d-3a1206u05321']
    ],
    extensions: [

     [$class: 'PathRestriction', excludedRegions: '', includedRegions: projectToBuild +'/.*'],
     [$class: 'SparseCheckoutPaths', sparseCheckoutPaths: [
      [$class: 'SparseCheckoutPath', path: '/'+projectToBuild + '/']
     ]]

    ],
   ])
  }
 }

 stage('--------- Artifactory configuration ----------------') {
  rtMaven.tool = 'M2_HOME' // Tool name from Jenkins configuration
  rtMaven.deployer releaseRepo: 'libs-release-local', snapshotRepo: 'libs-snapshot-local', server: server
  rtMaven.resolver releaseRepo: 'libs-release', snapshotRepo: 'libs-snapshot', server: server
  buildInfo = Artifactory.newBuildInfo()
  buildInfo.env.capture = true
 }
 
stage ('---------- mvn-clean-install ---------------') {
	//rtMaven.deployer.deployArtifacts = false
        rtMaven.run pom: branch + '/' + projectToBuild + '/pom.xml', goals: 'clean install', buildInfo: buildInfo
}

stage('---------- SonarQube Analysis --------------') {
  def mvnHome = tool name: 'M2_HOME', type: 'maven'
  withSonarQubeEnv('sonar') {
   sh "${mvnHome}/bin/mvn -f '$branch/$projectToBuild/' sonar:sonar"
  }
 }

stage('----------- Publish build info -------------') {
  server.publishBuildInfo buildInfo
 }
 
stage('-----------Docker image push and cleanup-----------') {
	dir(branch) {
		/*
	finding parent pom version to create Docker tags
	*/
   pomFile = readMavenPom file: projectToBuild+'/pom.xml'
   dockerImagesTagVersion = pomFile.parent.version
   echo dockerImagesTagVersion
			sh "find . -name 'Dockerfile'> directoryDockerFiles"
			locationOfDockerFiles = readFile( "directoryDockerFiles" ).split( "\\r?\\n" );
			sh "rm -f directoryDockerFiles"
			for (int i=0; i < locationOfDockerFiles.size(); i++) {
			if(locationOfDockerFiles[i].equals("")){
			echo "No Dockerfile found"
			break;
			}
			echo locationOfDockerFiles[i]
			def currentModule = locationOfDockerFiles[i]
			sh "basename `dirname $currentModule` > parentDirectoryName"
			parentDirectoryName = readFile('parentDirectoryName').trim()
			sh "rm -f parentDirectoryName"
			sh "dirname $currentModule > parentDirectoryPath"
			parentDirectoryPath = readFile('parentDirectoryPath').trim()
			sh "rm -f parentDirectoryPath"
			docker.withRegistry(registryUrl, registryCredentials) {
			echo "$currentModule"
			echo "$parentDirectoryName"
			echo "$parentDirectoryPath"
			def buildName = "$parentDirectoryName:$dockerImagesTagVersion.$BUILD_NUMBER"
			newApp = docker.build(buildName, '-f '+locationOfDockerFiles[i]+' '+parentDirectoryPath)
			    newApp.push()
			    newApp.push 'latest'
			 }
			sh "docker rmi $parentDirectoryName:$dockerImagesTagVersion.$BUILD_NUMBER"
			sh "docker rmi $registryName/$parentDirectoryName:$dockerImagesTagVersion.$BUILD_NUMBER"
			sh "docker rmi $registryName/$parentDirectoryName"

			}

	}


}

/*stage('Kubernetes Deploy : DEV-INT'){
      //this stage will rollout the changes on Kubernetes Cluster
      //sh "kubectl config use-context $k8DevContext"

      sh "kubectl set image deployment/registration-processor-dmz registration-processor-packet-reciever-service=docker-registry.mosip.io:5000/packet-receiver-stage:$dockerImagesTagVersion.$BUILD_NUMBER registration-processor-virus-scanner-stage=docker-registry.mosip.io:5000/virus-scanner-stage:$dockerImagesTagVersion.$BUILD_NUMBER registration-processor-packet-uploader-stage=docker-registry.mosip.io:5000/packet-uploader-stage:$dockerImagesTagVersion.$BUILD_NUMBER"
      sh "kubectl set image deployment/registration-processor-stages registration-processor-packet-validator-service=docker-registry.mosip.io:5000/packet-validator-stage:$dockerImagesTagVersion.$BUILD_NUMBER registration-processor-osi-validator=docker-registry.mosip.io:5000/osi-validator-stage:$dockerImagesTagVersion.$BUILD_NUMBER registration-processor-demo-dedupe-stage=docker-registry.mosip.io:5000/demo-dedupe-stage:$dockerImagesTagVersion.$BUILD_NUMBER registration-processor-manual-verification-stage=docker-registry.mosip.io:5000/manual-verification-stage:$dockerImagesTagVersion.$BUILD_NUMBER"
      sh "kubectl set image deployment/registration-processor-registration-status-service registration-status-service=docker-registry.mosip.io:5000/registration-status-service:$dockerImagesTagVersion.$BUILD_NUMBER"
      
      echo "Getting list of all services" 
      sh "kubectl get pods"
    }
    */
	}
	   // Catching the exception for triggering email
  catch (exception) {
        print exception
		// If the job was aborted by any user
        if (exception instanceof InterruptedException) {
           currentBuild.result = "ABORTED"
        }
		// If the job failed due to some error
        else{
            currentBuild.result = "FAILURE"
        }
        
        throw exception //rethrow exception to prevent the build from proceeding
    
        
        }
	finally{
		if(currentBuild.result == "FAILURE"){
		// sending email to kernel recipients
		recipients = "$env.REGISTRATION_PROCESSOR_RECIPIENT_LIST"
		emailext (
					subject: "MOSIP Jenkins Job $JOB_NAME with build no $BUILD_NUMBER failed'",
					body: """<p>Check console output at <a href="$BUILD_URL">'${JOB_NAME}'</a></p>""",
					to: "$recipients",
					from: '"Jenkins" <info@mosip.io>'
				)
	}
	}

}
>>>>>>> 15458d51
<|MERGE_RESOLUTION|>--- conflicted
+++ resolved
@@ -1,295 +1,146 @@
-<<<<<<< HEAD
-node {
- try{
- def server = Artifactory.server 'ART'
- def rtMaven = Artifactory.newMavenBuild()
- def buildInfo
- def branch = env.NEXT_BRANCH_NAME
- def projectToBuild = 'registration-processor'
- def dockerImagesTagVersion = 'NaV'  //This will ensure that docker images tag should have 1-1 relation ship with project version
- def registryUrl = 'http://docker-registry.mosip.io:5000'
- def registryName = 'docker-registry.mosip.io:5000'
- def registryCredentials = '305c7f35-2eb5-44b4-b574-a0855ef70c26'
- k8DevContext = 'dev-k8-cluster'
-
- stage('------- Checkout --------') {
-  // Checkout only Registration-Processor Module
-  dir(branch) {
-   checkout([$class: 'GitSCM',
-    branches: [
-     [name: branch]
-    ],
-    userRemoteConfigs: [
-     [url: 'https://github.com/mosip/mosip', credentialsId: '4c9741a2-4c15-4aad-a13d-3a1206u05321']
-    ],
-    extensions: [
-
-     [$class: 'PathRestriction', excludedRegions: '', includedRegions: projectToBuild +'/.*'],
-     [$class: 'SparseCheckoutPaths', sparseCheckoutPaths: [
-      [$class: 'SparseCheckoutPath', path: '/'+projectToBuild + '/']
-     ]]
-
-    ],
-   ])
-  }
- }
-
- stage('--------- Artifactory configuration ----------------') {
-  rtMaven.tool = 'M2_HOME' // Tool name from Jenkins configuration
-  rtMaven.deployer releaseRepo: 'libs-release-local', snapshotRepo: 'libs-snapshot-local', server: server
-  rtMaven.resolver releaseRepo: 'libs-release', snapshotRepo: 'libs-snapshot', server: server
-  buildInfo = Artifactory.newBuildInfo()
-  buildInfo.env.capture = true
- }
- 
-stage ('---------- mvn-clean-install ---------------') {
-	//rtMaven.deployer.deployArtifacts = false
-        rtMaven.run pom: branch + '/' + projectToBuild + '/pom.xml', goals: 'clean install', buildInfo: buildInfo
-}
-
-stage('---------- SonarQube Analysis --------------') {
-  def mvnHome = tool name: 'M2_HOME', type: 'maven'
-  withSonarQubeEnv('sonar') {
-   sh "${mvnHome}/bin/mvn -f '$branch/$projectToBuild/' sonar:sonar"
-  }
- }
-
-stage('----------- Publish build info -------------') {
-  server.publishBuildInfo buildInfo
- }
- 
-stage('-----------Docker image push and cleanup-----------') {
-	dir(branch) {
-		/*
-	finding parent pom version to create Docker tags
-	*/
-   pomFile = readMavenPom file: projectToBuild+'/pom.xml'
-   dockerImagesTagVersion = pomFile.parent.version
-   echo dockerImagesTagVersion
-			sh "find . -name 'Dockerfile'> directoryDockerFiles"
-			locationOfDockerFiles = readFile( "directoryDockerFiles" ).split( "\\r?\\n" );
-			sh "rm -f directoryDockerFiles"
-			for (int i=0; i < locationOfDockerFiles.size(); i++) {
-			if(locationOfDockerFiles[i].equals("")){
-			echo "No Dockerfile found"
-			break;
-			}
-			echo locationOfDockerFiles[i]
-			def currentModule = locationOfDockerFiles[i]
-			sh "basename `dirname $currentModule` > parentDirectoryName"
-			parentDirectoryName = readFile('parentDirectoryName').trim()
-			sh "rm -f parentDirectoryName"
-			sh "dirname $currentModule > parentDirectoryPath"
-			parentDirectoryPath = readFile('parentDirectoryPath').trim()
-			sh "rm -f parentDirectoryPath"
-			docker.withRegistry(registryUrl, registryCredentials) {
-			echo "$currentModule"
-			echo "$parentDirectoryName"
-			echo "$parentDirectoryPath"
-			def buildName = "$parentDirectoryName:$dockerImagesTagVersion.$BUILD_NUMBER"
-			newApp = docker.build(buildName, '-f '+locationOfDockerFiles[i]+' '+parentDirectoryPath)
-			    newApp.push()
-			    newApp.push 'latest'
-			 }
-			sh "docker rmi $parentDirectoryName:$dockerImagesTagVersion.$BUILD_NUMBER"
-			sh "docker rmi $registryName/$parentDirectoryName:$dockerImagesTagVersion.$BUILD_NUMBER"
-			sh "docker rmi $registryName/$parentDirectoryName"
-
-			}
-
-	}
-
-
-}
-
-/*stage('Kubernetes Deploy : DEV-INT'){
-      //this stage will rollout the changes on Kubernetes Cluster
-      //sh "kubectl config use-context $k8DevContext"
-
-      sh "kubectl set image deployment/registration-processor-dmz registration-processor-packet-reciever-service=docker-registry.mosip.io:5000/packet-receiver-stage:$dockerImagesTagVersion.$BUILD_NUMBER registration-processor-virus-scanner-stage=docker-registry.mosip.io:5000/virus-scanner-stage:$dockerImagesTagVersion.$BUILD_NUMBER registration-processor-packet-uploader-stage=docker-registry.mosip.io:5000/packet-uploader-stage:$dockerImagesTagVersion.$BUILD_NUMBER"
-      sh "kubectl set image deployment/registration-processor-stages registration-processor-packet-validator-service=docker-registry.mosip.io:5000/packet-validator-stage:$dockerImagesTagVersion.$BUILD_NUMBER registration-processor-osi-validator=docker-registry.mosip.io:5000/osi-validator-stage:$dockerImagesTagVersion.$BUILD_NUMBER registration-processor-demo-dedupe-stage=docker-registry.mosip.io:5000/demo-dedupe-stage:$dockerImagesTagVersion.$BUILD_NUMBER registration-processor-manual-verification-stage=docker-registry.mosip.io:5000/manual-verification-stage:$dockerImagesTagVersion.$BUILD_NUMBER"
-      sh "kubectl set image deployment/registration-processor-registration-status-service registration-status-service=docker-registry.mosip.io:5000/registration-status-service:$dockerImagesTagVersion.$BUILD_NUMBER"
-      
-      echo "Getting list of all services" 
-      sh "kubectl get pods"
-    }
-    */
-	}
-	   // Catching the exception for triggering email
-  catch (exception) {
-        print exception
-		// If the job was aborted by any user
-        if (exception instanceof InterruptedException) {
-           currentBuild.result = "ABORTED"
-        }
-		// If the job failed due to some error
-        else{
-            currentBuild.result = "FAILURE"
-        }
-        
-        throw exception //rethrow exception to prevent the build from proceeding
-    
-        
-        }
-	finally{
-		if(currentBuild.result == "FAILURE"){
-		// sending email to kernel recipients
-		recipients = "$env.REGISTRATION_PROCESSOR_RECIPIENT_LIST"
-		emailext (
-					subject: "MOSIP Jenkins Job $JOB_NAME with build no $BUILD_NUMBER failed'",
-					body: """<p>Check console output at <a href="$BUILD_URL">'${JOB_NAME}'</a></p>""",
-					to: "$recipients",
-					from: '"Jenkins" <info@mosip.io>'
-				)
-	}
-	}
-
-}
-=======
-node {
- try{
- def server = Artifactory.server 'ART'
- def rtMaven = Artifactory.newMavenBuild()
- def buildInfo
- def branch = env.NEXT_BRANCH_NAME
- def projectToBuild = 'registration-processor'
- def dockerImagesTagVersion = 'NaV'  //This will ensure that docker images tag should have 1-1 relation ship with project version
- def registryUrl = 'http://docker-registry.mosip.io:5000'
- def registryName = 'docker-registry.mosip.io:5000'
- def registryCredentials = '305c7f35-2eb5-44b4-b574-a0855ef70c26'
- k8DevContext = 'dev-k8-cluster'
-
- stage('------- Checkout --------') {
-  // Checkout only Registration-Processor Module
-  dir(branch) {
-   checkout([$class: 'GitSCM',
-    branches: [
-     [name: branch]
-    ],
-    userRemoteConfigs: [
-     [url: 'https://github.com/mosip/mosip', credentialsId: '4c9741a2-4c15-4aad-a13d-3a1206u05321']
-    ],
-    extensions: [
-
-     [$class: 'PathRestriction', excludedRegions: '', includedRegions: projectToBuild +'/.*'],
-     [$class: 'SparseCheckoutPaths', sparseCheckoutPaths: [
-      [$class: 'SparseCheckoutPath', path: '/'+projectToBuild + '/']
-     ]]
-
-    ],
-   ])
-  }
- }
-
- stage('--------- Artifactory configuration ----------------') {
-  rtMaven.tool = 'M2_HOME' // Tool name from Jenkins configuration
-  rtMaven.deployer releaseRepo: 'libs-release-local', snapshotRepo: 'libs-snapshot-local', server: server
-  rtMaven.resolver releaseRepo: 'libs-release', snapshotRepo: 'libs-snapshot', server: server
-  buildInfo = Artifactory.newBuildInfo()
-  buildInfo.env.capture = true
- }
- 
-stage ('---------- mvn-clean-install ---------------') {
-	//rtMaven.deployer.deployArtifacts = false
-        rtMaven.run pom: branch + '/' + projectToBuild + '/pom.xml', goals: 'clean install', buildInfo: buildInfo
-}
-
-stage('---------- SonarQube Analysis --------------') {
-  def mvnHome = tool name: 'M2_HOME', type: 'maven'
-  withSonarQubeEnv('sonar') {
-   sh "${mvnHome}/bin/mvn -f '$branch/$projectToBuild/' sonar:sonar"
-  }
- }
-
-stage('----------- Publish build info -------------') {
-  server.publishBuildInfo buildInfo
- }
- 
-stage('-----------Docker image push and cleanup-----------') {
-	dir(branch) {
-		/*
-	finding parent pom version to create Docker tags
-	*/
-   pomFile = readMavenPom file: projectToBuild+'/pom.xml'
-   dockerImagesTagVersion = pomFile.parent.version
-   echo dockerImagesTagVersion
-			sh "find . -name 'Dockerfile'> directoryDockerFiles"
-			locationOfDockerFiles = readFile( "directoryDockerFiles" ).split( "\\r?\\n" );
-			sh "rm -f directoryDockerFiles"
-			for (int i=0; i < locationOfDockerFiles.size(); i++) {
-			if(locationOfDockerFiles[i].equals("")){
-			echo "No Dockerfile found"
-			break;
-			}
-			echo locationOfDockerFiles[i]
-			def currentModule = locationOfDockerFiles[i]
-			sh "basename `dirname $currentModule` > parentDirectoryName"
-			parentDirectoryName = readFile('parentDirectoryName').trim()
-			sh "rm -f parentDirectoryName"
-			sh "dirname $currentModule > parentDirectoryPath"
-			parentDirectoryPath = readFile('parentDirectoryPath').trim()
-			sh "rm -f parentDirectoryPath"
-			docker.withRegistry(registryUrl, registryCredentials) {
-			echo "$currentModule"
-			echo "$parentDirectoryName"
-			echo "$parentDirectoryPath"
-			def buildName = "$parentDirectoryName:$dockerImagesTagVersion.$BUILD_NUMBER"
-			newApp = docker.build(buildName, '-f '+locationOfDockerFiles[i]+' '+parentDirectoryPath)
-			    newApp.push()
-			    newApp.push 'latest'
-			 }
-			sh "docker rmi $parentDirectoryName:$dockerImagesTagVersion.$BUILD_NUMBER"
-			sh "docker rmi $registryName/$parentDirectoryName:$dockerImagesTagVersion.$BUILD_NUMBER"
-			sh "docker rmi $registryName/$parentDirectoryName"
-
-			}
-
-	}
-
-
-}
-
-/*stage('Kubernetes Deploy : DEV-INT'){
-      //this stage will rollout the changes on Kubernetes Cluster
-      //sh "kubectl config use-context $k8DevContext"
-
-      sh "kubectl set image deployment/registration-processor-dmz registration-processor-packet-reciever-service=docker-registry.mosip.io:5000/packet-receiver-stage:$dockerImagesTagVersion.$BUILD_NUMBER registration-processor-virus-scanner-stage=docker-registry.mosip.io:5000/virus-scanner-stage:$dockerImagesTagVersion.$BUILD_NUMBER registration-processor-packet-uploader-stage=docker-registry.mosip.io:5000/packet-uploader-stage:$dockerImagesTagVersion.$BUILD_NUMBER"
-      sh "kubectl set image deployment/registration-processor-stages registration-processor-packet-validator-service=docker-registry.mosip.io:5000/packet-validator-stage:$dockerImagesTagVersion.$BUILD_NUMBER registration-processor-osi-validator=docker-registry.mosip.io:5000/osi-validator-stage:$dockerImagesTagVersion.$BUILD_NUMBER registration-processor-demo-dedupe-stage=docker-registry.mosip.io:5000/demo-dedupe-stage:$dockerImagesTagVersion.$BUILD_NUMBER registration-processor-manual-verification-stage=docker-registry.mosip.io:5000/manual-verification-stage:$dockerImagesTagVersion.$BUILD_NUMBER"
-      sh "kubectl set image deployment/registration-processor-registration-status-service registration-status-service=docker-registry.mosip.io:5000/registration-status-service:$dockerImagesTagVersion.$BUILD_NUMBER"
-      
-      echo "Getting list of all services" 
-      sh "kubectl get pods"
-    }
-    */
-	}
-	   // Catching the exception for triggering email
-  catch (exception) {
-        print exception
-		// If the job was aborted by any user
-        if (exception instanceof InterruptedException) {
-           currentBuild.result = "ABORTED"
-        }
-		// If the job failed due to some error
-        else{
-            currentBuild.result = "FAILURE"
-        }
-        
-        throw exception //rethrow exception to prevent the build from proceeding
-    
-        
-        }
-	finally{
-		if(currentBuild.result == "FAILURE"){
-		// sending email to kernel recipients
-		recipients = "$env.REGISTRATION_PROCESSOR_RECIPIENT_LIST"
-		emailext (
-					subject: "MOSIP Jenkins Job $JOB_NAME with build no $BUILD_NUMBER failed'",
-					body: """<p>Check console output at <a href="$BUILD_URL">'${JOB_NAME}'</a></p>""",
-					to: "$recipients",
-					from: '"Jenkins" <info@mosip.io>'
-				)
-	}
-	}
-
-}
->>>>>>> 15458d51
+node {
+ try{
+ def server = Artifactory.server 'ART'
+ def rtMaven = Artifactory.newMavenBuild()
+ def buildInfo
+ def branch = env.NEXT_BRANCH_NAME
+ def projectToBuild = 'registration-processor'
+ def dockerImagesTagVersion = 'NaV'  //This will ensure that docker images tag should have 1-1 relation ship with project version
+ def registryUrl = 'http://docker-registry.mosip.io:5000'
+ def registryName = 'docker-registry.mosip.io:5000'
+ def registryCredentials = '305c7f35-2eb5-44b4-b574-a0855ef70c26'
+ k8DevContext = 'dev-k8-cluster'
+
+ stage('------- Checkout --------') {
+  // Checkout only Registration-Processor Module
+  dir(branch) {
+   checkout([$class: 'GitSCM',
+    branches: [
+     [name: branch]
+    ],
+    userRemoteConfigs: [
+     [url: 'https://github.com/mosip/mosip', credentialsId: '4c9741a2-4c15-4aad-a13d-3a1206u05321']
+    ],
+    extensions: [
+
+     [$class: 'PathRestriction', excludedRegions: '', includedRegions: projectToBuild +'/.*'],
+     [$class: 'SparseCheckoutPaths', sparseCheckoutPaths: [
+      [$class: 'SparseCheckoutPath', path: '/'+projectToBuild + '/']
+     ]]
+
+    ],
+   ])
+  }
+ }
+
+ stage('--------- Artifactory configuration ----------------') {
+  rtMaven.tool = 'M2_HOME' // Tool name from Jenkins configuration
+  rtMaven.deployer releaseRepo: 'libs-release-local', snapshotRepo: 'libs-snapshot-local', server: server
+  rtMaven.resolver releaseRepo: 'libs-release', snapshotRepo: 'libs-snapshot', server: server
+  buildInfo = Artifactory.newBuildInfo()
+  buildInfo.env.capture = true
+ }
+ 
+stage ('---------- mvn-clean-install ---------------') {
+	//rtMaven.deployer.deployArtifacts = false
+        rtMaven.run pom: branch + '/' + projectToBuild + '/pom.xml', goals: 'clean install', buildInfo: buildInfo
+}
+
+stage('---------- SonarQube Analysis --------------') {
+  def mvnHome = tool name: 'M2_HOME', type: 'maven'
+  withSonarQubeEnv('sonar') {
+   sh "${mvnHome}/bin/mvn -f '$branch/$projectToBuild/' sonar:sonar"
+  }
+ }
+
+stage('----------- Publish build info -------------') {
+  server.publishBuildInfo buildInfo
+ }
+ 
+stage('-----------Docker image push and cleanup-----------') {
+	dir(branch) {
+		/*
+	finding parent pom version to create Docker tags
+	*/
+   pomFile = readMavenPom file: projectToBuild+'/pom.xml'
+   dockerImagesTagVersion = pomFile.parent.version
+   echo dockerImagesTagVersion
+			sh "find . -name 'Dockerfile'> directoryDockerFiles"
+			locationOfDockerFiles = readFile( "directoryDockerFiles" ).split( "\\r?\\n" );
+			sh "rm -f directoryDockerFiles"
+			for (int i=0; i < locationOfDockerFiles.size(); i++) {
+			if(locationOfDockerFiles[i].equals("")){
+			echo "No Dockerfile found"
+			break;
+			}
+			echo locationOfDockerFiles[i]
+			def currentModule = locationOfDockerFiles[i]
+			sh "basename `dirname $currentModule` > parentDirectoryName"
+			parentDirectoryName = readFile('parentDirectoryName').trim()
+			sh "rm -f parentDirectoryName"
+			sh "dirname $currentModule > parentDirectoryPath"
+			parentDirectoryPath = readFile('parentDirectoryPath').trim()
+			sh "rm -f parentDirectoryPath"
+			docker.withRegistry(registryUrl, registryCredentials) {
+			echo "$currentModule"
+			echo "$parentDirectoryName"
+			echo "$parentDirectoryPath"
+			def buildName = "$parentDirectoryName:$dockerImagesTagVersion.$BUILD_NUMBER"
+			newApp = docker.build(buildName, '-f '+locationOfDockerFiles[i]+' '+parentDirectoryPath)
+			    newApp.push()
+			    newApp.push 'latest'
+			 }
+			sh "docker rmi $parentDirectoryName:$dockerImagesTagVersion.$BUILD_NUMBER"
+			sh "docker rmi $registryName/$parentDirectoryName:$dockerImagesTagVersion.$BUILD_NUMBER"
+			sh "docker rmi $registryName/$parentDirectoryName"
+
+			}
+
+	}
+
+
+}
+
+/*stage('Kubernetes Deploy : DEV-INT'){
+      //this stage will rollout the changes on Kubernetes Cluster
+      //sh "kubectl config use-context $k8DevContext"
+
+      sh "kubectl set image deployment/registration-processor-dmz registration-processor-packet-reciever-service=docker-registry.mosip.io:5000/packet-receiver-stage:$dockerImagesTagVersion.$BUILD_NUMBER registration-processor-virus-scanner-stage=docker-registry.mosip.io:5000/virus-scanner-stage:$dockerImagesTagVersion.$BUILD_NUMBER registration-processor-packet-uploader-stage=docker-registry.mosip.io:5000/packet-uploader-stage:$dockerImagesTagVersion.$BUILD_NUMBER"
+      sh "kubectl set image deployment/registration-processor-stages registration-processor-packet-validator-service=docker-registry.mosip.io:5000/packet-validator-stage:$dockerImagesTagVersion.$BUILD_NUMBER registration-processor-osi-validator=docker-registry.mosip.io:5000/osi-validator-stage:$dockerImagesTagVersion.$BUILD_NUMBER registration-processor-demo-dedupe-stage=docker-registry.mosip.io:5000/demo-dedupe-stage:$dockerImagesTagVersion.$BUILD_NUMBER registration-processor-manual-verification-stage=docker-registry.mosip.io:5000/manual-verification-stage:$dockerImagesTagVersion.$BUILD_NUMBER"
+      sh "kubectl set image deployment/registration-processor-registration-status-service registration-status-service=docker-registry.mosip.io:5000/registration-status-service:$dockerImagesTagVersion.$BUILD_NUMBER"
+      
+      echo "Getting list of all services" 
+      sh "kubectl get pods"
+    }
+    */
+	}
+	   // Catching the exception for triggering email
+  catch (exception) {
+        print exception
+		// If the job was aborted by any user
+        if (exception instanceof InterruptedException) {
+           currentBuild.result = "ABORTED"
+        }
+		// If the job failed due to some error
+        else{
+            currentBuild.result = "FAILURE"
+        }
+        
+        throw exception //rethrow exception to prevent the build from proceeding
+    
+        
+        }
+	finally{
+		if(currentBuild.result == "FAILURE"){
+		// sending email to kernel recipients
+		recipients = "$env.REGISTRATION_PROCESSOR_RECIPIENT_LIST"
+		emailext (
+					subject: "MOSIP Jenkins Job $JOB_NAME with build no $BUILD_NUMBER failed'",
+					body: """<p>Check console output at <a href="$BUILD_URL">'${JOB_NAME}'</a></p>""",
+					to: "$recipients",
+					from: '"Jenkins" <info@mosip.io>'
+				)
+	}
+	}
+
+}