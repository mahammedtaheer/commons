package io.mosip.registration.processor.stages.utils;

import java.io.IOException;
import java.util.ArrayList;
import java.util.Arrays;
import java.util.Iterator;
import java.util.LinkedHashMap;
import java.util.List;

import org.json.simple.JSONArray;
import org.json.simple.JSONObject;
import org.springframework.core.env.Environment;
import org.springframework.web.client.HttpClientErrorException;

import com.fasterxml.jackson.core.JsonParseException;
import com.fasterxml.jackson.core.JsonProcessingException;
import com.fasterxml.jackson.databind.JsonMappingException;
import com.fasterxml.jackson.databind.ObjectMapper;
import com.google.gson.Gson;

import io.mosip.kernel.core.logger.spi.Logger;
import io.mosip.registration.processor.core.code.ApiName;
import io.mosip.registration.processor.core.constant.LoggerFileConstant;
import io.mosip.registration.processor.core.exception.ApisResourceAccessException;
import io.mosip.registration.processor.core.exception.util.PlatformErrorMessages;
import io.mosip.registration.processor.core.http.ResponseWrapper;
import io.mosip.registration.processor.core.logger.RegProcessorLogger;
import io.mosip.registration.processor.core.packet.dto.demographicinfo.JsonValue;
import io.mosip.registration.processor.core.packet.dto.masterdata.StatusResponseDto;
import io.mosip.registration.processor.core.packet.dto.regcentermachine.ErrorDTO;
import io.mosip.registration.processor.core.spi.restclient.RegistrationProcessorRestClientService;
import io.mosip.registration.processor.core.util.JsonUtil;
import io.mosip.registration.processor.packet.storage.exception.IdentityNotFoundException;
import io.mosip.registration.processor.packet.storage.utils.Utilities;

/**
 * The Class MasterDataValidation.
 * 
 * @author Nagalakshmi
 * 
 */

public class MasterDataValidation {

	/** The reg proc logger. */
	private static Logger regProcLogger = RegProcessorLogger.getLogger(MasterDataValidation.class);

	/** The registration processor rest service. */
	RegistrationProcessorRestClientService<Object> registrationProcessorRestService;

	/** The env. */
	Environment env;

	/** The Constant VALID. */
	private static final String VALID = "Valid";

	/** The demographic identity. */
	JSONObject demographicIdentity = null;

	/** The utility. */
	private Utilities utility;

	/** The Constant VALUE. */
	private static final String VALUE = "value";

	private static final String PRIMARY_LANGUAGE = "primary.language";

	private static final String SECONDARY_LANGUAGE = "secondary.language";

	private static final String ATTRIBUTES = "registration.processor.masterdata.validation.attributes";

	/**
	 * Instantiates a new master data validation.
	 *
	 * @param registrationStatusDto
	 *            the registration status dto
	 * @param env
	 *            the env
	 * @param registrationProcessorRestService
	 *            the registration processor rest service
	 * @param utility
	 *            the utility
	 */
	public MasterDataValidation(Environment env,
			RegistrationProcessorRestClientService<Object> registrationProcessorRestService, Utilities utility) {
		this.env = env;
		this.registrationProcessorRestService = registrationProcessorRestService;
		this.utility = utility;

	}

	/**
	 * Validate master data.
	 *
	 * @param jsonString
	 *            the json string @return the boolean @throws
	 */
	public Boolean validateMasterData(String jsonString) throws ApisResourceAccessException, IOException {
		boolean isValid = false;
		String primaryLanguage = env.getProperty(PRIMARY_LANGUAGE);
		String secondaryLanguage = env.getProperty(SECONDARY_LANGUAGE);
		try {

			demographicIdentity = getDemographicJson(jsonString);

			String[] attributes = env.getProperty(ATTRIBUTES).split(",");
			List<String> list = new ArrayList<>(Arrays.asList(attributes));

			Iterator<String> it = list.iterator();

			while (it.hasNext()) {
				String key = it.next().trim();

				if (env.getProperty(ApiName.valueOf(key.toUpperCase()).name()) != null) {

					String engValue = null;
					String araValue = null;

					Object object = JsonUtil.getJSONValue(demographicIdentity, key);
					if (object instanceof ArrayList) {
						JSONArray node = JsonUtil.getJSONArray(demographicIdentity, key);
						JsonValue[] jsonValues = JsonUtil.mapJsonNodeToJavaObject(JsonValue.class, node);
						engValue = getParameter(jsonValues, primaryLanguage);
						araValue = getParameter(jsonValues, secondaryLanguage);
					} else if (object instanceof LinkedHashMap) {
						JSONObject json = JsonUtil.getJSONObject(demographicIdentity, key);
						engValue = (String) json.get(VALUE);
					} else {
						engValue = (String) object;
					}

					if (validateIdentityValues(key, engValue) && validateIdentityValues(key, araValue)) {
						isValid = true;
					} else {
						isValid = false;
						regProcLogger.error(LoggerFileConstant.SESSIONID.toString(),
								LoggerFileConstant.REGISTRATIONID.toString(), "",
								PlatformErrorMessages.RPR_PVM_IDENTITY_INVALID.getMessage() + " " + key
										+ "and for values are" + engValue + " " + araValue);

						break;
					}
				} else {
					isValid = false;
					regProcLogger.error(LoggerFileConstant.SESSIONID.toString(),
							LoggerFileConstant.REGISTRATIONID.toString(), "",
							PlatformErrorMessages.RPR_PVM_RESOURCE_NOT_FOUND.getMessage() + " " + key);

					break;

				}
			}

		} catch (IdentityNotFoundException | IOException e) {
			regProcLogger.error(LoggerFileConstant.SESSIONID.toString(), LoggerFileConstant.REGISTRATIONID.toString(),
					"", PlatformErrorMessages.RPR_PVM_IDENTITY_NOT_FOUND.getMessage() + e.getMessage());
			throw e;

		}

		regProcLogger.debug(LoggerFileConstant.SESSIONID.toString(), LoggerFileConstant.REGISTRATIONID.toString(), "",
				"MasterDataValidation::validateMasterData::exit");
		return isValid;

	}

	/**
	 * Validate identity values.
	 *
	 * @param key
	 *            the key
	 * @param value
	 *            the value
	 * @return true, if successful
<<<<<<< HEAD
	 * @throws IOException
	 * @throws JsonProcessingException
	 * @throws JsonMappingException
	 * @throws JsonParseException
	 */
	@SuppressWarnings("unchecked")
	private boolean validateIdentityValues(String key, String value) throws JsonParseException, JsonMappingException, JsonProcessingException, IOException {
=======
	 * @throws ApisResourceAccessException
	 */
	private boolean validateIdentityValues(String key, String value) throws ApisResourceAccessException {
>>>>>>> 87a5b2b3
		StatusResponseDto statusResponseDto;
		ObjectMapper mapper=new ObjectMapper();
		boolean isvalidateIdentity = false;
		if (value != null) {
			try {

				List<String> pathsegmentsEng = new ArrayList<>();

				pathsegmentsEng.add(value);
				ResponseWrapper<StatusResponseDto> responseWrapper = new ResponseWrapper<>();
				responseWrapper =  (ResponseWrapper<StatusResponseDto>) registrationProcessorRestService
						.getApi(ApiName.valueOf(key.toUpperCase()), pathsegmentsEng, "", "", ResponseWrapper.class);
				statusResponseDto = mapper.readValue(mapper.writeValueAsString(responseWrapper.getResponse()), StatusResponseDto.class);
				if (statusResponseDto.getStatus().equalsIgnoreCase(VALID))
					isvalidateIdentity = true;
			} catch (ApisResourceAccessException ex) {
				if (ex.getCause() instanceof HttpClientErrorException) {
					HttpClientErrorException httpClientException = (HttpClientErrorException) ex.getCause();
					String result = httpClientException.getResponseBodyAsString();
					Gson gsonObj = new Gson();
					statusResponseDto = gsonObj.fromJson(result, StatusResponseDto.class);
					ErrorDTO error = statusResponseDto.getErrors().get(0);
					isvalidateIdentity = false;
					regProcLogger.error(LoggerFileConstant.SESSIONID.toString(),
							LoggerFileConstant.REGISTRATIONID.toString(), "",
							PlatformErrorMessages.RPR_PVM_API_RESOUCE_ACCESS_FAILED.getMessage() + ex.getMessage());

				} else {
					throw ex;
				}
			}
		} else {
			isvalidateIdentity = true;
		}
		return isvalidateIdentity;

	}

	/**
	 * Gets the demographic json.
	 *
	 * @param jsonString
	 *            the json string
	 * @return the demographic json
	 * @throws IOException
	 *             Signals that an I/O exception has occurred.
	 */
	private JSONObject getDemographicJson(String jsonString) throws IOException {

		JSONObject demographicJson = JsonUtil.objectMapperReadValue(jsonString, JSONObject.class);
		demographicIdentity = JsonUtil.getJSONObject(demographicJson, utility.getGetRegProcessorDemographicIdentity());

		if (demographicIdentity == null)
			throw new IdentityNotFoundException(PlatformErrorMessages.RPR_PVM_IDENTITY_NOT_FOUND.getMessage());

		return demographicIdentity;
	}

	/**
	 * Gets the parameter.
	 *
	 * @param jsonValues
	 *            the json values
	 * @param langCode
	 *            the lang code
	 * @return the parameter
	 */
	private String getParameter(JsonValue[] jsonValues, String langCode) {

		String parameter = null;
		if (jsonValues != null) {
			for (int count = 0; count < jsonValues.length; count++) {
				String lang = jsonValues[count].getLanguage();
				if (langCode.contains(lang)) {
					parameter = jsonValues[count].getValue();
					break;
				}
			}
		}
		return parameter;
	}

}<|MERGE_RESOLUTION|>--- conflicted
+++ resolved
@@ -172,19 +172,13 @@
 	 * @param value
 	 *            the value
 	 * @return true, if successful
-<<<<<<< HEAD
 	 * @throws IOException
 	 * @throws JsonProcessingException
 	 * @throws JsonMappingException
 	 * @throws JsonParseException
 	 */
 	@SuppressWarnings("unchecked")
-	private boolean validateIdentityValues(String key, String value) throws JsonParseException, JsonMappingException, JsonProcessingException, IOException {
-=======
-	 * @throws ApisResourceAccessException
-	 */
-	private boolean validateIdentityValues(String key, String value) throws ApisResourceAccessException {
->>>>>>> 87a5b2b3
+	private boolean validateIdentityValues(String key, String value) throws JsonParseException, JsonMappingException, JsonProcessingException, IOException, ApisResourceAccessException {
 		StatusResponseDto statusResponseDto;
 		ObjectMapper mapper=new ObjectMapper();
 		boolean isvalidateIdentity = false;
