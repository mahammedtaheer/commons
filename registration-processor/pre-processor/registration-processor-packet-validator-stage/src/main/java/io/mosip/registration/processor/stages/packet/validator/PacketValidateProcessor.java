package io.mosip.registration.processor.stages.packet.validator;

import java.io.IOException;
import java.io.InputStream;
import java.util.Arrays;
import java.util.Date;
import java.util.List;

import org.apache.commons.collections.CollectionUtils;
import org.apache.commons.io.IOUtils;
import org.apache.commons.lang3.exception.ExceptionUtils;
<<<<<<< HEAD
import org.bouncycastle.jcajce.provider.symmetric.DES.DESCFB8;
=======
>>>>>>> af7a41ea
import org.json.JSONException;
import org.json.simple.JSONObject;
import org.springframework.beans.factory.annotation.Autowired;
import org.springframework.core.env.Environment;
import org.springframework.dao.DataAccessException;
import org.springframework.stereotype.Service;
import org.springframework.transaction.annotation.Transactional;
import org.springframework.web.client.HttpClientErrorException;
import org.springframework.web.client.HttpServerErrorException;

import com.fasterxml.jackson.databind.ObjectMapper;

import io.mosip.kernel.core.exception.BaseUncheckedException;
import io.mosip.kernel.core.fsadapter.exception.FSAdapterException;
import io.mosip.kernel.core.idobjectvalidator.constant.IdObjectValidatorSupportedOperations;
import io.mosip.kernel.core.idobjectvalidator.exception.IdObjectIOException;
import io.mosip.kernel.core.idobjectvalidator.exception.IdObjectValidationFailedException;
import io.mosip.kernel.core.idobjectvalidator.spi.IdObjectValidator;
import io.mosip.kernel.core.logger.spi.Logger;
import io.mosip.registration.processor.core.abstractverticle.MessageBusAddress;
import io.mosip.registration.processor.core.abstractverticle.MessageDTO;
import io.mosip.registration.processor.core.code.ApiName;
import io.mosip.registration.processor.core.code.EventId;
import io.mosip.registration.processor.core.code.EventName;
import io.mosip.registration.processor.core.code.EventType;
import io.mosip.registration.processor.core.code.ModuleName;
import io.mosip.registration.processor.core.code.RegistrationExceptionTypeCode;
import io.mosip.registration.processor.core.code.RegistrationTransactionStatusCode;
import io.mosip.registration.processor.core.code.RegistrationTransactionTypeCode;
import io.mosip.registration.processor.core.constant.JsonConstant;
import io.mosip.registration.processor.core.constant.LoggerFileConstant;
import io.mosip.registration.processor.core.constant.PacketFiles;
import io.mosip.registration.processor.core.constant.RegistrationType;
import io.mosip.registration.processor.core.exception.ApisResourceAccessException;
import io.mosip.registration.processor.core.exception.PacketDecryptionFailureException;
import io.mosip.registration.processor.core.exception.RegistrationProcessorCheckedException;
import io.mosip.registration.processor.core.exception.util.PlatformErrorMessages;
import io.mosip.registration.processor.core.exception.util.PlatformSuccessMessages;
<<<<<<< HEAD
import io.mosip.registration.processor.core.logger.LogDescription;
=======
>>>>>>> af7a41ea
import io.mosip.registration.processor.core.logger.RegProcessorLogger;
import io.mosip.registration.processor.core.packet.dto.FieldValue;
import io.mosip.registration.processor.core.packet.dto.Identity;
import io.mosip.registration.processor.core.packet.dto.PacketMetaInfo;
import io.mosip.registration.processor.core.packet.dto.applicantcategory.ApplicantTypeDocument;
import io.mosip.registration.processor.core.packet.dto.demographicinfo.identify.RegistrationProcessorIdentity;
import io.mosip.registration.processor.core.packet.dto.packetvalidator.MainRequestDTO;
import io.mosip.registration.processor.core.packet.dto.packetvalidator.MainResponseDTO;
import io.mosip.registration.processor.core.packet.dto.packetvalidator.ReverseDataSyncRequestDTO;
import io.mosip.registration.processor.core.packet.dto.packetvalidator.ReverseDatasyncReponseDTO;
import io.mosip.registration.processor.core.spi.filesystem.manager.PacketManager;
import io.mosip.registration.processor.core.spi.restclient.RegistrationProcessorRestClientService;
import io.mosip.registration.processor.core.util.IdentityIteratorUtil;
import io.mosip.registration.processor.core.util.JsonUtil;
import io.mosip.registration.processor.core.util.RegistrationExceptionMapperUtil;
import io.mosip.registration.processor.packet.manager.idreposervice.IdRepoService;
import io.mosip.registration.processor.packet.storage.exception.IdRepoAppException;
import io.mosip.registration.processor.packet.storage.exception.IdentityNotFoundException;
<<<<<<< HEAD
import io.mosip.registration.processor.packet.storage.exception.ParsingException;
=======
>>>>>>> af7a41ea
import io.mosip.registration.processor.packet.storage.utils.Utilities;
import io.mosip.registration.processor.rest.client.audit.builder.AuditLogRequestBuilder;
import io.mosip.registration.processor.stages.utils.ApplicantDocumentValidation;
import io.mosip.registration.processor.stages.utils.CheckSumValidation;
import io.mosip.registration.processor.stages.utils.DocumentUtility;
import io.mosip.registration.processor.stages.utils.FilesValidation;
import io.mosip.registration.processor.stages.utils.IdObjectsSchemaValidationOperationMapper;
import io.mosip.registration.processor.stages.utils.MandatoryValidation;
import io.mosip.registration.processor.stages.utils.MasterDataValidation;
import io.mosip.registration.processor.stages.utils.StatusMessage;
import io.mosip.registration.processor.status.code.RegistrationStatusCode;
import io.mosip.registration.processor.status.dto.InternalRegistrationStatusDto;
import io.mosip.registration.processor.status.dto.RegistrationStatusDto;
import io.mosip.registration.processor.status.entity.SyncRegistrationEntity;
import io.mosip.registration.processor.status.exception.TablenotAccessibleException;
import io.mosip.registration.processor.status.repositary.RegistrationRepositary;
import io.mosip.registration.processor.status.service.RegistrationStatusService;

@Service
@Transactional
public class PacketValidateProcessor {

<<<<<<< HEAD
=======
	/** The identity iterator util. */
	IdentityIteratorUtil identityIteratorUtil = new IdentityIteratorUtil();

>>>>>>> af7a41ea
	/** The Constant FILE_SEPARATOR. */
	public static final String FILE_SEPARATOR = "\\";

	/** The reg proc logger. */
	private static Logger regProcLogger = RegProcessorLogger.getLogger(PacketValidateProcessor.class);

	@Autowired
	private PacketManager fileSystemManager;

	@Autowired
	private RegistrationRepositary<SyncRegistrationEntity, String> registrationRepositary;

	/** The Constant USER. */
	private static final String USER = "MOSIP_SYSTEM";

	/** The Constant APPLICANT_TYPE. */
	public static final String APPLICANT_TYPE = "applicantType";

	private static final String VALIDATIONFALSE = "false";

	/** The registration status service. */
	@Autowired
	RegistrationStatusService<String, InternalRegistrationStatusDto, RegistrationStatusDto> registrationStatusService;

	@Autowired
	RegistrationProcessorIdentity regProcessorIdentityJson;

	@Autowired
	private Environment env;

	@Autowired
	private RegistrationProcessorRestClientService<Object> registrationProcessorRestService;

	/** The core audit request builder. */
	@Autowired
	AuditLogRequestBuilder auditLogRequestBuilder;

	@Autowired
	DocumentUtility documentUtility;

	@Autowired
	IdObjectsSchemaValidationOperationMapper idObjectsSchemaValidationOperationMapper;

	@Autowired
	private RegistrationProcessorRestClientService<Object> restClientService;

	@Autowired
	IdObjectValidator idObjectValidator;

	@Autowired
	private Utilities utility;

	@Autowired
	ApplicantTypeDocument applicantTypeDocument;

	@Autowired
	private IdRepoService idRepoService;

<<<<<<< HEAD
=======
	/** The registration id. */
	private String registrationId = "";

	/** The description. */
	private String description;

	/** the Error Code */
	private String code;

	private JSONObject demographicIdentity;

>>>>>>> af7a41ea
	String packetValidaionFailure="";

	private static final String INDIVIDUALBIOMETRICS = "individualBiometrics";

	private static final String VALUE = "value";

	private static final String VALIDATESCHEMA = "registration.processor.validateSchema";

	private static final String VALIDATEFILE = "registration.processor.validateFile";

	private static final String VALIDATECHECKSUM = "registration.processor.validateChecksum";

	private static final String VALIDATEAPPLICANTDOCUMENT = "registration.processor.validateApplicantDocument";

	private static final String VALIDATEMASTERDATA = "registration.processor.validateMasterData";

	private static final String VALIDATEMANDATORY = "registration-processor.validatemandotary";

	/** The is transaction successful. */
	private boolean isTransactionSuccessful;
	private static final String PRE_REG_ID = "mosip.pre-registration.datasync";
	private static final String VERSION = "1.0";
	private static final String CREATED_BY = "MOSIP_SYSTEM";
	boolean isSchemaValidated = false;
	boolean isCheckSumValidated = false;
	boolean isApplicantDocumentValidation = false;
	boolean isFilesValidated = false;
	boolean isMasterDataValidation = false;
	boolean isMandatoryValidation = false;
	boolean isRIdAndTypeSynched = false;
<<<<<<< HEAD

	@Autowired
	RegistrationExceptionMapperUtil registrationStatusMapperUtil;

	public MessageDTO process(MessageDTO object, String stageName) {
		LogDescription description = new LogDescription();
		String preRegId = null;
		String registrationId = null;
=======
	RegistrationExceptionMapperUtil registrationStatusMapperUtil = new RegistrationExceptionMapperUtil();

	public MessageDTO process(MessageDTO object, String stageName) {
		String preRegId = null;
>>>>>>> af7a41ea
		InternalRegistrationStatusDto registrationStatusDto = new InternalRegistrationStatusDto();
		try {

			object.setMessageBusAddress(MessageBusAddress.PACKET_VALIDATOR_BUS_IN);
			object.setIsValid(Boolean.FALSE);
			object.setInternalError(Boolean.FALSE);
			regProcLogger.debug(LoggerFileConstant.SESSIONID.toString(), LoggerFileConstant.REGISTRATIONID.toString(),
					"", "PacketValidatorStage::process()::entry");
<<<<<<< HEAD
			registrationId = object.getRid();
=======
			this.registrationId = object.getRid();
			description = "";
>>>>>>> af7a41ea
			isTransactionSuccessful = false;

			registrationStatusDto = registrationStatusService.getRegistrationStatus(registrationId);
			registrationStatusDto
			.setLatestTransactionTypeCode(RegistrationTransactionTypeCode.VALIDATE_PACKET.toString());
			registrationStatusDto.setRegistrationStageName(stageName);
			InputStream packetMetaInfoStream = fileSystemManager.getFile(registrationId, PacketFiles.PACKET_META_INFO.name());
			PacketMetaInfo packetMetaInfo = (PacketMetaInfo) JsonUtil.inputStreamtoJavaObject(packetMetaInfoStream,
					PacketMetaInfo.class);
<<<<<<< HEAD
			IdentityIteratorUtil identityIteratorUtil = new IdentityIteratorUtil();
			Boolean isValid = validate(registrationStatusDto, packetMetaInfo, object, identityIteratorUtil);
=======
			Boolean isValid = validate(registrationStatusDto, packetMetaInfo, object);
>>>>>>> af7a41ea
			if (isValid) {
				registrationStatusDto
				.setLatestTransactionStatusCode(RegistrationTransactionStatusCode.SUCCESS.toString());
				object.setIsValid(Boolean.TRUE);
				registrationStatusDto.setStatusComment(StatusMessage.PACKET_STRUCTURAL_VALIDATION_SUCCESS);
				registrationStatusDto.setStatusCode(RegistrationStatusCode.PROCESSING.toString());
				// ReverseDataSync
<<<<<<< HEAD

				preRegId = identityIteratorUtil.getFieldValue(packetMetaInfo.getIdentity().getMetaData(),
						JsonConstant.PREREGISTRATIONID);
				reverseDataSync(preRegId, registrationId, description);

				object.setRid(registrationStatusDto.getRegistrationId());
				isTransactionSuccessful = true;
				description.setMessage(PlatformSuccessMessages.RPR_PKR_PACKET_VALIDATE.getMessage() + " -- " + registrationId);
				description.setCode(PlatformSuccessMessages.RPR_PKR_PACKET_VALIDATE.getCode());
				regProcLogger.debug(LoggerFileConstant.SESSIONID.toString(),
						LoggerFileConstant.REGISTRATIONID.toString(), description.getCode()
						+ " -- " + registrationId,
						"PacketValidatorStage::process()::exit");
				regProcLogger.info(LoggerFileConstant.SESSIONID.toString(),
						LoggerFileConstant.REGISTRATIONID.toString(), description.getCode() + " -- " + registrationId, description.getMessage());
=======
				preRegId = identityIteratorUtil.getFieldValue(packetMetaInfo.getIdentity().getMetaData(),
						JsonConstant.PREREGISTRATIONID);
				reverseDataSync(preRegId);

				object.setRid(registrationStatusDto.getRegistrationId());
				isTransactionSuccessful = true;
				description = PlatformSuccessMessages.RPR_PKR_PACKET_VALIDATE.getMessage() + " -- " + registrationId;
				code = PlatformSuccessMessages.RPR_PKR_PACKET_VALIDATE.getCode();
				regProcLogger.debug(LoggerFileConstant.SESSIONID.toString(),
						LoggerFileConstant.REGISTRATIONID.toString(), code + " -- " + registrationId,
						"PacketValidatorStage::process()::exit");
				regProcLogger.info(LoggerFileConstant.SESSIONID.toString(),
						LoggerFileConstant.REGISTRATIONID.toString(), code + " -- " + registrationId, description);
>>>>>>> af7a41ea

			} else {
				registrationStatusDto.setLatestTransactionStatusCode(registrationStatusMapperUtil
						.getStatusCode(RegistrationExceptionTypeCode.PACKET_STRUCTURAL_VALIDATION_FAILED));
				object.setIsValid(Boolean.FALSE);
				int retryCount = registrationStatusDto.getRetryCount() != null
						? registrationStatusDto.getRetryCount() + 1
						: 1;
<<<<<<< HEAD
				description.setMessage("File validation(" + isFilesValidated + ")/Checksum validation(" + isCheckSumValidated
=======
				description = "File validation(" + isFilesValidated + ")/Checksum validation(" + isCheckSumValidated
>>>>>>> af7a41ea
						+ ")" + "/Applicant Document Validation(" + isApplicantDocumentValidation + ")"
						+ "/Schema Validation(" + isSchemaValidated + ")" + "/Master Data Validation("
						+ isMasterDataValidation + ")" + "/MandatoryField Validation(" + isMandatoryValidation + ")"
						+ "/isRidAndType Sync Validation(" + isRIdAndTypeSynched + ")" + " failed for registrationId "
<<<<<<< HEAD
						+ registrationId);
=======
						+ registrationId;
>>>>>>> af7a41ea
				isTransactionSuccessful = false;
				registrationStatusDto.setRetryCount(retryCount);
				registrationStatusDto.setStatusCode(RegistrationStatusCode.FAILED.toString());
				registrationStatusDto.setStatusComment(packetValidaionFailure);

<<<<<<< HEAD
				description.setMessage(PlatformErrorMessages.STRUCTURAL_VALIDATION_FAILED.getMessage() + " -- " + description.getMessage());
				description.setCode(PlatformErrorMessages.STRUCTURAL_VALIDATION_FAILED.getCode());
				regProcLogger.debug(LoggerFileConstant.SESSIONID.toString(),
						LoggerFileConstant.REGISTRATIONID.toString(), description.getCode() + " -- " + registrationId,
						"PacketValidatorStage::process()::exit");
				regProcLogger.info(LoggerFileConstant.SESSIONID.toString(),
						LoggerFileConstant.REGISTRATIONID.toString(), description.getCode() + " -- " + registrationId, description.getMessage());
=======
				description = PlatformErrorMessages.STRUCTURAL_VALIDATION_FAILED.getMessage() + " -- " + description;
				code = PlatformErrorMessages.STRUCTURAL_VALIDATION_FAILED.getCode();
				regProcLogger.debug(LoggerFileConstant.SESSIONID.toString(),
						LoggerFileConstant.REGISTRATIONID.toString(), code + " -- " + registrationId,
						"PacketValidatorStage::process()::exit");
				regProcLogger.info(LoggerFileConstant.SESSIONID.toString(),
						LoggerFileConstant.REGISTRATIONID.toString(), code + " -- " + registrationId, description);
>>>>>>> af7a41ea

			}

			registrationStatusDto.setUpdatedBy(USER);

		} catch (FSAdapterException e) {
			registrationStatusDto.setStatusCode(RegistrationStatusCode.PROCESSING.toString());
			registrationStatusDto
			.setStatusComment(PlatformErrorMessages.RPR_PVM_PACKET_STORE_NOT_ACCESSIBLE.getMessage());
			registrationStatusDto.setLatestTransactionStatusCode(
					registrationStatusMapperUtil.getStatusCode(RegistrationExceptionTypeCode.FSADAPTER_EXCEPTION));
			isTransactionSuccessful = false;
<<<<<<< HEAD
			description.setMessage(PlatformErrorMessages.RPR_PVM_PACKET_STORE_NOT_ACCESSIBLE.getMessage());
			description.setCode(PlatformErrorMessages.RPR_PVM_PACKET_STORE_NOT_ACCESSIBLE.getCode());
			regProcLogger.error(LoggerFileConstant.SESSIONID.toString(), LoggerFileConstant.REGISTRATIONID.toString(),
					description.getCode() + " -- " + registrationId,
=======
			description = PlatformErrorMessages.RPR_PVM_PACKET_STORE_NOT_ACCESSIBLE.getMessage();
			code = PlatformErrorMessages.RPR_PVM_PACKET_STORE_NOT_ACCESSIBLE.getCode();
			regProcLogger.error(LoggerFileConstant.SESSIONID.toString(), LoggerFileConstant.REGISTRATIONID.toString(),
					code + " -- " + registrationId,
>>>>>>> af7a41ea
					PlatformErrorMessages.RPR_PVM_PACKET_STORE_NOT_ACCESSIBLE.getMessage() + e.getMessage());
			object.setIsValid(Boolean.FALSE);
			object.setInternalError(Boolean.TRUE);
			object.setRid(registrationStatusDto.getRegistrationId());
		} catch (ApisResourceAccessException e) {
			registrationStatusDto.setStatusCode(RegistrationStatusCode.PROCESSING.toString());
			registrationStatusDto
					.setStatusComment(PlatformErrorMessages.RPR_PVM_API_RESOUCE_ACCESS_FAILED.getMessage());
			registrationStatusDto.setLatestTransactionStatusCode(registrationStatusMapperUtil
					.getStatusCode(RegistrationExceptionTypeCode.APIS_RESOURCE_ACCESS_EXCEPTION));
<<<<<<< HEAD
			description.setCode(PlatformErrorMessages.RPR_PVM_API_RESOUCE_ACCESS_FAILED.getCode());
			description.setMessage(PlatformErrorMessages.RPR_PVM_API_RESOUCE_ACCESS_FAILED.getMessage());
			regProcLogger.error(LoggerFileConstant.SESSIONID.toString(), description.getCode()
					, registrationId,
=======
			code = PlatformErrorMessages.RPR_PVM_API_RESOUCE_ACCESS_FAILED.getCode();
			description = PlatformErrorMessages.RPR_PVM_API_RESOUCE_ACCESS_FAILED.getMessage();
			regProcLogger.error(LoggerFileConstant.SESSIONID.toString(), code, registrationId,
>>>>>>> af7a41ea
					description + e.getMessage() + ExceptionUtils.getStackTrace(e));
			object.setIsValid(Boolean.FALSE);
			object.setInternalError(Boolean.TRUE);
		} catch (DataAccessException e) {
			registrationStatusDto.setStatusCode(RegistrationStatusCode.PROCESSING.toString());
			registrationStatusDto.setStatusComment(PlatformErrorMessages.RPR_SYS_DATA_ACCESS_EXCEPTION.getMessage());
			registrationStatusDto.setLatestTransactionStatusCode(
					registrationStatusMapperUtil.getStatusCode(RegistrationExceptionTypeCode.DATA_ACCESS_EXCEPTION));
			isTransactionSuccessful = false;
<<<<<<< HEAD
			description.setMessage(PlatformErrorMessages.RPR_RGS_REGISTRATION_TABLE_NOT_ACCESSIBLE.getMessage());
			description.setCode(PlatformErrorMessages.RPR_RGS_REGISTRATION_TABLE_NOT_ACCESSIBLE.getCode());
			regProcLogger.error(LoggerFileConstant.SESSIONID.toString(), LoggerFileConstant.REGISTRATIONID.toString(),
					description.getCode() + " -- " + registrationId,
=======
			description = PlatformErrorMessages.RPR_RGS_REGISTRATION_TABLE_NOT_ACCESSIBLE.getMessage();
			code = PlatformErrorMessages.RPR_RGS_REGISTRATION_TABLE_NOT_ACCESSIBLE.getCode();
			regProcLogger.error(LoggerFileConstant.SESSIONID.toString(), LoggerFileConstant.REGISTRATIONID.toString(),
					code + " -- " + registrationId,
>>>>>>> af7a41ea
					PlatformErrorMessages.RPR_RGS_REGISTRATION_TABLE_NOT_ACCESSIBLE.getMessage() + e.getMessage()
					+ ExceptionUtils.getStackTrace(e));
			object.setIsValid(Boolean.FALSE);
			object.setInternalError(Boolean.TRUE);
			object.setRid(registrationStatusDto.getRegistrationId());
		} catch (IdentityNotFoundException | IOException exc) {
			registrationStatusDto.setStatusCode(RegistrationStatusCode.FAILED.toString());
			registrationStatusDto.setStatusComment(PlatformErrorMessages.RPR_SYS_IO_EXCEPTION.getMessage());
			registrationStatusDto.setLatestTransactionStatusCode(
					registrationStatusMapperUtil.getStatusCode(RegistrationExceptionTypeCode.IOEXCEPTION));
			isTransactionSuccessful = false;
<<<<<<< HEAD
			description.setMessage(PlatformErrorMessages.RPR_SYS_IO_EXCEPTION.getMessage());
			description.setCode(PlatformErrorMessages.STRUCTURAL_VALIDATION_FAILED.getCode());
			regProcLogger.error(LoggerFileConstant.SESSIONID.toString(), LoggerFileConstant.REGISTRATIONID.toString(),
					description.getCode() + " -- " + registrationId, PlatformErrorMessages.STRUCTURAL_VALIDATION_FAILED.getMessage()
							+ exc.getMessage() + ExceptionUtils.getStackTrace(exc));
			object.setIsValid(Boolean.FALSE);
			object.setInternalError(Boolean.TRUE);
			object.setRid(registrationStatusDto.getRegistrationId());

		} catch (ParsingException exc) {
			registrationStatusDto.setStatusCode(RegistrationStatusCode.FAILED.toString());
			registrationStatusDto.setStatusComment(PlatformErrorMessages.RPR_SYS_JSON_PARSING_EXCEPTION.getMessage());
			registrationStatusDto.setLatestTransactionStatusCode(
					registrationStatusMapperUtil.getStatusCode(RegistrationExceptionTypeCode.PARSE_EXCEPTION));
			isTransactionSuccessful = false;
			description.setMessage(PlatformErrorMessages.RPR_SYS_JSON_PARSING_EXCEPTION.getMessage());
			description.setCode(PlatformErrorMessages.STRUCTURAL_VALIDATION_FAILED.getCode());
			regProcLogger.error(LoggerFileConstant.SESSIONID.toString(), LoggerFileConstant.REGISTRATIONID.toString(),
					description.getCode() + " -- " + registrationId, PlatformErrorMessages.STRUCTURAL_VALIDATION_FAILED.getMessage()
							+ exc.getMessage() + ExceptionUtils.getStackTrace(exc));
=======
			description = PlatformErrorMessages.RPR_SYS_IO_EXCEPTION.getMessage();
			code = PlatformErrorMessages.STRUCTURAL_VALIDATION_FAILED.getCode();
			regProcLogger.error(LoggerFileConstant.SESSIONID.toString(), LoggerFileConstant.REGISTRATIONID.toString(),
					code + " -- " + registrationId, PlatformErrorMessages.STRUCTURAL_VALIDATION_FAILED.getMessage()
					+ exc.getMessage() + ExceptionUtils.getStackTrace(exc));
>>>>>>> af7a41ea
			object.setIsValid(Boolean.FALSE);
			object.setInternalError(Boolean.TRUE);
			object.setRid(registrationStatusDto.getRegistrationId());

		} catch (TablenotAccessibleException e) {
			registrationStatusDto.setStatusCode(RegistrationStatusCode.PROCESSING.toString());
			registrationStatusDto
			.setStatusComment(PlatformErrorMessages.RPR_RGS_REGISTRATION_TABLE_NOT_ACCESSIBLE.getMessage());
			registrationStatusDto.setLatestTransactionStatusCode(registrationStatusMapperUtil
					.getStatusCode(RegistrationExceptionTypeCode.TABLE_NOT_ACCESSIBLE_EXCEPTION));
			object.setIsValid(Boolean.FALSE);
			object.setInternalError(Boolean.TRUE);
<<<<<<< HEAD
			description.setMessage(PlatformErrorMessages.RPR_RGS_REGISTRATION_TABLE_NOT_ACCESSIBLE.getMessage());
			description.setCode(PlatformErrorMessages.RPR_RGS_REGISTRATION_TABLE_NOT_ACCESSIBLE.getCode());
			regProcLogger.error(LoggerFileConstant.SESSIONID.toString(), description.getCode() + " -- " + registrationId,
=======
			description = PlatformErrorMessages.RPR_RGS_REGISTRATION_TABLE_NOT_ACCESSIBLE.getMessage();
			code = PlatformErrorMessages.RPR_RGS_REGISTRATION_TABLE_NOT_ACCESSIBLE.getCode();
			regProcLogger.error(LoggerFileConstant.SESSIONID.toString(), code + " -- " + registrationId,
>>>>>>> af7a41ea
					PlatformErrorMessages.RPR_RGS_REGISTRATION_TABLE_NOT_ACCESSIBLE.getMessage(), e.toString());

		} catch (BaseUncheckedException e) {
			registrationStatusDto.setStatusCode(RegistrationStatusCode.FAILED.toString());
			registrationStatusDto.setStatusComment(PlatformErrorMessages.RPR_PVM_BASE_UNCHECKED_EXCEPTION.getMessage()+"-"+e.getMessage());
			registrationStatusDto.setLatestTransactionStatusCode(
					registrationStatusMapperUtil.getStatusCode(RegistrationExceptionTypeCode.BASE_UNCHECKED_EXCEPTION));
			isTransactionSuccessful = false;
<<<<<<< HEAD
			description.setMessage(PlatformErrorMessages.RPR_PVM_BASE_UNCHECKED_EXCEPTION.getMessage());
			description.setCode(PlatformErrorMessages.RPR_PVM_BASE_UNCHECKED_EXCEPTION.getCode());
			regProcLogger.error(LoggerFileConstant.SESSIONID.toString(), LoggerFileConstant.REGISTRATIONID.toString(),
					description.getCode() + " -- " + registrationId, PlatformErrorMessages.RPR_PVM_BASE_UNCHECKED_EXCEPTION.getMessage()
							+ e.getMessage() + ExceptionUtils.getStackTrace(e));
=======
			description = PlatformErrorMessages.RPR_PVM_BASE_UNCHECKED_EXCEPTION.getMessage();
			code = PlatformErrorMessages.RPR_PVM_BASE_UNCHECKED_EXCEPTION.getCode();
			regProcLogger.error(LoggerFileConstant.SESSIONID.toString(), LoggerFileConstant.REGISTRATIONID.toString(),
					code + " -- " + registrationId, PlatformErrorMessages.RPR_PVM_BASE_UNCHECKED_EXCEPTION.getMessage()
					+ e.getMessage() + ExceptionUtils.getStackTrace(e));
>>>>>>> af7a41ea
			object.setIsValid(Boolean.FALSE);
			object.setInternalError(Boolean.TRUE);
			object.setRid(registrationStatusDto.getRegistrationId());

		}catch (Exception ex) {
			registrationStatusDto.setStatusCode(RegistrationStatusCode.FAILED.toString());
			registrationStatusDto.setStatusComment(ExceptionUtils.getMessage(ex));
			registrationStatusDto.setLatestTransactionStatusCode(
					registrationStatusMapperUtil.getStatusCode(RegistrationExceptionTypeCode.EXCEPTION));
			isTransactionSuccessful = false;
<<<<<<< HEAD
			description.setMessage(PlatformErrorMessages.STRUCTURAL_VALIDATION_FAILED.getMessage());
			description.setCode(PlatformErrorMessages.STRUCTURAL_VALIDATION_FAILED.getCode());
			regProcLogger.error(LoggerFileConstant.SESSIONID.toString(), LoggerFileConstant.REGISTRATIONID.toString(),
					description.getCode() + " -- " + registrationId, PlatformErrorMessages.STRUCTURAL_VALIDATION_FAILED.getMessage()
							+ ex.getMessage() + ExceptionUtils.getStackTrace(ex));
=======
			description = PlatformErrorMessages.STRUCTURAL_VALIDATION_FAILED.getMessage();
			code = PlatformErrorMessages.STRUCTURAL_VALIDATION_FAILED.getCode();
			regProcLogger.error(LoggerFileConstant.SESSIONID.toString(), LoggerFileConstant.REGISTRATIONID.toString(),
					code + " -- " + registrationId, PlatformErrorMessages.STRUCTURAL_VALIDATION_FAILED.getMessage()
					+ ex.getMessage() + ExceptionUtils.getStackTrace(ex));
>>>>>>> af7a41ea
			object.setIsValid(Boolean.FALSE);
			object.setInternalError(Boolean.TRUE);
			object.setRid(registrationStatusDto.getRegistrationId());

<<<<<<< HEAD
		} finally {

			regProcLogger.info(LoggerFileConstant.SESSIONID.toString(), LoggerFileConstant.REGISTRATIONID.toString(),
					registrationId, description.getMessage());
=======
		}  finally {

			regProcLogger.info(LoggerFileConstant.SESSIONID.toString(), LoggerFileConstant.REGISTRATIONID.toString(),
					registrationId, description);
>>>>>>> af7a41ea
			if (object.getInternalError()) {
				registrationStatusDto.setUpdatedBy(USER);
				int retryCount = registrationStatusDto.getRetryCount() != null
						? registrationStatusDto.getRetryCount() + 1
<<<<<<< HEAD
						: 1;
				registrationStatusDto.setRetryCount(retryCount);
			}
			registrationStatusService.updateRegistrationStatus(registrationStatusDto);
			if(isTransactionSuccessful)
				description.setMessage(PlatformSuccessMessages.RPR_PKR_PACKET_VALIDATE.getMessage());
=======
								: 1;
				registrationStatusDto.setRetryCount(retryCount);
			}
			registrationStatusService.updateRegistrationStatus(registrationStatusDto);
			description = isTransactionSuccessful ? PlatformSuccessMessages.RPR_PKR_PACKET_VALIDATE.getMessage()
					: description;
>>>>>>> af7a41ea
			String eventId = isTransactionSuccessful ? EventId.RPR_402.toString() : EventId.RPR_405.toString();
			String eventName = isTransactionSuccessful ? EventName.UPDATE.toString() : EventName.EXCEPTION.toString();
			String eventType = isTransactionSuccessful ? EventType.BUSINESS.toString() : EventType.SYSTEM.toString();

			/** Module-Id can be Both Succes/Error code */
			String moduleId = isTransactionSuccessful ? PlatformSuccessMessages.RPR_PKR_PACKET_VALIDATE.getCode()
<<<<<<< HEAD
					: description.getCode();
			String moduleName = ModuleName.PACKET_VALIDATOR.toString();
			auditLogRequestBuilder.createAuditRequestBuilder(description.getMessage(), eventId, eventName, eventType, moduleId,
=======
					: code;
			String moduleName = ModuleName.PACKET_VALIDATOR.toString();
			auditLogRequestBuilder.createAuditRequestBuilder(description, eventId, eventName, eventType, moduleId,
>>>>>>> af7a41ea
					moduleName, registrationId);
		}

		return object;

	}

	private boolean validate(InternalRegistrationStatusDto registrationStatusDto, PacketMetaInfo packetMetaInfo,
<<<<<<< HEAD
			MessageDTO object, IdentityIteratorUtil identityIteratorUtil) throws IOException, ApisResourceAccessException, JSONException,
			org.json.simple.parser.ParseException, RegistrationProcessorCheckedException,
			IdObjectValidationFailedException, IdObjectIOException , PacketDecryptionFailureException, io.mosip.kernel.core.exception.IOException {
		String registrationId = registrationStatusDto.getRegistrationId();
=======
			MessageDTO object) throws IOException, ApisResourceAccessException, JSONException, RegistrationProcessorCheckedException,
			IdObjectValidationFailedException, IdObjectIOException , PacketDecryptionFailureException, io.mosip.kernel.core.exception.IOException {

>>>>>>> af7a41ea
		InputStream idJsonStream = fileSystemManager.getFile(registrationId,
				PacketFiles.DEMOGRAPHIC.name() + FILE_SEPARATOR + PacketFiles.ID.name());
		byte[] bytearray = IOUtils.toByteArray(idJsonStream);
		String jsonString = new String(bytearray);
		ObjectMapper mapper=new ObjectMapper();
		JSONObject idObject=mapper.readValue(bytearray, JSONObject.class);
		Identity identity = packetMetaInfo.getIdentity();
		Long uin = null;
<<<<<<< HEAD
		JSONObject demographicIdentity= null;
=======
>>>>>>> af7a41ea
		if (!schemaValidation(idObject, registrationStatusDto)) {
			return false;
		}

		if (!fileValidation(identity, registrationStatusDto))
			return false;

		if (!checkSumValidation(identity, registrationStatusDto))
			return false;

<<<<<<< HEAD
		if (!individualBiometricsValidation(registrationStatusDto, demographicIdentity))
=======
		if (!individualBiometricsValidation())
>>>>>>> af7a41ea
			return false;

		List<FieldValue> metadataList = identity.getMetaData();
		if (object.getReg_type().toString().equalsIgnoreCase(RegistrationType.ACTIVATED.toString())
				|| object.getReg_type().toString().equalsIgnoreCase(RegistrationType.DEACTIVATED.toString())
				|| object.getReg_type().toString().equalsIgnoreCase(RegistrationType.UPDATE.toString())
				|| object.getReg_type().toString().equalsIgnoreCase(RegistrationType.RES_UPDATE.toString())) {
			uin = utility.getUIn(registrationId);
			if (uin == null)
				throw new IdRepoAppException(PlatformErrorMessages.RPR_PVM_INVALID_UIN.getMessage());
			JSONObject jsonObject = utility.retrieveIdrepoJson(uin);
			if (jsonObject == null)
				throw new IdRepoAppException(PlatformErrorMessages.RPR_PIS_IDENTITY_NOT_FOUND.getMessage());
		}
		boolean regTypeCheck = object.getReg_type().toString().equalsIgnoreCase(RegistrationType.ACTIVATED.toString())
				|| object.getReg_type().toString().equalsIgnoreCase(RegistrationType.DEACTIVATED.toString());

		if (!regTypeCheck) {
<<<<<<< HEAD
			if (!applicantDocumentValidation(jsonString, registrationId)) {
=======
			if (!applicantDocumentValidation(jsonString)) {
>>>>>>> af7a41ea
				packetValidaionFailure = " applicant document validation failed ";
				return false;
			}
			if (!masterDataValidation(jsonString)) {
				packetValidaionFailure = " master data validation failed ";
				return false;
			}

		} else {
<<<<<<< HEAD
			if (!activateDeactivatePacketValidation(demographicIdentity)) {
=======
			if (!activateDeactivatePacketValidation()) {
>>>>>>> af7a41ea
				packetValidaionFailure = "activate/deactivate packet validation failed ";
				return false;
			}
		}
		// check if uin is in idrepisitory
		if (RegistrationType.UPDATE.name().equalsIgnoreCase(object.getReg_type().name())
				|| RegistrationType.RES_UPDATE.name().equalsIgnoreCase(object.getReg_type().name())
				||RegistrationType.ACTIVATED.name().equalsIgnoreCase(object.getReg_type().name())
				|| RegistrationType.DEACTIVATED.name().equalsIgnoreCase(object.getReg_type().name())) {

			if (!uinPresentInIdRepo(String.valueOf(uin))) {
				packetValidaionFailure = "uin is not present in idrepo";
				return false;
			}
		}

		if (RegistrationType.NEW.name().equalsIgnoreCase(registrationStatusDto.getRegistrationType())
				&& !mandatoryValidation(registrationStatusDto)) {
<<<<<<< HEAD
			packetValidaionFailure = "mandatory Validation failed";
			return false;
		}
		// Check RegId & regType are same or not From PacketMetaInfo by comparing with
				// Sync list table
				return validateRegIdAndTypeFromSyncTable(metadataList,identityIteratorUtil);
			}
	
=======
			return false;
		}

		// Check RegId & regType are same or not From PacketMetaInfo by comparing with
		// Sync list table
		return validateRegIdAndTypeFromSyncTable(metadataList);
	}
>>>>>>> af7a41ea

	private boolean uinPresentInIdRepo(String uin) throws ApisResourceAccessException, IOException {
		return idRepoService.findUinFromIdrepo(uin, utility.getGetRegProcessorDemographicIdentity()) != null;

	}

<<<<<<< HEAD
	private boolean validateRegIdAndTypeFromSyncTable(List<FieldValue> metadataList, IdentityIteratorUtil identityIteratorUtil) {
=======
	private boolean validateRegIdAndTypeFromSyncTable(List<FieldValue> metadataList) {
>>>>>>> af7a41ea
		String regId = identityIteratorUtil.getFieldValue(metadataList, JsonConstant.REGISTRATIONID);
		String regType = identityIteratorUtil.getFieldValue(metadataList, JsonConstant.REGISTRATIONTYPE);
		List<SyncRegistrationEntity> syncRecordList = registrationRepositary.getSyncRecordsByRegIdAndRegType(regId,
				regType.toUpperCase());

		if (syncRecordList != null && !syncRecordList.isEmpty()) {
			isRIdAndTypeSynched = true;
			return isRIdAndTypeSynched;
		}
		regProcLogger.error(LoggerFileConstant.SESSIONID.toString(), regId,
				PlatformErrorMessages.RPR_PVM_RECORD_NOT_MATCHED_FROM_SYNC_TABLE.getCode(),
				PlatformErrorMessages.RPR_PVM_RECORD_NOT_MATCHED_FROM_SYNC_TABLE.getMessage());
		return isRIdAndTypeSynched;
	}

	private boolean mandatoryValidation(InternalRegistrationStatusDto registrationStatusDto)
			throws IOException, JSONException, PacketDecryptionFailureException, ApisResourceAccessException, io.mosip.kernel.core.exception.IOException {
		if (env.getProperty(VALIDATEMANDATORY).trim().equalsIgnoreCase(VALIDATIONFALSE))
			return true;
		MandatoryValidation mandatoryValidation = new MandatoryValidation(fileSystemManager, registrationStatusDto, utility);
<<<<<<< HEAD
		isMandatoryValidation = mandatoryValidation.mandatoryFieldValidation(registrationStatusDto.getRegistrationId());
		return isMandatoryValidation;
=======
		return mandatoryValidation.mandatoryFieldValidation(registrationStatusDto.getRegistrationId());

>>>>>>> af7a41ea
	}

	private boolean schemaValidation(JSONObject idObject,InternalRegistrationStatusDto registrationStatusDto)
			throws ApisResourceAccessException, IOException, IdObjectValidationFailedException, IdObjectIOException, PacketDecryptionFailureException, io.mosip.kernel.core.exception.IOException
			 {

		if (env.getProperty(VALIDATESCHEMA).trim().equalsIgnoreCase(VALIDATIONFALSE)) {
			isSchemaValidated = true;
			return isSchemaValidated;
		}
		IdObjectValidatorSupportedOperations operation= idObjectsSchemaValidationOperationMapper.
				getOperation(registrationStatusDto.getRegistrationId());
		isSchemaValidated = idObjectValidator.validateIdObject(idObject, operation);

		if (!isSchemaValidated) {
			packetValidaionFailure=" Schema validation failed ";

		}

		return isSchemaValidated;

	}

	private boolean fileValidation(Identity identity, InternalRegistrationStatusDto registrationStatusDto) throws PacketDecryptionFailureException, ApisResourceAccessException, IOException {
		if (env.getProperty(VALIDATEFILE).trim().equalsIgnoreCase(VALIDATIONFALSE)) {
			isFilesValidated = true;
			return isFilesValidated;
		}
		FilesValidation filesValidation = new FilesValidation(fileSystemManager, registrationStatusDto);
<<<<<<< HEAD
		isFilesValidated = filesValidation.filesValidation(registrationStatusDto.getRegistrationId(), identity);
=======
		isFilesValidated = filesValidation.filesValidation(registrationId, identity);
>>>>>>> af7a41ea
		if (!isFilesValidated)
			packetValidaionFailure = " fileValidation failed ";
		return isFilesValidated;

	}

	private boolean checkSumValidation(Identity identity, InternalRegistrationStatusDto registrationStatusDto)
			throws IOException, PacketDecryptionFailureException, ApisResourceAccessException, io.mosip.kernel.core.exception.IOException {
		if (env.getProperty(VALIDATECHECKSUM).trim().equalsIgnoreCase(VALIDATIONFALSE)) {
			isCheckSumValidated = true;
			return isCheckSumValidated;
		}
		CheckSumValidation checkSumValidation = new CheckSumValidation(fileSystemManager, registrationStatusDto);
<<<<<<< HEAD
		isCheckSumValidated = checkSumValidation.checksumvalidation(registrationStatusDto.getRegistrationId(), identity);
=======
		isCheckSumValidated = checkSumValidation.checksumvalidation(registrationId, identity);
>>>>>>> af7a41ea
		if (!isCheckSumValidated)
			packetValidaionFailure = " ChecksumValidation falied ";

		return isCheckSumValidated;

	}

<<<<<<< HEAD
	private boolean activateDeactivatePacketValidation(JSONObject demographicIdentity) {
=======
	private boolean activateDeactivatePacketValidation() {
>>>>>>> af7a41ea
		String[] activateDeactivate = "UIN,IDSchemaVersion".split(",");
		return CollectionUtils.isEqualCollection(demographicIdentity.keySet(), Arrays.asList(activateDeactivate));

	}

<<<<<<< HEAD
	private boolean individualBiometricsValidation(InternalRegistrationStatusDto registrationStatusDto, JSONObject demographicIdentity) throws RegistrationProcessorCheckedException {
		try {
			String registrationId = registrationStatusDto.getRegistrationId();
=======
	private boolean individualBiometricsValidation() throws RegistrationProcessorCheckedException {
		try {
>>>>>>> af7a41ea
			demographicIdentity = utility.getDemographicIdentityJSONObject(registrationId);

			JSONObject identityJsonObject = JsonUtil.getJSONObject(demographicIdentity, INDIVIDUALBIOMETRICS);
			if (identityJsonObject != null) {
				String cbefFile = (String) identityJsonObject.get(VALUE);
				if (cbefFile == null) {
					packetValidaionFailure = " individualBiometricsValidation failed ";
					return false;
				}
				InputStream idJsonStream = fileSystemManager.getFile(registrationId,
						PacketFiles.BIOMETRIC.name() + FILE_SEPARATOR + cbefFile);
				if (idJsonStream != null)
					return true;

			}
		} catch (IOException | PacketDecryptionFailureException | ApisResourceAccessException | io.mosip.kernel.core.exception.IOException e) {
			throw new RegistrationProcessorCheckedException(PlatformErrorMessages.RPR_SYS_IO_EXCEPTION.getCode(),
					PlatformErrorMessages.RPR_SYS_IO_EXCEPTION.getMessage(), e);
		}

		return true;
	}

<<<<<<< HEAD
	private boolean applicantDocumentValidation(String jsonString, String registrationId)
			throws IOException, ApisResourceAccessException, org.json.simple.parser.ParseException, PacketDecryptionFailureException, io.mosip.kernel.core.exception.IOException {
=======
	private boolean applicantDocumentValidation(String jsonString)
			throws IOException, ApisResourceAccessException, PacketDecryptionFailureException, io.mosip.kernel.core.exception.IOException {
>>>>>>> af7a41ea
		if (env.getProperty(VALIDATEAPPLICANTDOCUMENT).trim().equalsIgnoreCase(VALIDATIONFALSE)) {
			isApplicantDocumentValidation = true;
			return isApplicantDocumentValidation;
		}
		ApplicantDocumentValidation applicantDocumentValidation = new ApplicantDocumentValidation(utility, env,
				applicantTypeDocument);
		isApplicantDocumentValidation = applicantDocumentValidation.validateDocument(registrationId, jsonString);
		if (!isApplicantDocumentValidation)
			packetValidaionFailure = "Applicant Document validation failed";
		return isApplicantDocumentValidation;

	}

	private boolean masterDataValidation(String jsonString) throws ApisResourceAccessException, IOException {
		if (env.getProperty(VALIDATEMASTERDATA).trim().equalsIgnoreCase(VALIDATIONFALSE)) {
			isMasterDataValidation = true;
			return isMasterDataValidation;
		}
		MasterDataValidation masterDataValidation = new MasterDataValidation(env, registrationProcessorRestService,
				utility);
		isMasterDataValidation = masterDataValidation.validateMasterData(jsonString);
		if (!isMasterDataValidation)
			packetValidaionFailure = "Master data validation failed";
		return isMasterDataValidation;

	}

<<<<<<< HEAD
	private void reverseDataSync(String preRegId, String registrationId, LogDescription description) {
		try {
			if (registrationId != null) {
=======
	private void reverseDataSync(String preRegId) {
		try {
			if (this.registrationId != null) {
>>>>>>> af7a41ea
				isTransactionSuccessful = false;
				MainResponseDTO<ReverseDatasyncReponseDTO> mainResponseDto = null;
				if (preRegId != null && !preRegId.trim().isEmpty()) {
					MainRequestDTO<ReverseDataSyncRequestDTO> mainRequestDto = new MainRequestDTO<>();
					mainRequestDto.setId(PRE_REG_ID);
					mainRequestDto.setVer(VERSION);
					mainRequestDto.setReqTime(new Date());
					ReverseDataSyncRequestDTO reverseDataSyncRequestDto = new ReverseDataSyncRequestDTO();
					reverseDataSyncRequestDto.setCreatedBy(CREATED_BY);
					reverseDataSyncRequestDto.setLangCode("eng");
					reverseDataSyncRequestDto.setPreRegistrationIds(Arrays.asList(preRegId));
					reverseDataSyncRequestDto.setCreatedDateTime(new Date());
					reverseDataSyncRequestDto.setUpdateDateTime(new Date());
					reverseDataSyncRequestDto.setUpdateBy(CREATED_BY);
					mainRequestDto.setRequest(reverseDataSyncRequestDto);

					mainResponseDto = (MainResponseDTO) restClientService.postApi(ApiName.REVERSEDATASYNC, "", "",
							mainRequestDto, MainResponseDTO.class);
					isTransactionSuccessful = true;

				}
				if (mainResponseDto != null && mainResponseDto.getErr() != null) {
					regProcLogger.error(LoggerFileConstant.REGISTRATIONID.toString(), registrationId,
							PlatformErrorMessages.REVERSE_DATA_SYNC_FAILED.getMessage(),
							mainResponseDto.getErr().toString());
					isTransactionSuccessful = false;
<<<<<<< HEAD
					description.setMessage(PlatformErrorMessages.REVERSE_DATA_SYNC_FAILED.getMessage());

				} else if (mainResponseDto == null) {
					isTransactionSuccessful = false;
					description.setMessage(PlatformErrorMessages.REVERSE_DATA_SYNC_FAILED.getMessage()
							+ " null response from rest client ");
=======
					description = PlatformErrorMessages.REVERSE_DATA_SYNC_FAILED.getMessage();

				} else if (mainResponseDto == null) {
					isTransactionSuccessful = false;
					description = PlatformErrorMessages.REVERSE_DATA_SYNC_FAILED.getMessage()
							+ " null response from rest client ";
>>>>>>> af7a41ea
				} else {
					isTransactionSuccessful = false;
					regProcLogger.info(LoggerFileConstant.REGISTRATIONID.toString(), registrationId,
							PlatformErrorMessages.REVERSE_DATA_SYNC_SUCCESS.getMessage(), "");
				}

			}

		} catch (ApisResourceAccessException e) {

			if (e.getCause() instanceof HttpClientErrorException) {
				HttpClientErrorException httpClientException = (HttpClientErrorException) e.getCause();
				regProcLogger.info(LoggerFileConstant.REGISTRATIONID.toString(), registrationId,
						PlatformErrorMessages.REVERSE_DATA_SYNC_FAILED.getMessage(),
						httpClientException.getResponseBodyAsString() + ExceptionUtils.getStackTrace(e));
<<<<<<< HEAD
				description.setMessage(PlatformErrorMessages.REVERSE_DATA_SYNC_FAILED.getMessage());
				description.setCode(PlatformErrorMessages.REVERSE_DATA_SYNC_FAILED.getCode());
=======
				description = PlatformErrorMessages.REVERSE_DATA_SYNC_FAILED.getMessage();
				code = PlatformErrorMessages.REVERSE_DATA_SYNC_FAILED.getCode();
>>>>>>> af7a41ea
			} else if (e.getCause() instanceof HttpServerErrorException) {
				HttpServerErrorException httpServerException = (HttpServerErrorException) e.getCause();
				regProcLogger.info(LoggerFileConstant.REGISTRATIONID.toString(), registrationId,
						PlatformErrorMessages.REVERSE_DATA_SYNC_FAILED.getMessage(),
						httpServerException.getResponseBodyAsString() + ExceptionUtils.getStackTrace(e));
<<<<<<< HEAD
				description.setMessage(PlatformErrorMessages.REVERSE_DATA_SYNC_FAILED.getMessage());
				description.setCode(PlatformErrorMessages.REVERSE_DATA_SYNC_FAILED.getCode());
			} else {
				regProcLogger.info(LoggerFileConstant.REGISTRATIONID.toString(), registrationId,
						PlatformErrorMessages.REVERSE_DATA_SYNC_FAILED.getMessage(), e.getMessage());
				description.setMessage(PlatformErrorMessages.REVERSE_DATA_SYNC_FAILED.getMessage());
				description.setCode(PlatformErrorMessages.REVERSE_DATA_SYNC_FAILED.getCode());
			}

		} finally {
			if(isTransactionSuccessful)
				description.setMessage("Reverse data sync of Pre-RegistrationIds sucessful");
=======
				description = PlatformErrorMessages.REVERSE_DATA_SYNC_FAILED.getMessage();
				code = PlatformErrorMessages.REVERSE_DATA_SYNC_FAILED.getCode();
			} else {
				regProcLogger.info(LoggerFileConstant.REGISTRATIONID.toString(), registrationId,
						PlatformErrorMessages.REVERSE_DATA_SYNC_FAILED.getMessage(), e.getMessage());
				description = PlatformErrorMessages.REVERSE_DATA_SYNC_FAILED.getMessage();
				code = PlatformErrorMessages.REVERSE_DATA_SYNC_FAILED.getCode();
			}

		} finally {
			description = isTransactionSuccessful ? "Reverse data sync of Pre-RegistrationIds sucessful" : description;
>>>>>>> af7a41ea
			String eventId = isTransactionSuccessful ? EventId.RPR_402.toString() : EventId.RPR_405.toString();
			String eventName = isTransactionSuccessful ? EventName.UPDATE.toString() : EventName.EXCEPTION.toString();
			String eventType = isTransactionSuccessful ? EventType.BUSINESS.toString() : EventType.SYSTEM.toString();

<<<<<<< HEAD
			/** Module-Id can be Both Success/Error code */
			String moduleId = isTransactionSuccessful ? PlatformSuccessMessages.RPR_PKR_PACKET_VALIDATE.getCode()
					: description.getCode();
			String moduleName = ModuleName.PACKET_VALIDATOR.toString();
			auditLogRequestBuilder.createAuditRequestBuilder(description.getMessage(), eventId, eventName, eventType, moduleId,
=======
			/** Module-Id can be Both Succes/Error code */
			String moduleId = isTransactionSuccessful ? PlatformSuccessMessages.RPR_PKR_PACKET_VALIDATE.getCode()
					: code;
			String moduleName = ModuleName.PACKET_VALIDATOR.toString();
			auditLogRequestBuilder.createAuditRequestBuilder(description, eventId, eventName, eventType, moduleId,
>>>>>>> af7a41ea
					moduleName, registrationId);
		}

	}

}
<|MERGE_RESOLUTION|>--- conflicted
+++ resolved
@@ -9,10 +9,7 @@
 import org.apache.commons.collections.CollectionUtils;
 import org.apache.commons.io.IOUtils;
 import org.apache.commons.lang3.exception.ExceptionUtils;
-<<<<<<< HEAD
 import org.bouncycastle.jcajce.provider.symmetric.DES.DESCFB8;
-=======
->>>>>>> af7a41ea
 import org.json.JSONException;
 import org.json.simple.JSONObject;
 import org.springframework.beans.factory.annotation.Autowired;
@@ -51,10 +48,7 @@
 import io.mosip.registration.processor.core.exception.RegistrationProcessorCheckedException;
 import io.mosip.registration.processor.core.exception.util.PlatformErrorMessages;
 import io.mosip.registration.processor.core.exception.util.PlatformSuccessMessages;
-<<<<<<< HEAD
 import io.mosip.registration.processor.core.logger.LogDescription;
-=======
->>>>>>> af7a41ea
 import io.mosip.registration.processor.core.logger.RegProcessorLogger;
 import io.mosip.registration.processor.core.packet.dto.FieldValue;
 import io.mosip.registration.processor.core.packet.dto.Identity;
@@ -73,10 +67,7 @@
 import io.mosip.registration.processor.packet.manager.idreposervice.IdRepoService;
 import io.mosip.registration.processor.packet.storage.exception.IdRepoAppException;
 import io.mosip.registration.processor.packet.storage.exception.IdentityNotFoundException;
-<<<<<<< HEAD
 import io.mosip.registration.processor.packet.storage.exception.ParsingException;
-=======
->>>>>>> af7a41ea
 import io.mosip.registration.processor.packet.storage.utils.Utilities;
 import io.mosip.registration.processor.rest.client.audit.builder.AuditLogRequestBuilder;
 import io.mosip.registration.processor.stages.utils.ApplicantDocumentValidation;
@@ -99,12 +90,6 @@
 @Transactional
 public class PacketValidateProcessor {
 
-<<<<<<< HEAD
-=======
-	/** The identity iterator util. */
-	IdentityIteratorUtil identityIteratorUtil = new IdentityIteratorUtil();
-
->>>>>>> af7a41ea
 	/** The Constant FILE_SEPARATOR. */
 	public static final String FILE_SEPARATOR = "\\";
 
@@ -163,20 +148,6 @@
 	@Autowired
 	private IdRepoService idRepoService;
 
-<<<<<<< HEAD
-=======
-	/** The registration id. */
-	private String registrationId = "";
-
-	/** The description. */
-	private String description;
-
-	/** the Error Code */
-	private String code;
-
-	private JSONObject demographicIdentity;
-
->>>>>>> af7a41ea
 	String packetValidaionFailure="";
 
 	private static final String INDIVIDUALBIOMETRICS = "individualBiometrics";
@@ -207,7 +178,6 @@
 	boolean isMasterDataValidation = false;
 	boolean isMandatoryValidation = false;
 	boolean isRIdAndTypeSynched = false;
-<<<<<<< HEAD
 
 	@Autowired
 	RegistrationExceptionMapperUtil registrationStatusMapperUtil;
@@ -216,12 +186,6 @@
 		LogDescription description = new LogDescription();
 		String preRegId = null;
 		String registrationId = null;
-=======
-	RegistrationExceptionMapperUtil registrationStatusMapperUtil = new RegistrationExceptionMapperUtil();
-
-	public MessageDTO process(MessageDTO object, String stageName) {
-		String preRegId = null;
->>>>>>> af7a41ea
 		InternalRegistrationStatusDto registrationStatusDto = new InternalRegistrationStatusDto();
 		try {
 
@@ -230,12 +194,7 @@
 			object.setInternalError(Boolean.FALSE);
 			regProcLogger.debug(LoggerFileConstant.SESSIONID.toString(), LoggerFileConstant.REGISTRATIONID.toString(),
 					"", "PacketValidatorStage::process()::entry");
-<<<<<<< HEAD
 			registrationId = object.getRid();
-=======
-			this.registrationId = object.getRid();
-			description = "";
->>>>>>> af7a41ea
 			isTransactionSuccessful = false;
 
 			registrationStatusDto = registrationStatusService.getRegistrationStatus(registrationId);
@@ -245,12 +204,8 @@
 			InputStream packetMetaInfoStream = fileSystemManager.getFile(registrationId, PacketFiles.PACKET_META_INFO.name());
 			PacketMetaInfo packetMetaInfo = (PacketMetaInfo) JsonUtil.inputStreamtoJavaObject(packetMetaInfoStream,
 					PacketMetaInfo.class);
-<<<<<<< HEAD
 			IdentityIteratorUtil identityIteratorUtil = new IdentityIteratorUtil();
 			Boolean isValid = validate(registrationStatusDto, packetMetaInfo, object, identityIteratorUtil);
-=======
-			Boolean isValid = validate(registrationStatusDto, packetMetaInfo, object);
->>>>>>> af7a41ea
 			if (isValid) {
 				registrationStatusDto
 				.setLatestTransactionStatusCode(RegistrationTransactionStatusCode.SUCCESS.toString());
@@ -258,7 +213,6 @@
 				registrationStatusDto.setStatusComment(StatusMessage.PACKET_STRUCTURAL_VALIDATION_SUCCESS);
 				registrationStatusDto.setStatusCode(RegistrationStatusCode.PROCESSING.toString());
 				// ReverseDataSync
-<<<<<<< HEAD
 
 				preRegId = identityIteratorUtil.getFieldValue(packetMetaInfo.getIdentity().getMetaData(),
 						JsonConstant.PREREGISTRATIONID);
@@ -274,21 +228,6 @@
 						"PacketValidatorStage::process()::exit");
 				regProcLogger.info(LoggerFileConstant.SESSIONID.toString(),
 						LoggerFileConstant.REGISTRATIONID.toString(), description.getCode() + " -- " + registrationId, description.getMessage());
-=======
-				preRegId = identityIteratorUtil.getFieldValue(packetMetaInfo.getIdentity().getMetaData(),
-						JsonConstant.PREREGISTRATIONID);
-				reverseDataSync(preRegId);
-
-				object.setRid(registrationStatusDto.getRegistrationId());
-				isTransactionSuccessful = true;
-				description = PlatformSuccessMessages.RPR_PKR_PACKET_VALIDATE.getMessage() + " -- " + registrationId;
-				code = PlatformSuccessMessages.RPR_PKR_PACKET_VALIDATE.getCode();
-				regProcLogger.debug(LoggerFileConstant.SESSIONID.toString(),
-						LoggerFileConstant.REGISTRATIONID.toString(), code + " -- " + registrationId,
-						"PacketValidatorStage::process()::exit");
-				regProcLogger.info(LoggerFileConstant.SESSIONID.toString(),
-						LoggerFileConstant.REGISTRATIONID.toString(), code + " -- " + registrationId, description);
->>>>>>> af7a41ea
 
 			} else {
 				registrationStatusDto.setLatestTransactionStatusCode(registrationStatusMapperUtil
@@ -297,26 +236,17 @@
 				int retryCount = registrationStatusDto.getRetryCount() != null
 						? registrationStatusDto.getRetryCount() + 1
 						: 1;
-<<<<<<< HEAD
 				description.setMessage("File validation(" + isFilesValidated + ")/Checksum validation(" + isCheckSumValidated
-=======
-				description = "File validation(" + isFilesValidated + ")/Checksum validation(" + isCheckSumValidated
->>>>>>> af7a41ea
 						+ ")" + "/Applicant Document Validation(" + isApplicantDocumentValidation + ")"
 						+ "/Schema Validation(" + isSchemaValidated + ")" + "/Master Data Validation("
 						+ isMasterDataValidation + ")" + "/MandatoryField Validation(" + isMandatoryValidation + ")"
 						+ "/isRidAndType Sync Validation(" + isRIdAndTypeSynched + ")" + " failed for registrationId "
-<<<<<<< HEAD
 						+ registrationId);
-=======
-						+ registrationId;
->>>>>>> af7a41ea
 				isTransactionSuccessful = false;
 				registrationStatusDto.setRetryCount(retryCount);
 				registrationStatusDto.setStatusCode(RegistrationStatusCode.FAILED.toString());
 				registrationStatusDto.setStatusComment(packetValidaionFailure);
 
-<<<<<<< HEAD
 				description.setMessage(PlatformErrorMessages.STRUCTURAL_VALIDATION_FAILED.getMessage() + " -- " + description.getMessage());
 				description.setCode(PlatformErrorMessages.STRUCTURAL_VALIDATION_FAILED.getCode());
 				regProcLogger.debug(LoggerFileConstant.SESSIONID.toString(),
@@ -324,15 +254,6 @@
 						"PacketValidatorStage::process()::exit");
 				regProcLogger.info(LoggerFileConstant.SESSIONID.toString(),
 						LoggerFileConstant.REGISTRATIONID.toString(), description.getCode() + " -- " + registrationId, description.getMessage());
-=======
-				description = PlatformErrorMessages.STRUCTURAL_VALIDATION_FAILED.getMessage() + " -- " + description;
-				code = PlatformErrorMessages.STRUCTURAL_VALIDATION_FAILED.getCode();
-				regProcLogger.debug(LoggerFileConstant.SESSIONID.toString(),
-						LoggerFileConstant.REGISTRATIONID.toString(), code + " -- " + registrationId,
-						"PacketValidatorStage::process()::exit");
-				regProcLogger.info(LoggerFileConstant.SESSIONID.toString(),
-						LoggerFileConstant.REGISTRATIONID.toString(), code + " -- " + registrationId, description);
->>>>>>> af7a41ea
 
 			}
 
@@ -345,17 +266,10 @@
 			registrationStatusDto.setLatestTransactionStatusCode(
 					registrationStatusMapperUtil.getStatusCode(RegistrationExceptionTypeCode.FSADAPTER_EXCEPTION));
 			isTransactionSuccessful = false;
-<<<<<<< HEAD
 			description.setMessage(PlatformErrorMessages.RPR_PVM_PACKET_STORE_NOT_ACCESSIBLE.getMessage());
 			description.setCode(PlatformErrorMessages.RPR_PVM_PACKET_STORE_NOT_ACCESSIBLE.getCode());
 			regProcLogger.error(LoggerFileConstant.SESSIONID.toString(), LoggerFileConstant.REGISTRATIONID.toString(),
 					description.getCode() + " -- " + registrationId,
-=======
-			description = PlatformErrorMessages.RPR_PVM_PACKET_STORE_NOT_ACCESSIBLE.getMessage();
-			code = PlatformErrorMessages.RPR_PVM_PACKET_STORE_NOT_ACCESSIBLE.getCode();
-			regProcLogger.error(LoggerFileConstant.SESSIONID.toString(), LoggerFileConstant.REGISTRATIONID.toString(),
-					code + " -- " + registrationId,
->>>>>>> af7a41ea
 					PlatformErrorMessages.RPR_PVM_PACKET_STORE_NOT_ACCESSIBLE.getMessage() + e.getMessage());
 			object.setIsValid(Boolean.FALSE);
 			object.setInternalError(Boolean.TRUE);
@@ -366,16 +280,10 @@
 					.setStatusComment(PlatformErrorMessages.RPR_PVM_API_RESOUCE_ACCESS_FAILED.getMessage());
 			registrationStatusDto.setLatestTransactionStatusCode(registrationStatusMapperUtil
 					.getStatusCode(RegistrationExceptionTypeCode.APIS_RESOURCE_ACCESS_EXCEPTION));
-<<<<<<< HEAD
 			description.setCode(PlatformErrorMessages.RPR_PVM_API_RESOUCE_ACCESS_FAILED.getCode());
 			description.setMessage(PlatformErrorMessages.RPR_PVM_API_RESOUCE_ACCESS_FAILED.getMessage());
 			regProcLogger.error(LoggerFileConstant.SESSIONID.toString(), description.getCode()
 					, registrationId,
-=======
-			code = PlatformErrorMessages.RPR_PVM_API_RESOUCE_ACCESS_FAILED.getCode();
-			description = PlatformErrorMessages.RPR_PVM_API_RESOUCE_ACCESS_FAILED.getMessage();
-			regProcLogger.error(LoggerFileConstant.SESSIONID.toString(), code, registrationId,
->>>>>>> af7a41ea
 					description + e.getMessage() + ExceptionUtils.getStackTrace(e));
 			object.setIsValid(Boolean.FALSE);
 			object.setInternalError(Boolean.TRUE);
@@ -385,17 +293,10 @@
 			registrationStatusDto.setLatestTransactionStatusCode(
 					registrationStatusMapperUtil.getStatusCode(RegistrationExceptionTypeCode.DATA_ACCESS_EXCEPTION));
 			isTransactionSuccessful = false;
-<<<<<<< HEAD
 			description.setMessage(PlatformErrorMessages.RPR_RGS_REGISTRATION_TABLE_NOT_ACCESSIBLE.getMessage());
 			description.setCode(PlatformErrorMessages.RPR_RGS_REGISTRATION_TABLE_NOT_ACCESSIBLE.getCode());
 			regProcLogger.error(LoggerFileConstant.SESSIONID.toString(), LoggerFileConstant.REGISTRATIONID.toString(),
 					description.getCode() + " -- " + registrationId,
-=======
-			description = PlatformErrorMessages.RPR_RGS_REGISTRATION_TABLE_NOT_ACCESSIBLE.getMessage();
-			code = PlatformErrorMessages.RPR_RGS_REGISTRATION_TABLE_NOT_ACCESSIBLE.getCode();
-			regProcLogger.error(LoggerFileConstant.SESSIONID.toString(), LoggerFileConstant.REGISTRATIONID.toString(),
-					code + " -- " + registrationId,
->>>>>>> af7a41ea
 					PlatformErrorMessages.RPR_RGS_REGISTRATION_TABLE_NOT_ACCESSIBLE.getMessage() + e.getMessage()
 					+ ExceptionUtils.getStackTrace(e));
 			object.setIsValid(Boolean.FALSE);
@@ -407,7 +308,6 @@
 			registrationStatusDto.setLatestTransactionStatusCode(
 					registrationStatusMapperUtil.getStatusCode(RegistrationExceptionTypeCode.IOEXCEPTION));
 			isTransactionSuccessful = false;
-<<<<<<< HEAD
 			description.setMessage(PlatformErrorMessages.RPR_SYS_IO_EXCEPTION.getMessage());
 			description.setCode(PlatformErrorMessages.STRUCTURAL_VALIDATION_FAILED.getCode());
 			regProcLogger.error(LoggerFileConstant.SESSIONID.toString(), LoggerFileConstant.REGISTRATIONID.toString(),
@@ -428,13 +328,6 @@
 			regProcLogger.error(LoggerFileConstant.SESSIONID.toString(), LoggerFileConstant.REGISTRATIONID.toString(),
 					description.getCode() + " -- " + registrationId, PlatformErrorMessages.STRUCTURAL_VALIDATION_FAILED.getMessage()
 							+ exc.getMessage() + ExceptionUtils.getStackTrace(exc));
-=======
-			description = PlatformErrorMessages.RPR_SYS_IO_EXCEPTION.getMessage();
-			code = PlatformErrorMessages.STRUCTURAL_VALIDATION_FAILED.getCode();
-			regProcLogger.error(LoggerFileConstant.SESSIONID.toString(), LoggerFileConstant.REGISTRATIONID.toString(),
-					code + " -- " + registrationId, PlatformErrorMessages.STRUCTURAL_VALIDATION_FAILED.getMessage()
-					+ exc.getMessage() + ExceptionUtils.getStackTrace(exc));
->>>>>>> af7a41ea
 			object.setIsValid(Boolean.FALSE);
 			object.setInternalError(Boolean.TRUE);
 			object.setRid(registrationStatusDto.getRegistrationId());
@@ -447,15 +340,9 @@
 					.getStatusCode(RegistrationExceptionTypeCode.TABLE_NOT_ACCESSIBLE_EXCEPTION));
 			object.setIsValid(Boolean.FALSE);
 			object.setInternalError(Boolean.TRUE);
-<<<<<<< HEAD
 			description.setMessage(PlatformErrorMessages.RPR_RGS_REGISTRATION_TABLE_NOT_ACCESSIBLE.getMessage());
 			description.setCode(PlatformErrorMessages.RPR_RGS_REGISTRATION_TABLE_NOT_ACCESSIBLE.getCode());
 			regProcLogger.error(LoggerFileConstant.SESSIONID.toString(), description.getCode() + " -- " + registrationId,
-=======
-			description = PlatformErrorMessages.RPR_RGS_REGISTRATION_TABLE_NOT_ACCESSIBLE.getMessage();
-			code = PlatformErrorMessages.RPR_RGS_REGISTRATION_TABLE_NOT_ACCESSIBLE.getCode();
-			regProcLogger.error(LoggerFileConstant.SESSIONID.toString(), code + " -- " + registrationId,
->>>>>>> af7a41ea
 					PlatformErrorMessages.RPR_RGS_REGISTRATION_TABLE_NOT_ACCESSIBLE.getMessage(), e.toString());
 
 		} catch (BaseUncheckedException e) {
@@ -464,19 +351,11 @@
 			registrationStatusDto.setLatestTransactionStatusCode(
 					registrationStatusMapperUtil.getStatusCode(RegistrationExceptionTypeCode.BASE_UNCHECKED_EXCEPTION));
 			isTransactionSuccessful = false;
-<<<<<<< HEAD
 			description.setMessage(PlatformErrorMessages.RPR_PVM_BASE_UNCHECKED_EXCEPTION.getMessage());
 			description.setCode(PlatformErrorMessages.RPR_PVM_BASE_UNCHECKED_EXCEPTION.getCode());
 			regProcLogger.error(LoggerFileConstant.SESSIONID.toString(), LoggerFileConstant.REGISTRATIONID.toString(),
 					description.getCode() + " -- " + registrationId, PlatformErrorMessages.RPR_PVM_BASE_UNCHECKED_EXCEPTION.getMessage()
 							+ e.getMessage() + ExceptionUtils.getStackTrace(e));
-=======
-			description = PlatformErrorMessages.RPR_PVM_BASE_UNCHECKED_EXCEPTION.getMessage();
-			code = PlatformErrorMessages.RPR_PVM_BASE_UNCHECKED_EXCEPTION.getCode();
-			regProcLogger.error(LoggerFileConstant.SESSIONID.toString(), LoggerFileConstant.REGISTRATIONID.toString(),
-					code + " -- " + registrationId, PlatformErrorMessages.RPR_PVM_BASE_UNCHECKED_EXCEPTION.getMessage()
-					+ e.getMessage() + ExceptionUtils.getStackTrace(e));
->>>>>>> af7a41ea
 			object.setIsValid(Boolean.FALSE);
 			object.setInternalError(Boolean.TRUE);
 			object.setRid(registrationStatusDto.getRegistrationId());
@@ -487,68 +366,38 @@
 			registrationStatusDto.setLatestTransactionStatusCode(
 					registrationStatusMapperUtil.getStatusCode(RegistrationExceptionTypeCode.EXCEPTION));
 			isTransactionSuccessful = false;
-<<<<<<< HEAD
 			description.setMessage(PlatformErrorMessages.STRUCTURAL_VALIDATION_FAILED.getMessage());
 			description.setCode(PlatformErrorMessages.STRUCTURAL_VALIDATION_FAILED.getCode());
 			regProcLogger.error(LoggerFileConstant.SESSIONID.toString(), LoggerFileConstant.REGISTRATIONID.toString(),
 					description.getCode() + " -- " + registrationId, PlatformErrorMessages.STRUCTURAL_VALIDATION_FAILED.getMessage()
 							+ ex.getMessage() + ExceptionUtils.getStackTrace(ex));
-=======
-			description = PlatformErrorMessages.STRUCTURAL_VALIDATION_FAILED.getMessage();
-			code = PlatformErrorMessages.STRUCTURAL_VALIDATION_FAILED.getCode();
-			regProcLogger.error(LoggerFileConstant.SESSIONID.toString(), LoggerFileConstant.REGISTRATIONID.toString(),
-					code + " -- " + registrationId, PlatformErrorMessages.STRUCTURAL_VALIDATION_FAILED.getMessage()
-					+ ex.getMessage() + ExceptionUtils.getStackTrace(ex));
->>>>>>> af7a41ea
 			object.setIsValid(Boolean.FALSE);
 			object.setInternalError(Boolean.TRUE);
 			object.setRid(registrationStatusDto.getRegistrationId());
 
-<<<<<<< HEAD
 		} finally {
 
 			regProcLogger.info(LoggerFileConstant.SESSIONID.toString(), LoggerFileConstant.REGISTRATIONID.toString(),
 					registrationId, description.getMessage());
-=======
-		}  finally {
-
-			regProcLogger.info(LoggerFileConstant.SESSIONID.toString(), LoggerFileConstant.REGISTRATIONID.toString(),
-					registrationId, description);
->>>>>>> af7a41ea
 			if (object.getInternalError()) {
 				registrationStatusDto.setUpdatedBy(USER);
 				int retryCount = registrationStatusDto.getRetryCount() != null
 						? registrationStatusDto.getRetryCount() + 1
-<<<<<<< HEAD
 						: 1;
 				registrationStatusDto.setRetryCount(retryCount);
 			}
 			registrationStatusService.updateRegistrationStatus(registrationStatusDto);
 			if(isTransactionSuccessful)
 				description.setMessage(PlatformSuccessMessages.RPR_PKR_PACKET_VALIDATE.getMessage());
-=======
-								: 1;
-				registrationStatusDto.setRetryCount(retryCount);
-			}
-			registrationStatusService.updateRegistrationStatus(registrationStatusDto);
-			description = isTransactionSuccessful ? PlatformSuccessMessages.RPR_PKR_PACKET_VALIDATE.getMessage()
-					: description;
->>>>>>> af7a41ea
 			String eventId = isTransactionSuccessful ? EventId.RPR_402.toString() : EventId.RPR_405.toString();
 			String eventName = isTransactionSuccessful ? EventName.UPDATE.toString() : EventName.EXCEPTION.toString();
 			String eventType = isTransactionSuccessful ? EventType.BUSINESS.toString() : EventType.SYSTEM.toString();
 
 			/** Module-Id can be Both Succes/Error code */
 			String moduleId = isTransactionSuccessful ? PlatformSuccessMessages.RPR_PKR_PACKET_VALIDATE.getCode()
-<<<<<<< HEAD
 					: description.getCode();
 			String moduleName = ModuleName.PACKET_VALIDATOR.toString();
 			auditLogRequestBuilder.createAuditRequestBuilder(description.getMessage(), eventId, eventName, eventType, moduleId,
-=======
-					: code;
-			String moduleName = ModuleName.PACKET_VALIDATOR.toString();
-			auditLogRequestBuilder.createAuditRequestBuilder(description, eventId, eventName, eventType, moduleId,
->>>>>>> af7a41ea
 					moduleName, registrationId);
 		}
 
@@ -557,16 +406,10 @@
 	}
 
 	private boolean validate(InternalRegistrationStatusDto registrationStatusDto, PacketMetaInfo packetMetaInfo,
-<<<<<<< HEAD
 			MessageDTO object, IdentityIteratorUtil identityIteratorUtil) throws IOException, ApisResourceAccessException, JSONException,
 			org.json.simple.parser.ParseException, RegistrationProcessorCheckedException,
 			IdObjectValidationFailedException, IdObjectIOException , PacketDecryptionFailureException, io.mosip.kernel.core.exception.IOException {
 		String registrationId = registrationStatusDto.getRegistrationId();
-=======
-			MessageDTO object) throws IOException, ApisResourceAccessException, JSONException, RegistrationProcessorCheckedException,
-			IdObjectValidationFailedException, IdObjectIOException , PacketDecryptionFailureException, io.mosip.kernel.core.exception.IOException {
-
->>>>>>> af7a41ea
 		InputStream idJsonStream = fileSystemManager.getFile(registrationId,
 				PacketFiles.DEMOGRAPHIC.name() + FILE_SEPARATOR + PacketFiles.ID.name());
 		byte[] bytearray = IOUtils.toByteArray(idJsonStream);
@@ -575,10 +418,7 @@
 		JSONObject idObject=mapper.readValue(bytearray, JSONObject.class);
 		Identity identity = packetMetaInfo.getIdentity();
 		Long uin = null;
-<<<<<<< HEAD
 		JSONObject demographicIdentity= null;
-=======
->>>>>>> af7a41ea
 		if (!schemaValidation(idObject, registrationStatusDto)) {
 			return false;
 		}
@@ -589,11 +429,7 @@
 		if (!checkSumValidation(identity, registrationStatusDto))
 			return false;
 
-<<<<<<< HEAD
 		if (!individualBiometricsValidation(registrationStatusDto, demographicIdentity))
-=======
-		if (!individualBiometricsValidation())
->>>>>>> af7a41ea
 			return false;
 
 		List<FieldValue> metadataList = identity.getMetaData();
@@ -612,11 +448,7 @@
 				|| object.getReg_type().toString().equalsIgnoreCase(RegistrationType.DEACTIVATED.toString());
 
 		if (!regTypeCheck) {
-<<<<<<< HEAD
 			if (!applicantDocumentValidation(jsonString, registrationId)) {
-=======
-			if (!applicantDocumentValidation(jsonString)) {
->>>>>>> af7a41ea
 				packetValidaionFailure = " applicant document validation failed ";
 				return false;
 			}
@@ -626,11 +458,7 @@
 			}
 
 		} else {
-<<<<<<< HEAD
 			if (!activateDeactivatePacketValidation(demographicIdentity)) {
-=======
-			if (!activateDeactivatePacketValidation()) {
->>>>>>> af7a41ea
 				packetValidaionFailure = "activate/deactivate packet validation failed ";
 				return false;
 			}
@@ -649,7 +477,6 @@
 
 		if (RegistrationType.NEW.name().equalsIgnoreCase(registrationStatusDto.getRegistrationType())
 				&& !mandatoryValidation(registrationStatusDto)) {
-<<<<<<< HEAD
 			packetValidaionFailure = "mandatory Validation failed";
 			return false;
 		}
@@ -657,27 +484,14 @@
 				// Sync list table
 				return validateRegIdAndTypeFromSyncTable(metadataList,identityIteratorUtil);
 			}
-	
-=======
-			return false;
-		}
-
-		// Check RegId & regType are same or not From PacketMetaInfo by comparing with
-		// Sync list table
-		return validateRegIdAndTypeFromSyncTable(metadataList);
-	}
->>>>>>> af7a41ea
+
 
 	private boolean uinPresentInIdRepo(String uin) throws ApisResourceAccessException, IOException {
 		return idRepoService.findUinFromIdrepo(uin, utility.getGetRegProcessorDemographicIdentity()) != null;
 
 	}
 
-<<<<<<< HEAD
 	private boolean validateRegIdAndTypeFromSyncTable(List<FieldValue> metadataList, IdentityIteratorUtil identityIteratorUtil) {
-=======
-	private boolean validateRegIdAndTypeFromSyncTable(List<FieldValue> metadataList) {
->>>>>>> af7a41ea
 		String regId = identityIteratorUtil.getFieldValue(metadataList, JsonConstant.REGISTRATIONID);
 		String regType = identityIteratorUtil.getFieldValue(metadataList, JsonConstant.REGISTRATIONTYPE);
 		List<SyncRegistrationEntity> syncRecordList = registrationRepositary.getSyncRecordsByRegIdAndRegType(regId,
@@ -698,13 +512,8 @@
 		if (env.getProperty(VALIDATEMANDATORY).trim().equalsIgnoreCase(VALIDATIONFALSE))
 			return true;
 		MandatoryValidation mandatoryValidation = new MandatoryValidation(fileSystemManager, registrationStatusDto, utility);
-<<<<<<< HEAD
 		isMandatoryValidation = mandatoryValidation.mandatoryFieldValidation(registrationStatusDto.getRegistrationId());
 		return isMandatoryValidation;
-=======
-		return mandatoryValidation.mandatoryFieldValidation(registrationStatusDto.getRegistrationId());
-
->>>>>>> af7a41ea
 	}
 
 	private boolean schemaValidation(JSONObject idObject,InternalRegistrationStatusDto registrationStatusDto)
@@ -734,11 +543,7 @@
 			return isFilesValidated;
 		}
 		FilesValidation filesValidation = new FilesValidation(fileSystemManager, registrationStatusDto);
-<<<<<<< HEAD
 		isFilesValidated = filesValidation.filesValidation(registrationStatusDto.getRegistrationId(), identity);
-=======
-		isFilesValidated = filesValidation.filesValidation(registrationId, identity);
->>>>>>> af7a41ea
 		if (!isFilesValidated)
 			packetValidaionFailure = " fileValidation failed ";
 		return isFilesValidated;
@@ -752,11 +557,7 @@
 			return isCheckSumValidated;
 		}
 		CheckSumValidation checkSumValidation = new CheckSumValidation(fileSystemManager, registrationStatusDto);
-<<<<<<< HEAD
 		isCheckSumValidated = checkSumValidation.checksumvalidation(registrationStatusDto.getRegistrationId(), identity);
-=======
-		isCheckSumValidated = checkSumValidation.checksumvalidation(registrationId, identity);
->>>>>>> af7a41ea
 		if (!isCheckSumValidated)
 			packetValidaionFailure = " ChecksumValidation falied ";
 
@@ -764,24 +565,15 @@
 
 	}
 
-<<<<<<< HEAD
 	private boolean activateDeactivatePacketValidation(JSONObject demographicIdentity) {
-=======
-	private boolean activateDeactivatePacketValidation() {
->>>>>>> af7a41ea
 		String[] activateDeactivate = "UIN,IDSchemaVersion".split(",");
 		return CollectionUtils.isEqualCollection(demographicIdentity.keySet(), Arrays.asList(activateDeactivate));
 
 	}
 
-<<<<<<< HEAD
 	private boolean individualBiometricsValidation(InternalRegistrationStatusDto registrationStatusDto, JSONObject demographicIdentity) throws RegistrationProcessorCheckedException {
 		try {
 			String registrationId = registrationStatusDto.getRegistrationId();
-=======
-	private boolean individualBiometricsValidation() throws RegistrationProcessorCheckedException {
-		try {
->>>>>>> af7a41ea
 			demographicIdentity = utility.getDemographicIdentityJSONObject(registrationId);
 
 			JSONObject identityJsonObject = JsonUtil.getJSONObject(demographicIdentity, INDIVIDUALBIOMETRICS);
@@ -805,13 +597,8 @@
 		return true;
 	}
 
-<<<<<<< HEAD
 	private boolean applicantDocumentValidation(String jsonString, String registrationId)
 			throws IOException, ApisResourceAccessException, org.json.simple.parser.ParseException, PacketDecryptionFailureException, io.mosip.kernel.core.exception.IOException {
-=======
-	private boolean applicantDocumentValidation(String jsonString)
-			throws IOException, ApisResourceAccessException, PacketDecryptionFailureException, io.mosip.kernel.core.exception.IOException {
->>>>>>> af7a41ea
 		if (env.getProperty(VALIDATEAPPLICANTDOCUMENT).trim().equalsIgnoreCase(VALIDATIONFALSE)) {
 			isApplicantDocumentValidation = true;
 			return isApplicantDocumentValidation;
@@ -839,15 +626,9 @@
 
 	}
 
-<<<<<<< HEAD
 	private void reverseDataSync(String preRegId, String registrationId, LogDescription description) {
 		try {
 			if (registrationId != null) {
-=======
-	private void reverseDataSync(String preRegId) {
-		try {
-			if (this.registrationId != null) {
->>>>>>> af7a41ea
 				isTransactionSuccessful = false;
 				MainResponseDTO<ReverseDatasyncReponseDTO> mainResponseDto = null;
 				if (preRegId != null && !preRegId.trim().isEmpty()) {
@@ -874,21 +655,12 @@
 							PlatformErrorMessages.REVERSE_DATA_SYNC_FAILED.getMessage(),
 							mainResponseDto.getErr().toString());
 					isTransactionSuccessful = false;
-<<<<<<< HEAD
 					description.setMessage(PlatformErrorMessages.REVERSE_DATA_SYNC_FAILED.getMessage());
 
 				} else if (mainResponseDto == null) {
 					isTransactionSuccessful = false;
 					description.setMessage(PlatformErrorMessages.REVERSE_DATA_SYNC_FAILED.getMessage()
 							+ " null response from rest client ");
-=======
-					description = PlatformErrorMessages.REVERSE_DATA_SYNC_FAILED.getMessage();
-
-				} else if (mainResponseDto == null) {
-					isTransactionSuccessful = false;
-					description = PlatformErrorMessages.REVERSE_DATA_SYNC_FAILED.getMessage()
-							+ " null response from rest client ";
->>>>>>> af7a41ea
 				} else {
 					isTransactionSuccessful = false;
 					regProcLogger.info(LoggerFileConstant.REGISTRATIONID.toString(), registrationId,
@@ -904,19 +676,13 @@
 				regProcLogger.info(LoggerFileConstant.REGISTRATIONID.toString(), registrationId,
 						PlatformErrorMessages.REVERSE_DATA_SYNC_FAILED.getMessage(),
 						httpClientException.getResponseBodyAsString() + ExceptionUtils.getStackTrace(e));
-<<<<<<< HEAD
 				description.setMessage(PlatformErrorMessages.REVERSE_DATA_SYNC_FAILED.getMessage());
 				description.setCode(PlatformErrorMessages.REVERSE_DATA_SYNC_FAILED.getCode());
-=======
-				description = PlatformErrorMessages.REVERSE_DATA_SYNC_FAILED.getMessage();
-				code = PlatformErrorMessages.REVERSE_DATA_SYNC_FAILED.getCode();
->>>>>>> af7a41ea
 			} else if (e.getCause() instanceof HttpServerErrorException) {
 				HttpServerErrorException httpServerException = (HttpServerErrorException) e.getCause();
 				regProcLogger.info(LoggerFileConstant.REGISTRATIONID.toString(), registrationId,
 						PlatformErrorMessages.REVERSE_DATA_SYNC_FAILED.getMessage(),
 						httpServerException.getResponseBodyAsString() + ExceptionUtils.getStackTrace(e));
-<<<<<<< HEAD
 				description.setMessage(PlatformErrorMessages.REVERSE_DATA_SYNC_FAILED.getMessage());
 				description.setCode(PlatformErrorMessages.REVERSE_DATA_SYNC_FAILED.getCode());
 			} else {
@@ -929,39 +695,18 @@
 		} finally {
 			if(isTransactionSuccessful)
 				description.setMessage("Reverse data sync of Pre-RegistrationIds sucessful");
-=======
-				description = PlatformErrorMessages.REVERSE_DATA_SYNC_FAILED.getMessage();
-				code = PlatformErrorMessages.REVERSE_DATA_SYNC_FAILED.getCode();
-			} else {
-				regProcLogger.info(LoggerFileConstant.REGISTRATIONID.toString(), registrationId,
-						PlatformErrorMessages.REVERSE_DATA_SYNC_FAILED.getMessage(), e.getMessage());
-				description = PlatformErrorMessages.REVERSE_DATA_SYNC_FAILED.getMessage();
-				code = PlatformErrorMessages.REVERSE_DATA_SYNC_FAILED.getCode();
-			}
-
-		} finally {
-			description = isTransactionSuccessful ? "Reverse data sync of Pre-RegistrationIds sucessful" : description;
->>>>>>> af7a41ea
 			String eventId = isTransactionSuccessful ? EventId.RPR_402.toString() : EventId.RPR_405.toString();
 			String eventName = isTransactionSuccessful ? EventName.UPDATE.toString() : EventName.EXCEPTION.toString();
 			String eventType = isTransactionSuccessful ? EventType.BUSINESS.toString() : EventType.SYSTEM.toString();
 
-<<<<<<< HEAD
 			/** Module-Id can be Both Success/Error code */
 			String moduleId = isTransactionSuccessful ? PlatformSuccessMessages.RPR_PKR_PACKET_VALIDATE.getCode()
 					: description.getCode();
 			String moduleName = ModuleName.PACKET_VALIDATOR.toString();
 			auditLogRequestBuilder.createAuditRequestBuilder(description.getMessage(), eventId, eventName, eventType, moduleId,
-=======
-			/** Module-Id can be Both Succes/Error code */
-			String moduleId = isTransactionSuccessful ? PlatformSuccessMessages.RPR_PKR_PACKET_VALIDATE.getCode()
-					: code;
-			String moduleName = ModuleName.PACKET_VALIDATOR.toString();
-			auditLogRequestBuilder.createAuditRequestBuilder(description, eventId, eventName, eventType, moduleId,
->>>>>>> af7a41ea
 					moduleName, registrationId);
 		}
 
 	}
 
-}
+}