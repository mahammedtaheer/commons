--- conflicted
+++ resolved
@@ -1,623 +1,3 @@
-<<<<<<< HEAD
-package io.mosip.registration.processor.stages.packet.validator;
-
-import java.io.IOException;
-import java.io.InputStream;
-import java.text.ParseException;
-import java.util.Arrays;
-import java.util.Date;
-import java.util.List;
-
-import org.apache.commons.io.IOUtils;
-import org.apache.commons.lang3.exception.ExceptionUtils;
-import org.json.JSONException;
-import org.springframework.beans.factory.annotation.Autowired;
-import org.springframework.core.env.Environment;
-import org.springframework.dao.DataAccessException;
-import org.springframework.stereotype.Service;
-import org.springframework.transaction.annotation.Transactional;
-import org.springframework.web.client.HttpClientErrorException;
-import org.springframework.web.client.HttpServerErrorException;
-
-import io.mosip.kernel.core.exception.BaseUncheckedException;
-import io.mosip.kernel.core.fsadapter.exception.FSAdapterException;
-import io.mosip.kernel.core.fsadapter.spi.FileSystemAdapter;
-import io.mosip.kernel.core.jsonvalidator.exception.FileIOException;
-import io.mosip.kernel.core.jsonvalidator.exception.JsonIOException;
-import io.mosip.kernel.core.jsonvalidator.exception.JsonSchemaIOException;
-import io.mosip.kernel.core.jsonvalidator.exception.JsonValidationProcessingException;
-import io.mosip.kernel.core.jsonvalidator.model.ValidationReport;
-import io.mosip.kernel.core.jsonvalidator.spi.JsonValidator;
-import io.mosip.kernel.core.logger.spi.Logger;
-import io.mosip.registration.processor.core.abstractverticle.MessageBusAddress;
-import io.mosip.registration.processor.core.abstractverticle.MessageDTO;
-import io.mosip.registration.processor.core.code.ApiName;
-import io.mosip.registration.processor.core.code.EventId;
-import io.mosip.registration.processor.core.code.EventName;
-import io.mosip.registration.processor.core.code.EventType;
-import io.mosip.registration.processor.core.code.ModuleName;
-import io.mosip.registration.processor.core.code.RegistrationExceptionTypeCode;
-import io.mosip.registration.processor.core.code.RegistrationTransactionStatusCode;
-import io.mosip.registration.processor.core.code.RegistrationTransactionTypeCode;
-import io.mosip.registration.processor.core.constant.JsonConstant;
-import io.mosip.registration.processor.core.constant.LoggerFileConstant;
-import io.mosip.registration.processor.core.constant.PacketFiles;
-import io.mosip.registration.processor.core.exception.ApisResourceAccessException;
-import io.mosip.registration.processor.core.exception.util.PlatformErrorMessages;
-import io.mosip.registration.processor.core.exception.util.PlatformSuccessMessages;
-import io.mosip.registration.processor.core.logger.RegProcessorLogger;
-import io.mosip.registration.processor.core.packet.dto.FieldValue;
-import io.mosip.registration.processor.core.packet.dto.Identity;
-import io.mosip.registration.processor.core.packet.dto.PacketMetaInfo;
-import io.mosip.registration.processor.core.packet.dto.applicantcategory.ApplicantTypeDocument;
-import io.mosip.registration.processor.core.packet.dto.demographicinfo.identify.RegistrationProcessorIdentity;
-import io.mosip.registration.processor.core.packet.dto.idjson.Document;
-import io.mosip.registration.processor.core.packet.dto.packetvalidator.MainRequestDTO;
-import io.mosip.registration.processor.core.packet.dto.packetvalidator.MainResponseDTO;
-import io.mosip.registration.processor.core.packet.dto.packetvalidator.ReverseDataSyncRequestDTO;
-import io.mosip.registration.processor.core.packet.dto.packetvalidator.ReverseDatasyncReponseDTO;
-import io.mosip.registration.processor.core.spi.restclient.RegistrationProcessorRestClientService;
-import io.mosip.registration.processor.core.util.IdentityIteratorUtil;
-import io.mosip.registration.processor.core.util.JsonUtil;
-import io.mosip.registration.processor.core.util.RegistrationExceptionMapperUtil;
-import io.mosip.registration.processor.packet.storage.exception.IdentityNotFoundException;
-import io.mosip.registration.processor.packet.storage.exception.ParsingException;
-import io.mosip.registration.processor.packet.storage.utils.Utilities;
-import io.mosip.registration.processor.rest.client.audit.builder.AuditLogRequestBuilder;
-import io.mosip.registration.processor.stages.utils.ApplicantDocumentValidation;
-import io.mosip.registration.processor.stages.utils.CheckSumValidation;
-import io.mosip.registration.processor.stages.utils.DocumentUtility;
-import io.mosip.registration.processor.stages.utils.FilesValidation;
-import io.mosip.registration.processor.stages.utils.MandatoryValidation;
-import io.mosip.registration.processor.stages.utils.MasterDataValidation;
-import io.mosip.registration.processor.stages.utils.StatusMessage;
-import io.mosip.registration.processor.status.code.RegistrationStatusCode;
-import io.mosip.registration.processor.status.code.RegistrationType;
-import io.mosip.registration.processor.status.dto.InternalRegistrationStatusDto;
-import io.mosip.registration.processor.status.dto.RegistrationStatusDto;
-import io.mosip.registration.processor.status.entity.SyncRegistrationEntity;
-import io.mosip.registration.processor.status.exception.TablenotAccessibleException;
-import io.mosip.registration.processor.status.repositary.RegistrationRepositary;
-import io.mosip.registration.processor.status.service.RegistrationStatusService;
-
-@Service
-@Transactional
-public class PacketValidateProcessor {
-
-	/** The identity iterator util. */
-	IdentityIteratorUtil identityIteratorUtil = new IdentityIteratorUtil();
-
-	/** The Constant FILE_SEPARATOR. */
-	public static final String FILE_SEPARATOR = "\\";
-
-	/** The reg proc logger. */
-	private static Logger regProcLogger = RegProcessorLogger.getLogger(PacketValidateProcessor.class);
-
-	/** The adapter. */
-	@Autowired
-	private FileSystemAdapter adapter;
-
-	@Autowired
-	private RegistrationRepositary<SyncRegistrationEntity, String> registrationRepositary;
-
-	/** The Constant USER. */
-	private static final String USER = "MOSIP_SYSTEM";
-
-	/** The Constant APPLICANT_TYPE. */
-	public static final String APPLICANT_TYPE = "applicantType";
-
-	private static final String VALIDATIONFALSE = "false";
-
-	/** The registration status service. */
-	@Autowired
-	RegistrationStatusService<String, InternalRegistrationStatusDto, RegistrationStatusDto> registrationStatusService;
-
-	@Autowired
-	RegistrationProcessorIdentity regProcessorIdentityJson;
-
-	@Autowired
-	private Environment env;
-
-	@Autowired
-	private RegistrationProcessorRestClientService<Object> registrationProcessorRestService;
-
-	/** The core audit request builder. */
-	@Autowired
-	AuditLogRequestBuilder auditLogRequestBuilder;
-
-	@Autowired
-	DocumentUtility documentUtility;
-
-	@Autowired
-	private RegistrationProcessorRestClientService<Object> restClientService;
-
-	@Autowired
-	JsonValidator jsonValidator;
-
-	@Autowired
-	private Utilities utility;
-
-	@Autowired
-	ApplicantTypeDocument applicantTypeDocument;
-
-	/** The registration id. */
-	private String registrationId = "";
-
-	/** The description. */
-	private String description;
-
-	/** the Error Code */
-	private String code;
-
-	/** The flag check for reg_type. */
-	private boolean regTypeCheck;
-
-	private static final String VALIDATESCHEMA = "registration.processor.validateSchema";
-
-	private static final String VALIDATEFILE = "registration.processor.validateFile";
-
-	private static final String VALIDATECHECKSUM = "registration.processor.validateChecksum";
-
-	private static final String VALIDATEAPPLICANTDOCUMENT = "registration.processor.validateApplicantDocument";
-
-	private static final String VALIDATEMASTERDATA = "registration.processor.validateMasterData";
-
-	private static final String VALIDATEMANDATORY = "registration-processor.validatemandotary";
-
-	/** The is transaction successful. */
-	private boolean isTransactionSuccessful;
-	private static final String PRE_REG_ID = "mosip.pre-registration.datasync";
-	private static final String VERSION = "1.0";
-	private static final String CREATED_BY = "MOSIP_SYSTEM";
-	boolean isSchemaValidated = false;
-	boolean isCheckSumValidated = false;
-	boolean isApplicantDocumentValidation = false;
-	boolean isFilesValidated = false;
-	boolean isMasterDataValidation = false;
-	boolean isMandatoryValidation = false;
-	boolean isRIdAndTypeSynched = false;
-	RegistrationExceptionMapperUtil registrationStatusMapperUtil = new RegistrationExceptionMapperUtil();
-
-	public MessageDTO process(MessageDTO object, String stageName) {
-		String preRegId = null;
-		InternalRegistrationStatusDto registrationStatusDto = new InternalRegistrationStatusDto();
-		try {
-
-			object.setMessageBusAddress(MessageBusAddress.PACKET_VALIDATOR_BUS_IN);
-			object.setIsValid(Boolean.FALSE);
-			object.setInternalError(Boolean.FALSE);
-			regProcLogger.debug(LoggerFileConstant.SESSIONID.toString(), LoggerFileConstant.REGISTRATIONID.toString(),
-					"", "PacketValidatorStage::process()::entry");
-			this.registrationId = object.getRid();
-			description = "";
-			isTransactionSuccessful = false;
-
-			registrationStatusDto = registrationStatusService.getRegistrationStatus(registrationId);
-			registrationStatusDto
-					.setLatestTransactionTypeCode(RegistrationTransactionTypeCode.VALIDATE_PACKET.toString());
-			registrationStatusDto.setRegistrationStageName(stageName);
-			InputStream packetMetaInfoStream = adapter.getFile(registrationId, PacketFiles.PACKET_META_INFO.name());
-			PacketMetaInfo packetMetaInfo = (PacketMetaInfo) JsonUtil.inputStreamtoJavaObject(packetMetaInfoStream,
-					PacketMetaInfo.class);
-			Boolean isValid = validate(registrationStatusDto, packetMetaInfo, object);
-			if (isValid) {
-				registrationStatusDto
-						.setLatestTransactionStatusCode(RegistrationTransactionStatusCode.SUCCESS.toString());
-				object.setIsValid(Boolean.TRUE);
-				registrationStatusDto.setStatusComment(StatusMessage.PACKET_STRUCTURAL_VALIDATION_SUCCESS);
-				registrationStatusDto.setStatusCode(RegistrationStatusCode.PROCESSING.toString());
-				// ReverseDataSync
-				preRegId = identityIteratorUtil.getFieldValue(packetMetaInfo.getIdentity().getMetaData(),
-						JsonConstant.PREREGISTRATIONID);
-				reverseDataSync(preRegId);
-
-				object.setRid(registrationStatusDto.getRegistrationId());
-				isTransactionSuccessful = true;
-				description = PlatformSuccessMessages.RPR_PKR_PACKET_VALIDATE.getMessage() + " -- " + registrationId;
-				code = PlatformSuccessMessages.RPR_PKR_PACKET_VALIDATE.getCode();
-				regProcLogger.debug(LoggerFileConstant.SESSIONID.toString(),
-						LoggerFileConstant.REGISTRATIONID.toString(), code + " -- " + registrationId,
-						"PacketValidatorStage::process()::exit");
-				regProcLogger.info(LoggerFileConstant.SESSIONID.toString(),
-						LoggerFileConstant.REGISTRATIONID.toString(), code + " -- " + registrationId, description);
-
-			} else {
-				registrationStatusDto.setLatestTransactionStatusCode(registrationStatusMapperUtil
-						.getStatusCode(RegistrationExceptionTypeCode.PACKET_STRUCTURAL_VALIDATION_FAILED));
-				object.setIsValid(Boolean.FALSE);
-				int retryCount = registrationStatusDto.getRetryCount() != null
-						? registrationStatusDto.getRetryCount() + 1
-						: 1;
-				description = "File validation(" + isFilesValidated + ")/Checksum validation(" + isCheckSumValidated+ ")"
-						+ "/Applicant Document Validation(" + isApplicantDocumentValidation+ ")"
-						+ "/Schema Validation(" + isSchemaValidated+ ")"
-						+ "/Master Data Validation(" + isMasterDataValidation + ")"
-						+ "/MandatoryField Validation(" + isMandatoryValidation +")"
-						+ "/isRidAndType Sync Validation(" + isRIdAndTypeSynched +")"
-						+ " failed for registrationId "+ registrationId;
-				isTransactionSuccessful = false;
-				registrationStatusDto.setRetryCount(retryCount);
-				registrationStatusDto.setStatusCode(RegistrationStatusCode.FAILED.toString());
-				registrationStatusDto.setStatusComment(description);
-
-				description = PlatformErrorMessages.STRUCTURAL_VALIDATION_FAILED.getMessage() + " -- " + description;
-				code = PlatformErrorMessages.STRUCTURAL_VALIDATION_FAILED.getCode();
-				regProcLogger.debug(LoggerFileConstant.SESSIONID.toString(),
-						LoggerFileConstant.REGISTRATIONID.toString(), code + " -- " + registrationId,
-						"PacketValidatorStage::process()::exit");
-				regProcLogger.info(LoggerFileConstant.SESSIONID.toString(),
-						LoggerFileConstant.REGISTRATIONID.toString(), code + " -- " + registrationId, description);
-
-			}
-
-			registrationStatusDto.setUpdatedBy(USER);
-
-		} catch (FSAdapterException e) {
-			registrationStatusDto.setStatusCode(RegistrationStatusCode.FAILED.toString());
-			registrationStatusDto
-					.setStatusComment(PlatformErrorMessages.RPR_PVM_PACKET_STORE_NOT_ACCESSIBLE.getMessage());
-			registrationStatusDto.setLatestTransactionStatusCode(
-					registrationStatusMapperUtil.getStatusCode(RegistrationExceptionTypeCode.FSADAPTER_EXCEPTION));
-			isTransactionSuccessful = false;
-			description = PlatformErrorMessages.RPR_PVM_PACKET_STORE_NOT_ACCESSIBLE.getMessage();
-			code = PlatformErrorMessages.RPR_PVM_PACKET_STORE_NOT_ACCESSIBLE.getCode();
-			regProcLogger.error(LoggerFileConstant.SESSIONID.toString(), LoggerFileConstant.REGISTRATIONID.toString(),
-					code + " -- " + registrationId,
-					PlatformErrorMessages.RPR_PVM_PACKET_STORE_NOT_ACCESSIBLE.getMessage() + e.getMessage());
-			object.setIsValid(Boolean.FALSE);
-			object.setInternalError(Boolean.TRUE);
-			object.setRid(registrationStatusDto.getRegistrationId());
-		} catch (ApisResourceAccessException e) {
-			registrationStatusDto.setStatusCode(RegistrationStatusCode.FAILED.toString());
-			registrationStatusDto
-					.setStatusComment(PlatformErrorMessages.RPR_PVM_API_RESOUCE_ACCESS_FAILED.getMessage());
-			registrationStatusDto.setLatestTransactionStatusCode(registrationStatusMapperUtil
-					.getStatusCode(RegistrationExceptionTypeCode.APIS_RESOURCE_ACCESS_EXCEPTION));
-			code = PlatformErrorMessages.RPR_PVM_API_RESOUCE_ACCESS_FAILED.getCode();
-			description = PlatformErrorMessages.RPR_PVM_API_RESOUCE_ACCESS_FAILED.getMessage();
-			regProcLogger.error(LoggerFileConstant.SESSIONID.toString(), code, registrationId,
-					description + e.getMessage() + ExceptionUtils.getStackTrace(e));
-			object.setIsValid(Boolean.FALSE);
-			object.setInternalError(Boolean.TRUE);
-		} catch (DataAccessException e) {
-			registrationStatusDto.setStatusCode(RegistrationStatusCode.FAILED.toString());
-			registrationStatusDto.setStatusComment(PlatformErrorMessages.RPR_SYS_DATA_ACCESS_EXCEPTION.getMessage());
-			registrationStatusDto.setLatestTransactionStatusCode(
-					registrationStatusMapperUtil.getStatusCode(RegistrationExceptionTypeCode.DATA_ACCESS_EXCEPTION));
-			isTransactionSuccessful = false;
-			description = PlatformErrorMessages.RPR_RGS_REGISTRATION_TABLE_NOT_ACCESSIBLE.getMessage();
-			code = PlatformErrorMessages.RPR_RGS_REGISTRATION_TABLE_NOT_ACCESSIBLE.getCode();
-			regProcLogger.error(LoggerFileConstant.SESSIONID.toString(), LoggerFileConstant.REGISTRATIONID.toString(),
-					code + " -- " + registrationId,
-					PlatformErrorMessages.RPR_RGS_REGISTRATION_TABLE_NOT_ACCESSIBLE.getMessage() + e.getMessage()
-							+ ExceptionUtils.getStackTrace(e));
-			object.setIsValid(Boolean.FALSE);
-			object.setInternalError(Boolean.TRUE);
-			object.setRid(registrationStatusDto.getRegistrationId());
-		} catch (IdentityNotFoundException | IOException exc) {
-			registrationStatusDto.setStatusCode(RegistrationStatusCode.FAILED.toString());
-			registrationStatusDto.setStatusComment(PlatformErrorMessages.RPR_SYS_IO_EXCEPTION.getMessage());
-			registrationStatusDto.setLatestTransactionStatusCode(
-					registrationStatusMapperUtil.getStatusCode(RegistrationExceptionTypeCode.IOEXCEPTION));
-			isTransactionSuccessful = false;
-			description = PlatformErrorMessages.RPR_SYS_IO_EXCEPTION.getMessage();
-			code = PlatformErrorMessages.STRUCTURAL_VALIDATION_FAILED.getCode();
-			regProcLogger.error(LoggerFileConstant.SESSIONID.toString(), LoggerFileConstant.REGISTRATIONID.toString(),
-					code + " -- " + registrationId, PlatformErrorMessages.STRUCTURAL_VALIDATION_FAILED.getMessage()
-							+ exc.getMessage() + ExceptionUtils.getStackTrace(exc));
-			object.setIsValid(Boolean.FALSE);
-			object.setInternalError(Boolean.TRUE);
-			object.setRid(registrationStatusDto.getRegistrationId());
-
-		} catch (ParsingException exc) {
-			registrationStatusDto.setStatusCode(RegistrationStatusCode.FAILED.toString());
-			registrationStatusDto.setStatusComment(PlatformErrorMessages.RPR_SYS_JSON_PARSING_EXCEPTION.getMessage());
-			registrationStatusDto.setLatestTransactionStatusCode(
-					registrationStatusMapperUtil.getStatusCode(RegistrationExceptionTypeCode.PARSE_EXCEPTION));
-			isTransactionSuccessful = false;
-			description = PlatformErrorMessages.RPR_SYS_JSON_PARSING_EXCEPTION.getMessage();
-			code = PlatformErrorMessages.STRUCTURAL_VALIDATION_FAILED.getCode();
-			regProcLogger.error(LoggerFileConstant.SESSIONID.toString(), LoggerFileConstant.REGISTRATIONID.toString(),
-					code + " -- " + registrationId, PlatformErrorMessages.STRUCTURAL_VALIDATION_FAILED.getMessage()
-							+ exc.getMessage() + ExceptionUtils.getStackTrace(exc));
-			object.setIsValid(Boolean.FALSE);
-			object.setInternalError(Boolean.TRUE);
-			object.setRid(registrationStatusDto.getRegistrationId());
-
-		} catch (TablenotAccessibleException e) {
-			registrationStatusDto.setStatusCode(RegistrationStatusCode.FAILED.toString());
-			registrationStatusDto
-					.setStatusComment(PlatformErrorMessages.RPR_RGS_REGISTRATION_TABLE_NOT_ACCESSIBLE.getMessage());
-			registrationStatusDto.setLatestTransactionStatusCode(registrationStatusMapperUtil
-					.getStatusCode(RegistrationExceptionTypeCode.TABLE_NOT_ACCESSIBLE_EXCEPTION));
-			object.setIsValid(Boolean.FALSE);
-			object.setInternalError(Boolean.TRUE);
-			description = PlatformErrorMessages.RPR_RGS_REGISTRATION_TABLE_NOT_ACCESSIBLE.getMessage();
-			code = PlatformErrorMessages.RPR_RGS_REGISTRATION_TABLE_NOT_ACCESSIBLE.getCode();
-			regProcLogger.error(LoggerFileConstant.SESSIONID.toString(), code + " -- " + registrationId,
-					PlatformErrorMessages.RPR_RGS_REGISTRATION_TABLE_NOT_ACCESSIBLE.getMessage(), e.toString());
-
-		} catch (BaseUncheckedException e) {
-			registrationStatusDto.setStatusCode(RegistrationStatusCode.FAILED.toString());
-			registrationStatusDto.setStatusComment(PlatformErrorMessages.RPR_PVM_BASE_UNCHECKED_EXCEPTION.getMessage());
-			registrationStatusDto.setLatestTransactionStatusCode(
-					registrationStatusMapperUtil.getStatusCode(RegistrationExceptionTypeCode.BASE_UNCHECKED_EXCEPTION));
-			isTransactionSuccessful = false;
-			description = PlatformErrorMessages.RPR_PVM_BASE_UNCHECKED_EXCEPTION.getMessage();
-			code = PlatformErrorMessages.RPR_PVM_BASE_UNCHECKED_EXCEPTION.getCode();
-			regProcLogger.error(LoggerFileConstant.SESSIONID.toString(), LoggerFileConstant.REGISTRATIONID.toString(),
-					code + " -- " + registrationId, PlatformErrorMessages.RPR_PVM_BASE_UNCHECKED_EXCEPTION.getMessage()
-							+ e.getMessage() + ExceptionUtils.getStackTrace(e));
-			object.setIsValid(Boolean.FALSE);
-			object.setInternalError(Boolean.TRUE);
-			object.setRid(registrationStatusDto.getRegistrationId());
-
-		} catch (Exception ex) {
-			registrationStatusDto.setStatusCode(RegistrationStatusCode.FAILED.toString());
-			registrationStatusDto.setStatusComment(ExceptionUtils.getMessage(ex));
-			registrationStatusDto.setLatestTransactionStatusCode(
-					registrationStatusMapperUtil.getStatusCode(RegistrationExceptionTypeCode.EXCEPTION));
-			isTransactionSuccessful = false;
-			description = PlatformErrorMessages.STRUCTURAL_VALIDATION_FAILED.getMessage();
-			code = PlatformErrorMessages.STRUCTURAL_VALIDATION_FAILED.getCode();
-			regProcLogger.error(LoggerFileConstant.SESSIONID.toString(), LoggerFileConstant.REGISTRATIONID.toString(),
-					code + " -- " + registrationId, PlatformErrorMessages.STRUCTURAL_VALIDATION_FAILED.getMessage()
-							+ ex.getMessage() + ExceptionUtils.getStackTrace(ex));
-			object.setIsValid(Boolean.FALSE);
-			object.setInternalError(Boolean.TRUE);
-			object.setRid(registrationStatusDto.getRegistrationId());
-
-		} finally {
-
-			regProcLogger.info(LoggerFileConstant.SESSIONID.toString(), LoggerFileConstant.REGISTRATIONID.toString(),
-					registrationId, description);
-			if (object.getInternalError()) {
-				registrationStatusDto.setUpdatedBy(USER);
-				int retryCount = registrationStatusDto.getRetryCount() != null
-						? registrationStatusDto.getRetryCount() + 1
-						: 1;
-				registrationStatusDto.setRetryCount(retryCount);
-			}
-			registrationStatusService.updateRegistrationStatus(registrationStatusDto);
-			description = isTransactionSuccessful ? PlatformSuccessMessages.RPR_PKR_PACKET_VALIDATE.getMessage()
-					: description;
-			String eventId = isTransactionSuccessful ? EventId.RPR_402.toString() : EventId.RPR_405.toString();
-			String eventName = isTransactionSuccessful ? EventName.UPDATE.toString() : EventName.EXCEPTION.toString();
-			String eventType = isTransactionSuccessful ? EventType.BUSINESS.toString() : EventType.SYSTEM.toString();
-
-			/** Module-Id can be Both Succes/Error code */
-			String moduleId = isTransactionSuccessful ? PlatformSuccessMessages.RPR_PKR_PACKET_VALIDATE.getCode()
-					: code;
-			String moduleName = ModuleName.PACKET_VALIDATOR.toString();
-			auditLogRequestBuilder.createAuditRequestBuilder(description, eventId, eventName, eventType, moduleId,
-					moduleName, registrationId);
-		}
-
-		return object;
-
-	}
-
-	private boolean validate(InternalRegistrationStatusDto registrationStatusDto, PacketMetaInfo packetMetaInfo,
-			MessageDTO object) throws IOException, JsonValidationProcessingException, JsonIOException,
-			JsonSchemaIOException, FileIOException, ApisResourceAccessException, JSONException, ParseException,
-			org.json.simple.parser.ParseException {
-
-		InputStream idJsonStream = adapter.getFile(registrationId,
-				PacketFiles.DEMOGRAPHIC.name() + FILE_SEPARATOR + PacketFiles.ID.name());
-		byte[] bytearray = IOUtils.toByteArray(idJsonStream);
-		String jsonString = new String(bytearray);
-
-		Identity identity = packetMetaInfo.getIdentity();
-
-		if (!schemaValidation(jsonString)) {
-			return false;
-		}
-
-		if (!fileValidation(identity, registrationStatusDto))
-			return false;
-
-		if (!checkSumValidation(identity, registrationStatusDto))
-			return false;
-
-		List<FieldValue> metadataList = identity.getMetaData();
-		object.setReg_type(identityIteratorUtil.getFieldValue(metadataList, JsonConstant.REGISTRATIONTYPE));
-		regTypeCheck = (object.getReg_type().equalsIgnoreCase(RegistrationType.ACTIVATED.toString())
-				|| object.getReg_type().equalsIgnoreCase(RegistrationType.DEACTIVATED.toString()));
-
-		if (!regTypeCheck) {
-			if (!applicantDocumentValidation(jsonString))
-				return false;
-			if (!masterDataValidation(jsonString, registrationStatusDto))
-				return false;
-
-		}
-
-		if (RegistrationType.NEW.name().equalsIgnoreCase(registrationStatusDto.getRegistrationType())
-				&& !mandatoryValidation(registrationStatusDto)) {
-			return false;
-		}
-
-		// Check RegId & regType are same or not From PacketMetaInfo by comparing with
-		// Sync list table
-		if (!validateRegIdAndTypeFromSyncTable(metadataList)) {
-			return false;
-		}
-
-		return true;
-
-	}
-
-	private boolean validateRegIdAndTypeFromSyncTable(List<FieldValue> metadataList) {
-		String regId = identityIteratorUtil.getFieldValue(metadataList, JsonConstant.REGISTRATIONID);
-		String regType = identityIteratorUtil.getFieldValue(metadataList, JsonConstant.REGISTRATIONTYPE);
-		List<SyncRegistrationEntity> syncRecordList = registrationRepositary.getSyncRecordsByRegIdAndRegType(regId,
-				regType.toUpperCase());
-
-		if (syncRecordList != null && !syncRecordList.isEmpty()) {
-			isRIdAndTypeSynched=true;
-			return isRIdAndTypeSynched;
-		}
-		regProcLogger.error(LoggerFileConstant.SESSIONID.toString(), regId,
-				PlatformErrorMessages.RPR_PVM_RECORD_NOT_MATCHED_FROM_SYNC_TABLE.getCode(),
-				PlatformErrorMessages.RPR_PVM_RECORD_NOT_MATCHED_FROM_SYNC_TABLE.getMessage());
-		return isRIdAndTypeSynched;
-	}
-
-	private boolean mandatoryValidation(InternalRegistrationStatusDto registrationStatusDto)
-			throws IOException, JSONException {
-		if (env.getProperty(VALIDATEMANDATORY).trim().equalsIgnoreCase(VALIDATIONFALSE))
-			return true;
-		MandatoryValidation mandatoryValidation = new MandatoryValidation(adapter, registrationStatusDto, utility);
-		 isMandatoryValidation = mandatoryValidation.mandatoryFieldValidation(registrationStatusDto.getRegistrationId());
-		return isMandatoryValidation;
-	}
-
-	private boolean schemaValidation(String jsonString)
-			throws JsonValidationProcessingException, JsonIOException, JsonSchemaIOException, FileIOException {
-
-		if (env.getProperty(VALIDATESCHEMA).trim().equalsIgnoreCase(VALIDATIONFALSE))
-			return true;
-
-		ValidationReport validationReport = jsonValidator.validateJson(jsonString);
-
-		if (validationReport.isValid())
-			isSchemaValidated = true;
-
-		return isSchemaValidated;
-
-	}
-
-	private boolean fileValidation(Identity identity, InternalRegistrationStatusDto registrationStatusDto) {
-		if (env.getProperty(VALIDATEFILE).trim().equalsIgnoreCase(VALIDATIONFALSE))
-			return true;
-		FilesValidation filesValidation = new FilesValidation(adapter, registrationStatusDto);
-		isFilesValidated = filesValidation.filesValidation(registrationId, identity);
-
-		return isFilesValidated;
-
-	}
-
-	private boolean checkSumValidation(Identity identity, InternalRegistrationStatusDto registrationStatusDto)
-			throws IOException {
-		if (env.getProperty(VALIDATECHECKSUM).trim().equalsIgnoreCase(VALIDATIONFALSE))
-			return true;
-		CheckSumValidation checkSumValidation = new CheckSumValidation(adapter, registrationStatusDto);
-		isCheckSumValidated = checkSumValidation.checksumvalidation(registrationId, identity);
-
-		return isCheckSumValidated;
-
-	}
-
-	private boolean applicantDocumentValidation(String jsonString)
-			throws IOException, ApisResourceAccessException, ParseException, org.json.simple.parser.ParseException {
-		if (env.getProperty(VALIDATEAPPLICANTDOCUMENT).trim().equalsIgnoreCase(VALIDATIONFALSE))
-			return true;
-
-		ApplicantDocumentValidation applicantDocumentValidation = new ApplicantDocumentValidation(utility, env,
-				applicantTypeDocument);
-		isApplicantDocumentValidation = applicantDocumentValidation.validateDocument(registrationId, jsonString);
-
-		return isApplicantDocumentValidation;
-
-	}
-
-	private boolean masterDataValidation(String jsonString, InternalRegistrationStatusDto registrationStatusDto)
-			throws ApisResourceAccessException, IOException {
-		if (env.getProperty(VALIDATEMASTERDATA).trim().equalsIgnoreCase(VALIDATIONFALSE))
-			return true;
-
-		MasterDataValidation masterDataValidation = new MasterDataValidation(env, registrationProcessorRestService,
-				utility);
-		isMasterDataValidation = masterDataValidation.validateMasterData(jsonString);
-
-		return isMasterDataValidation;
-
-	}
-
-	private void reverseDataSync(String preRegId) {
-		try {
-			if (this.registrationId != null) {
-				isTransactionSuccessful = false;
-				MainResponseDTO<ReverseDatasyncReponseDTO> mainResponseDto = null;
-				if (preRegId != null && !preRegId.trim().isEmpty()) {
-					MainRequestDTO<ReverseDataSyncRequestDTO> mainRequestDto = new MainRequestDTO<>();
-					mainRequestDto.setId(PRE_REG_ID);
-					mainRequestDto.setVer(VERSION);
-					mainRequestDto.setReqTime(new Date());
-					ReverseDataSyncRequestDTO reverseDataSyncRequestDto = new ReverseDataSyncRequestDTO();
-					reverseDataSyncRequestDto.setCreatedBy(CREATED_BY);
-					reverseDataSyncRequestDto.setLangCode("eng");
-					reverseDataSyncRequestDto.setPreRegistrationIds(Arrays.asList(preRegId));
-					reverseDataSyncRequestDto.setCreatedDateTime(new Date());
-					reverseDataSyncRequestDto.setUpdateDateTime(new Date());
-					reverseDataSyncRequestDto.setUpdateBy(CREATED_BY);
-					mainRequestDto.setRequest(reverseDataSyncRequestDto);
-
-					mainResponseDto = (MainResponseDTO) restClientService.postApi(ApiName.REVERSEDATASYNC, "", "",
-							mainRequestDto, MainResponseDTO.class);
-					isTransactionSuccessful = true;
-
-				}
-				if (mainResponseDto != null && mainResponseDto.getErr() != null) {
-					regProcLogger.error(LoggerFileConstant.REGISTRATIONID.toString(), registrationId.toString(),
-							PlatformErrorMessages.REVERSE_DATA_SYNC_FAILED.getMessage(),
-							mainResponseDto.getErr().toString());
-					isTransactionSuccessful = false;
-					description = PlatformErrorMessages.REVERSE_DATA_SYNC_FAILED.getMessage();
-
-				} else if (mainResponseDto == null) {
-					isTransactionSuccessful = false;
-					description = PlatformErrorMessages.REVERSE_DATA_SYNC_FAILED.getMessage()
-							+ " null response from rest client ";
-				} else {
-					isTransactionSuccessful = false;
-					regProcLogger.info(LoggerFileConstant.REGISTRATIONID.toString(), registrationId.toString(),
-							PlatformErrorMessages.REVERSE_DATA_SYNC_SUCCESS.getMessage(), "");
-				}
-
-			}
-
-		} catch (ApisResourceAccessException e) {
-
-			if (e.getCause() instanceof HttpClientErrorException) {
-				HttpClientErrorException httpClientException = (HttpClientErrorException) e.getCause();
-				regProcLogger.info(LoggerFileConstant.REGISTRATIONID.toString(), registrationId.toString(),
-						PlatformErrorMessages.REVERSE_DATA_SYNC_FAILED.getMessage(),
-						httpClientException.getResponseBodyAsString() + ExceptionUtils.getStackTrace(e));
-				description = PlatformErrorMessages.REVERSE_DATA_SYNC_FAILED.getMessage();
-				code = PlatformErrorMessages.REVERSE_DATA_SYNC_FAILED.getCode();
-			} else if (e.getCause() instanceof HttpServerErrorException) {
-				HttpServerErrorException httpServerException = (HttpServerErrorException) e.getCause();
-				regProcLogger.info(LoggerFileConstant.REGISTRATIONID.toString(), registrationId.toString(),
-						PlatformErrorMessages.REVERSE_DATA_SYNC_FAILED.getMessage(),
-						httpServerException.getResponseBodyAsString() + ExceptionUtils.getStackTrace(e));
-				description = PlatformErrorMessages.REVERSE_DATA_SYNC_FAILED.getMessage();
-				code = PlatformErrorMessages.REVERSE_DATA_SYNC_FAILED.getCode();
-			} else {
-				regProcLogger.info(LoggerFileConstant.REGISTRATIONID.toString(), registrationId.toString(),
-						PlatformErrorMessages.REVERSE_DATA_SYNC_FAILED.getMessage(), e.getMessage());
-				description = PlatformErrorMessages.REVERSE_DATA_SYNC_FAILED.getMessage();
-				code = PlatformErrorMessages.REVERSE_DATA_SYNC_FAILED.getCode();
-			}
-
-		} finally {
-			description = isTransactionSuccessful ? "Reverse data sync of Pre-RegistrationIds sucessful" : description;
-			String eventId = isTransactionSuccessful ? EventId.RPR_402.toString() : EventId.RPR_405.toString();
-			String eventName = isTransactionSuccessful ? EventName.UPDATE.toString() : EventName.EXCEPTION.toString();
-			String eventType = isTransactionSuccessful ? EventType.BUSINESS.toString() : EventType.SYSTEM.toString();
-
-			/** Module-Id can be Both Succes/Error code */
-			String moduleId = isTransactionSuccessful ? PlatformSuccessMessages.RPR_PKR_PACKET_VALIDATE.getCode()
-					: code;
-			String moduleName = ModuleName.PACKET_VALIDATOR.toString();
-			auditLogRequestBuilder.createAuditRequestBuilder(description, eventId, eventName, eventType, moduleId,
-					moduleName, registrationId);
-		}
-
-	}
-
-}
-=======
 package io.mosip.registration.processor.stages.packet.validator;
 
 import java.io.IOException;
@@ -714,7 +94,7 @@
 	/** The adapter. */
 	@Autowired
 	private FileSystemAdapter adapter;
-	
+
 	@Autowired
 	private RegistrationRepositary<SyncRegistrationEntity, String> registrationRepositary;
 
@@ -792,6 +172,8 @@
 	boolean isApplicantDocumentValidation = false;
 	boolean isFilesValidated = false;
 	boolean isMasterDataValidation = false;
+	boolean isMandatoryValidation = false;
+	boolean isRIdAndTypeSynched = false;
 	RegistrationExceptionMapperUtil registrationStatusMapperUtil = new RegistrationExceptionMapperUtil();
 
 	public MessageDTO process(MessageDTO object, String stageName) {
@@ -844,10 +226,13 @@
 				int retryCount = registrationStatusDto.getRetryCount() != null
 						? registrationStatusDto.getRetryCount() + 1
 						: 1;
-				description = "File validation(" + isFilesValidated + ")/Checksum validation(" + isCheckSumValidated
-						+ ")/Applicant Document Validation(" + isApplicantDocumentValidation
-						+ ")/Master Data Validation(" + isMasterDataValidation + ") failed for registrationId "
-						+ registrationId;
+				description = "File validation(" + isFilesValidated + ")/Checksum validation(" + isCheckSumValidated+ ")"
+						+ "/Applicant Document Validation(" + isApplicantDocumentValidation+ ")"
+						+ "/Schema Validation(" + isSchemaValidated+ ")"
+						+ "/Master Data Validation(" + isMasterDataValidation + ")"
+						+ "/MandatoryField Validation(" + isMandatoryValidation +")"
+						+ "/isRidAndType Sync Validation(" + isRIdAndTypeSynched +")"
+						+ " failed for registrationId "+ registrationId;
 				isTransactionSuccessful = false;
 				registrationStatusDto.setRetryCount(retryCount);
 				registrationStatusDto.setStatusCode(RegistrationStatusCode.FAILED.toString());
@@ -1050,11 +435,12 @@
 			return false;
 		}
 
-		// Check RegId  & regType are same or not From PacketMetaInfo by comparing with Sync list table
+		// Check RegId & regType are same or not From PacketMetaInfo by comparing with
+		// Sync list table
 		if (!validateRegIdAndTypeFromSyncTable(metadataList)) {
 			return false;
-		}		
-		
+		}
+
 		return true;
 
 	}
@@ -1062,21 +448,26 @@
 	private boolean validateRegIdAndTypeFromSyncTable(List<FieldValue> metadataList) {
 		String regId = identityIteratorUtil.getFieldValue(metadataList, JsonConstant.REGISTRATIONID);
 		String regType = identityIteratorUtil.getFieldValue(metadataList, JsonConstant.REGISTRATIONTYPE);
-		List<SyncRegistrationEntity> syncRecordList = registrationRepositary.getSyncRecordsByRegIdAndRegType(regId, regType.toUpperCase());
-		
-		if(syncRecordList !=null && !syncRecordList.isEmpty()) 
-			return true;
+		List<SyncRegistrationEntity> syncRecordList = registrationRepositary.getSyncRecordsByRegIdAndRegType(regId,
+				regType.toUpperCase());
+
+		if (syncRecordList != null && !syncRecordList.isEmpty()) {
+			isRIdAndTypeSynched=true;
+			return isRIdAndTypeSynched;
+		}
 		regProcLogger.error(LoggerFileConstant.SESSIONID.toString(), regId,
 				PlatformErrorMessages.RPR_PVM_RECORD_NOT_MATCHED_FROM_SYNC_TABLE.getCode(),
 				PlatformErrorMessages.RPR_PVM_RECORD_NOT_MATCHED_FROM_SYNC_TABLE.getMessage());
-		return false;
-	}
+		return isRIdAndTypeSynched;
+	}
+
 	private boolean mandatoryValidation(InternalRegistrationStatusDto registrationStatusDto)
 			throws IOException, JSONException {
 		if (env.getProperty(VALIDATEMANDATORY).trim().equalsIgnoreCase(VALIDATIONFALSE))
 			return true;
 		MandatoryValidation mandatoryValidation = new MandatoryValidation(adapter, registrationStatusDto, utility);
-		return mandatoryValidation.mandatoryFieldValidation(registrationStatusDto.getRegistrationId());
+		 isMandatoryValidation = mandatoryValidation.mandatoryFieldValidation(registrationStatusDto.getRegistrationId());
+		return isMandatoryValidation;
 	}
 
 	private boolean schemaValidation(String jsonString)
@@ -1230,5 +621,4 @@
 
 	}
 
-}
->>>>>>> e3dc74c5
+}