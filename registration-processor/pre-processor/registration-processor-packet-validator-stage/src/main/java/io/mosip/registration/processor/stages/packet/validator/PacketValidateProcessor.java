--- conflicted
+++ resolved
@@ -470,12 +470,8 @@
 			return false;
 
 		List<FieldValue> metadataList = identity.getMetaData();
-<<<<<<< HEAD
-		if (checkRegType(object)) {
-=======
 		if (object.getReg_type().toString().equalsIgnoreCase(RegistrationType.UPDATE.toString())
 				|| object.getReg_type().toString().equalsIgnoreCase(RegistrationType.RES_UPDATE.toString())) {
->>>>>>> 8b82f9ca
 			uin = utility.getUIn(registrationId);
 			if (uin == null)
 				throw new IdRepoAppException(PlatformErrorMessages.RPR_PVM_INVALID_UIN.getMessage());
@@ -485,26 +481,6 @@
 			String status=utility.retrieveIdrepoJsonStatus(uin);
 			if(object.getReg_type().toString().equalsIgnoreCase(RegistrationType.UPDATE.toString()) && status.equalsIgnoreCase(RegistrationType.DEACTIVATED.toString())) {
 				throw new RegistrationProcessorCheckedException(PlatformErrorMessages.RPR_PVM_UPDATE_DEACTIVATED.getCode(),"UIN is Deactivated");
-<<<<<<< HEAD
-
-			}
-		}
-
-
-		boolean regTypeCheck = object.getReg_type().toString().equalsIgnoreCase(RegistrationType.ACTIVATED.toString())
-				|| object.getReg_type().toString().equalsIgnoreCase(RegistrationType.DEACTIVATED.toString());
-
-		if (!regTypeCheck) {
-			if (!applicantDocumentValidation(jsonString, registrationId, packetValidationDto)) {
-				packetValidationDto.setPacketValidaionFailure(StatusUtil.APPLICANT_DOCUMENT_VALIDATION_FAILED.getMessage());
-				return false;
-			}
-			if (!masterDataValidation(jsonString, packetValidationDto)) {
-				packetValidationDto.setPacketValidaionFailure(StatusUtil.MASTER_DATA_VALIDATION_FAILED.getMessage());
-				return false;
-			}
-=======
->>>>>>> 8b82f9ca
 
 			}
 		}
@@ -517,12 +493,8 @@
 			return false;
 		}
 		// check if uin is in idrepisitory
-<<<<<<< HEAD
-		if (checkRegType(object)) {
-=======
 		if (RegistrationType.UPDATE.name().equalsIgnoreCase(object.getReg_type().name())
 				|| RegistrationType.RES_UPDATE.name().equalsIgnoreCase(object.getReg_type().name())) {
->>>>>>> 8b82f9ca
 
 			if (!uinPresentInIdRepo(String.valueOf(uin))) {
 				packetValidationDto.setPacketValidaionFailure(StatusUtil.UIN_NOT_FOUND_IDREPO.getMessage());
@@ -539,13 +511,6 @@
 		// Sync list table
 		return validateRegIdAndTypeFromSyncTable(object.getRid(), metadataList, identityIteratorUtil,
 				packetValidationDto);
-	}
-
-	private boolean checkRegType(MessageDTO object) {
-		return object.getReg_type().toString().equalsIgnoreCase(RegistrationType.ACTIVATED.toString())
-				|| object.getReg_type().toString().equalsIgnoreCase(RegistrationType.DEACTIVATED.toString())
-				|| object.getReg_type().toString().equalsIgnoreCase(RegistrationType.UPDATE.toString())
-				|| object.getReg_type().toString().equalsIgnoreCase(RegistrationType.RES_UPDATE.toString());
 	}
 
 	private boolean uinPresentInIdRepo(String uin) throws ApisResourceAccessException, IOException {
