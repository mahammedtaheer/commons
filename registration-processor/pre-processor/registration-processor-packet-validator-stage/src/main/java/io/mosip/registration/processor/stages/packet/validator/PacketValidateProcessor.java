--- conflicted
+++ resolved
@@ -332,7 +332,7 @@
 
 		} finally {
 
-			
+
 			regProcLogger.info(LoggerFileConstant.SESSIONID.toString(), LoggerFileConstant.REGISTRATIONID.toString(),
 					registrationId, description);
 			if (object.getInternalError()) {
@@ -391,13 +391,8 @@
 				|| object.getReg_type().equalsIgnoreCase(RegistrationType.DEACTIVATED.toString()));
 
 		if (!regTypeCheck) {
-<<<<<<< HEAD
-			// if (!applicantDocumentValidation(identity, registrationStatusDto))
-			// return false;
-=======
 			if (!applicantDocumentValidation(identity, registrationStatusDto))
 				return false;
->>>>>>> a0ade040
 			if (!masterDataValidation(jsonString, registrationStatusDto))
 				return false;
 
