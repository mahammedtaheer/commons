--- conflicted
+++ resolved
@@ -1,4 +1,3 @@
-<<<<<<< HEAD
 package io.mosip.registration.processor.stages.packet.validator;
 
 import java.io.IOException;
@@ -21,6 +20,10 @@
 import io.mosip.kernel.core.exception.BaseUncheckedException;
 import io.mosip.kernel.core.fsadapter.exception.FSAdapterException;
 import io.mosip.kernel.core.fsadapter.spi.FileSystemAdapter;
+import io.mosip.kernel.core.jsonvalidator.exception.FileIOException;
+import io.mosip.kernel.core.jsonvalidator.exception.JsonIOException;
+import io.mosip.kernel.core.jsonvalidator.exception.JsonSchemaIOException;
+import io.mosip.kernel.core.jsonvalidator.exception.JsonValidationProcessingException;
 import io.mosip.kernel.core.jsonvalidator.model.ValidationReport;
 import io.mosip.kernel.core.jsonvalidator.spi.JsonValidator;
 import io.mosip.kernel.core.logger.spi.Logger;
@@ -95,461 +98,6 @@
 	/** The Constant APPLICANT_TYPE. */
 	public static final String APPLICANT_TYPE = "applicantType";
 
-	/** The registration status service. */
-	@Autowired
-	RegistrationStatusService<String, InternalRegistrationStatusDto, RegistrationStatusDto> registrationStatusService;
-
-	/** The packet info manager. */
-	@Autowired
-	private PacketInfoManager<Identity, ApplicantInfoDto> packetInfoManager;
-
-	@Autowired
-	RegistrationProcessorIdentity regProcessorIdentityJson;
-
-	@Autowired
-	private Environment env;
-
-	@Autowired
-	private RegistrationProcessorRestClientService<Object> registrationProcessorRestService;
-
-	/** The core audit request builder. */
-	@Autowired
-	AuditLogRequestBuilder auditLogRequestBuilder;
-
-	@Autowired
-	DocumentUtility documentUtility;
-
-	@Autowired
-	private RegistrationProcessorRestClientService<Object> restClientService;
-
-	@Autowired
-	JsonValidator jsonValidator;
-
-	@Autowired
-	private Utilities utility;
-
-	/** The registration id. */
-	private String registrationId = "";
-
-	/** The description. */
-	private String description;
-
-	/** the Error Code */
-	private String code;
-
-	/** The flag check for reg_type. */
-	private boolean regTypeCheck;
-
-	JSONObject identityJson = null;
-
-	JSONObject demographicIdentity = null;
-
-	RegistrationExceptionMapperUtil registrationStatusMapperUtil = new RegistrationExceptionMapperUtil();
-
-	/** The is transaction successful. */
-	private boolean isTransactionSuccessful;
-	private static final String PRE_REG_ID = "mosip.pre-registration.datasync";
-	private static final String VERSION = "1.0";
-	private static final String CREATED_BY = "MOSIP_SYSTEM";
-
-	public MessageDTO process(MessageDTO object) {
-		String preRegId = null;
-		InternalRegistrationStatusDto registrationStatusDto = new InternalRegistrationStatusDto();
-		try {
-			registrationStatusDto
-					.setLatestTransactionTypeCode(RegistrationTransactionTypeCode.VALIDATE_PACKET.toString());
-			registrationStatusDto.setRegistrationStageName(RegistrationStageName.PACKET_VALIDATOR_STAGE);
-			object.setMessageBusAddress(MessageBusAddress.PACKET_VALIDATOR_BUS_IN);
-			object.setIsValid(Boolean.FALSE);
-			object.setInternalError(Boolean.FALSE);
-			regProcLogger.debug(LoggerFileConstant.SESSIONID.toString(), LoggerFileConstant.REGISTRATIONID.toString(),
-					"", "PacketValidatorStage::process()::entry");
-			this.registrationId = object.getRid();
-			description = "";
-			isTransactionSuccessful = false;
-			boolean isCheckSumValidated = false;
-			boolean isApplicantDocumentValidation = false;
-			boolean isFilesValidated = false;
-			boolean isMasterDataValidated = false;
-
-			try {
-				registrationStatusDto = registrationStatusService.getRegistrationStatus(registrationId);
-				InputStream packetMetaInfoStream = adapter.getFile(registrationId, PacketFiles.PACKET_META_INFO.name());
-				PacketMetaInfo packetMetaInfo = (PacketMetaInfo) JsonUtil.inputStreamtoJavaObject(packetMetaInfoStream,
-						PacketMetaInfo.class);
-				List<FieldValue> metadataList = packetMetaInfo.getIdentity().getMetaData();
-				object.setReg_type(identityIteratorUtil.getFieldValue(metadataList, JsonConstant.REGISTRATIONTYPE));
-				regTypeCheck = (object.getReg_type().equalsIgnoreCase(RegistrationType.ACTIVATED.toString())
-						|| object.getReg_type().equalsIgnoreCase(RegistrationType.DEACTIVATED.toString()));
-
-				InputStream idJsonStream = adapter.getFile(registrationId,
-						PacketFiles.DEMOGRAPHIC.name() + FILE_SEPARATOR + PacketFiles.ID.name());
-				byte[] bytearray = IOUtils.toByteArray(idJsonStream);
-				String jsonString = new String(bytearray);
-
-				ValidationReport isSchemaValidated = jsonValidator.validateJson(jsonString);
-
-				InputStream documentInfoStream = null;
-				List<Document> documentList = null;
-
-				if (isSchemaValidated.isValid()) {
-					FilesValidation filesValidation = new FilesValidation(adapter, registrationStatusDto);
-					isFilesValidated = filesValidation.filesValidation(registrationId, packetMetaInfo.getIdentity());
-
-					byte[] bytes = null;
-					if (isFilesValidated) {
-						documentInfoStream = adapter.getFile(registrationId,
-								PacketFiles.DEMOGRAPHIC.name() + FILE_SEPARATOR + PacketFiles.ID.name());
-						bytes = IOUtils.toByteArray(documentInfoStream);
-						if (!regTypeCheck) {
-							documentList = documentUtility.getDocumentList(bytes);
-						}
-						CheckSumValidation checkSumValidation = new CheckSumValidation(adapter, registrationStatusDto);
-
-						isCheckSumValidated = checkSumValidation.checksumvalidation(registrationId,
-								packetMetaInfo.getIdentity());
-
-						if (isCheckSumValidated && !(regTypeCheck)) {
-							ApplicantDocumentValidation applicantDocumentValidation = new ApplicantDocumentValidation(
-									registrationStatusDto);
-							isApplicantDocumentValidation = applicantDocumentValidation
-									.validateDocument(packetMetaInfo.getIdentity(), documentList, registrationId);
-
-							if (isApplicantDocumentValidation) {
-								MasterDataValidation masterDataValidation = new MasterDataValidation(
-										registrationStatusDto, env, registrationProcessorRestService, utility);
-								isMasterDataValidated = masterDataValidation.validateMasterData(jsonString);
-							}
-						}
-					}
-				}
-
-				if ((isSchemaValidated.isValid() && isFilesValidated && isCheckSumValidated
-						&& isApplicantDocumentValidation && isMasterDataValidated)
-						|| (isSchemaValidated.isValid() && isFilesValidated && isCheckSumValidated && regTypeCheck)) {
-					object.setIsValid(Boolean.TRUE);
-					registrationStatusDto.setStatusComment(StatusMessage.PACKET_STRUCTURAL_VALIDATION_SUCCESS);
-					registrationStatusDto.setStatusCode(RegistrationStatusCode.STRUCTURE_VALIDATION_SUCCESS.toString());
-					// ReverseDataSync
-
-					IdentityIteratorUtil identityIteratorUtil = new IdentityIteratorUtil();
-					preRegId = identityIteratorUtil.getFieldValue(packetMetaInfo.getIdentity().getMetaData(),
-							JsonConstant.PREREGISTRATIONID);
-					object.setRid(registrationStatusDto.getRegistrationId());
-					isTransactionSuccessful = true;
-					description = PlatformSuccessMessages.RPR_PKR_PACKET_VALIDATE.getMessage() + " -- "
-							+ registrationId;
-					code = PlatformSuccessMessages.RPR_PKR_PACKET_VALIDATE.getCode();
-					regProcLogger.debug(LoggerFileConstant.SESSIONID.toString(),
-							LoggerFileConstant.REGISTRATIONID.toString(), code + " -- " + registrationId,
-							"PacketValidatorStage::process()::exit");
-					regProcLogger.info(LoggerFileConstant.SESSIONID.toString(),
-							LoggerFileConstant.REGISTRATIONID.toString(), code + " -- " + registrationId, description);
-
-				} else {
-					object.setIsValid(Boolean.FALSE);
-					int retryCount = registrationStatusDto.getRetryCount() != null
-							? registrationStatusDto.getRetryCount() + 1
-							: 1;
-					description = "File validation(" + isFilesValidated + ")/Checksum validation(" + isCheckSumValidated
-							+ ")/Applicant Document Validation(" + isApplicantDocumentValidation
-							+ ") failed for registrationId " + registrationId;
-					isTransactionSuccessful = false;
-					registrationStatusDto.setRetryCount(retryCount);
-					registrationStatusDto.setStatusCode(RegistrationStatusCode.STRUCTURE_VALIDATION_FAILED.toString());
-					registrationStatusDto.setStatusComment(description);
-
-					description = PlatformErrorMessages.STRUCTURAL_VALIDATION_FAILED.getMessage() + " -- "
-							+ description;
-					code = PlatformErrorMessages.STRUCTURAL_VALIDATION_FAILED.getCode();
-					regProcLogger.debug(LoggerFileConstant.SESSIONID.toString(),
-							LoggerFileConstant.REGISTRATIONID.toString(), code + " -- " + registrationId,
-							"PacketValidatorStage::process()::exit");
-					regProcLogger.info(LoggerFileConstant.SESSIONID.toString(),
-							LoggerFileConstant.REGISTRATIONID.toString(), code + " -- " + registrationId, description);
-
-				}
-
-				registrationStatusDto.setUpdatedBy(USER);
-
-				setApplicant(packetMetaInfo.getIdentity(), registrationStatusDto);
-
-				registrationStatusService.updateRegistrationStatus(registrationStatusDto);
-				isTransactionSuccessful = true;
-			} catch (FSAdapterException e) {
-				registrationStatusDto.setLatestTransactionStatusCode(
-						registrationStatusMapperUtil.getStatusCode(RegistrationExceptionTypeCode.FSADAPTER_EXCEPTION));
-				isTransactionSuccessful = false;
-				description = PlatformErrorMessages.RPR_PVM_PACKET_STORE_NOT_ACCESSIBLE.getMessage();
-				code = PlatformErrorMessages.RPR_PVM_PACKET_STORE_NOT_ACCESSIBLE.getCode();
-				regProcLogger.error(LoggerFileConstant.SESSIONID.toString(),
-						LoggerFileConstant.REGISTRATIONID.toString(), code + " -- " + registrationId,
-						PlatformErrorMessages.RPR_PVM_PACKET_STORE_NOT_ACCESSIBLE.getMessage() + e.getMessage());
-				object.setInternalError(Boolean.TRUE);
-				object.setRid(registrationStatusDto.getRegistrationId());
-			} catch (DataAccessException e) {
-				registrationStatusDto.setLatestTransactionStatusCode(registrationStatusMapperUtil
-						.getStatusCode(RegistrationExceptionTypeCode.DATA_ACCESS_EXCEPTION));
-				isTransactionSuccessful = false;
-				description = PlatformErrorMessages.RPR_RGS_REGISTRATION_TABLE_NOT_ACCESSIBLE.getMessage();
-				code = PlatformErrorMessages.RPR_RGS_REGISTRATION_TABLE_NOT_ACCESSIBLE.getCode();
-				regProcLogger.error(LoggerFileConstant.SESSIONID.toString(),
-						LoggerFileConstant.REGISTRATIONID.toString(), code + " -- " + registrationId,
-						PlatformErrorMessages.RPR_RGS_REGISTRATION_TABLE_NOT_ACCESSIBLE.getMessage() + e.getMessage()
-								+ ExceptionUtils.getStackTrace(e));
-				object.setInternalError(Boolean.TRUE);
-				object.setRid(registrationStatusDto.getRegistrationId());
-			} catch (IOException exc) {
-				registrationStatusDto.setLatestTransactionStatusCode(
-						registrationStatusMapperUtil.getStatusCode(RegistrationExceptionTypeCode.IOEXCEPTION));
-				isTransactionSuccessful = false;
-				description = PlatformErrorMessages.STRUCTURAL_VALIDATION_FAILED.getMessage();
-				code = PlatformErrorMessages.STRUCTURAL_VALIDATION_FAILED.getCode();
-				regProcLogger.error(LoggerFileConstant.SESSIONID.toString(),
-						LoggerFileConstant.REGISTRATIONID.toString(), code + " -- " + registrationId,
-						PlatformErrorMessages.STRUCTURAL_VALIDATION_FAILED.getMessage() + exc.getMessage()
-								+ ExceptionUtils.getStackTrace(exc));
-				object.setInternalError(Boolean.TRUE);
-				object.setRid(registrationStatusDto.getRegistrationId());
-
-			} catch (TablenotAccessibleException e) {
-				registrationStatusDto.setLatestTransactionStatusCode(registrationStatusMapperUtil
-						.getStatusCode(RegistrationExceptionTypeCode.TABLE_NOT_ACCESSIBLE_EXCEPTION));
-				object.setInternalError(Boolean.TRUE);
-				description = PlatformErrorMessages.RPR_RGS_REGISTRATION_TABLE_NOT_ACCESSIBLE.getMessage();
-				code = PlatformErrorMessages.RPR_RGS_REGISTRATION_TABLE_NOT_ACCESSIBLE.getCode();
-				regProcLogger.error(LoggerFileConstant.SESSIONID.toString(), code + " -- " + registrationId,
-						PlatformErrorMessages.RPR_RGS_REGISTRATION_TABLE_NOT_ACCESSIBLE.getMessage(), e.toString());
-
-			} catch (Exception ex) {
-				registrationStatusDto.setLatestTransactionStatusCode(
-						registrationStatusMapperUtil.getStatusCode(RegistrationExceptionTypeCode.EXCEPTION));
-				isTransactionSuccessful = false;
-				description = PlatformErrorMessages.STRUCTURAL_VALIDATION_FAILED.getMessage();
-				code = PlatformErrorMessages.STRUCTURAL_VALIDATION_FAILED.getCode();
-				regProcLogger.error(LoggerFileConstant.SESSIONID.toString(),
-						LoggerFileConstant.REGISTRATIONID.toString(), code + " -- " + registrationId,
-						PlatformErrorMessages.STRUCTURAL_VALIDATION_FAILED.getMessage() + ex.getMessage()
-								+ ExceptionUtils.getStackTrace(ex));
-				object.setInternalError(Boolean.TRUE);
-				object.setRid(registrationStatusDto.getRegistrationId());
-
-			} finally {
-				registrationStatusService.updateRegistrationStatus(registrationStatusDto);
-				regProcLogger.info(LoggerFileConstant.SESSIONID.toString(),
-						LoggerFileConstant.REGISTRATIONID.toString(), registrationId, description);
-				if (object.getInternalError()) {
-					registrationStatusDto.setUpdatedBy(USER);
-					int retryCount = registrationStatusDto.getRetryCount() != null
-							? registrationStatusDto.getRetryCount() + 1
-							: 1;
-
-					registrationStatusDto.setRetryCount(retryCount);
-					registrationStatusDto.setStatusComment(description);
-					registrationStatusDto.setStatusCode(RegistrationStatusCode.STRUCTURE_VALIDATION_FAILED.toString());
-					registrationStatusService.updateRegistrationStatus(registrationStatusDto);
-				}
-				description = isTransactionSuccessful ? PlatformSuccessMessages.RPR_PKR_PACKET_VALIDATE.getMessage()
-						: description;
-				String eventId = isTransactionSuccessful ? EventId.RPR_402.toString() : EventId.RPR_405.toString();
-				String eventName = isTransactionSuccessful ? EventName.UPDATE.toString()
-						: EventName.EXCEPTION.toString();
-				String eventType = isTransactionSuccessful ? EventType.BUSINESS.toString()
-						: EventType.SYSTEM.toString();
-
-				/** Module-Id can be Both Succes/Error code */
-				String moduleId = isTransactionSuccessful ? PlatformSuccessMessages.RPR_PKR_PACKET_VALIDATE.getCode()
-						: code;
-				String moduleName = ModuleName.PACKET_VALIDATOR.toString();
-				auditLogRequestBuilder.createAuditRequestBuilder(description, eventId, eventName, eventType, moduleId,
-						moduleName, registrationId);
-			}
-
-			if (this.registrationId != null) {
-				isTransactionSuccessful = false;
-				MainResponseDTO<ReverseDatasyncReponseDTO> mainResponseDto = null;
-				if (preRegId != null && !preRegId.trim().isEmpty()) {
-					MainRequestDTO<ReverseDataSyncRequestDTO> mainRequestDto = new MainRequestDTO<>();
-					mainRequestDto.setId(PRE_REG_ID);
-					mainRequestDto.setVer(VERSION);
-					mainRequestDto.setReqTime(new Date());
-					ReverseDataSyncRequestDTO reverseDataSyncRequestDto = new ReverseDataSyncRequestDTO();
-					reverseDataSyncRequestDto.setCreatedBy(CREATED_BY);
-					reverseDataSyncRequestDto.setLangCode("eng");
-					reverseDataSyncRequestDto.setPreRegistrationIds(Arrays.asList(preRegId));
-					reverseDataSyncRequestDto.setCreatedDateTime(new Date());
-					reverseDataSyncRequestDto.setUpdateDateTime(new Date());
-					reverseDataSyncRequestDto.setUpdateBy(CREATED_BY);
-					mainRequestDto.setRequest(reverseDataSyncRequestDto);
-
-					mainResponseDto = (MainResponseDTO) restClientService.postApi(ApiName.REVERSEDATASYNC, "", "",
-							mainRequestDto, MainResponseDTO.class);
-					isTransactionSuccessful = true;
-
-				}
-				if (mainResponseDto != null && mainResponseDto.getErr() != null) {
-					regProcLogger.error(LoggerFileConstant.REGISTRATIONID.toString(), registrationId.toString(),
-							PlatformErrorMessages.REVERSE_DATA_SYNC_FAILED.getMessage(),
-							mainResponseDto.getErr().toString());
-					isTransactionSuccessful = false;
-					description = PlatformErrorMessages.REVERSE_DATA_SYNC_FAILED.getMessage();
-
-				}
-
-			}
-
-		} catch (ApisResourceAccessException e) {
-
-			if (e.getCause() instanceof HttpClientErrorException) {
-				HttpClientErrorException httpClientException = (HttpClientErrorException) e.getCause();
-				regProcLogger.info(LoggerFileConstant.REGISTRATIONID.toString(), registrationId.toString(),
-						PlatformErrorMessages.REVERSE_DATA_SYNC_FAILED.getMessage(),
-						httpClientException.getResponseBodyAsString() + ExceptionUtils.getStackTrace(e));
-				description = PlatformErrorMessages.REVERSE_DATA_SYNC_FAILED.getMessage();
-				code = PlatformErrorMessages.REVERSE_DATA_SYNC_FAILED.getCode();
-			} else if (e.getCause() instanceof HttpServerErrorException) {
-				HttpServerErrorException httpServerException = (HttpServerErrorException) e.getCause();
-				regProcLogger.info(LoggerFileConstant.REGISTRATIONID.toString(), registrationId.toString(),
-						PlatformErrorMessages.REVERSE_DATA_SYNC_FAILED.getMessage(),
-						httpServerException.getResponseBodyAsString() + ExceptionUtils.getStackTrace(e));
-				description = PlatformErrorMessages.REVERSE_DATA_SYNC_FAILED.getMessage();
-				code = PlatformErrorMessages.REVERSE_DATA_SYNC_FAILED.getCode();
-			} else {
-				regProcLogger.info(LoggerFileConstant.REGISTRATIONID.toString(), registrationId.toString(),
-						PlatformErrorMessages.REVERSE_DATA_SYNC_FAILED.getMessage(), e.getMessage());
-				description = PlatformErrorMessages.REVERSE_DATA_SYNC_FAILED.getMessage();
-				code = PlatformErrorMessages.REVERSE_DATA_SYNC_FAILED.getCode();
-			}
-
-		} catch (BaseUncheckedException e) {
-			object.setInternalError(Boolean.TRUE);
-
-			regProcLogger.error(LoggerFileConstant.SESSIONID.toString(), registrationId,
-					PlatformErrorMessages.STRUCTURAL_VALIDATION_FAILED.getMessage(), e.toString());
-
-			description = "Schema Validation Failed";
-		} finally {
-			description = isTransactionSuccessful ? "Reverse data sync of Pre-RegistrationIds sucessful" : description;
-			String eventId = isTransactionSuccessful ? EventId.RPR_402.toString() : EventId.RPR_405.toString();
-			String eventName = isTransactionSuccessful ? EventName.UPDATE.toString() : EventName.EXCEPTION.toString();
-			String eventType = isTransactionSuccessful ? EventType.BUSINESS.toString() : EventType.SYSTEM.toString();
-
-			/** Module-Id can be Both Succes/Error code */
-			String moduleId = isTransactionSuccessful ? PlatformSuccessMessages.RPR_PKR_PACKET_VALIDATE.getCode()
-					: code;
-			String moduleName = ModuleName.PACKET_VALIDATOR.toString();
-			auditLogRequestBuilder.createAuditRequestBuilder(description, eventId, eventName, eventType, moduleId,
-					moduleName, registrationId);
-		}
-
-		return object;
-
-	}
-
-	private void setApplicant(Identity identity, InternalRegistrationStatusDto registrationStatusDto) {
-		IdentityIteratorUtil identityIteratorUtil = new IdentityIteratorUtil();
-		String applicantType = identityIteratorUtil.getFieldValue(identity.getMetaData(), APPLICANT_TYPE);
-		registrationStatusDto.setApplicantType(applicantType);
-
-	}
-}
-=======
-package io.mosip.registration.processor.stages.packet.validator;
-
-import java.io.IOException;
-import java.io.InputStream;
-import java.util.Arrays;
-import java.util.Date;
-import java.util.List;
-
-import org.apache.commons.io.IOUtils;
-import org.apache.commons.lang3.exception.ExceptionUtils;
-import org.json.simple.JSONObject;
-import org.springframework.beans.factory.annotation.Autowired;
-import org.springframework.core.env.Environment;
-import org.springframework.dao.DataAccessException;
-import org.springframework.stereotype.Service;
-import org.springframework.transaction.annotation.Transactional;
-import org.springframework.web.client.HttpClientErrorException;
-import org.springframework.web.client.HttpServerErrorException;
-
-import io.mosip.kernel.core.exception.BaseUncheckedException;
-import io.mosip.kernel.core.fsadapter.exception.FSAdapterException;
-import io.mosip.kernel.core.fsadapter.spi.FileSystemAdapter;
-import io.mosip.kernel.core.jsonvalidator.exception.FileIOException;
-import io.mosip.kernel.core.jsonvalidator.exception.JsonIOException;
-import io.mosip.kernel.core.jsonvalidator.exception.JsonSchemaIOException;
-import io.mosip.kernel.core.jsonvalidator.exception.JsonValidationProcessingException;
-import io.mosip.kernel.core.jsonvalidator.model.ValidationReport;
-import io.mosip.kernel.core.jsonvalidator.spi.JsonValidator;
-import io.mosip.kernel.core.logger.spi.Logger;
-import io.mosip.registration.processor.core.abstractverticle.MessageBusAddress;
-import io.mosip.registration.processor.core.abstractverticle.MessageDTO;
-import io.mosip.registration.processor.core.code.ApiName;
-import io.mosip.registration.processor.core.code.EventId;
-import io.mosip.registration.processor.core.code.EventName;
-import io.mosip.registration.processor.core.code.EventType;
-import io.mosip.registration.processor.core.code.ModuleName;
-import io.mosip.registration.processor.core.constant.JsonConstant;
-import io.mosip.registration.processor.core.constant.LoggerFileConstant;
-import io.mosip.registration.processor.core.constant.PacketFiles;
-import io.mosip.registration.processor.core.exception.ApisResourceAccessException;
-import io.mosip.registration.processor.core.exception.util.PlatformErrorMessages;
-import io.mosip.registration.processor.core.exception.util.PlatformSuccessMessages;
-import io.mosip.registration.processor.core.logger.RegProcessorLogger;
-import io.mosip.registration.processor.core.packet.dto.FieldValue;
-import io.mosip.registration.processor.core.packet.dto.Identity;
-import io.mosip.registration.processor.core.packet.dto.PacketMetaInfo;
-import io.mosip.registration.processor.core.packet.dto.demographicinfo.identify.RegistrationProcessorIdentity;
-import io.mosip.registration.processor.core.packet.dto.idjson.Document;
-import io.mosip.registration.processor.core.packet.dto.packetvalidator.MainRequestDTO;
-import io.mosip.registration.processor.core.packet.dto.packetvalidator.MainResponseDTO;
-import io.mosip.registration.processor.core.packet.dto.packetvalidator.ReverseDataSyncRequestDTO;
-import io.mosip.registration.processor.core.packet.dto.packetvalidator.ReverseDatasyncReponseDTO;
-import io.mosip.registration.processor.core.spi.packetmanager.PacketInfoManager;
-import io.mosip.registration.processor.core.spi.restclient.RegistrationProcessorRestClientService;
-import io.mosip.registration.processor.core.util.IdentityIteratorUtil;
-import io.mosip.registration.processor.core.util.JsonUtil;
-import io.mosip.registration.processor.packet.storage.dto.ApplicantInfoDto;
-import io.mosip.registration.processor.packet.storage.utils.Utilities;
-import io.mosip.registration.processor.rest.client.audit.builder.AuditLogRequestBuilder;
-import io.mosip.registration.processor.stages.utils.ApplicantDocumentValidation;
-import io.mosip.registration.processor.stages.utils.CheckSumValidation;
-import io.mosip.registration.processor.stages.utils.DocumentUtility;
-import io.mosip.registration.processor.stages.utils.FilesValidation;
-import io.mosip.registration.processor.stages.utils.MasterDataValidation;
-import io.mosip.registration.processor.stages.utils.StatusMessage;
-import io.mosip.registration.processor.status.code.RegistrationStatusCode;
-import io.mosip.registration.processor.status.code.RegistrationType;
-import io.mosip.registration.processor.status.dto.InternalRegistrationStatusDto;
-import io.mosip.registration.processor.status.dto.RegistrationStatusDto;
-import io.mosip.registration.processor.status.exception.TablenotAccessibleException;
-import io.mosip.registration.processor.status.service.RegistrationStatusService;
-
-@Service
-@Transactional
-public class PacketValidateProcessor {
-
-	/** The identity iterator util. */
-	IdentityIteratorUtil identityIteratorUtil = new IdentityIteratorUtil();
-
-	/** The Constant FILE_SEPARATOR. */
-	public static final String FILE_SEPARATOR = "\\";
-
-	/** The reg proc logger. */
-	private static Logger regProcLogger = RegProcessorLogger.getLogger(PacketValidateProcessor.class);
-
-	/** The adapter. */
-	@Autowired
-	private FileSystemAdapter adapter;
-	/** Validator stage */
-
-	/** The Constant USER. */
-	private static final String USER = "MOSIP_SYSTEM";
-
-	/** The Constant APPLICANT_TYPE. */
-	public static final String APPLICANT_TYPE = "applicantType";
-
 	private static final String VALIDATIONFALSE = "false";
 
 	/** The registration status service. */
@@ -621,12 +169,14 @@
 	boolean isApplicantDocumentValidation = false;
 	boolean isFilesValidated = false;
 	boolean isMasterDataValidation = false;
-
+    RegistrationExceptionMapperUtil registrationStatusMapperUtil = new RegistrationExceptionMapperUtil();
 	public MessageDTO process(MessageDTO object) {
 		String preRegId = null;
 		InternalRegistrationStatusDto registrationStatusDto = new InternalRegistrationStatusDto();
 		try {
-
+            registrationStatusDto
+                    .setLatestTransactionTypeCode(RegistrationTransactionTypeCode.VALIDATE_PACKET.toString());
+            registrationStatusDto.setRegistrationStageName(RegistrationStageName.PACKET_VALIDATOR_STAGE);
 			object.setMessageBusAddress(MessageBusAddress.PACKET_VALIDATOR_BUS_IN);
 			object.setIsValid(Boolean.FALSE);
 			object.setInternalError(Boolean.FALSE);
@@ -965,5 +515,4 @@
 		registrationStatusDto.setApplicantType(applicantType);
 
 	}
-}
->>>>>>> afcef180
+}