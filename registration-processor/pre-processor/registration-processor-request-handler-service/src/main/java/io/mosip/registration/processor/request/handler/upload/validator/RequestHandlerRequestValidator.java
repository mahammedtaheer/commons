--- conflicted
+++ resolved
@@ -91,7 +91,7 @@
 
 	/** The Constant REG_UINCARD_REPRINT_SERVICE_ID. */
 	private static final String REG_UINCARD_REPRINT_SERVICE_ID = "mosip.registration.processor.uincard.reprint.id";
-	
+
 	private static final String RES_UPDATE_SERVICE_ID = "mosip.registration.processor.resident.service.id";
 
 	/** The Constant REG_PACKET_GENERATOR_APPLICATION_VERSION. */
@@ -151,11 +151,8 @@
 			throws RequestHandlerValidationException {
 		id.put("packet_generator", env.getProperty(REG_PACKET_GENERATOR_SERVICE_ID));
 		id.put("uincard_reprint_status", env.getProperty(REG_UINCARD_REPRINT_SERVICE_ID));
-<<<<<<< HEAD
+		id.put("res_update", env.getProperty(RES_UPDATE_SERVICE_ID));
 		id.put("lost_id", env.getProperty(REG_LOST_PACKET_SERVICE_ID));
-=======
-		id.put("res_update", env.getProperty(RES_UPDATE_SERVICE_ID));
->>>>>>> 267095b7
 		validateReqTime(requestTime);
 		validateId(requestId);
 		validateVersion(requestVersion);
@@ -434,7 +431,7 @@
 	 * @return true, if is valid registration type and uin
 	 * @throws RegBaseCheckedException
 	 *             the reg base checked exception
-	 * @throws IOException 
+	 * @throws IOException
 	 */
 	public boolean isValidRegistrationTypeAndUin(String registrationType, String uin) throws RegBaseCheckedException, IOException {
 		try {
@@ -595,4 +592,4 @@
 		}
 	}
 
-}
+}