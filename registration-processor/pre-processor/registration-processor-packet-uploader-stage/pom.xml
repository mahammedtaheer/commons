<?xml version="1.0" encoding="UTF-8"?>
<project xmlns="http://maven.apache.org/POM/4.0.0" xmlns:xsi="http://www.w3.org/2001/XMLSchema-instance"
	xsi:schemaLocation="http://maven.apache.org/POM/4.0.0 http://maven.apache.org/xsd/maven-4.0.0.xsd">
	<modelVersion>4.0.0</modelVersion>


	<artifactId>registration-processor-packet-uploader-stage</artifactId>

	<parent>
		<groupId>io.mosip.registrationprocessor</groupId>
		<artifactId>pre-processor</artifactId>
<<<<<<< HEAD
		<version>0.12.18</version>
=======
		<version>0.9.1</version>
>>>>>>> a374d69c
	</parent>

	<properties>
		<project.build.sourceEncoding>UTF-8</project.build.sourceEncoding>
	</properties>

	<dependencyManagement>
		<dependencies>
			<dependency>
				<groupId>junit</groupId>
				<artifactId>junit</artifactId>
				<scope>test</scope>
			</dependency>

			<dependency>
				<groupId>org.mockito</groupId>
				<artifactId>mockito-core</artifactId>
				<version>${mockito.version}</version>
				<scope>test</scope>
			</dependency>

			<dependency>
				<groupId>com.h2database</groupId>
				<artifactId>h2</artifactId>
				<version>${h2.version}</version>
			</dependency>
		</dependencies>
	</dependencyManagement>
	<dependencies>
		<dependency>
			<groupId>org.powermock</groupId>
			<artifactId>powermock-module-junit4</artifactId>
			<version>${powermock.module.junit4.version}</version>
			<scope>test</scope>
		</dependency>
		<dependency>
			<groupId>org.powermock</groupId>
			<artifactId>powermock-api-mockito</artifactId>
			<version>${powermock.api.mockito.version}</version>
			<scope>test</scope>
		</dependency>
		<dependency>
			<groupId>org.springframework</groupId>
			<artifactId>spring-context</artifactId>
			<version>${spring-framework.version}</version>
		</dependency>
		<dependency>
			<groupId>org.postgresql</groupId>
			<artifactId>postgresql</artifactId>
			<scope>runtime</scope>
		</dependency>
		<dependency>
			<groupId>io.mosip.registrationprocessor</groupId>
			<artifactId>registration-processor-packet-manager</artifactId>
			<version>${packet.manager.version}</version>
		</dependency>
		<dependency>
			<groupId>org.springframework.boot</groupId>
			<artifactId>spring-boot-starter-test</artifactId>
			<scope>test</scope>
		</dependency>
		<dependency>
			<groupId>org.springframework.batch</groupId>
			<artifactId>spring-batch-test</artifactId>
			<scope>test</scope>
		</dependency>
		<dependency>
			<groupId>io.mosip.registrationprocessor</groupId>
			<artifactId>registration-processor-registration-status-service-impl</artifactId>
			<version>${registration.status.service.version}</version>
		</dependency>
		<dependency>
			<groupId>io.mosip.registrationprocessor</groupId>
			<artifactId>registration-processor-rest-client</artifactId>
			<version>${registration.processor.rest.client.version}</version>
		</dependency>
		<dependency>
			<groupId>io.mosip.registrationprocessor</groupId>
			<artifactId>registration-processor-core</artifactId>
			<version>${registration.processor.core.version}</version>
		</dependency>
		<dependency>
			<groupId>io.mosip.kernel</groupId>
			<artifactId>kernel-virusscanner-clamav</artifactId>
			<version>${kernel.clamav.version}</version>
		</dependency>
		<dependency>
			<groupId>com.h2database</groupId>
			<artifactId>h2</artifactId>
		</dependency>
		<dependency>
			<groupId>org.mockito</groupId>
			<artifactId>mockito-core</artifactId>
			<scope>test</scope>
		</dependency>
		<dependency>
			<groupId>org.awaitility</groupId>
			<artifactId>awaitility</artifactId>
			<version>${awaitility.version}</version>
			<scope>test</scope>
		</dependency>
	</dependencies>

	<build>
		<plugins>
			<plugin>
				<groupId>org.springframework.boot</groupId>
				<artifactId>spring-boot-maven-plugin</artifactId>
				<version>${spring.boot.version}</version>
				<configuration>
					<executable>true</executable>
				</configuration>
				<executions>
					<execution>
						<goals>
							<goal>build-info</goal>
							<goal>repackage</goal>
						</goals>
					</execution>
				</executions>
			</plugin>
		</plugins>
	</build>


</project><|MERGE_RESOLUTION|>--- conflicted
+++ resolved
@@ -9,11 +9,7 @@
 	<parent>
 		<groupId>io.mosip.registrationprocessor</groupId>
 		<artifactId>pre-processor</artifactId>
-<<<<<<< HEAD
-		<version>0.12.18</version>
-=======
 		<version>0.9.1</version>
->>>>>>> a374d69c
 	</parent>
 
 	<properties>
