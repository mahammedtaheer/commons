<<<<<<< HEAD
package io.mosip.registration.processor.packet.uploader.service.impl;

import java.io.ByteArrayInputStream;
import java.io.File;
import java.io.IOException;
import java.io.InputStream;
import java.util.Arrays;
import org.apache.commons.io.IOUtils;
import org.springframework.beans.factory.annotation.Autowired;
import org.springframework.beans.factory.annotation.Value;
import org.springframework.cloud.context.config.annotation.RefreshScope;
import org.springframework.stereotype.Component;
import io.mosip.kernel.core.exception.ExceptionUtils;
import io.mosip.kernel.core.fsadapter.exception.FSAdapterException;
import io.mosip.kernel.core.fsadapter.spi.FileSystemAdapter;
import io.mosip.kernel.core.logger.spi.Logger;
import io.mosip.kernel.core.util.HMACUtils;
import io.mosip.kernel.core.virusscanner.exception.VirusScannerException;
import io.mosip.kernel.core.virusscanner.spi.VirusScanner;
import io.mosip.registration.processor.core.abstractverticle.MessageDTO;
import io.mosip.registration.processor.core.code.ApiName;
import io.mosip.registration.processor.core.code.EventId;
import io.mosip.registration.processor.core.code.EventName;
import io.mosip.registration.processor.core.code.EventType;
import io.mosip.registration.processor.core.code.RegistrationExceptionTypeCode;
import io.mosip.registration.processor.core.code.RegistrationTransactionStatusCode;
import io.mosip.registration.processor.core.code.RegistrationTransactionTypeCode;
import io.mosip.registration.processor.core.constant.LoggerFileConstant;
import io.mosip.registration.processor.core.exception.JschConnectionException;
import io.mosip.registration.processor.core.exception.SftpFileOperationException;
import io.mosip.registration.processor.core.exception.util.PlatformErrorMessages;
import io.mosip.registration.processor.core.logger.RegProcessorLogger;
import io.mosip.registration.processor.core.packet.dto.SftpJschConnectionDto;
import io.mosip.registration.processor.core.spi.filesystem.manager.FileManager;
import io.mosip.registration.processor.core.util.RegistrationExceptionMapperUtil;
import io.mosip.registration.processor.packet.manager.dto.DirectoryPathDto;
import io.mosip.registration.processor.packet.uploader.archiver.util.PacketArchiver;
import io.mosip.registration.processor.packet.uploader.decryptor.Decryptor;
import io.mosip.registration.processor.packet.uploader.exception.PacketNotFoundException;
import io.mosip.registration.processor.packet.uploader.service.PacketUploaderService;
import io.mosip.registration.processor.packet.uploader.util.StatusMessage;
import io.mosip.registration.processor.rest.client.audit.builder.AuditLogRequestBuilder;
import io.mosip.registration.processor.status.code.RegistrationStatusCode;
import io.mosip.registration.processor.status.dto.InternalRegistrationStatusDto;
import io.mosip.registration.processor.status.dto.RegistrationStatusDto;
import io.mosip.registration.processor.status.dto.SyncRegistrationDto;
import io.mosip.registration.processor.status.dto.SyncResponseDto;
import io.mosip.registration.processor.status.entity.SyncRegistrationEntity;
import io.mosip.registration.processor.status.exception.TablenotAccessibleException;
import io.mosip.registration.processor.status.service.RegistrationStatusService;
import io.mosip.registration.processor.status.service.SyncRegistrationService;

/**
 * The Class PacketUploaderServiceImpl.
 * @author Rishabh Keshari
 *
 */
@RefreshScope
@Component
public class PacketUploaderServiceImpl implements PacketUploaderService<MessageDTO> {

	/** The reg proc logger. */
	private static Logger regProcLogger = RegProcessorLogger.getLogger(PacketUploaderServiceImpl.class);

	/** The Constant USER. */
	private static final String USER = "MOSIP_SYSTEM";

	/** The hdfs adapter. */
	@Autowired
	private FileSystemAdapter hdfsAdapter;

	/** The ppk file location. */
	//@Value("${registration.processor.server.ppk.filelocation}")
	private String ppkFileLocation;

	/** The ppk file name. */
	//@Value("${registration.processor.server.ppk.filename}")
	private String ppkFileName;

	/** The host. */
	@Value("${registration.processor.dmz.server.host}")
	private String host;

	/** The dmz port. */
	@Value("${registration.processor.dmz.server.port}")
	private String dmzPort;

	/** The dmz server user. */
	@Value("${registration.processor.dmz.server.user}")
	private String dmzServerUser;

	/** The dmz server protocal. */
	@Value("${registration.processor.dmz.server.protocal}")
	private String dmzServerProtocal;

	/** The file manager. */
	@Autowired
	private FileManager<DirectoryPathDto, InputStream> fileManager;

	/** The sync registration service. */
	@Autowired
	private SyncRegistrationService<SyncResponseDto, SyncRegistrationDto> syncRegistrationService;

	/** The registration status service. */
	@Autowired
	private RegistrationStatusService<String, InternalRegistrationStatusDto, RegistrationStatusDto> registrationStatusService;

	/** The core audit request builder. */
	@Autowired
	private AuditLogRequestBuilder auditLogRequestBuilder;

	/** The registration status mapper util. */
	RegistrationExceptionMapperUtil registrationStatusMapperUtil = new RegistrationExceptionMapperUtil();

	/** The packet receiver stage. */

	@Value("${registration.processor.packet.ext}")
	private String extention;

	/** The file size. */
	@Value("${registration.processor.max.file.size}")
	private String fileSize;

	/** The registration exception mapper util. */
	RegistrationExceptionMapperUtil registrationExceptionMapperUtil = new RegistrationExceptionMapperUtil();

	/** The reg entity. */
	private SyncRegistrationEntity regEntity;

	/** The virus scanner service. */
	@Autowired
	private VirusScanner<Boolean, InputStream> virusScannerService;

	/** The decryptor. */
	@Autowired
	private Decryptor decryptor;

	/** The max retry count. */
	@Value("${registration.processor.uploader.max.retry.count}")
	private int maxRetryCount;

	/** The description. */
	private String description = "";

	/** The is transaction successful. */
	boolean isTransactionSuccessful = false;

	/** The registration id. */
	private String registrationId;

	/** The packet archiver. */
	@Autowired
	private PacketArchiver packetArchiver;

	/** The dto. */
	InternalRegistrationStatusDto dto = new InternalRegistrationStatusDto();

	/*
	 * (non-Javadoc)
	 * 
	 * @see io.mosip.id.issuance.packet.handler.service.PacketUploadService#
	 * validatePacket( java.lang.Object)
	 */



	@Override
	public MessageDTO validateAndUploadPacket(String regId) {

		MessageDTO messageDTO = new MessageDTO();
		messageDTO.setInternalError(false);
		messageDTO.setIsValid(false);
		InputStream decryptedData = null;

		this.registrationId = regId;
		isTransactionSuccessful = false;

		regProcLogger.debug(LoggerFileConstant.SESSIONID.toString(), LoggerFileConstant.REGISTRATIONID.toString(),
				registrationId, "PacketUploaderServiceImpl::validateAndUploadPacket()::entry");
		messageDTO.setRid(registrationId);

		regEntity = syncRegistrationService.findByRegistrationId(registrationId);

		try  {

			SftpJschConnectionDto jschConnectionDto=new SftpJschConnectionDto();
			jschConnectionDto.setHost(host);
			jschConnectionDto.setPort(Integer.parseInt(dmzPort));
			jschConnectionDto.setPpkFileLocation(ppkFileLocation+File.separator+ppkFileName);
			jschConnectionDto.setUser(dmzServerUser);
			jschConnectionDto.setProtocal(dmzServerProtocal);

			byte[] encryptedByteArray=fileManager.getFile(DirectoryPathDto.LANDING_ZONE, regId, jschConnectionDto);

			if(encryptedByteArray != null) {

				if(validateHashCode(new ByteArrayInputStream(encryptedByteArray))) {

					if(scanFile(new ByteArrayInputStream(encryptedByteArray))) {

						decryptedData = decryptor.decrypt(new ByteArrayInputStream(encryptedByteArray),registrationId);

						if(scanFile(decryptedData)) {

							dto = registrationStatusService.getRegistrationStatus(registrationId);
							int retrycount = (dto.getRetryCount() == null) ? 0 : dto.getRetryCount() + 1;
							dto.setRetryCount(retrycount);
							dto.setLatestTransactionTypeCode(RegistrationTransactionTypeCode.UPLOAD_PACKET.toString());
							dto.setRegistrationStageName(this.getClass().getSimpleName());
							if (retrycount < getMaxRetryCount()) {
								regProcLogger.debug(LoggerFileConstant.SESSIONID.toString(),
										LoggerFileConstant.REGISTRATIONID.toString(), registrationId,
										"PacketUploaderServiceImpl::validateAndUploadPacket()::entry");

								messageDTO = uploadPacket(dto,decryptedData, messageDTO,jschConnectionDto);
								if (messageDTO.getIsValid()) {
									dto.setLatestTransactionStatusCode(RegistrationTransactionStatusCode.SUCCESS.toString());
									isTransactionSuccessful = true;
									description = "Packet uploaded to DFS successfully for registrationId " + this.registrationId;
									regProcLogger.info(LoggerFileConstant.SESSIONID.toString(),
											LoggerFileConstant.REGISTRATIONID.toString(), registrationId, description);
									regProcLogger.debug(LoggerFileConstant.SESSIONID.toString(),
											LoggerFileConstant.REGISTRATIONID.toString(), registrationId,
											"PacketUploaderServiceImpl::validateAndUploadPacket()::exit");

								}
							} else {

								messageDTO.setInternalError(Boolean.TRUE);
								description = "Failure in uploading the packet to Packet Store" + registrationId;
								dto.setLatestTransactionStatusCode(registrationStatusMapperUtil
										.getStatusCode(RegistrationExceptionTypeCode.PACKET_UPLOADER_FAILED));
								dto.setStatusCode(RegistrationStatusCode.PACKET_UPLOAD_TO_PACKET_STORE_FAILED.toString());
								dto.setStatusComment("Packet upload to packet store failed for " + registrationId);
								dto.setUpdatedBy(USER);
							}
						}
					}
				}
			}else {

				dto.setLatestTransactionStatusCode(registrationStatusMapperUtil
						.getStatusCode(RegistrationExceptionTypeCode.PACKET_UPLOADER_FAILED));
				dto.setStatusCode(RegistrationExceptionTypeCode.PACKET_UPLOADER_FAILED.toString());
				dto.setStatusComment("Packet is not available in landing zone " + registrationId);
				dto.setUpdatedBy(USER);

			}


		} catch (TablenotAccessibleException e) {
			dto.setLatestTransactionStatusCode(registrationStatusMapperUtil
					.getStatusCode(RegistrationExceptionTypeCode.TABLE_NOT_ACCESSIBLE_EXCEPTION));
			messageDTO.setInternalError(true);
			messageDTO.setIsValid(false);
			regProcLogger.error(LoggerFileConstant.SESSIONID.toString(), LoggerFileConstant.REGISTRATIONID.toString(),
					registrationId, PlatformErrorMessages.RPR_RGS_REGISTRATION_TABLE_NOT_ACCESSIBLE.name()
					+ ExceptionUtils.getStackTrace(e));

			description = "Registration status TablenotAccessibleException for registrationId " + this.registrationId
					+ "::" + e.getMessage();

		} catch (PacketNotFoundException ex) {
			dto.setLatestTransactionStatusCode(registrationStatusMapperUtil
					.getStatusCode(RegistrationExceptionTypeCode.PACKET_NOT_FOUND_EXCEPTION));
			messageDTO.setInternalError(true);
			messageDTO.setIsValid(false);
			regProcLogger.error(LoggerFileConstant.SESSIONID.toString(), LoggerFileConstant.REGISTRATIONID.toString(),
					registrationId,
					PlatformErrorMessages.RPR_PUM_PACKET_NOT_FOUND_EXCEPTION.name() + ExceptionUtils.getStackTrace(ex));
			description = "Packet not found in DFS for registrationId " + registrationId + "::" + ex.getMessage();
		} catch (FSAdapterException e) {
			dto.setLatestTransactionStatusCode(
					registrationStatusMapperUtil.getStatusCode(RegistrationExceptionTypeCode.FSADAPTER_EXCEPTION));
			messageDTO.setInternalError(true);
			messageDTO.setIsValid(false);
			regProcLogger.error(LoggerFileConstant.SESSIONID.toString(), LoggerFileConstant.REGISTRATIONID.toString(),
					registrationId, PlatformErrorMessages.RPR_PUM_PACKET_STORE_NOT_ACCESSIBLE.name() + e.getMessage());

			description = "DFS not accessible for registrationId " + registrationId + "::" + e.getMessage();
		}catch (JschConnectionException e) {
			dto.setLatestTransactionStatusCode(
					registrationStatusMapperUtil.getStatusCode(RegistrationExceptionTypeCode.JSCH_CONNECTION));
			messageDTO.setInternalError(true);
			messageDTO.setIsValid(false);
			regProcLogger.error(LoggerFileConstant.SESSIONID.toString(), LoggerFileConstant.REGISTRATIONID.toString(),
					registrationId, PlatformErrorMessages.RPR_PUM_JSCH_NOT_CONNECTED.name() + e.getMessage());

			description = "The JSCH connection failed for registrationId " + registrationId + "::" + e.getMessage();
		}catch (SftpFileOperationException e) {
			dto.setLatestTransactionStatusCode(
					registrationStatusMapperUtil.getStatusCode(RegistrationExceptionTypeCode.SFTP_OPERATION_EXCEPTION));
			messageDTO.setInternalError(true);
			messageDTO.setIsValid(false);
			regProcLogger.error(LoggerFileConstant.SESSIONID.toString(), LoggerFileConstant.REGISTRATIONID.toString(),
					registrationId, PlatformErrorMessages.RPR_PUM_SFTP_FILE_OPERATION_FAILED.name() + e.getMessage());

			description = "The Sftp operation failed during file processing for registrationId " + registrationId + "::" + e.getMessage();
		} catch (IOException e) {
			dto.setLatestTransactionStatusCode(
					registrationStatusMapperUtil.getStatusCode(RegistrationExceptionTypeCode.IOEXCEPTION));
			messageDTO.setIsValid(false);
			messageDTO.setInternalError(true);
			regProcLogger.error(LoggerFileConstant.SESSIONID.toString(), LoggerFileConstant.REGISTRATIONID.toString(),
					registrationId,
					PlatformErrorMessages.RPR_SYS_IO_EXCEPTION.name() + ExceptionUtils.getStackTrace(e));
			description = "Virus scan decryption path not found for registrationId " + registrationId + "::"
					+ e.getMessage();

		} catch (Exception e) {
			dto.setLatestTransactionStatusCode(
					registrationStatusMapperUtil.getStatusCode(RegistrationExceptionTypeCode.EXCEPTION));
			messageDTO.setInternalError(true);
			messageDTO.setIsValid(false);
			regProcLogger.error(LoggerFileConstant.SESSIONID.toString(), LoggerFileConstant.REGISTRATIONID.toString(),
					registrationId,
					PlatformErrorMessages.PACKET_UPLOAD_FAILED.name() + ExceptionUtils.getStackTrace(e));
			messageDTO.setInternalError(Boolean.TRUE);
			description = "Internal error occured while processing for registrationId " + registrationId + "::"
					+ e.getMessage();
		} finally {
			registrationStatusService.updateRegistrationStatus(dto);
			String eventId = "";
			String eventName = "";
			String eventType = "";
			eventId = isTransactionSuccessful ? EventId.RPR_402.toString() : EventId.RPR_405.toString();
			eventName = eventId.equalsIgnoreCase(EventId.RPR_402.toString()) ? EventName.UPDATE.toString()
					: EventName.EXCEPTION.toString();
			eventType = eventId.equalsIgnoreCase(EventId.RPR_402.toString()) ? EventType.BUSINESS.toString()
					: EventType.SYSTEM.toString();

			auditLogRequestBuilder.createAuditRequestBuilder(description, eventId, eventName, eventType,
					this.registrationId, ApiName.AUDIT);

		}



		return messageDTO;
	}





	/**
	 * Scan file.
	 *
	 * @param inputStream            the input stream
	 * @return true, if successful
	 */
	private boolean scanFile(InputStream inputStream) {
		boolean isInputFileClean=false;
		try {
			isInputFileClean = virusScannerService.scanFile(inputStream);
			if (!isInputFileClean) {
				description = "Packet virus scan failed  in packet receiver for registrationId ::" + registrationId	+ PlatformErrorMessages.RPR_PUM_PACKET_VIRUS_SCAN_FAILED.getMessage();
				dto.setStatusCode(RegistrationExceptionTypeCode.PACKET_UPLOADER_FAILED.toString());
				dto.setStatusComment(StatusMessage.VIRUS_SCAN_FAILED);
				dto.setLatestTransactionStatusCode(registrationExceptionMapperUtil.getStatusCode(RegistrationExceptionTypeCode.VIRUS_SCAN_FAILED_EXCEPTION));
				regProcLogger.error(LoggerFileConstant.SESSIONID.toString(),LoggerFileConstant.REGISTRATIONID.toString(), registrationId,PlatformErrorMessages.RPR_PUM_PACKET_VIRUS_SCAN_FAILED.getMessage());}
		} catch (VirusScannerException e) {

			description = "Virus scanner service failed ::" + registrationId;
			dto.setStatusCode(RegistrationExceptionTypeCode.PACKET_UPLOADER_FAILED.toString());
			dto.setStatusComment(StatusMessage.VIRUS_SCANNER_SERVICE_FAILED);
			dto.setLatestTransactionStatusCode(registrationExceptionMapperUtil.getStatusCode(RegistrationExceptionTypeCode.VIRUS_SCANNER_SERVICE_FAILED));
			regProcLogger.error(LoggerFileConstant.SESSIONID.toString(), LoggerFileConstant.REGISTRATIONID.toString(),registrationId, PlatformErrorMessages.RPR_PUM_PACKET_VIRUS_SCANNER_SERVICE_FAILED.getMessage());

		}
		return isInputFileClean;
	}





	/**
	 * Validate hash code.
	 *
	 * @param inputStream the input stream
	 * @return true, if successful
	 * @throws IOException Signals that an I/O exception has occurred.
	 */
	private boolean validateHashCode(InputStream inputStream) throws IOException {
		boolean isValidHash=false;
		byte[] isbytearray = IOUtils.toByteArray(inputStream);
		byte[] hashSequence = HMACUtils.generateHash(isbytearray);
		byte[] packetHashSequenceFromEntity = hashSequence;//Todo: PacketHashSequesnce
		if (!(Arrays.equals(hashSequence, packetHashSequenceFromEntity))) {
			description = "The Registration Packet HashSequence is not equal as synced packet HashSequence"	+ registrationId;
			dto.setStatusCode(RegistrationExceptionTypeCode.PACKET_UPLOADER_FAILED.toString());
			dto.setStatusComment(StatusMessage.PACKET_SYNC_HASH_VALIDATION_FAILED);
			regProcLogger.error(LoggerFileConstant.SESSIONID.toString(), LoggerFileConstant.REGISTRATIONID.toString(),
					registrationId, PlatformErrorMessages.RPR_PKR_PACKET_HASH_NOT_EQUALS_SYNCED_HASH.getMessage());

			return isValidHash;
		}else {

			isValidHash=true;
			return isValidHash;

		}
	}


	/**
	 * Uploadpacket.
	 *
	 * @param dto the dto
	 * @param decryptedData the decrypted data
	 * @param object the object
	 * @return the message DTO
	 * @throws IOException Signals that an I/O exception has occurred.
	 * @throws JschConnectionException 
	 * @throws SftpFileOperationException 
	 */
	private MessageDTO uploadPacket(InternalRegistrationStatusDto dto, InputStream decryptedData, MessageDTO object,SftpJschConnectionDto jschConnectionDto)
			throws IOException, JschConnectionException, SftpFileOperationException {

		object.setIsValid(false);
		registrationId = dto.getRegistrationId();
		hdfsAdapter.storePacket(registrationId, decryptedData);
		hdfsAdapter.unpackPacket(registrationId);

		if (hdfsAdapter.isPacketPresent(registrationId)) {

			if(packetArchiver.archivePacket(dto.getRegistrationId(), jschConnectionDto)) {

				if(fileManager.cleanUpFile(dto.getRegistrationId(), DirectoryPathDto.LANDING_ZONE, DirectoryPathDto.ARCHIVE_LOCATION, jschConnectionDto)) {

					dto.setStatusCode(RegistrationStatusCode.PACKET_UPLOADED_TO_FILESYSTEM.toString());
					dto.setStatusComment("Packet " + registrationId + " is uploaded in file system.");
					dto.setUpdatedBy(USER);
					object.setInternalError(false);
					object.setIsValid(true);
					object.setRid(registrationId);

					isTransactionSuccessful = true;
					description = " packet sent to DFS for registrationId " + registrationId;
					regProcLogger.info(LoggerFileConstant.SESSIONID.toString(), LoggerFileConstant.REGISTRATIONID.toString(),
							registrationId, PlatformErrorMessages.RPR_PUM_PACKET_DELETION_INFO.getMessage());
				}else {
					dto.setStatusCode(RegistrationExceptionTypeCode.PACKET_UPLOADER_FAILED.toString());
					dto.setStatusComment("Packet " + registrationId + " is failed during cleanup");
					dto.setUpdatedBy(USER);
					object.setInternalError(true);
					object.setIsValid(false);
					object.setRid(registrationId);
					description = " packet upload failed during cleanup for registrationId " + registrationId;
				}

			}else {

				dto.setStatusCode(RegistrationExceptionTypeCode.PACKET_UPLOADER_FAILED.toString());
				dto.setStatusComment("Packet " + registrationId + " is failed during archival process");
				dto.setUpdatedBy(USER);
				object.setInternalError(true);
				object.setIsValid(false);
				object.setRid(registrationId);
				description = " packet upload failed during archival for registrationId " + registrationId;


			}

		}

		return object;
	}

	/**
	 * Get max retry count.
	 * 
	 * @return maxRetryCount
	 */
	public int getMaxRetryCount() {
		return maxRetryCount;
	}
=======
package io.mosip.registration.processor.packet.uploader.service.impl;

import java.io.ByteArrayInputStream;
import java.io.File;
import java.io.IOException;
import java.io.InputStream;
import java.util.Arrays;

import org.apache.commons.io.IOUtils;
import org.springframework.beans.factory.annotation.Autowired;
import org.springframework.beans.factory.annotation.Value;
import org.springframework.cloud.context.config.annotation.RefreshScope;
import org.springframework.stereotype.Component;

import io.mosip.kernel.core.exception.ExceptionUtils;
import io.mosip.kernel.core.fsadapter.exception.FSAdapterException;
import io.mosip.kernel.core.fsadapter.spi.FileSystemAdapter;
import io.mosip.kernel.core.logger.spi.Logger;
import io.mosip.kernel.core.util.HMACUtils;
import io.mosip.kernel.core.virusscanner.exception.VirusScannerException;
import io.mosip.kernel.core.virusscanner.spi.VirusScanner;
import io.mosip.registration.processor.core.abstractverticle.MessageDTO;
import io.mosip.registration.processor.core.code.ApiName;
import io.mosip.registration.processor.core.code.EventId;
import io.mosip.registration.processor.core.code.EventName;
import io.mosip.registration.processor.core.code.EventType;
import io.mosip.registration.processor.core.code.RegistrationExceptionTypeCode;
import io.mosip.registration.processor.core.code.RegistrationTransactionStatusCode;
import io.mosip.registration.processor.core.code.RegistrationTransactionTypeCode;
import io.mosip.registration.processor.core.constant.LoggerFileConstant;
import io.mosip.registration.processor.core.exception.util.PlatformErrorMessages;
import io.mosip.registration.processor.core.logger.RegProcessorLogger;
import io.mosip.registration.processor.core.packet.dto.SftpJschConnectionDto;
import io.mosip.registration.processor.core.spi.filesystem.manager.FileManager;
import io.mosip.registration.processor.core.util.RegistrationExceptionMapperUtil;
import io.mosip.registration.processor.packet.manager.dto.DirectoryPathDto;
import io.mosip.registration.processor.packet.uploader.archiver.util.PacketArchiver;
import io.mosip.registration.processor.packet.uploader.decryptor.Decryptor;
import io.mosip.registration.processor.packet.uploader.exception.PacketNotFoundException;
import io.mosip.registration.processor.packet.uploader.service.PacketUploaderService;
import io.mosip.registration.processor.packet.uploader.util.StatusMessage;
import io.mosip.registration.processor.rest.client.audit.builder.AuditLogRequestBuilder;
import io.mosip.registration.processor.status.code.RegistrationStatusCode;
import io.mosip.registration.processor.status.dto.InternalRegistrationStatusDto;
import io.mosip.registration.processor.status.dto.RegistrationStatusDto;
import io.mosip.registration.processor.status.dto.SyncRegistrationDto;
import io.mosip.registration.processor.status.dto.SyncResponseDto;
import io.mosip.registration.processor.status.entity.SyncRegistrationEntity;
import io.mosip.registration.processor.status.exception.TablenotAccessibleException;
import io.mosip.registration.processor.status.service.RegistrationStatusService;
import io.mosip.registration.processor.status.service.SyncRegistrationService;

/**
 * The Class PacketUploaderServiceImpl.
 * @author Rishabh Keshari
 *
 */
@RefreshScope
@Component
public class PacketUploaderServiceImpl implements PacketUploaderService<MessageDTO> {

	/** The reg proc logger. */
	private static Logger regProcLogger = RegProcessorLogger.getLogger(PacketUploaderServiceImpl.class);

	/** The Constant USER. */
	private static final String USER = "MOSIP_SYSTEM";

	/** The hdfs adapter. */
	@Autowired
	private FileSystemAdapter hdfsAdapter;

	/** The ppk file location. */
	//@Value("${registration.processor.server.ppk.filelocation}")
	private String ppkFileLocation;

	/** The ppk file name. */
	//@Value("${registration.processor.server.ppk.filename}")
	private String ppkFileName;

	/** The host. */
	@Value("${registration.processor.dmz.server.host}")
	private String host;

	/** The dmz port. */
	@Value("${registration.processor.dmz.server.port}")
	private String dmzPort;

	/** The dmz server user. */
	@Value("${registration.processor.dmz.server.user}")
	private String dmzServerUser;

	/** The dmz server protocal. */
	@Value("${registration.processor.dmz.server.protocal}")
	private String dmzServerProtocal;

	/** The file manager. */
	@Autowired
	private FileManager<DirectoryPathDto, InputStream> fileManager;

	/** The sync registration service. */
	@Autowired
	private SyncRegistrationService<SyncResponseDto, SyncRegistrationDto> syncRegistrationService;

	/** The registration status service. */
	@Autowired
	private RegistrationStatusService<String, InternalRegistrationStatusDto, RegistrationStatusDto> registrationStatusService;

	/** The core audit request builder. */
	@Autowired
	private AuditLogRequestBuilder auditLogRequestBuilder;

	/** The registration status mapper util. */
	RegistrationExceptionMapperUtil registrationStatusMapperUtil = new RegistrationExceptionMapperUtil();

	/** The packet receiver stage. */

	@Value("${registration.processor.packet.ext}")
	private String extention;

	/** The file size. */
	@Value("${registration.processor.max.file.size}")
	private String fileSize;

	/** The registration exception mapper util. */
	RegistrationExceptionMapperUtil registrationExceptionMapperUtil = new RegistrationExceptionMapperUtil();

	/** The reg entity. */
	private SyncRegistrationEntity regEntity;

	/** The virus scanner service. */
	@Autowired
	private VirusScanner<Boolean, InputStream> virusScannerService;

	/** The decryptor. */
	@Autowired
	private Decryptor decryptor;

	/** The max retry count. */
	@Value("${registration.processor.uploader.max.retry.count}")
	private int maxRetryCount;

	/** The description. */
	private String description = "";

	/** The is transaction successful. */
	boolean isTransactionSuccessful = false;

	/** The registration id. */
	private String registrationId;

	/** The packet archiver. */
	@Autowired
	private PacketArchiver packetArchiver;

	/** The dto. */
	InternalRegistrationStatusDto dto = new InternalRegistrationStatusDto();

	/*
	 * (non-Javadoc)
	 * 
	 * @see io.mosip.id.issuance.packet.handler.service.PacketUploadService#
	 * validatePacket( java.lang.Object)
	 */



	@Override
	public MessageDTO validateAndUploadPacket(String regId) {

		MessageDTO messageDTO = new MessageDTO();
		messageDTO.setInternalError(false);
		messageDTO.setIsValid(false);
		InputStream decryptedData = null;

		this.registrationId = regId;
		isTransactionSuccessful = false;

		regProcLogger.debug(LoggerFileConstant.SESSIONID.toString(), LoggerFileConstant.REGISTRATIONID.toString(),
				registrationId, "PacketUploaderServiceImpl::validateAndUploadPacket()::entry");
		messageDTO.setRid(registrationId);

		regEntity = syncRegistrationService.findByRegistrationId(registrationId);

		try  {

			SftpJschConnectionDto jschConnectionDto=new SftpJschConnectionDto();
			jschConnectionDto.setHost(host);
			jschConnectionDto.setPort(Integer.parseInt(dmzPort));
			jschConnectionDto.setPpkFileLocation(ppkFileLocation+File.separator+ppkFileName);  
			jschConnectionDto.setUser(dmzServerUser);
			jschConnectionDto.setProtocal(dmzServerProtocal);
			byte[] encryptedByteArray=fileManager.getFile(DirectoryPathDto.LANDING_ZONE, regId, jschConnectionDto);

			if(encryptedByteArray != null) {

				if(validateHashCode(new ByteArrayInputStream(encryptedByteArray))) {

					if(scanFile(new ByteArrayInputStream(encryptedByteArray))) {

						decryptedData = decryptor.decrypt(new ByteArrayInputStream(encryptedByteArray),registrationId);

						if(scanFile(decryptedData)) {

							dto = registrationStatusService.getRegistrationStatus(registrationId);
							int retrycount = (dto.getRetryCount() == null) ? 0 : dto.getRetryCount() + 1;
							dto.setRetryCount(retrycount);
							dto.setLatestTransactionTypeCode(RegistrationTransactionTypeCode.UPLOAD_PACKET.toString());
							dto.setRegistrationStageName(this.getClass().getSimpleName());
							if (retrycount < getMaxRetryCount()) {
								regProcLogger.debug(LoggerFileConstant.SESSIONID.toString(),
										LoggerFileConstant.REGISTRATIONID.toString(), registrationId,
										"PacketUploaderServiceImpl::validateAndUploadPacket()::entry");

								messageDTO = uploadpacket(dto,decryptedData, messageDTO,jschConnectionDto);
								if (messageDTO.getIsValid()) {
									dto.setLatestTransactionStatusCode(RegistrationTransactionStatusCode.SUCCESS.toString());
									isTransactionSuccessful = true;
									description = "Packet uploaded to DFS successfully for registrationId " + this.registrationId;
									regProcLogger.info(LoggerFileConstant.SESSIONID.toString(),
											LoggerFileConstant.REGISTRATIONID.toString(), registrationId, description);
									regProcLogger.debug(LoggerFileConstant.SESSIONID.toString(),
											LoggerFileConstant.REGISTRATIONID.toString(), registrationId,
											"PacketUploaderServiceImpl::validateAndUploadPacket()::exit");

								}
							} else {

								messageDTO.setInternalError(Boolean.TRUE);
								description = "Failure in uploading the packet to Packet Store" + registrationId;
								dto.setLatestTransactionStatusCode(registrationStatusMapperUtil
										.getStatusCode(RegistrationExceptionTypeCode.PACKET_UPLOADER_FAILED));
								dto.setStatusCode(RegistrationStatusCode.PACKET_UPLOAD_TO_PACKET_STORE_FAILED.toString());
								dto.setStatusComment("Packet upload to packet store failed for " + registrationId);
								dto.setUpdatedBy(USER);
							}
						}
					}
				}
			}


		} catch (TablenotAccessibleException e) {
			dto.setLatestTransactionStatusCode(registrationStatusMapperUtil
					.getStatusCode(RegistrationExceptionTypeCode.TABLE_NOT_ACCESSIBLE_EXCEPTION));
			messageDTO.setInternalError(true);
			messageDTO.setIsValid(false);
			regProcLogger.error(LoggerFileConstant.SESSIONID.toString(), LoggerFileConstant.REGISTRATIONID.toString(),
					registrationId, PlatformErrorMessages.RPR_RGS_REGISTRATION_TABLE_NOT_ACCESSIBLE.name()
					+ ExceptionUtils.getStackTrace(e));

			description = "Registration status TablenotAccessibleException for registrationId " + this.registrationId
					+ "::" + e.getMessage();

		} catch (PacketNotFoundException ex) {
			dto.setLatestTransactionStatusCode(registrationStatusMapperUtil
					.getStatusCode(RegistrationExceptionTypeCode.PACKET_NOT_FOUND_EXCEPTION));
			messageDTO.setInternalError(true);
			messageDTO.setIsValid(false);
			regProcLogger.error(LoggerFileConstant.SESSIONID.toString(), LoggerFileConstant.REGISTRATIONID.toString(),
					registrationId,
					PlatformErrorMessages.RPR_PUM_PACKET_NOT_FOUND_EXCEPTION.name() + ExceptionUtils.getStackTrace(ex));
			description = "Packet not found in DFS for registrationId " + registrationId + "::" + ex.getMessage();
		} catch (FSAdapterException e) {
			dto.setLatestTransactionStatusCode(
					registrationStatusMapperUtil.getStatusCode(RegistrationExceptionTypeCode.FSADAPTER_EXCEPTION));
			messageDTO.setInternalError(true);
			messageDTO.setIsValid(false);
			regProcLogger.error(LoggerFileConstant.SESSIONID.toString(), LoggerFileConstant.REGISTRATIONID.toString(),
					registrationId, PlatformErrorMessages.RPR_PUM_PACKET_STORE_NOT_ACCESSIBLE.name() + e.getMessage());

			description = "DFS not accessible for registrationId " + registrationId + "::" + e.getMessage();
		} catch (IOException e) {
			dto.setLatestTransactionStatusCode(
					registrationStatusMapperUtil.getStatusCode(RegistrationExceptionTypeCode.IOEXCEPTION));
			messageDTO.setIsValid(false);
			messageDTO.setInternalError(true);
			regProcLogger.error(LoggerFileConstant.SESSIONID.toString(), LoggerFileConstant.REGISTRATIONID.toString(),
					registrationId,
					PlatformErrorMessages.RPR_SYS_IO_EXCEPTION.name() + ExceptionUtils.getStackTrace(e));
			description = "Virus scan decryption path not found for registrationId " + registrationId + "::"
					+ e.getMessage();

		} catch (Exception e) {
			dto.setLatestTransactionStatusCode(
					registrationStatusMapperUtil.getStatusCode(RegistrationExceptionTypeCode.EXCEPTION));
			messageDTO.setInternalError(true);
			messageDTO.setIsValid(false);
			regProcLogger.error(LoggerFileConstant.SESSIONID.toString(), LoggerFileConstant.REGISTRATIONID.toString(),
					registrationId,
					PlatformErrorMessages.PACKET_UPLOAD_FAILED.name() + ExceptionUtils.getStackTrace(e));
			messageDTO.setInternalError(Boolean.TRUE);
			description = "Internal error occured while processing for registrationId " + registrationId + "::"
					+ e.getMessage();
		} finally {
			registrationStatusService.updateRegistrationStatus(dto);
			String eventId = "";
			String eventName = "";
			String eventType = "";
			eventId = isTransactionSuccessful ? EventId.RPR_402.toString() : EventId.RPR_405.toString();
			eventName = eventId.equalsIgnoreCase(EventId.RPR_402.toString()) ? EventName.UPDATE.toString()
					: EventName.EXCEPTION.toString();
			eventType = eventId.equalsIgnoreCase(EventId.RPR_402.toString()) ? EventType.BUSINESS.toString()
					: EventType.SYSTEM.toString();

			auditLogRequestBuilder.createAuditRequestBuilder(description, eventId, eventName, eventType,
					this.registrationId, ApiName.AUDIT);

		}



		return messageDTO;
	}





	/**
	 * Scan file.
	 *
	 * @param inputStream            the input stream
	 * @return true, if successful
	 */
	private boolean scanFile(InputStream inputStream) {
		boolean isInputFileClean=false;
		try {
			isInputFileClean = virusScannerService.scanFile(inputStream);
			if (!isInputFileClean) {
				description = "Packet virus scan failed  in packet receiver for registrationId ::" + registrationId	+ PlatformErrorMessages.RPR_PUM_PACKET_VIRUS_SCAN_FAILED.getMessage();
				dto.setStatusCode(RegistrationExceptionTypeCode.PACKET_UPLOADER_FAILED.toString());
				dto.setStatusComment(StatusMessage.VIRUS_SCAN_FAILED);
				dto.setLatestTransactionStatusCode(registrationExceptionMapperUtil.getStatusCode(RegistrationExceptionTypeCode.VIRUS_SCAN_FAILED_EXCEPTION));
				regProcLogger.error(LoggerFileConstant.SESSIONID.toString(),LoggerFileConstant.REGISTRATIONID.toString(), registrationId,PlatformErrorMessages.RPR_PUM_PACKET_VIRUS_SCAN_FAILED.getMessage());}
		} catch (VirusScannerException e) {

			description = "Virus scanner service failed ::" + registrationId;
			dto.setStatusCode(RegistrationExceptionTypeCode.PACKET_UPLOADER_FAILED.toString());
			dto.setStatusComment(StatusMessage.VIRUS_SCANNER_SERVICE_FAILED);
			dto.setLatestTransactionStatusCode(registrationExceptionMapperUtil.getStatusCode(RegistrationExceptionTypeCode.VIRUS_SCANNER_SERVICE_FAILED));
			regProcLogger.error(LoggerFileConstant.SESSIONID.toString(), LoggerFileConstant.REGISTRATIONID.toString(),registrationId, PlatformErrorMessages.RPR_PUM_PACKET_VIRUS_SCANNER_SERVICE_FAILED.getMessage());

		}
		return isInputFileClean;
	}





	/**
	 * Validate hash code.
	 *
	 * @param inputStream the input stream
	 * @return true, if successful
	 * @throws IOException Signals that an I/O exception has occurred.
	 */
	private boolean validateHashCode(InputStream inputStream) throws IOException {
		boolean isValidHash=false;
		byte[] isbytearray = IOUtils.toByteArray(inputStream);
		byte[] hashSequence = HMACUtils.generateHash(isbytearray);
		byte[] packetHashSequenceFromEntity = hashSequence;//Todo: PacketHashSequesnce
		if (!(Arrays.equals(hashSequence, packetHashSequenceFromEntity))) {
			description = "The Registration Packet HashSequence is not equal as synced packet HashSequence"	+ registrationId;
			dto.setStatusCode(RegistrationExceptionTypeCode.PACKET_UPLOADER_FAILED.toString());
			dto.setStatusComment(StatusMessage.PACKET_SYNC_HASH_VALIDATION_FAILED);
			regProcLogger.error(LoggerFileConstant.SESSIONID.toString(), LoggerFileConstant.REGISTRATIONID.toString(),
					registrationId, PlatformErrorMessages.RPR_PKR_PACKET_HASH_NOT_EQUALS_SYNCED_HASH.getMessage());

			return isValidHash;
		}else {

			isValidHash=true;
			return isValidHash;

		}
	}


	/**
	 * Uploadpacket.
	 *
	 * @param dto the dto
	 * @param decryptedData the decrypted data
	 * @param object the object
	 * @return the message DTO
	 * @throws IOException Signals that an I/O exception has occurred.
	 */
	private MessageDTO uploadpacket(InternalRegistrationStatusDto dto, InputStream decryptedData, MessageDTO object,SftpJschConnectionDto jschConnectionDto)
			throws IOException {

		object.setIsValid(false);
		registrationId = dto.getRegistrationId();
		hdfsAdapter.storePacket(registrationId, decryptedData);
		hdfsAdapter.unpackPacket(registrationId);

		if (hdfsAdapter.isPacketPresent(registrationId)) {

			if(packetArchiver.archivePacket(dto.getRegistrationId(), jschConnectionDto)) {
				if(fileManager.cleanUp(dto.getRegistrationId(), DirectoryPathDto.LANDING_ZONE, DirectoryPathDto.ARCHIVE_LOCATION, jschConnectionDto)) {

					dto.setStatusCode(RegistrationStatusCode.PACKET_UPLOADED_TO_FILESYSTEM.toString());
					dto.setStatusComment("Packet " + registrationId + " is uploaded in file system.");
					dto.setUpdatedBy(USER);
					object.setInternalError(false);
					object.setIsValid(true);
					object.setRid(registrationId);

					isTransactionSuccessful = true;
					description = " packet sent to DFS for registrationId " + registrationId;
					regProcLogger.info(LoggerFileConstant.SESSIONID.toString(), LoggerFileConstant.REGISTRATIONID.toString(),
							registrationId, PlatformErrorMessages.RPR_PUM_PACKET_DELETION_INFO.getMessage());
				}

			}

		}

		return object;
	}

	/**
	 * Get max retry count.
	 * 
	 * @return maxRetryCount
	 */
	public int getMaxRetryCount() {
		return maxRetryCount;
	}
>>>>>>> 803bb932
}<|MERGE_RESOLUTION|>--- conflicted
+++ resolved
@@ -1,4 +1,3 @@
-<<<<<<< HEAD
 package io.mosip.registration.processor.packet.uploader.service.impl;
 
 import java.io.ByteArrayInputStream;
@@ -190,7 +189,6 @@
 			jschConnectionDto.setPpkFileLocation(ppkFileLocation+File.separator+ppkFileName);
 			jschConnectionDto.setUser(dmzServerUser);
 			jschConnectionDto.setProtocal(dmzServerProtocal);
-
 			byte[] encryptedByteArray=fileManager.getFile(DirectoryPathDto.LANDING_ZONE, regId, jschConnectionDto);
 
 			if(encryptedByteArray != null) {
@@ -413,8 +411,8 @@
 	 * @param object the object
 	 * @return the message DTO
 	 * @throws IOException Signals that an I/O exception has occurred.
-	 * @throws JschConnectionException 
-	 * @throws SftpFileOperationException 
+	 * @throws JschConnectionException
+	 * @throws SftpFileOperationException
 	 */
 	private MessageDTO uploadPacket(InternalRegistrationStatusDto dto, InputStream decryptedData, MessageDTO object,SftpJschConnectionDto jschConnectionDto)
 			throws IOException, JschConnectionException, SftpFileOperationException {
@@ -428,7 +426,7 @@
 
 			if(packetArchiver.archivePacket(dto.getRegistrationId(), jschConnectionDto)) {
 
-				if(fileManager.cleanUpFile(dto.getRegistrationId(), DirectoryPathDto.LANDING_ZONE, DirectoryPathDto.ARCHIVE_LOCATION, jschConnectionDto)) {
+				if(fileManager.cleanUp(dto.getRegistrationId(), DirectoryPathDto.LANDING_ZONE, DirectoryPathDto.ARCHIVE_LOCATION, jschConnectionDto)) {
 
 					dto.setStatusCode(RegistrationStatusCode.PACKET_UPLOADED_TO_FILESYSTEM.toString());
 					dto.setStatusComment("Packet " + registrationId + " is uploaded in file system.");
@@ -477,435 +475,4 @@
 	public int getMaxRetryCount() {
 		return maxRetryCount;
 	}
-=======
-package io.mosip.registration.processor.packet.uploader.service.impl;
-
-import java.io.ByteArrayInputStream;
-import java.io.File;
-import java.io.IOException;
-import java.io.InputStream;
-import java.util.Arrays;
-
-import org.apache.commons.io.IOUtils;
-import org.springframework.beans.factory.annotation.Autowired;
-import org.springframework.beans.factory.annotation.Value;
-import org.springframework.cloud.context.config.annotation.RefreshScope;
-import org.springframework.stereotype.Component;
-
-import io.mosip.kernel.core.exception.ExceptionUtils;
-import io.mosip.kernel.core.fsadapter.exception.FSAdapterException;
-import io.mosip.kernel.core.fsadapter.spi.FileSystemAdapter;
-import io.mosip.kernel.core.logger.spi.Logger;
-import io.mosip.kernel.core.util.HMACUtils;
-import io.mosip.kernel.core.virusscanner.exception.VirusScannerException;
-import io.mosip.kernel.core.virusscanner.spi.VirusScanner;
-import io.mosip.registration.processor.core.abstractverticle.MessageDTO;
-import io.mosip.registration.processor.core.code.ApiName;
-import io.mosip.registration.processor.core.code.EventId;
-import io.mosip.registration.processor.core.code.EventName;
-import io.mosip.registration.processor.core.code.EventType;
-import io.mosip.registration.processor.core.code.RegistrationExceptionTypeCode;
-import io.mosip.registration.processor.core.code.RegistrationTransactionStatusCode;
-import io.mosip.registration.processor.core.code.RegistrationTransactionTypeCode;
-import io.mosip.registration.processor.core.constant.LoggerFileConstant;
-import io.mosip.registration.processor.core.exception.util.PlatformErrorMessages;
-import io.mosip.registration.processor.core.logger.RegProcessorLogger;
-import io.mosip.registration.processor.core.packet.dto.SftpJschConnectionDto;
-import io.mosip.registration.processor.core.spi.filesystem.manager.FileManager;
-import io.mosip.registration.processor.core.util.RegistrationExceptionMapperUtil;
-import io.mosip.registration.processor.packet.manager.dto.DirectoryPathDto;
-import io.mosip.registration.processor.packet.uploader.archiver.util.PacketArchiver;
-import io.mosip.registration.processor.packet.uploader.decryptor.Decryptor;
-import io.mosip.registration.processor.packet.uploader.exception.PacketNotFoundException;
-import io.mosip.registration.processor.packet.uploader.service.PacketUploaderService;
-import io.mosip.registration.processor.packet.uploader.util.StatusMessage;
-import io.mosip.registration.processor.rest.client.audit.builder.AuditLogRequestBuilder;
-import io.mosip.registration.processor.status.code.RegistrationStatusCode;
-import io.mosip.registration.processor.status.dto.InternalRegistrationStatusDto;
-import io.mosip.registration.processor.status.dto.RegistrationStatusDto;
-import io.mosip.registration.processor.status.dto.SyncRegistrationDto;
-import io.mosip.registration.processor.status.dto.SyncResponseDto;
-import io.mosip.registration.processor.status.entity.SyncRegistrationEntity;
-import io.mosip.registration.processor.status.exception.TablenotAccessibleException;
-import io.mosip.registration.processor.status.service.RegistrationStatusService;
-import io.mosip.registration.processor.status.service.SyncRegistrationService;
-
-/**
- * The Class PacketUploaderServiceImpl.
- * @author Rishabh Keshari
- *
- */
-@RefreshScope
-@Component
-public class PacketUploaderServiceImpl implements PacketUploaderService<MessageDTO> {
-
-	/** The reg proc logger. */
-	private static Logger regProcLogger = RegProcessorLogger.getLogger(PacketUploaderServiceImpl.class);
-
-	/** The Constant USER. */
-	private static final String USER = "MOSIP_SYSTEM";
-
-	/** The hdfs adapter. */
-	@Autowired
-	private FileSystemAdapter hdfsAdapter;
-
-	/** The ppk file location. */
-	//@Value("${registration.processor.server.ppk.filelocation}")
-	private String ppkFileLocation;
-
-	/** The ppk file name. */
-	//@Value("${registration.processor.server.ppk.filename}")
-	private String ppkFileName;
-
-	/** The host. */
-	@Value("${registration.processor.dmz.server.host}")
-	private String host;
-
-	/** The dmz port. */
-	@Value("${registration.processor.dmz.server.port}")
-	private String dmzPort;
-
-	/** The dmz server user. */
-	@Value("${registration.processor.dmz.server.user}")
-	private String dmzServerUser;
-
-	/** The dmz server protocal. */
-	@Value("${registration.processor.dmz.server.protocal}")
-	private String dmzServerProtocal;
-
-	/** The file manager. */
-	@Autowired
-	private FileManager<DirectoryPathDto, InputStream> fileManager;
-
-	/** The sync registration service. */
-	@Autowired
-	private SyncRegistrationService<SyncResponseDto, SyncRegistrationDto> syncRegistrationService;
-
-	/** The registration status service. */
-	@Autowired
-	private RegistrationStatusService<String, InternalRegistrationStatusDto, RegistrationStatusDto> registrationStatusService;
-
-	/** The core audit request builder. */
-	@Autowired
-	private AuditLogRequestBuilder auditLogRequestBuilder;
-
-	/** The registration status mapper util. */
-	RegistrationExceptionMapperUtil registrationStatusMapperUtil = new RegistrationExceptionMapperUtil();
-
-	/** The packet receiver stage. */
-
-	@Value("${registration.processor.packet.ext}")
-	private String extention;
-
-	/** The file size. */
-	@Value("${registration.processor.max.file.size}")
-	private String fileSize;
-
-	/** The registration exception mapper util. */
-	RegistrationExceptionMapperUtil registrationExceptionMapperUtil = new RegistrationExceptionMapperUtil();
-
-	/** The reg entity. */
-	private SyncRegistrationEntity regEntity;
-
-	/** The virus scanner service. */
-	@Autowired
-	private VirusScanner<Boolean, InputStream> virusScannerService;
-
-	/** The decryptor. */
-	@Autowired
-	private Decryptor decryptor;
-
-	/** The max retry count. */
-	@Value("${registration.processor.uploader.max.retry.count}")
-	private int maxRetryCount;
-
-	/** The description. */
-	private String description = "";
-
-	/** The is transaction successful. */
-	boolean isTransactionSuccessful = false;
-
-	/** The registration id. */
-	private String registrationId;
-
-	/** The packet archiver. */
-	@Autowired
-	private PacketArchiver packetArchiver;
-
-	/** The dto. */
-	InternalRegistrationStatusDto dto = new InternalRegistrationStatusDto();
-
-	/*
-	 * (non-Javadoc)
-	 * 
-	 * @see io.mosip.id.issuance.packet.handler.service.PacketUploadService#
-	 * validatePacket( java.lang.Object)
-	 */
-
-
-
-	@Override
-	public MessageDTO validateAndUploadPacket(String regId) {
-
-		MessageDTO messageDTO = new MessageDTO();
-		messageDTO.setInternalError(false);
-		messageDTO.setIsValid(false);
-		InputStream decryptedData = null;
-
-		this.registrationId = regId;
-		isTransactionSuccessful = false;
-
-		regProcLogger.debug(LoggerFileConstant.SESSIONID.toString(), LoggerFileConstant.REGISTRATIONID.toString(),
-				registrationId, "PacketUploaderServiceImpl::validateAndUploadPacket()::entry");
-		messageDTO.setRid(registrationId);
-
-		regEntity = syncRegistrationService.findByRegistrationId(registrationId);
-
-		try  {
-
-			SftpJschConnectionDto jschConnectionDto=new SftpJschConnectionDto();
-			jschConnectionDto.setHost(host);
-			jschConnectionDto.setPort(Integer.parseInt(dmzPort));
-			jschConnectionDto.setPpkFileLocation(ppkFileLocation+File.separator+ppkFileName);  
-			jschConnectionDto.setUser(dmzServerUser);
-			jschConnectionDto.setProtocal(dmzServerProtocal);
-			byte[] encryptedByteArray=fileManager.getFile(DirectoryPathDto.LANDING_ZONE, regId, jschConnectionDto);
-
-			if(encryptedByteArray != null) {
-
-				if(validateHashCode(new ByteArrayInputStream(encryptedByteArray))) {
-
-					if(scanFile(new ByteArrayInputStream(encryptedByteArray))) {
-
-						decryptedData = decryptor.decrypt(new ByteArrayInputStream(encryptedByteArray),registrationId);
-
-						if(scanFile(decryptedData)) {
-
-							dto = registrationStatusService.getRegistrationStatus(registrationId);
-							int retrycount = (dto.getRetryCount() == null) ? 0 : dto.getRetryCount() + 1;
-							dto.setRetryCount(retrycount);
-							dto.setLatestTransactionTypeCode(RegistrationTransactionTypeCode.UPLOAD_PACKET.toString());
-							dto.setRegistrationStageName(this.getClass().getSimpleName());
-							if (retrycount < getMaxRetryCount()) {
-								regProcLogger.debug(LoggerFileConstant.SESSIONID.toString(),
-										LoggerFileConstant.REGISTRATIONID.toString(), registrationId,
-										"PacketUploaderServiceImpl::validateAndUploadPacket()::entry");
-
-								messageDTO = uploadpacket(dto,decryptedData, messageDTO,jschConnectionDto);
-								if (messageDTO.getIsValid()) {
-									dto.setLatestTransactionStatusCode(RegistrationTransactionStatusCode.SUCCESS.toString());
-									isTransactionSuccessful = true;
-									description = "Packet uploaded to DFS successfully for registrationId " + this.registrationId;
-									regProcLogger.info(LoggerFileConstant.SESSIONID.toString(),
-											LoggerFileConstant.REGISTRATIONID.toString(), registrationId, description);
-									regProcLogger.debug(LoggerFileConstant.SESSIONID.toString(),
-											LoggerFileConstant.REGISTRATIONID.toString(), registrationId,
-											"PacketUploaderServiceImpl::validateAndUploadPacket()::exit");
-
-								}
-							} else {
-
-								messageDTO.setInternalError(Boolean.TRUE);
-								description = "Failure in uploading the packet to Packet Store" + registrationId;
-								dto.setLatestTransactionStatusCode(registrationStatusMapperUtil
-										.getStatusCode(RegistrationExceptionTypeCode.PACKET_UPLOADER_FAILED));
-								dto.setStatusCode(RegistrationStatusCode.PACKET_UPLOAD_TO_PACKET_STORE_FAILED.toString());
-								dto.setStatusComment("Packet upload to packet store failed for " + registrationId);
-								dto.setUpdatedBy(USER);
-							}
-						}
-					}
-				}
-			}
-
-
-		} catch (TablenotAccessibleException e) {
-			dto.setLatestTransactionStatusCode(registrationStatusMapperUtil
-					.getStatusCode(RegistrationExceptionTypeCode.TABLE_NOT_ACCESSIBLE_EXCEPTION));
-			messageDTO.setInternalError(true);
-			messageDTO.setIsValid(false);
-			regProcLogger.error(LoggerFileConstant.SESSIONID.toString(), LoggerFileConstant.REGISTRATIONID.toString(),
-					registrationId, PlatformErrorMessages.RPR_RGS_REGISTRATION_TABLE_NOT_ACCESSIBLE.name()
-					+ ExceptionUtils.getStackTrace(e));
-
-			description = "Registration status TablenotAccessibleException for registrationId " + this.registrationId
-					+ "::" + e.getMessage();
-
-		} catch (PacketNotFoundException ex) {
-			dto.setLatestTransactionStatusCode(registrationStatusMapperUtil
-					.getStatusCode(RegistrationExceptionTypeCode.PACKET_NOT_FOUND_EXCEPTION));
-			messageDTO.setInternalError(true);
-			messageDTO.setIsValid(false);
-			regProcLogger.error(LoggerFileConstant.SESSIONID.toString(), LoggerFileConstant.REGISTRATIONID.toString(),
-					registrationId,
-					PlatformErrorMessages.RPR_PUM_PACKET_NOT_FOUND_EXCEPTION.name() + ExceptionUtils.getStackTrace(ex));
-			description = "Packet not found in DFS for registrationId " + registrationId + "::" + ex.getMessage();
-		} catch (FSAdapterException e) {
-			dto.setLatestTransactionStatusCode(
-					registrationStatusMapperUtil.getStatusCode(RegistrationExceptionTypeCode.FSADAPTER_EXCEPTION));
-			messageDTO.setInternalError(true);
-			messageDTO.setIsValid(false);
-			regProcLogger.error(LoggerFileConstant.SESSIONID.toString(), LoggerFileConstant.REGISTRATIONID.toString(),
-					registrationId, PlatformErrorMessages.RPR_PUM_PACKET_STORE_NOT_ACCESSIBLE.name() + e.getMessage());
-
-			description = "DFS not accessible for registrationId " + registrationId + "::" + e.getMessage();
-		} catch (IOException e) {
-			dto.setLatestTransactionStatusCode(
-					registrationStatusMapperUtil.getStatusCode(RegistrationExceptionTypeCode.IOEXCEPTION));
-			messageDTO.setIsValid(false);
-			messageDTO.setInternalError(true);
-			regProcLogger.error(LoggerFileConstant.SESSIONID.toString(), LoggerFileConstant.REGISTRATIONID.toString(),
-					registrationId,
-					PlatformErrorMessages.RPR_SYS_IO_EXCEPTION.name() + ExceptionUtils.getStackTrace(e));
-			description = "Virus scan decryption path not found for registrationId " + registrationId + "::"
-					+ e.getMessage();
-
-		} catch (Exception e) {
-			dto.setLatestTransactionStatusCode(
-					registrationStatusMapperUtil.getStatusCode(RegistrationExceptionTypeCode.EXCEPTION));
-			messageDTO.setInternalError(true);
-			messageDTO.setIsValid(false);
-			regProcLogger.error(LoggerFileConstant.SESSIONID.toString(), LoggerFileConstant.REGISTRATIONID.toString(),
-					registrationId,
-					PlatformErrorMessages.PACKET_UPLOAD_FAILED.name() + ExceptionUtils.getStackTrace(e));
-			messageDTO.setInternalError(Boolean.TRUE);
-			description = "Internal error occured while processing for registrationId " + registrationId + "::"
-					+ e.getMessage();
-		} finally {
-			registrationStatusService.updateRegistrationStatus(dto);
-			String eventId = "";
-			String eventName = "";
-			String eventType = "";
-			eventId = isTransactionSuccessful ? EventId.RPR_402.toString() : EventId.RPR_405.toString();
-			eventName = eventId.equalsIgnoreCase(EventId.RPR_402.toString()) ? EventName.UPDATE.toString()
-					: EventName.EXCEPTION.toString();
-			eventType = eventId.equalsIgnoreCase(EventId.RPR_402.toString()) ? EventType.BUSINESS.toString()
-					: EventType.SYSTEM.toString();
-
-			auditLogRequestBuilder.createAuditRequestBuilder(description, eventId, eventName, eventType,
-					this.registrationId, ApiName.AUDIT);
-
-		}
-
-
-
-		return messageDTO;
-	}
-
-
-
-
-
-	/**
-	 * Scan file.
-	 *
-	 * @param inputStream            the input stream
-	 * @return true, if successful
-	 */
-	private boolean scanFile(InputStream inputStream) {
-		boolean isInputFileClean=false;
-		try {
-			isInputFileClean = virusScannerService.scanFile(inputStream);
-			if (!isInputFileClean) {
-				description = "Packet virus scan failed  in packet receiver for registrationId ::" + registrationId	+ PlatformErrorMessages.RPR_PUM_PACKET_VIRUS_SCAN_FAILED.getMessage();
-				dto.setStatusCode(RegistrationExceptionTypeCode.PACKET_UPLOADER_FAILED.toString());
-				dto.setStatusComment(StatusMessage.VIRUS_SCAN_FAILED);
-				dto.setLatestTransactionStatusCode(registrationExceptionMapperUtil.getStatusCode(RegistrationExceptionTypeCode.VIRUS_SCAN_FAILED_EXCEPTION));
-				regProcLogger.error(LoggerFileConstant.SESSIONID.toString(),LoggerFileConstant.REGISTRATIONID.toString(), registrationId,PlatformErrorMessages.RPR_PUM_PACKET_VIRUS_SCAN_FAILED.getMessage());}
-		} catch (VirusScannerException e) {
-
-			description = "Virus scanner service failed ::" + registrationId;
-			dto.setStatusCode(RegistrationExceptionTypeCode.PACKET_UPLOADER_FAILED.toString());
-			dto.setStatusComment(StatusMessage.VIRUS_SCANNER_SERVICE_FAILED);
-			dto.setLatestTransactionStatusCode(registrationExceptionMapperUtil.getStatusCode(RegistrationExceptionTypeCode.VIRUS_SCANNER_SERVICE_FAILED));
-			regProcLogger.error(LoggerFileConstant.SESSIONID.toString(), LoggerFileConstant.REGISTRATIONID.toString(),registrationId, PlatformErrorMessages.RPR_PUM_PACKET_VIRUS_SCANNER_SERVICE_FAILED.getMessage());
-
-		}
-		return isInputFileClean;
-	}
-
-
-
-
-
-	/**
-	 * Validate hash code.
-	 *
-	 * @param inputStream the input stream
-	 * @return true, if successful
-	 * @throws IOException Signals that an I/O exception has occurred.
-	 */
-	private boolean validateHashCode(InputStream inputStream) throws IOException {
-		boolean isValidHash=false;
-		byte[] isbytearray = IOUtils.toByteArray(inputStream);
-		byte[] hashSequence = HMACUtils.generateHash(isbytearray);
-		byte[] packetHashSequenceFromEntity = hashSequence;//Todo: PacketHashSequesnce
-		if (!(Arrays.equals(hashSequence, packetHashSequenceFromEntity))) {
-			description = "The Registration Packet HashSequence is not equal as synced packet HashSequence"	+ registrationId;
-			dto.setStatusCode(RegistrationExceptionTypeCode.PACKET_UPLOADER_FAILED.toString());
-			dto.setStatusComment(StatusMessage.PACKET_SYNC_HASH_VALIDATION_FAILED);
-			regProcLogger.error(LoggerFileConstant.SESSIONID.toString(), LoggerFileConstant.REGISTRATIONID.toString(),
-					registrationId, PlatformErrorMessages.RPR_PKR_PACKET_HASH_NOT_EQUALS_SYNCED_HASH.getMessage());
-
-			return isValidHash;
-		}else {
-
-			isValidHash=true;
-			return isValidHash;
-
-		}
-	}
-
-
-	/**
-	 * Uploadpacket.
-	 *
-	 * @param dto the dto
-	 * @param decryptedData the decrypted data
-	 * @param object the object
-	 * @return the message DTO
-	 * @throws IOException Signals that an I/O exception has occurred.
-	 */
-	private MessageDTO uploadpacket(InternalRegistrationStatusDto dto, InputStream decryptedData, MessageDTO object,SftpJschConnectionDto jschConnectionDto)
-			throws IOException {
-
-		object.setIsValid(false);
-		registrationId = dto.getRegistrationId();
-		hdfsAdapter.storePacket(registrationId, decryptedData);
-		hdfsAdapter.unpackPacket(registrationId);
-
-		if (hdfsAdapter.isPacketPresent(registrationId)) {
-
-			if(packetArchiver.archivePacket(dto.getRegistrationId(), jschConnectionDto)) {
-				if(fileManager.cleanUp(dto.getRegistrationId(), DirectoryPathDto.LANDING_ZONE, DirectoryPathDto.ARCHIVE_LOCATION, jschConnectionDto)) {
-
-					dto.setStatusCode(RegistrationStatusCode.PACKET_UPLOADED_TO_FILESYSTEM.toString());
-					dto.setStatusComment("Packet " + registrationId + " is uploaded in file system.");
-					dto.setUpdatedBy(USER);
-					object.setInternalError(false);
-					object.setIsValid(true);
-					object.setRid(registrationId);
-
-					isTransactionSuccessful = true;
-					description = " packet sent to DFS for registrationId " + registrationId;
-					regProcLogger.info(LoggerFileConstant.SESSIONID.toString(), LoggerFileConstant.REGISTRATIONID.toString(),
-							registrationId, PlatformErrorMessages.RPR_PUM_PACKET_DELETION_INFO.getMessage());
-				}
-
-			}
-
-		}
-
-		return object;
-	}
-
-	/**
-	 * Get max retry count.
-	 * 
-	 * @return maxRetryCount
-	 */
-	public int getMaxRetryCount() {
-		return maxRetryCount;
-	}
->>>>>>> 803bb932
 }