package io.mosip.registrationprocessor.externalstage.stage;

import java.time.LocalDateTime;
import java.util.ArrayList;
import java.util.List;

import org.springframework.beans.factory.annotation.Autowired;
import org.springframework.beans.factory.annotation.Value;
import org.springframework.stereotype.Service;

import io.mosip.kernel.core.exception.ExceptionUtils;
import io.mosip.kernel.core.logger.spi.Logger;
import io.mosip.registration.processor.core.abstractverticle.MessageBusAddress;
import io.mosip.registration.processor.core.abstractverticle.MessageDTO;
import io.mosip.registration.processor.core.abstractverticle.MosipEventBus;
import io.mosip.registration.processor.core.abstractverticle.MosipRouter;
import io.mosip.registration.processor.core.abstractverticle.MosipVerticleAPIManager;
import io.mosip.registration.processor.core.code.ApiName;
import io.mosip.registration.processor.core.code.EventId;
import io.mosip.registration.processor.core.code.EventName;
import io.mosip.registration.processor.core.code.EventType;
import io.mosip.registration.processor.core.code.ModuleName;
import io.mosip.registration.processor.core.code.RegistrationExceptionTypeCode;
import io.mosip.registration.processor.core.code.RegistrationTransactionStatusCode;
import io.mosip.registration.processor.core.code.RegistrationTransactionTypeCode;
import io.mosip.registration.processor.core.constant.LoggerFileConstant;
import io.mosip.registration.processor.core.exception.ApisResourceAccessException;
import io.mosip.registration.processor.core.exception.util.PlatformErrorMessages;
import io.mosip.registration.processor.core.exception.util.PlatformSuccessMessages;
import io.mosip.registration.processor.core.logger.RegProcessorLogger;
import io.mosip.registration.processor.core.spi.restclient.RegistrationProcessorRestClientService;
import io.mosip.registration.processor.core.util.RegistrationExceptionMapperUtil;
import io.mosip.registration.processor.rest.client.audit.builder.AuditLogRequestBuilder;
import io.mosip.registration.processor.status.code.RegistrationStatusCode;
import io.mosip.registration.processor.status.dto.InternalRegistrationStatusDto;
import io.mosip.registration.processor.status.dto.RegistrationStatusDto;
import io.mosip.registration.processor.status.service.RegistrationStatusService;
import io.mosip.registrationprocessor.externalstage.entity.MessageRequestDTO;
import io.mosip.registrationprocessor.externalstage.utils.StatusMessage;

/**
 * External stage verticle class
 *
 */
@Service
public class ExternalStage extends MosipVerticleAPIManager {
	/** The reg proc logger. */
	private static Logger regProcLogger = RegProcessorLogger.getLogger(ExternalStage.class);
	/** request id */
	private static final String ID = "io.mosip.registrationprocessor";
	/** request version */
	private static final String VERSION = "1.0";
	/** mosipEventBus */
	private MosipEventBus mosipEventBus;
	/** vertx Cluster Manager Url. */
	@Value("${vertx.cluster.configuration}")
	private String clusterManagerUrl;

	/** server port number. */
	@Value("${server.port}")
	private String port;
	
	@Autowired
	private AuditLogRequestBuilder auditLogRequestBuilder;

	/** The registration status service. */
	@Autowired
	private RegistrationStatusService<String, InternalRegistrationStatusDto, RegistrationStatusDto> registrationStatusService;

	/**
	 * rest client to send requests
	 */
	@Autowired
	private RegistrationProcessorRestClientService<Object> registrationProcessorRestService;

	/** Mosip router for APIs */
	@Autowired
	MosipRouter router;
	
	/** The description. */
	String description = "";

	/** The is transaction successful. */
	boolean isTransactionSuccessful = false;

	/** The Constant USER. */
	private static final String USER = "MOSIP_SYSTEM";

	private String code;

	RegistrationExceptionMapperUtil registrationStatusMapperUtil = new RegistrationExceptionMapperUtil();

	/**
	 * method to deploy external stage verticle
	 */
	public void deployVerticle() {
		this.mosipEventBus = this.getEventBus(this, clusterManagerUrl, 50);
		this.consumeAndSend(mosipEventBus, MessageBusAddress.EXTERNAL_STAGE_BUS_IN,
				MessageBusAddress.EXTERNAL_STAGE_BUS_OUT);
	}

	/*
	 * (non-Javadoc)
	 * 
	 * @see io.vertx.core.AbstractVerticle#start()
	 */
	@Override
	public void start() {

		router.setRoute(this.postUrl(vertx,MessageBusAddress.EXTERNAL_STAGE_BUS_IN,
				MessageBusAddress.EXTERNAL_STAGE_BUS_OUT));
		this.createServer(router.getRouter(), Integer.parseInt(port));
	}
	/*
	 * (non-Javadoc)
	 * 
	 * @see
	 * io.mosip.registration.processor.core.spi.eventbus.EventBusManager#process(
	 * java.lang.Object)
	 */
	@Override
	public MessageDTO process(MessageDTO object) {

		String registrationId = object.getRid();
		object.setMessageBusAddress(MessageBusAddress.EXTERNAL_STAGE_BUS_IN);
		regProcLogger.debug(LoggerFileConstant.SESSIONID.toString(), LoggerFileConstant.REGISTRATIONID.toString(),
				registrationId, "ExternalStage::process()::entry");
		InternalRegistrationStatusDto registrationStatusDto = registrationStatusService
				.getRegistrationStatus(registrationId);
		MessageRequestDTO requestdto = new MessageRequestDTO();
		requestdto.setId(ID);
		List<String> list = new ArrayList<String>();
		list.add(object.getRid());
		requestdto.setRequest(list);
		requestdto.setRequesttime(LocalDateTime.now().toString());
		requestdto.setVersion(VERSION);
		description = "";
		isTransactionSuccessful = false;
		try {
			registrationStatusDto
					.setLatestTransactionTypeCode(RegistrationTransactionTypeCode.EXTERNAL_INTEGRATION.toString());
			registrationStatusDto.setRegistrationStageName(this.getClass().getSimpleName());
			Boolean temp = (Boolean) registrationProcessorRestService.postApi(ApiName.EISERVICE, "", "", requestdto,
					Boolean.class);
			if (temp) {
				registrationStatusDto
						.setLatestTransactionStatusCode(RegistrationTransactionStatusCode.SUCCESS.toString());
				registrationStatusDto.setStatusComment(StatusMessage.EXTERNAL_STAGE_SUCCESS);
				registrationStatusDto.setStatusCode(RegistrationStatusCode.PROCESSING.toString());
				object.setIsValid(true);
				object.setInternalError(false);
				isTransactionSuccessful = true;
				description = PlatformSuccessMessages.RPR_EXTERNAL_STAGE_SUCCESS.getMessage() + " -- " + registrationId;
				code = PlatformSuccessMessages.RPR_EXTERNAL_STAGE_SUCCESS.getCode();
			} else {
				registrationStatusDto.setLatestTransactionStatusCode(registrationStatusMapperUtil
						.getStatusCode(RegistrationExceptionTypeCode.EXTERNAL_INTEGRATION_FAILED));
				registrationStatusDto.setStatusComment(StatusMessage.EXTERNAL_STAGE_FAILURE);
				registrationStatusDto.setStatusCode(RegistrationStatusCode.FAILED.toString());
				object.setIsValid(false);
				object.setInternalError(false);
				description = PlatformErrorMessages.EXTERNAL_STAGE_FAILED.getMessage() + " -- " + description;
				code = PlatformErrorMessages.EXTERNAL_STAGE_FAILED.getCode();
			}
		} catch (ApisResourceAccessException e) {
			registrationStatusDto.setStatusComment(PlatformErrorMessages.RPR_SYS_API_RESOURCE_EXCEPTION.getMessage());
			registrationStatusDto.setStatusCode(RegistrationStatusCode.FAILED.toString());
			registrationStatusDto.setLatestTransactionStatusCode(registrationStatusMapperUtil
					.getStatusCode(RegistrationExceptionTypeCode.APIS_RESOURCE_ACCESS_EXCEPTION));
			object.setInternalError(true);
			object.setIsValid(false);
			regProcLogger.debug("", "", "sent to next stage --> ", ExceptionUtils.getStackTrace(e));
		} finally {

			
			regProcLogger.info(LoggerFileConstant.SESSIONID.toString(), LoggerFileConstant.REGISTRATIONID.toString(),
					registrationId, description);
			if (object.getInternalError()) {
				registrationStatusDto.setUpdatedBy(USER);
				int retryCount = registrationStatusDto.getRetryCount() != null
						? registrationStatusDto.getRetryCount() + 1
						: 1;

				registrationStatusDto.setRetryCount(retryCount);
				registrationStatusDto.setStatusComment(description);
<<<<<<< HEAD
				registrationStatusDto.setStatusCode(RegistrationStatusCode.EXTERNAL_STAGE_FAILURE.toString());
				
=======
				registrationStatusDto.setStatusCode(RegistrationStatusCode.FAILED.toString());
				registrationStatusService.updateRegistrationStatus(registrationStatusDto);
>>>>>>> 9ad11efb
			}
			registrationStatusService.updateRegistrationStatus(registrationStatusDto);
			description = isTransactionSuccessful ? PlatformSuccessMessages.RPR_PKR_PACKET_VALIDATE.getMessage()
					: description;
			String eventId = isTransactionSuccessful ? EventId.RPR_402.toString() : EventId.RPR_405.toString();
			String eventName = isTransactionSuccessful ? EventName.UPDATE.toString() : EventName.EXCEPTION.toString();
			String eventType = isTransactionSuccessful ? EventType.BUSINESS.toString() : EventType.SYSTEM.toString();

			/** Module-Id can be Both Succes/Error code */
			String moduleId = isTransactionSuccessful ? PlatformSuccessMessages.RPR_EXTERNAL_STAGE_SUCCESS.getCode()
					: code;
			String moduleName = ModuleName.EXTERNAL.toString();
			auditLogRequestBuilder.createAuditRequestBuilder(description, eventId, eventName, eventType, moduleId,
					moduleName, registrationId);
		}

		regProcLogger.debug("", "", "sent to next stage --> ", object.toString());
		return object;
	}

}
<|MERGE_RESOLUTION|>--- conflicted
+++ resolved
@@ -59,7 +59,7 @@
 	/** server port number. */
 	@Value("${server.port}")
 	private String port;
-	
+
 	@Autowired
 	private AuditLogRequestBuilder auditLogRequestBuilder;
 
@@ -76,7 +76,7 @@
 	/** Mosip router for APIs */
 	@Autowired
 	MosipRouter router;
-	
+
 	/** The description. */
 	String description = "";
 
@@ -101,7 +101,7 @@
 
 	/*
 	 * (non-Javadoc)
-	 * 
+	 *
 	 * @see io.vertx.core.AbstractVerticle#start()
 	 */
 	@Override
@@ -172,7 +172,7 @@
 			regProcLogger.debug("", "", "sent to next stage --> ", ExceptionUtils.getStackTrace(e));
 		} finally {
 
-			
+
 			regProcLogger.info(LoggerFileConstant.SESSIONID.toString(), LoggerFileConstant.REGISTRATIONID.toString(),
 					registrationId, description);
 			if (object.getInternalError()) {
@@ -183,13 +183,8 @@
 
 				registrationStatusDto.setRetryCount(retryCount);
 				registrationStatusDto.setStatusComment(description);
-<<<<<<< HEAD
-				registrationStatusDto.setStatusCode(RegistrationStatusCode.EXTERNAL_STAGE_FAILURE.toString());
-				
-=======
 				registrationStatusDto.setStatusCode(RegistrationStatusCode.FAILED.toString());
-				registrationStatusService.updateRegistrationStatus(registrationStatusDto);
->>>>>>> 9ad11efb
+
 			}
 			registrationStatusService.updateRegistrationStatus(registrationStatusDto);
 			description = isTransactionSuccessful ? PlatformSuccessMessages.RPR_PKR_PACKET_VALIDATE.getMessage()
@@ -210,4 +205,4 @@
 		return object;
 	}
 
-}
+}