--- conflicted
+++ resolved
@@ -1,129 +1,125 @@
-<?xml version="1.0"?>
-<project
-	xsi:schemaLocation="http://maven.apache.org/POM/4.0.0 http://maven.apache.org/xsd/maven-4.0.0.xsd"
-	xmlns="http://maven.apache.org/POM/4.0.0"
-	xmlns:xsi="http://www.w3.org/2001/XMLSchema-instance">
-	<modelVersion>4.0.0</modelVersion>
-	<parent>
-		<groupId>io.mosip.registrationprocessor</groupId>
-		<artifactId>core-processor</artifactId>
-<<<<<<< HEAD
-		<version>0.9.0</version>
-=======
-		<version>0.12.18</version>
->>>>>>> b72fa601
-	</parent>
-	<artifactId>registration-processor-reprocessor-stage</artifactId>
-	<name>registration-processor-reprocessor-stage</name>
-	<properties>
-		<project.build.sourceEncoding>UTF-8</project.build.sourceEncoding>
-		<project.reporting.outputEncoding>UTF-8</project.reporting.outputEncoding>
-		<java.version>1.8</java.version>
-	</properties>
-	<dependencies>
-		<dependency>
-			<groupId>io.mosip.registrationprocessor</groupId>
-			<artifactId>registration-processor-core</artifactId>
-			<version>${registration.processor.core.version}</version>
-		</dependency>
-		<dependency>
-			<groupId>org.springframework</groupId>
-			<artifactId>spring-context</artifactId>
-		</dependency>
-		<dependency>
-			<groupId>org.springframework</groupId>
-			<artifactId>spring-tx</artifactId>
-		</dependency>
-
-		<dependency>
-			<groupId>io.vertx</groupId>
-			<artifactId>vertx-core</artifactId>
-			<version>${vertx.version}</version>
-		</dependency>
-		<dependency>
-			<!-- Ceylon lang dependency is required to have CeylonVerticleFactory 
-				which is used to instantiate Ceylon verticles -->
-			<groupId>io.vertx</groupId>
-			<artifactId>vertx-lang-ceylon</artifactId>
-			<version>3.4.1</version>
-			<exclusions>
-				<exclusion>
-					<groupId>org.ceylon-lang</groupId>
-					<artifactId>ceylon-complete</artifactId>
-				</exclusion>
-			</exclusions>
-		</dependency>
-		<dependency>
-			<!-- Set Ceylon dependency to version 1.3.2 -->
-			<groupId>org.ceylon-lang</groupId>
-			<artifactId>ceylon-complete</artifactId>
-			<version>1.3.2</version>
-		</dependency>
-		<dependency>
-			<groupId>com.fasterxml.jackson.core</groupId>
-			<artifactId>jackson-databind</artifactId>
-			<version>2.9.4</version>
-		</dependency>
-		<dependency>
-			<groupId>com.fasterxml.jackson.core</groupId>
-			<artifactId>jackson-core</artifactId>
-			<version>2.9.4</version>
-		</dependency>
-		<dependency>
-			<groupId>io.mosip.registrationprocessor</groupId>
-			<artifactId>registration-processor-registration-status-service-impl</artifactId>
-			<version>${registration.status.service.version}</version>
-		</dependency>
-		<dependency>
-			<groupId>io.vertx</groupId>
-			<artifactId>vertx-unit</artifactId>
-			<version>${vertx.version}</version>
-			<scope>test</scope>
-		</dependency>
-		<dependency>
-			<groupId>org.mockito</groupId>
-			<artifactId>mockito-core</artifactId>
-			<scope>test</scope>
-		</dependency>
-	</dependencies>
-	<dependencyManagement>
-		<dependencies>
-			<dependency>
-				<groupId>org.springframework.cloud</groupId>
-				<artifactId>spring-cloud-starter-config</artifactId>
-				<version>${spring-cloud-config.version}</version>
-			</dependency>
-			<dependency>
-				<groupId>org.mockito</groupId>
-				<artifactId>mockito-core</artifactId>
-				<version>${mockito.version}</version>
-				<scope>test</scope>
-			</dependency>
-			<dependency>
-				<groupId>com.h2database</groupId>
-				<artifactId>h2</artifactId>
-				<version>1.4.195</version>
-			</dependency>
-		</dependencies>
-	</dependencyManagement>
-	<build>
-		<plugins>
-			<plugin>
-				<groupId>org.springframework.boot</groupId>
-				<artifactId>spring-boot-maven-plugin</artifactId>
-				<version>${spring.boot.version}</version>
-				<configuration>
-					<executable>true</executable>
-				</configuration>
-				<executions>
-					<execution>
-						<goals>
-							<goal>build-info</goal>
-							<goal>repackage</goal>
-						</goals>
-					</execution>
-				</executions>
-			</plugin>
-		</plugins>
-	</build>
-</project>
+<?xml version="1.0"?>
+<project
+	xsi:schemaLocation="http://maven.apache.org/POM/4.0.0 http://maven.apache.org/xsd/maven-4.0.0.xsd"
+	xmlns="http://maven.apache.org/POM/4.0.0"
+	xmlns:xsi="http://www.w3.org/2001/XMLSchema-instance">
+	<modelVersion>4.0.0</modelVersion>
+	<parent>
+		<groupId>io.mosip.registrationprocessor</groupId>
+		<artifactId>core-processor</artifactId>
+		<version>0.12.18</version>
+	</parent>
+	<artifactId>registration-processor-reprocessor-stage</artifactId>
+	<name>registration-processor-reprocessor-stage</name>
+	<properties>
+		<project.build.sourceEncoding>UTF-8</project.build.sourceEncoding>
+		<project.reporting.outputEncoding>UTF-8</project.reporting.outputEncoding>
+		<java.version>1.8</java.version>
+	</properties>
+	<dependencies>
+		<dependency>
+			<groupId>io.mosip.registrationprocessor</groupId>
+			<artifactId>registration-processor-core</artifactId>
+			<version>${registration.processor.core.version}</version>
+		</dependency>
+		<dependency>
+			<groupId>org.springframework</groupId>
+			<artifactId>spring-context</artifactId>
+		</dependency>
+		<dependency>
+			<groupId>org.springframework</groupId>
+			<artifactId>spring-tx</artifactId>
+		</dependency>
+
+		<dependency>
+			<groupId>io.vertx</groupId>
+			<artifactId>vertx-core</artifactId>
+			<version>${vertx.version}</version>
+		</dependency>
+		<dependency>
+			<!-- Ceylon lang dependency is required to have CeylonVerticleFactory 
+				which is used to instantiate Ceylon verticles -->
+			<groupId>io.vertx</groupId>
+			<artifactId>vertx-lang-ceylon</artifactId>
+			<version>3.4.1</version>
+			<exclusions>
+				<exclusion>
+					<groupId>org.ceylon-lang</groupId>
+					<artifactId>ceylon-complete</artifactId>
+				</exclusion>
+			</exclusions>
+		</dependency>
+		<dependency>
+			<!-- Set Ceylon dependency to version 1.3.2 -->
+			<groupId>org.ceylon-lang</groupId>
+			<artifactId>ceylon-complete</artifactId>
+			<version>1.3.2</version>
+		</dependency>
+		<dependency>
+			<groupId>com.fasterxml.jackson.core</groupId>
+			<artifactId>jackson-databind</artifactId>
+			<version>2.9.4</version>
+		</dependency>
+		<dependency>
+			<groupId>com.fasterxml.jackson.core</groupId>
+			<artifactId>jackson-core</artifactId>
+			<version>2.9.4</version>
+		</dependency>
+		<dependency>
+			<groupId>io.mosip.registrationprocessor</groupId>
+			<artifactId>registration-processor-registration-status-service-impl</artifactId>
+			<version>${registration.status.service.version}</version>
+		</dependency>
+		<dependency>
+			<groupId>io.vertx</groupId>
+			<artifactId>vertx-unit</artifactId>
+			<version>${vertx.version}</version>
+			<scope>test</scope>
+		</dependency>
+		<dependency>
+			<groupId>org.mockito</groupId>
+			<artifactId>mockito-core</artifactId>
+			<scope>test</scope>
+		</dependency>
+	</dependencies>
+	<dependencyManagement>
+		<dependencies>
+			<dependency>
+				<groupId>org.springframework.cloud</groupId>
+				<artifactId>spring-cloud-starter-config</artifactId>
+				<version>${spring-cloud-config.version}</version>
+			</dependency>
+			<dependency>
+				<groupId>org.mockito</groupId>
+				<artifactId>mockito-core</artifactId>
+				<version>${mockito.version}</version>
+				<scope>test</scope>
+			</dependency>
+			<dependency>
+				<groupId>com.h2database</groupId>
+				<artifactId>h2</artifactId>
+				<version>1.4.195</version>
+			</dependency>
+		</dependencies>
+	</dependencyManagement>
+	<build>
+		<plugins>
+			<plugin>
+				<groupId>org.springframework.boot</groupId>
+				<artifactId>spring-boot-maven-plugin</artifactId>
+				<version>${spring.boot.version}</version>
+				<configuration>
+					<executable>true</executable>
+				</configuration>
+				<executions>
+					<execution>
+						<goals>
+							<goal>build-info</goal>
+							<goal>repackage</goal>
+						</goals>
+					</execution>
+				</executions>
+			</plugin>
+		</plugins>
+	</build>
+</project>