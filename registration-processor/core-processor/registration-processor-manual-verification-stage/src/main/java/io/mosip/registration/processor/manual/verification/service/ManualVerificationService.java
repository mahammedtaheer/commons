--- conflicted
+++ resolved
@@ -25,11 +25,7 @@
 	 * @return {@link ManualVerificationDTO}
 	 */
 
-<<<<<<< HEAD
 	public ManualVerificationDTO assignApplicant(UserDto dto);
-=======
-	public ManualVerificationDTO assignApplicant(UserDto dto, String matchType);
->>>>>>> 3b877f82
 
 	/**
 	 * This method returns a file related to a regId.
@@ -60,4 +56,4 @@
 	 * @return the applicant packet info
 	 */
 	public PacketMetaInfo getApplicantPacketInfo(String regId);
-}
+}