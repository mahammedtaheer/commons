package io.mosip.registration.processor.status.api.controller;

import static org.mockito.Mockito.when;
import static org.springframework.test.web.servlet.request.MockMvcRequestBuilders.post;
import static org.springframework.test.web.servlet.result.MockMvcResultMatchers.status;
import static org.springframework.test.web.servlet.setup.MockMvcBuilders.webAppContextSetup;

import java.util.ArrayList;
import java.util.List;

import javax.servlet.http.Cookie;

import org.junit.Before;
import org.junit.Ignore;
import org.junit.Test;
import org.junit.runner.RunWith;
import org.mockito.ArgumentMatchers;
import org.mockito.InjectMocks;
import org.mockito.Mock;
import org.mockito.Mockito;
import org.springframework.beans.factory.annotation.Autowired;
import org.springframework.boot.test.autoconfigure.web.servlet.AutoConfigureMockMvc;
import org.springframework.boot.test.context.SpringBootTest;
import org.springframework.boot.test.mock.mockito.MockBean;
import org.springframework.core.env.Environment;
import org.springframework.http.MediaType;
import org.springframework.test.context.ContextConfiguration;
import org.springframework.test.context.TestPropertySource;
import org.springframework.test.context.junit4.SpringRunner;
import org.springframework.test.web.servlet.MockMvc;
import org.springframework.web.context.WebApplicationContext;

import com.fasterxml.jackson.core.JsonProcessingException;
import com.google.gson.Gson;
import com.google.gson.GsonBuilder;

<<<<<<< HEAD
import io.mosip.kernel.auth.adapter.filter.AuthFilter;
=======
>>>>>>> debd729e
import io.mosip.kernel.core.idvalidator.spi.RidValidator;
import io.mosip.kernel.core.signatureutil.model.SignatureResponse;
import io.mosip.kernel.core.signatureutil.spi.SignatureUtil;
import io.mosip.kernel.core.util.DateUtils;
import io.mosip.registration.processor.status.api.config.RegistrationStatusConfigTest;
import io.mosip.registration.processor.status.dto.InternalRegistrationStatusDto;
import io.mosip.registration.processor.status.dto.RegistrationStatusDto;
import io.mosip.registration.processor.status.dto.RegistrationStatusRequestDTO;
import io.mosip.registration.processor.status.dto.RegistrationSyncRequestDTO;
import io.mosip.registration.processor.status.dto.SyncRegistrationDto;
import io.mosip.registration.processor.status.dto.SyncResponseDto;
import io.mosip.registration.processor.status.dto.SyncResponseFailureDto;
import io.mosip.registration.processor.status.dto.SyncResponseSuccessDto;
import io.mosip.registration.processor.status.service.RegistrationStatusService;
import io.mosip.registration.processor.status.service.SyncRegistrationService;
import io.mosip.registration.processor.status.validator.RegistrationSyncRequestValidator;

/**
 * The Class RegistrationStatusControllerTest.
 * 
 * @author M1047487
 */
@RunWith(SpringRunner.class)
@SpringBootTest
@AutoConfigureMockMvc
@ContextConfiguration(classes = RegistrationStatusConfigTest.class)
@TestPropertySource(locations = "classpath:application.properties")
public class RegistrationSyncControllerTest {

	/** The registration status controller. */
	@InjectMocks
	RegistrationSyncController registrationSyncController = new RegistrationSyncController();

	/** The registration status service. */
	@MockBean
	RegistrationStatusService<String, InternalRegistrationStatusDto, RegistrationStatusDto> registrationStatusService;

	/** The sync registration service. */
	@MockBean
	SyncRegistrationService<SyncResponseDto, SyncRegistrationDto> syncRegistrationService;

	/** The sync registration dto. */
	@MockBean
	SyncRegistrationDto syncRegistrationDto;

	RegistrationStatusRequestDTO registrationStatusRequestDTO;
	/** The mock mvc. */
	@Autowired
	private MockMvc mockMvc;

	/** The list. */
	private List<SyncRegistrationDto> list;

	/** The SyncResponseDtoList. */
	private List<SyncResponseDto> syncResponseDtoList;

	/** The array to json. */
	private String arrayToJson;

	/** The ridValidator. */
	@MockBean
	private RidValidator<String> ridValidator;

	@Mock
	private Environment env;

	RegistrationSyncRequestDTO registrationSyncRequestDTO;

	@Mock
	RegistrationSyncRequestValidator registrationSyncRequestValidator;

	Gson gson = new GsonBuilder().serializeNulls().create();
<<<<<<< HEAD
	@Mock
	SignatureUtil signatureUtil;
	@Mock
	io.mosip.kernel.core.signatureutil.model.SignatureResponse signatureResponse;
=======

>>>>>>> debd729e

	@Autowired
	private WebApplicationContext wac;

<<<<<<< HEAD
	@Mock
	AuthFilter filter;
=======
>>>>>>> debd729e
	/**
	 * Sets the up.
	 *
	 * @throws JsonProcessingException
	 */
	@Before
	public void setUp() throws JsonProcessingException {
		when(env.getProperty("mosip.registration.processor.registration.sync.id"))
				.thenReturn("mosip.registration.sync");
		when(env.getProperty("mosip.registration.processor.datetime.pattern"))
				.thenReturn("yyyy-MM-dd'T'HH:mm:ss.SSS'Z'");
		when(env.getProperty("mosip.registration.processor.application.version")).thenReturn("1.0");

		list = new ArrayList<>();
		SyncRegistrationDto syncRegistrationDto = new SyncRegistrationDto();
		syncRegistrationDto = new SyncRegistrationDto();
		syncRegistrationDto.setRegistrationId("1002");
		syncRegistrationDto.setLangCode("eng");
		syncRegistrationDto.setIsActive(true);
		list.add(syncRegistrationDto);

		registrationSyncRequestDTO = new RegistrationSyncRequestDTO();
		registrationSyncRequestDTO.setRequest(list);
		registrationSyncRequestDTO.setId("mosip.registration.sync");
		registrationSyncRequestDTO.setVersion("1.0");
		registrationSyncRequestDTO
				.setRequesttime(DateUtils.getUTCCurrentDateTimeString("yyyy-MM-dd'T'HH:mm:ss.SSS'Z'"));
		arrayToJson = registrationSyncRequestDTO.toString();
		// arrayToJson = gson.toJson(registrationSyncRequestDTO);
		SyncResponseSuccessDto syncResponseDto = new SyncResponseSuccessDto();
		SyncResponseFailureDto syncResponseFailureDto = new SyncResponseFailureDto();
		syncResponseDto.setRegistrationId("1001");

		syncResponseDto.setStatus("SUCCESS");
		syncResponseFailureDto.setRegistrationId("1001");

		syncResponseFailureDto.setMessage("Registartion Id's are successfully synched in Sync table");
		syncResponseFailureDto.setStatus("FAILURE");
		syncResponseFailureDto.setErrorCode("Test");
		syncResponseDtoList = new ArrayList<>();
		syncResponseDtoList.add(syncResponseDto);
		syncResponseDtoList.add(syncResponseFailureDto);


<<<<<<< HEAD
		signatureResponse=Mockito.mock(SignatureResponse.class);
		when(signatureUtil.signResponse(Mockito.any(String.class))).thenReturn(signatureResponse);
		when(signatureResponse.getData()).thenReturn("gdshgsahjhghgsad");

		this.mockMvc = webAppContextSetup (this.wac).addFilters(filter).build();
=======
	/*	signatureResponse=Mockito.mock(SignatureResponse.class);
		when(signatureUtil.signResponse(Mockito.any(String.class))).thenReturn(signatureResponse);
		when(signatureResponse.getData()).thenReturn("gdshgsahjhghgsad");
*/
>>>>>>> debd729e

	}

	/**
	 * Test creation of A new project succeeds.
	 *
	 * @throws Exception
	 *             the exception
	 */
	@Test
<<<<<<< HEAD
	@Ignore
=======
>>>>>>> debd729e
	public void syncRegistrationControllerSuccessTest() throws Exception {
		Mockito.when(syncRegistrationService.decryptAndGetSyncRequest(ArgumentMatchers.any(), ArgumentMatchers.any(),
				ArgumentMatchers.any(), ArgumentMatchers.any())).thenReturn(registrationSyncRequestDTO);
		Mockito.when(syncRegistrationService.sync(ArgumentMatchers.any())).thenReturn(syncResponseDtoList);
		Mockito.when(registrationSyncRequestValidator.validate(ArgumentMatchers.any(), ArgumentMatchers.any(),
				ArgumentMatchers.any())).thenReturn(Boolean.TRUE);

		this.mockMvc.perform(post("/sync").accept(MediaType.APPLICATION_JSON_VALUE)
				.cookie(new Cookie("Authorization", arrayToJson)).contentType(MediaType.APPLICATION_JSON_VALUE)
				.content(arrayToJson.getBytes()).header("Center-Machine-RefId", "10011_10011")
				.header("timestamp", "2019-05-07T05:13:55.704Z")).andExpect(status().isOk());
	}

	/**
	 * Sync registration controller failure check.
	 *
	 * @throws Exception
	 *             the exception
	 */
	@Test
<<<<<<< HEAD
	@Ignore
=======
>>>>>>> debd729e
	public void syncRegistrationControllerFailureTest() throws Exception {

		Mockito.when(syncRegistrationService.sync(ArgumentMatchers.any())).thenReturn(syncResponseDtoList);
		this.mockMvc
				.perform(post("/sync").accept(MediaType.APPLICATION_JSON_VALUE)
						.cookie(new Cookie("Authorization", arrayToJson)).contentType(MediaType.APPLICATION_JSON_VALUE))
				.andExpect(status().isBadRequest());
	}

<<<<<<< HEAD
}
=======
}
>>>>>>> debd729e
<|MERGE_RESOLUTION|>--- conflicted
+++ resolved
@@ -34,10 +34,6 @@
 import com.google.gson.Gson;
 import com.google.gson.GsonBuilder;
 
-<<<<<<< HEAD
-import io.mosip.kernel.auth.adapter.filter.AuthFilter;
-=======
->>>>>>> debd729e
 import io.mosip.kernel.core.idvalidator.spi.RidValidator;
 import io.mosip.kernel.core.signatureutil.model.SignatureResponse;
 import io.mosip.kernel.core.signatureutil.spi.SignatureUtil;
@@ -110,23 +106,11 @@
 	RegistrationSyncRequestValidator registrationSyncRequestValidator;
 
 	Gson gson = new GsonBuilder().serializeNulls().create();
-<<<<<<< HEAD
-	@Mock
-	SignatureUtil signatureUtil;
-	@Mock
-	io.mosip.kernel.core.signatureutil.model.SignatureResponse signatureResponse;
-=======
-
->>>>>>> debd729e
+
 
 	@Autowired
 	private WebApplicationContext wac;
 
-<<<<<<< HEAD
-	@Mock
-	AuthFilter filter;
-=======
->>>>>>> debd729e
 	/**
 	 * Sets the up.
 	 *
@@ -171,18 +155,10 @@
 		syncResponseDtoList.add(syncResponseFailureDto);
 
 
-<<<<<<< HEAD
-		signatureResponse=Mockito.mock(SignatureResponse.class);
-		when(signatureUtil.signResponse(Mockito.any(String.class))).thenReturn(signatureResponse);
-		when(signatureResponse.getData()).thenReturn("gdshgsahjhghgsad");
-
-		this.mockMvc = webAppContextSetup (this.wac).addFilters(filter).build();
-=======
 	/*	signatureResponse=Mockito.mock(SignatureResponse.class);
 		when(signatureUtil.signResponse(Mockito.any(String.class))).thenReturn(signatureResponse);
 		when(signatureResponse.getData()).thenReturn("gdshgsahjhghgsad");
 */
->>>>>>> debd729e
 
 	}
 
@@ -193,10 +169,6 @@
 	 *             the exception
 	 */
 	@Test
-<<<<<<< HEAD
-	@Ignore
-=======
->>>>>>> debd729e
 	public void syncRegistrationControllerSuccessTest() throws Exception {
 		Mockito.when(syncRegistrationService.decryptAndGetSyncRequest(ArgumentMatchers.any(), ArgumentMatchers.any(),
 				ArgumentMatchers.any(), ArgumentMatchers.any())).thenReturn(registrationSyncRequestDTO);
@@ -217,10 +189,6 @@
 	 *             the exception
 	 */
 	@Test
-<<<<<<< HEAD
-	@Ignore
-=======
->>>>>>> debd729e
 	public void syncRegistrationControllerFailureTest() throws Exception {
 
 		Mockito.when(syncRegistrationService.sync(ArgumentMatchers.any())).thenReturn(syncResponseDtoList);
@@ -230,8 +198,4 @@
 				.andExpect(status().isBadRequest());
 	}
 
-<<<<<<< HEAD
-}
-=======
-}
->>>>>>> debd729e
+}