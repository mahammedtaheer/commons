--- conflicted
+++ resolved
@@ -1,266 +1,262 @@
-package io.mosip.registration.processor.packet.receiver.stage;
-
-import java.io.File;
-import java.io.IOException;
-import java.util.ArrayList;
-import java.util.List;
-
-import org.apache.commons.io.FileUtils;
-import org.springframework.beans.factory.annotation.Autowired;
-import org.springframework.beans.factory.annotation.Value;
-import org.springframework.core.env.Environment;
-import org.springframework.stereotype.Service;
-
-import io.mosip.kernel.core.exception.ExceptionUtils;
-import io.mosip.kernel.core.logger.spi.Logger;
-import io.mosip.kernel.core.util.DateUtils;
-import io.mosip.registration.processor.core.abstractverticle.MessageBusAddress;
-import io.mosip.registration.processor.core.abstractverticle.MessageDTO;
-import io.mosip.registration.processor.core.abstractverticle.MosipEventBus;
-import io.mosip.registration.processor.core.abstractverticle.MosipRouter;
-import io.mosip.registration.processor.core.abstractverticle.MosipVerticleAPIManager;
-import io.mosip.registration.processor.core.constant.LoggerFileConstant;
-import io.mosip.registration.processor.core.logger.RegProcessorLogger;
-import io.mosip.registration.processor.core.status.util.StatusUtil;
-import io.mosip.registration.processor.packet.manager.exception.systemexception.UnexpectedException;
-import io.mosip.registration.processor.packet.receiver.builder.PacketReceiverResponseBuilder;
-import io.mosip.registration.processor.packet.receiver.dto.PacketReceiverResponseDTO;
-import io.mosip.registration.processor.packet.receiver.exception.PacketReceiverAppException;
-import io.mosip.registration.processor.packet.receiver.exception.handler.PacketReceiverExceptionHandler;
-import io.mosip.registration.processor.packet.receiver.service.PacketReceiverService;
-import io.vertx.ext.web.FileUpload;
-import io.vertx.ext.web.RoutingContext;
-
-/**
- * The Class PacketReceiverStage.
- */
-
-// @RefreshScope
-@Service
-public class PacketReceiverStage extends MosipVerticleAPIManager {
-
-	/** The reg proc logger. */
-	private static Logger regProcLogger = RegProcessorLogger.getLogger(PacketReceiverStage.class);
-
-	/** vertx Cluster Manager Url. */
-	@Value("${vertx.cluster.configuration}")
-	private String clusterManagerUrl;
-
-	/** server port number. */
-	@Value("${server.port}")
-	private String port;
-
-	/** worker pool size. */
-	@Value("${worker.pool.size}")
-	private Integer workerPoolSize;
-
-	/** server context Path. */
-	@Value("${server.servlet.path}")
-	private String contextPath;
-
-	/** The Constant DATETIME_PATTERN. */
-	private static final String DATETIME_PATTERN = "mosip.registration.processor.datetime.pattern";
-
-	/** The Constant APPLICATION_VERSION. */
-	private static final String APPLICATION_VERSION = "mosip.registration.processor.application.version";
-
-	/** The Constant MODULE_ID. */
-	private static final String MODULE_ID = "mosip.registration.processor.packet.id";
-
-	/** The Constant APPLICATION_JSON. */
-	private static final String APPLICATION_JSON = "application/json";
-
-	/** The Packet Receiver Service. */
-	@Autowired
-	public PacketReceiverService<File, MessageDTO> packetReceiverService;
-
-	/** Exception handler. */
-	@Autowired
-	public PacketReceiverExceptionHandler globalExceptionHandler;
-
-	/** The packet receiver response builder. */
-	@Autowired
-	PacketReceiverResponseBuilder packetReceiverResponseBuilder;
-
-	/**
-	 * The mosip event bus.
-	 */
-	private MosipEventBus mosipEventBus;
-
-	/**  Mosip router for APIs. */
-	@Autowired
-	MosipRouter router;
-
-	/**
-	 * deploys this verticle.
-	 */
-	public void deployVerticle() {
-		this.mosipEventBus = this.getEventBus(this, clusterManagerUrl, workerPoolSize);
-	}
-
-	/** The env. */
-	@Autowired
-	private Environment env;
-
-	/*
-	 * (non-Javadoc)
-	 *
-	 * @see io.vertx.core.AbstractVerticle#start()
-	 */
-	@Override
-	public void start() {
-		router.setRoute(this.postUrl(vertx, null, MessageBusAddress.PACKET_RECEIVER_OUT));
-		this.routes(router);
-		this.createServer(router.getRouter(), Integer.parseInt(port));
-	}
-
-	/**
-	 * contains all the routes in the stage.
-	 *
-	 * @param router
-	 *            the router
-	 */
-	private void routes(MosipRouter router) {
-
-		router.post(contextPath + "/registrationpackets");
-		router.handler(this::processURL, this::processPacket, this::failure);
-	};
-
-	/**
-	 * This is for failure handler.
-	 *
-	 * @param routingContext the routing context
-	 */
-	public void failure(RoutingContext routingContext) {
-		try {
-			deleteFile(getFileFromCtx(routingContext));
-		} catch (IOException e) {
-			regProcLogger.error(LoggerFileConstant.SESSIONID.toString(), LoggerFileConstant.REGISTRATIONID.toString(),
-					"", e.getMessage() + ExceptionUtils.getStackTrace(e));
-		}
-		this.setResponseWithDigitalSignature(routingContext, globalExceptionHandler.handler(routingContext.failure()),
-				APPLICATION_JSON);
-
-	}
-
-
-	/**
-	 * Process packet.
-	 *
-	 * @param ctx the ctx
-	 */
-	public void processPacket(RoutingContext ctx) {
-		File file=null;
-		try {
-			regProcLogger.debug(LoggerFileConstant.SESSIONID.toString(), LoggerFileConstant.REGISTRATIONID.toString(),
-					"", "PacketReceiverStage::processPacket()::entry");
-			file=getFileFromCtx(ctx);
-			MessageDTO messageDTO = packetReceiverService.processPacket(file);
-			messageDTO.setMessageBusAddress(MessageBusAddress.PACKET_RECEIVER_OUT);
-			if (messageDTO.getIsValid()) {
-				this.sendMessage(messageDTO);
-			}
-		} catch (IOException e) {
-			regProcLogger.error(LoggerFileConstant.SESSIONID.toString(), LoggerFileConstant.REGISTRATIONID.toString(),
-					"", e.getMessage() + ExceptionUtils.getStackTrace(e));
-			throw new UnexpectedException(e.getMessage());
-		} finally {
-			deleteFile(file);
-		}
-		regProcLogger.debug(LoggerFileConstant.SESSIONID.toString(), LoggerFileConstant.REGISTRATIONID.toString(),
-				"", "PacketReceiverStage::processPacket()::exit");
-
-	}
-
-	/**
-	 * contains process logic for the context passed.
-	 *
-	 * @param ctx            the ctx
-	 * @throws PacketReceiverAppException the packet receiver app exception
-	 */
-	public void processURL(RoutingContext ctx) throws PacketReceiverAppException {
-
-		try {
-			regProcLogger.debug(LoggerFileConstant.SESSIONID.toString(), LoggerFileConstant.REGISTRATIONID.toString(),
-					"", "PacketReceiverStage::processURL()::entry");
-			List<String> listObj = new ArrayList<>();
-			listObj.add(env.getProperty(MODULE_ID));
-			File file=getFileFromCtx(ctx);
-			MessageDTO messageDTO = packetReceiverService.validatePacket(file, this.getClass().getSimpleName());
-			listObj.add(DateUtils.getUTCCurrentDateTimeString(env.getProperty(DATETIME_PATTERN)));
-			listObj.add(env.getProperty(APPLICATION_VERSION));
-			if (messageDTO.getIsValid()) {
-				PacketReceiverResponseDTO responseData=PacketReceiverResponseBuilder.buildPacketReceiverResponse(StatusUtil.PACKET_RECEIVED.getMessage(), listObj);
-				this.setResponseWithDigitalSignature(ctx, responseData, APPLICATION_JSON);
-			}
-		} catch (IOException e) {
-			regProcLogger.error(LoggerFileConstant.SESSIONID.toString(), LoggerFileConstant.REGISTRATIONID.toString(),
-					"", e.getMessage() + ExceptionUtils.getStackTrace(e));
-			throw new UnexpectedException(e.getMessage());
-		}
-		regProcLogger.debug(LoggerFileConstant.SESSIONID.toString(), LoggerFileConstant.REGISTRATIONID.toString(),
-				"", "PacketReceiverStage::processURL()::exit");
-		ctx.next();
-	}
-
-	/**
-	 * deletes a file.
-	 *
-	 * @param file
-	 *            the file
-	 */
-	public void deleteFile(File file) {
-		try {
-			if (file != null) {
-				if (file.exists()) {
-<<<<<<< HEAD
-					FileUtils.cleanDirectory(file.getParentFile());
-=======
-					FileUtils.forceDelete(file);
->>>>>>> 9b57707e
-				}
-			}
-		} catch (IOException e) {
-			throw new UnexpectedException(e.getMessage());
-		}
-	}
-
-	/**
-	 * sends messageDTO to camel bridge.
-	 *
-	 * @param messageDTO
-	 *            the message DTO
-	 */
-	public void sendMessage(MessageDTO messageDTO) {
-		this.send(this.mosipEventBus, MessageBusAddress.PACKET_RECEIVER_OUT, messageDTO);
-	}
-
-	/*
-	 * (non-Javadoc)
-	 * 
-	 * @see
-	 * io.mosip.registration.processor.core.spi.eventbus.EventBusManager#process(
-	 * java.lang.Object)
-	 */
-	@Override
-	public MessageDTO process(MessageDTO object) {
-		return null;
-	}
-
-	/**
-	 * Gets the file from ctx.
-	 *
-	 * @param ctx the ctx
-	 * @return the file from ctx
-	 * @throws IOException Signals that an I/O exception has occurred.
-	 */
-	private File getFileFromCtx(RoutingContext ctx) throws IOException {
-
-		FileUpload fileUpload = ctx.fileUploads().iterator().next();
-		FileUtils.copyFile(FileUtils.getFile(fileUpload.uploadedFileName()),
-				FileUtils.getFile(FileUtils.getFile(fileUpload.uploadedFileName()).getParent() + "/" + fileUpload.fileName()));
-		File file = FileUtils.getFile(FileUtils.getFile(fileUpload.uploadedFileName()).getParent() + "/" + fileUpload.fileName());
-		return file;
-
-	}
-}
+package io.mosip.registration.processor.packet.receiver.stage;
+
+import java.io.File;
+import java.io.IOException;
+import java.util.ArrayList;
+import java.util.List;
+
+import org.apache.commons.io.FileUtils;
+import org.springframework.beans.factory.annotation.Autowired;
+import org.springframework.beans.factory.annotation.Value;
+import org.springframework.core.env.Environment;
+import org.springframework.stereotype.Service;
+
+import io.mosip.kernel.core.exception.ExceptionUtils;
+import io.mosip.kernel.core.logger.spi.Logger;
+import io.mosip.kernel.core.util.DateUtils;
+import io.mosip.registration.processor.core.abstractverticle.MessageBusAddress;
+import io.mosip.registration.processor.core.abstractverticle.MessageDTO;
+import io.mosip.registration.processor.core.abstractverticle.MosipEventBus;
+import io.mosip.registration.processor.core.abstractverticle.MosipRouter;
+import io.mosip.registration.processor.core.abstractverticle.MosipVerticleAPIManager;
+import io.mosip.registration.processor.core.constant.LoggerFileConstant;
+import io.mosip.registration.processor.core.logger.RegProcessorLogger;
+import io.mosip.registration.processor.core.status.util.StatusUtil;
+import io.mosip.registration.processor.packet.manager.exception.systemexception.UnexpectedException;
+import io.mosip.registration.processor.packet.receiver.builder.PacketReceiverResponseBuilder;
+import io.mosip.registration.processor.packet.receiver.dto.PacketReceiverResponseDTO;
+import io.mosip.registration.processor.packet.receiver.exception.PacketReceiverAppException;
+import io.mosip.registration.processor.packet.receiver.exception.handler.PacketReceiverExceptionHandler;
+import io.mosip.registration.processor.packet.receiver.service.PacketReceiverService;
+import io.vertx.ext.web.FileUpload;
+import io.vertx.ext.web.RoutingContext;
+
+/**
+ * The Class PacketReceiverStage.
+ */
+
+// @RefreshScope
+@Service
+public class PacketReceiverStage extends MosipVerticleAPIManager {
+
+	/** The reg proc logger. */
+	private static Logger regProcLogger = RegProcessorLogger.getLogger(PacketReceiverStage.class);
+
+	/** vertx Cluster Manager Url. */
+	@Value("${vertx.cluster.configuration}")
+	private String clusterManagerUrl;
+
+	/** server port number. */
+	@Value("${server.port}")
+	private String port;
+
+	/** worker pool size. */
+	@Value("${worker.pool.size}")
+	private Integer workerPoolSize;
+
+	/** server context Path. */
+	@Value("${server.servlet.path}")
+	private String contextPath;
+
+	/** The Constant DATETIME_PATTERN. */
+	private static final String DATETIME_PATTERN = "mosip.registration.processor.datetime.pattern";
+
+	/** The Constant APPLICATION_VERSION. */
+	private static final String APPLICATION_VERSION = "mosip.registration.processor.application.version";
+
+	/** The Constant MODULE_ID. */
+	private static final String MODULE_ID = "mosip.registration.processor.packet.id";
+
+	/** The Constant APPLICATION_JSON. */
+	private static final String APPLICATION_JSON = "application/json";
+
+	/** The Packet Receiver Service. */
+	@Autowired
+	public PacketReceiverService<File, MessageDTO> packetReceiverService;
+
+	/** Exception handler. */
+	@Autowired
+	public PacketReceiverExceptionHandler globalExceptionHandler;
+
+	/** The packet receiver response builder. */
+	@Autowired
+	PacketReceiverResponseBuilder packetReceiverResponseBuilder;
+
+	/**
+	 * The mosip event bus.
+	 */
+	private MosipEventBus mosipEventBus;
+
+	/**  Mosip router for APIs. */
+	@Autowired
+	MosipRouter router;
+
+	/**
+	 * deploys this verticle.
+	 */
+	public void deployVerticle() {
+		this.mosipEventBus = this.getEventBus(this, clusterManagerUrl, workerPoolSize);
+	}
+
+	/** The env. */
+	@Autowired
+	private Environment env;
+
+	/*
+	 * (non-Javadoc)
+	 *
+	 * @see io.vertx.core.AbstractVerticle#start()
+	 */
+	@Override
+	public void start() {
+		router.setRoute(this.postUrl(vertx, null, MessageBusAddress.PACKET_RECEIVER_OUT));
+		this.routes(router);
+		this.createServer(router.getRouter(), Integer.parseInt(port));
+	}
+
+	/**
+	 * contains all the routes in the stage.
+	 *
+	 * @param router
+	 *            the router
+	 */
+	private void routes(MosipRouter router) {
+
+		router.post(contextPath + "/registrationpackets");
+		router.handler(this::processURL, this::processPacket, this::failure);
+	};
+
+	/**
+	 * This is for failure handler.
+	 *
+	 * @param routingContext the routing context
+	 */
+	public void failure(RoutingContext routingContext) {
+		try {
+			deleteFile(getFileFromCtx(routingContext));
+		} catch (IOException e) {
+			regProcLogger.error(LoggerFileConstant.SESSIONID.toString(), LoggerFileConstant.REGISTRATIONID.toString(),
+					"", e.getMessage() + ExceptionUtils.getStackTrace(e));
+		}
+		this.setResponseWithDigitalSignature(routingContext, globalExceptionHandler.handler(routingContext.failure()),
+				APPLICATION_JSON);
+
+	}
+
+
+	/**
+	 * Process packet.
+	 *
+	 * @param ctx the ctx
+	 */
+	public void processPacket(RoutingContext ctx) {
+		File file=null;
+		try {
+			regProcLogger.debug(LoggerFileConstant.SESSIONID.toString(), LoggerFileConstant.REGISTRATIONID.toString(),
+					"", "PacketReceiverStage::processPacket()::entry");
+			file=getFileFromCtx(ctx);
+			MessageDTO messageDTO = packetReceiverService.processPacket(file);
+			messageDTO.setMessageBusAddress(MessageBusAddress.PACKET_RECEIVER_OUT);
+			if (messageDTO.getIsValid()) {
+				this.sendMessage(messageDTO);
+			}
+		} catch (IOException e) {
+			regProcLogger.error(LoggerFileConstant.SESSIONID.toString(), LoggerFileConstant.REGISTRATIONID.toString(),
+					"", e.getMessage() + ExceptionUtils.getStackTrace(e));
+			throw new UnexpectedException(e.getMessage());
+		} finally {
+			deleteFile(file);
+		}
+		regProcLogger.debug(LoggerFileConstant.SESSIONID.toString(), LoggerFileConstant.REGISTRATIONID.toString(),
+				"", "PacketReceiverStage::processPacket()::exit");
+
+	}
+
+	/**
+	 * contains process logic for the context passed.
+	 *
+	 * @param ctx            the ctx
+	 * @throws PacketReceiverAppException the packet receiver app exception
+	 */
+	public void processURL(RoutingContext ctx) throws PacketReceiverAppException {
+
+		try {
+			regProcLogger.debug(LoggerFileConstant.SESSIONID.toString(), LoggerFileConstant.REGISTRATIONID.toString(),
+					"", "PacketReceiverStage::processURL()::entry");
+			List<String> listObj = new ArrayList<>();
+			listObj.add(env.getProperty(MODULE_ID));
+			File file=getFileFromCtx(ctx);
+			MessageDTO messageDTO = packetReceiverService.validatePacket(file, this.getClass().getSimpleName());
+			listObj.add(DateUtils.getUTCCurrentDateTimeString(env.getProperty(DATETIME_PATTERN)));
+			listObj.add(env.getProperty(APPLICATION_VERSION));
+			if (messageDTO.getIsValid()) {
+				PacketReceiverResponseDTO responseData=PacketReceiverResponseBuilder.buildPacketReceiverResponse(StatusUtil.PACKET_RECEIVED.getMessage(), listObj);
+				this.setResponseWithDigitalSignature(ctx, responseData, APPLICATION_JSON);
+			}
+		} catch (IOException e) {
+			regProcLogger.error(LoggerFileConstant.SESSIONID.toString(), LoggerFileConstant.REGISTRATIONID.toString(),
+					"", e.getMessage() + ExceptionUtils.getStackTrace(e));
+			throw new UnexpectedException(e.getMessage());
+		}
+		regProcLogger.debug(LoggerFileConstant.SESSIONID.toString(), LoggerFileConstant.REGISTRATIONID.toString(),
+				"", "PacketReceiverStage::processURL()::exit");
+		ctx.next();
+	}
+
+	/**
+	 * deletes a file.
+	 *
+	 * @param file
+	 *            the file
+	 */
+	public void deleteFile(File file) {
+		try {
+			if (file != null) {
+				if (file.exists()) {
+					FileUtils.forceDelete(file);
+				}
+			}
+		} catch (IOException e) {
+			throw new UnexpectedException(e.getMessage());
+		}
+	}
+
+	/**
+	 * sends messageDTO to camel bridge.
+	 *
+	 * @param messageDTO
+	 *            the message DTO
+	 */
+	public void sendMessage(MessageDTO messageDTO) {
+		this.send(this.mosipEventBus, MessageBusAddress.PACKET_RECEIVER_OUT, messageDTO);
+	}
+
+	/*
+	 * (non-Javadoc)
+	 * 
+	 * @see
+	 * io.mosip.registration.processor.core.spi.eventbus.EventBusManager#process(
+	 * java.lang.Object)
+	 */
+	@Override
+	public MessageDTO process(MessageDTO object) {
+		return null;
+	}
+
+	/**
+	 * Gets the file from ctx.
+	 *
+	 * @param ctx the ctx
+	 * @return the file from ctx
+	 * @throws IOException Signals that an I/O exception has occurred.
+	 */
+	private File getFileFromCtx(RoutingContext ctx) throws IOException {
+
+		FileUpload fileUpload = ctx.fileUploads().iterator().next();
+		FileUtils.copyFile(FileUtils.getFile(fileUpload.uploadedFileName()),
+				FileUtils.getFile(FileUtils.getFile(fileUpload.uploadedFileName()).getParent() + "/" + fileUpload.fileName()));
+		File file = FileUtils.getFile(FileUtils.getFile(fileUpload.uploadedFileName()).getParent() + "/" + fileUpload.fileName());
+		return file;
+
+	}
+}