package io.mosip.registration.processor.packet.receiver.service.impl;

import java.io.ByteArrayInputStream;
import java.io.File;
import java.io.FileInputStream;
import java.io.IOException;
import java.io.InputStream;
import java.util.ArrayList;
import java.util.Arrays;
import java.util.List;

import org.apache.commons.io.IOUtils;
import org.springframework.beans.factory.annotation.Autowired;
import org.springframework.beans.factory.annotation.Value;
import org.springframework.cloud.context.config.annotation.RefreshScope;
import org.springframework.dao.DataAccessException;
import org.springframework.stereotype.Component;

import io.mosip.kernel.core.logger.spi.Logger;
import io.mosip.kernel.core.util.HMACUtils;
import io.mosip.kernel.core.virusscanner.exception.VirusScannerException;
import io.mosip.kernel.core.virusscanner.spi.VirusScanner;
import io.mosip.registration.processor.core.abstractverticle.MessageDTO;
import io.mosip.registration.processor.core.code.ApiName;
import io.mosip.registration.processor.core.code.EventId;
import io.mosip.registration.processor.core.code.EventName;
import io.mosip.registration.processor.core.code.EventType;
import io.mosip.registration.processor.core.code.RegistrationExceptionTypeCode;
import io.mosip.registration.processor.core.code.RegistrationTransactionStatusCode;
import io.mosip.registration.processor.core.code.RegistrationTransactionTypeCode;
import io.mosip.registration.processor.core.constant.LoggerFileConstant;
import io.mosip.registration.processor.core.exception.ApisResourceAccessException;
import io.mosip.registration.processor.core.exception.util.PlatformErrorMessages;
import io.mosip.registration.processor.core.exception.util.PlatformSuccessMessages;
import io.mosip.registration.processor.core.logger.RegProcessorLogger;
import io.mosip.registration.processor.core.spi.filesystem.manager.FileManager;
import io.mosip.registration.processor.core.util.RegistrationExceptionMapperUtil;
import io.mosip.registration.processor.packet.manager.dto.DirectoryPathDto;
import io.mosip.registration.processor.packet.receiver.decrypter.Decryptor;
import io.mosip.registration.processor.packet.receiver.exception.DuplicateUploadRequestException;
import io.mosip.registration.processor.packet.receiver.exception.FileSizeExceedException;
import io.mosip.registration.processor.packet.receiver.exception.PacketDecryptionFailureException;
import io.mosip.registration.processor.packet.receiver.exception.PacketNotSyncException;
import io.mosip.registration.processor.packet.receiver.exception.PacketNotValidException;
import io.mosip.registration.processor.packet.receiver.exception.PacketReceiverAppException;
import io.mosip.registration.processor.packet.receiver.exception.UnequalHashSequenceException;
import io.mosip.registration.processor.packet.receiver.service.PacketReceiverService;
import io.mosip.registration.processor.packet.receiver.util.StatusMessage;
import io.mosip.registration.processor.rest.client.audit.builder.AuditLogRequestBuilder;
import io.mosip.registration.processor.status.code.RegistrationStatusCode;
import io.mosip.registration.processor.status.dto.InternalRegistrationStatusDto;
import io.mosip.registration.processor.status.dto.RegistrationStatusDto;
import io.mosip.registration.processor.status.dto.RegistrationStatusSubRequestDto;
import io.mosip.registration.processor.status.dto.SyncRegistrationDto;
import io.mosip.registration.processor.status.dto.SyncResponseDto;
import io.mosip.registration.processor.status.entity.RegistrationStatusEntity;
import io.mosip.registration.processor.status.entity.SyncRegistrationEntity;
import io.mosip.registration.processor.status.service.RegistrationStatusService;
import io.mosip.registration.processor.status.service.SyncRegistrationService;

/**
 * The Class PacketReceiverServiceImpl.
 *
 */
@RefreshScope
@Component
public class PacketReceiverServiceImpl implements PacketReceiverService<File, MessageDTO> {

	/** The reg proc logger. */
	private static Logger regProcLogger = RegProcessorLogger.getLogger(PacketReceiverServiceImpl.class);

	/** The Constant USER. */
	private static final String USER = "MOSIP_SYSTEM";

	/** The Constant LOG_FORMATTER. */
	public static final String LOG_FORMATTER = "{} - {}";

	/** The Constant RESEND. */
	private static final String RESEND = "RESEND";

	/** The file manager. */
	@Autowired
	private FileManager<DirectoryPathDto, InputStream> fileManager;

	/** The sync registration service. */
	@Autowired
	private SyncRegistrationService<SyncResponseDto, SyncRegistrationDto> syncRegistrationService;

	/** The registration status service. */
	@Autowired
	private RegistrationStatusService<String, InternalRegistrationStatusDto, RegistrationStatusDto> registrationStatusService;

	/** The core audit request builder. */
	@Autowired
	private AuditLogRequestBuilder auditLogRequestBuilder;

	/** The packet receiver stage. */

	@Value("${registration.processor.packet.ext}")
	private String extention;

	/** The file size. */
	@Value("${registration.processor.max.file.size}")
	private String fileSize;

	/** The registration exception mapper util. */
	private RegistrationExceptionMapperUtil registrationExceptionMapperUtil = new RegistrationExceptionMapperUtil();

	private RegistrationStatusEntity entity = new RegistrationStatusEntity();

	/** The reg entity. */
	private SyncRegistrationEntity regEntity;

	/** The virus scanner service. */
	@Autowired
	private VirusScanner<Boolean, InputStream> virusScannerService;

	/** The decryptor. */
	@Autowired
	private Decryptor decryptor;

	/** The storage flag. */
	private Boolean storageFlag = false;

	/** The description. */
	private String description = "";

	/** The is transaction successful. */
	boolean isTransactionSuccessful = false;

	/** The registration id. */
	private String registrationId;

	InternalRegistrationStatusDto dto;

	/*
	 * (non-Javadoc)
	 * 
	 * @see io.mosip.id.issuance.packet.handler.service.PacketUploadService#
	 * validatePacket( java.lang.Object)
	 */
	@Override
	public MessageDTO validatePacket(File file, String stageName) {

		MessageDTO messageDTO = new MessageDTO();

		messageDTO.setInternalError(false);
		messageDTO.setIsValid(false);

		if (file.getName() != null && file.exists()) {
			String fileOriginalName = file.getName();
			registrationId = fileOriginalName.split("\\.")[0];
			regProcLogger.debug(LoggerFileConstant.SESSIONID.toString(), LoggerFileConstant.REGISTRATIONID.toString(),
					registrationId, "PacketReceiverServiceImpl::validatePacket()::entry");
			messageDTO.setRid(registrationId);

			regEntity = syncRegistrationService.findByRegistrationId(registrationId);
			try (InputStream encryptedInputStream = new FileInputStream(file.getAbsolutePath())) {
				byte[] encryptedByteArray = IOUtils.toByteArray(encryptedInputStream);
				validatePacketWithSync();
				validateHashCode(new ByteArrayInputStream(encryptedByteArray));
				validatePacketFormat(fileOriginalName);
				validatePacketSize(file.length());
				if (isDuplicatePacket() && !isExternalStatusResend()) {
					throw new DuplicateUploadRequestException(
							PlatformErrorMessages.RPR_PKR_DUPLICATE_PACKET_RECIEVED.getMessage());
				}
				storePacket(stageName);
				regProcLogger.debug(LoggerFileConstant.SESSIONID.toString(),
						LoggerFileConstant.REGISTRATIONID.toString(), registrationId,
						"PacketReceiverServiceImpl::validatePacket()::exit");

			} catch (IOException e) {

				description = " IOException in packet receiver for registrationId" + registrationId + "::"
						+ e.getMessage();
				regProcLogger.error(LoggerFileConstant.SESSIONID.toString(),
						LoggerFileConstant.REGISTRATIONID.toString(), registrationId,
						PlatformErrorMessages.RPR_SYS_IO_EXCEPTION.getMessage());
				throw new PacketReceiverAppException(PlatformErrorMessages.RPR_SYS_IO_EXCEPTION.getCode(),
						PlatformErrorMessages.RPR_SYS_IO_EXCEPTION.getMessage());
			} catch (DataAccessException e) {

				description = "DataAccessException in packet receiver for registrationId" + registrationId + "::"
						+ e.getMessage();
				regProcLogger.error(LoggerFileConstant.SESSIONID.toString(),
						LoggerFileConstant.REGISTRATIONID.toString(), registrationId, "Error while updating status : "
								+ PlatformErrorMessages.RPR_PKR_DATA_ACCESS_EXCEPTION.getMessage());
				throw new PacketReceiverAppException(PlatformErrorMessages.RPR_PKR_DATA_ACCESS_EXCEPTION.getCode(),
						PlatformErrorMessages.RPR_PKR_DATA_ACCESS_EXCEPTION.getMessage());

			} finally {

				String eventId = "";
				String eventName = "";
				String eventType = "";
				eventId = isTransactionSuccessful ? EventId.RPR_407.toString() : EventId.RPR_405.toString();
				eventName = eventId.equalsIgnoreCase(EventId.RPR_407.toString()) ? EventName.ADD.toString()
						: EventName.EXCEPTION.toString();
				eventType = eventId.equalsIgnoreCase(EventId.RPR_407.toString()) ? EventType.BUSINESS.toString()
						: EventType.SYSTEM.toString();

				auditLogRequestBuilder.createAuditRequestBuilder(description, eventId, eventName, eventType,
						registrationId, ApiName.AUDIT);
			}

<<<<<<< HEAD
			if (storageFlag) {
				messageDTO.setIsValid(true);
=======
			else {
				try {

					dto = registrationStatusService.getRegistrationStatus(registrationId);
					if (dto == null)
						dto = new InternalRegistrationStatusDto();
					else {
						int retryCount = dto.getRetryCount() != null ? dto.getRetryCount() + 1 : 1;
						dto.setRetryCount(retryCount);

					}
					fileManager.put(registrationId, new FileInputStream(file.getAbsolutePath()),
							DirectoryPathDto.VIRUS_SCAN_ENC);

					dto.setLatestTransactionTypeCode(RegistrationTransactionTypeCode.PACKET_RECEIVER.toString());
					dto.setRegistrationStageName(stageName);

					dto.setRegistrationId(registrationId);
					dto.setRegistrationType(regEntity.getRegistrationType());
					dto.setReferenceRegistrationId(null);
					dto.setStatusCode(RegistrationStatusCode.PACKET_UPLOADED_TO_VIRUS_SCAN.toString());
					dto.setLangCode("eng");
					dto.setStatusComment(StatusMessage.PACKET_UPLOADED_VIRUS_SCAN);
					dto.setReProcessRetryCount(0);
					dto.setLatestTransactionStatusCode(RegistrationTransactionStatusCode.SUCCESS.toString());
					dto.setIsActive(true);
					dto.setCreatedBy(USER);
					dto.setIsDeleted(false);
					registrationStatusService.addRegistrationStatus(dto);
					storageFlag = true;
					isTransactionSuccessful = true;
					description = "Packet successfully synced for registrationId " + registrationId;
					regProcLogger.debug(LoggerFileConstant.SESSIONID.toString(),
							LoggerFileConstant.REGISTRATIONID.toString(), registrationId,
							"PacketReceiverServiceImpl::storePacket()::exit");
					regProcLogger.info(LoggerFileConstant.SESSIONID.toString(),
							LoggerFileConstant.REGISTRATIONID.toString(), registrationId,
							"Registration Packet is successfully sync in Sync table.");
				} catch (IOException e) {

					description = " IOException in packet receiver for registrationId" + registrationId + "::"
							+ e.getMessage();
					regProcLogger.error(LoggerFileConstant.SESSIONID.toString(),
							LoggerFileConstant.REGISTRATIONID.toString(), registrationId,
							"Error while updating status : " + e.getMessage());
				} catch (DataAccessException e) {

					description = "DataAccessException in packet receiver for registrationId" + registrationId + "::"
							+ e.getMessage();
					regProcLogger.error(LoggerFileConstant.SESSIONID.toString(),
							LoggerFileConstant.REGISTRATIONID.toString(), registrationId,
							"Error while updating status : " + e.getMessage());
				} finally {
					
					String eventId = "";
					String eventName = "";
					String eventType = "";
					eventId = isTransactionSuccessful ? EventId.RPR_407.toString() : EventId.RPR_405.toString();
					eventName = eventId.equalsIgnoreCase(EventId.RPR_407.toString()) ? EventName.ADD.toString()
							: EventName.EXCEPTION.toString();
					eventType = eventId.equalsIgnoreCase(EventId.RPR_407.toString()) ? EventType.BUSINESS.toString()
							: EventType.SYSTEM.toString();

					auditLogRequestBuilder.createAuditRequestBuilder(description, eventId, eventName, eventType,
							registrationId, ApiName.AUDIT);
				}
>>>>>>> 4a12efd2
			}

		}

		return messageDTO;
	}

	/**
	 * validate packet with reg entity.
	 */
	private void validatePacketWithSync() {

		if (regEntity == null) {
			description = "PacketNotSync exception in packet receiver for registartionId " + registrationId + "::"
					+ PlatformErrorMessages.RPR_PKR_PACKET_NOT_YET_SYNC.getMessage();
			regProcLogger.error(LoggerFileConstant.SESSIONID.toString(), LoggerFileConstant.REGISTRATIONID.toString(),
					registrationId, PlatformErrorMessages.RPR_PKR_PACKET_NOT_YET_SYNC.getMessage());
			throw new PacketNotSyncException(PlatformErrorMessages.RPR_PKR_PACKET_NOT_YET_SYNC.getMessage());
		}
	}

	/**
	 * Store packet.
	 *
	 * @param encryptedInputStream
	 *            the encrypted input stream
	 * @param registrationId
	 *            the registration id
	 * @param stageName
	 *            the stage name
	 * @throws IOException
	 *             Signals that an I/O exception has occurred.
	 */
	private void storePacket(String stageName) throws IOException {

		dto = registrationStatusService.getRegistrationStatus(registrationId);
		if (dto == null) {
			dto = new InternalRegistrationStatusDto();
			dto.setRetryCount(0);
		} else {
			int retryCount = dto.getRetryCount() != null ? dto.getRetryCount() + 1 : 1;
			dto.setRetryCount(retryCount);

		}
		dto.setLatestTransactionTypeCode(RegistrationTransactionTypeCode.PACKET_RECEIVER.toString());
		dto.setRegistrationStageName(stageName);

		dto.setRegistrationId(registrationId);
		dto.setRegistrationType(regEntity.getRegistrationType());
		dto.setReferenceRegistrationId(null);
		dto.setStatusCode(RegistrationStatusCode.PACKET_RECEIVED.toString());
		dto.setLangCode("eng");
		dto.setStatusComment(StatusMessage.PACKET_RECEIVED);
		dto.setReProcessRetryCount(0);
		dto.setLatestTransactionStatusCode(RegistrationTransactionStatusCode.SUCCESS.toString());
		dto.setIsActive(true);
		dto.setCreatedBy(USER);
		dto.setIsDeleted(false);
		registrationStatusService.addRegistrationStatus(dto);
		storageFlag = true;
		isTransactionSuccessful = true;
		description = "Packet sucessfully uploaded for registrationId " + registrationId;

	}

	/**
	 * Validate packet format.
	 *
	 * @param fileOriginalName
	 *            the file original name
	 * @param regId
	 *            the reg id
	 */
	private void validatePacketFormat(String fileOriginalName) {
		if (!(fileOriginalName.endsWith(getExtention()))) {
			description = " Invalid packet format" + registrationId;

			regProcLogger.error(LoggerFileConstant.SESSIONID.toString(), LoggerFileConstant.REGISTRATIONID.toString(),
					registrationId, PlatformErrorMessages.RPR_PKR_INVALID_PACKET_FORMAT.getMessage());
			throw new PacketNotValidException(PlatformErrorMessages.RPR_PKR_INVALID_PACKET_FORMAT.getMessage());
		}

	}

	/**
	 * Scan file.
	 *
	 * @param inputStream
	 *            the input stream
	 */
	private boolean scanFile(InputStream inputStream) {
		try {
			boolean isInputFileClean = virusScannerService.scanFile(inputStream);
			if (!isInputFileClean) {
				description = "Packet virus scan failed  in packet receiver for registrationId ::" + registrationId
						+ PlatformErrorMessages.PRP_PKR_PACKET_VIRUS_SCAN_FAILED.getMessage();
				dto.setStatusCode(RegistrationStatusCode.VIRUS_SCAN_FAILED.toString());
				dto.setStatusComment(StatusMessage.VIRUS_SCAN_FAILED);
				dto.setLatestTransactionStatusCode(registrationExceptionMapperUtil
						.getStatusCode(RegistrationExceptionTypeCode.VIRUS_SCAN_FAILED_EXCEPTION));
				regProcLogger.error(LoggerFileConstant.SESSIONID.toString(),
						LoggerFileConstant.REGISTRATIONID.toString(), registrationId,
						PlatformErrorMessages.PRP_PKR_PACKET_VIRUS_SCAN_FAILED.getMessage());
			}
			return isInputFileClean;
		} catch (VirusScannerException e) {
			description = "Virus scanner service failed ::" + registrationId;
			dto.setStatusCode(RegistrationStatusCode.VIRUS_SCANNER_SERVICE_FAILED.toString());
			dto.setStatusComment(StatusMessage.VIRUS_SCANNER_SERVICE_FAILED);
			dto.setLatestTransactionStatusCode(registrationExceptionMapperUtil
					.getStatusCode(RegistrationExceptionTypeCode.VIRUS_SCANNER_SERVICE_FAILED));

			regProcLogger.error(LoggerFileConstant.SESSIONID.toString(), LoggerFileConstant.REGISTRATIONID.toString(),
					registrationId, PlatformErrorMessages.PRP_PKR_PACKET_VIRUS_SCANNER_SERVICE_FAILED.getMessage());
			return false;
		}

	}
	/**
	 * Gets the max file size.
	 *
	 * @return the max file size
	 */
	public long getMaxFileSize() {
		int maxFileSize = Integer.parseInt(fileSize);
		return maxFileSize * 1024L * 1024;
	}

	/**
	 * Gets the extention.
	 *
	 * @return the extention
	 */
	public String getExtention() {
		return extention;
	}

	/**
	 * Checks if registration id is already present in registration status table.
	 *
	 * @param registrationId
	 *            the registration id
	 * @return the boolean
	 */
	private Boolean isDuplicatePacket() {
		return registrationStatusService.getRegistrationStatus(registrationId) != null;
	}

	/**
	 * Checks if is external status resend.
	 *
	 * @param registrationId
	 *            the registration id
	 * @return the boolean
	 */
	public Boolean isExternalStatusResend() {
		List<RegistrationStatusSubRequestDto> regIds = new ArrayList<>();
		RegistrationStatusSubRequestDto registrationStatusSubRequestDto = new RegistrationStatusSubRequestDto();
		registrationStatusSubRequestDto.setRegistrationId(registrationId);
		regIds.add(registrationStatusSubRequestDto);
		regProcLogger.debug(LoggerFileConstant.SESSIONID.toString(), LoggerFileConstant.REGISTRATIONID.toString(),
				registrationId, "PacketReceiverServiceImpl::isExternalStatusResend()::entry");

		List<RegistrationStatusDto> registrationExternalStatusCode = registrationStatusService.getByIds(regIds);

		String mappedValue = registrationExternalStatusCode.get(0).getStatusCode();
		regProcLogger.debug(LoggerFileConstant.SESSIONID.toString(), LoggerFileConstant.REGISTRATIONID.toString(),
				registrationId, "PacketReceiverServiceImpl::isExternalStatusResend()::exit");
		return (mappedValue.equals(RESEND));
	}

	/**
	 * Validate hash code.
	 *
	 * @param registrationId
	 *            the registration id
	 * @param inputStream
	 *            the input stream
	 * @throws IOException
	 *             Signals that an I/O exception has occurred.
	 */
	private void validateHashCode(InputStream inputStream) throws IOException {
		// TO-DO testing
		byte[] isbytearray = IOUtils.toByteArray(inputStream);
		byte[] hashSequence = HMACUtils.generateHash(isbytearray);
		byte[] packetHashSequenceFromEntity = hashSequence;// PacketHashSequesnce
		if (!(Arrays.equals(hashSequence, packetHashSequenceFromEntity))) {
			description = "The Registration Packet HashSequence is not equal as synced packet HashSequence"
					+ registrationId;
			regProcLogger.error(LoggerFileConstant.SESSIONID.toString(), LoggerFileConstant.REGISTRATIONID.toString(),
					registrationId, PlatformErrorMessages.RPR_PKR_PACKET_HASH_NOT_EQUALS_SYNCED_HASH.getMessage());
			throw new UnequalHashSequenceException(
					PlatformErrorMessages.RPR_PKR_PACKET_HASH_NOT_EQUALS_SYNCED_HASH.getMessage());
		}
	}

	/**
	 * Validate packet size.
	 *
	 * @param length
	 *            the length
	 * @param regid
	 *            the regid
	 */
	private void validatePacketSize(long length) {
		// TO-DO need to umcomment once we get new columns in sync
		/*
		 * if(length > regEntity.getPacketSize()) {
		 * regProcLogger.error(LoggerFileConstant.SESSIONID.toString(),
		 * LoggerFileConstant.REGISTRATIONID.toString(), regid,
		 * PlatformErrorMessages.RPR_PKR_INVALID_PACKET_SIZE_SYNCED.getMessage()); throw
		 * new PacketSizeNotInSyncException(PlatformErrorMessages.
		 * RPR_PKR_INVALID_PACKET_SIZE_SYNCED.getMessage()); }
		 */
		if (length > getMaxFileSize()) {
			regProcLogger.error(LoggerFileConstant.SESSIONID.toString(), LoggerFileConstant.REGISTRATIONID.toString(),
					registrationId, PlatformErrorMessages.RPR_PKR_INVALID_PACKET_SIZE.getMessage());
			throw new FileSizeExceedException(PlatformErrorMessages.RPR_PKR_INVALID_PACKET_SIZE.getMessage());
		}

	}

	@Override
	public MessageDTO processPacket(File file) {
		MessageDTO messageDTO = new MessageDTO();

		messageDTO.setInternalError(false);

		messageDTO.setIsValid(false);
		boolean scanningFlag;
		String fileOriginalName = file.getName();
		registrationId = fileOriginalName.split("\\.")[0];
		regProcLogger.debug(LoggerFileConstant.SESSIONID.toString(), LoggerFileConstant.REGISTRATIONID.toString(),
				registrationId, "PacketReceiverServiceImpl::processPacket()::entry");
		messageDTO.setRid(registrationId);

		try (InputStream encryptedInputStream = new FileInputStream(file.getAbsolutePath())) {
			byte[] encryptedByteArray = IOUtils.toByteArray(encryptedInputStream);
			scanningFlag = scanFile(new ByteArrayInputStream(encryptedByteArray));
			if (scanningFlag) {
				InputStream decryptedData = decryptor.decrypt(new ByteArrayInputStream(encryptedByteArray),
						registrationId);
				scanningFlag = scanFile(decryptedData);
			}
			if (scanningFlag) {
				fileManager.put(registrationId, encryptedInputStream, DirectoryPathDto.LANDING_ZONE);
				dto.setStatusCode(RegistrationStatusCode.PACKET_UPLOADED_TO_LANDING_ZONE.toString());
				dto.setStatusComment(StatusMessage.PACKET_UPLOADED_TO_LANDING_ZONE);
				dto.setLatestTransactionStatusCode(RegistrationTransactionStatusCode.SUCCESS.toString());
				messageDTO.setIsValid(Boolean.TRUE);
				description = PlatformSuccessMessages.RPR_PKR_PACKET_RECEIVER.getMessage() + "-------" + registrationId;
				regProcLogger.debug(LoggerFileConstant.SESSIONID.toString(),
						LoggerFileConstant.REGISTRATIONID.toString(), registrationId,
						"PacketReceiverServiceImpl::processPacket()::exit");
			}

		} catch (IOException e) {

			description = " IOException in packet receiver for registrationId" + registrationId + "::" + e.getMessage();
			regProcLogger.error(LoggerFileConstant.SESSIONID.toString(), LoggerFileConstant.REGISTRATIONID.toString(),
					registrationId, PlatformErrorMessages.RPR_SYS_IO_EXCEPTION.getMessage());
		} catch (DataAccessException e) {

			description = "DataAccessException in packet receiver for registrationId" + registrationId + "::"
					+ e.getMessage();
			regProcLogger.error(LoggerFileConstant.SESSIONID.toString(), LoggerFileConstant.REGISTRATIONID.toString(),
					registrationId, "Error while updating status : "
							+ PlatformErrorMessages.RPR_PKR_DATA_ACCESS_EXCEPTION.getMessage());
		} catch (PacketDecryptionFailureException e) {
			dto.setStatusCode(RegistrationStatusCode.PACKET_DECRYPTION_FAILED.toString());
			dto.setStatusComment(StatusMessage.PACKET_DECRYPTION_FAILED);
			dto.setLatestTransactionStatusCode(registrationExceptionMapperUtil
					.getStatusCode(RegistrationExceptionTypeCode.PACKET_DECRYPTION_FAILURE_EXCEPTION));
			description = "Packet decryption failed for registrationId " + registrationId + "::" + e.getErrorCode()
					+ e.getErrorText();
			regProcLogger.error(LoggerFileConstant.SESSIONID.toString(), LoggerFileConstant.REGISTRATIONID.toString(),
					registrationId, e.getMessage());
		} catch (ApisResourceAccessException e) {
			regProcLogger.error(LoggerFileConstant.SESSIONID.toString(), LoggerFileConstant.REGISTRATIONID.toString(),
					registrationId, "API resource not accessible : "
							+ PlatformErrorMessages.RPR_PKR_API_RESOUCE_ACCESS_FAILED.getMessage());
			description = PlatformErrorMessages.RPR_PKR_API_RESOUCE_ACCESS_FAILED.getMessage();

		} finally {

			registrationStatusService.updateRegistrationStatus(dto);
			String eventId = "";
			String eventName = "";
			String eventType = "";
			eventId = isTransactionSuccessful ? EventId.RPR_407.toString() : EventId.RPR_405.toString();
			eventName = eventId.equalsIgnoreCase(EventId.RPR_407.toString()) ? EventName.ADD.toString()
					: EventName.EXCEPTION.toString();
			eventType = eventId.equalsIgnoreCase(EventId.RPR_407.toString()) ? EventType.BUSINESS.toString()
					: EventType.SYSTEM.toString();

			auditLogRequestBuilder.createAuditRequestBuilder(description, eventId, eventName, eventType, registrationId,
					ApiName.AUDIT);
		}

		return messageDTO;
	}

}<|MERGE_RESOLUTION|>--- conflicted
+++ resolved
@@ -204,77 +204,8 @@
 						registrationId, ApiName.AUDIT);
 			}
 
-<<<<<<< HEAD
 			if (storageFlag) {
 				messageDTO.setIsValid(true);
-=======
-			else {
-				try {
-
-					dto = registrationStatusService.getRegistrationStatus(registrationId);
-					if (dto == null)
-						dto = new InternalRegistrationStatusDto();
-					else {
-						int retryCount = dto.getRetryCount() != null ? dto.getRetryCount() + 1 : 1;
-						dto.setRetryCount(retryCount);
-
-					}
-					fileManager.put(registrationId, new FileInputStream(file.getAbsolutePath()),
-							DirectoryPathDto.VIRUS_SCAN_ENC);
-
-					dto.setLatestTransactionTypeCode(RegistrationTransactionTypeCode.PACKET_RECEIVER.toString());
-					dto.setRegistrationStageName(stageName);
-
-					dto.setRegistrationId(registrationId);
-					dto.setRegistrationType(regEntity.getRegistrationType());
-					dto.setReferenceRegistrationId(null);
-					dto.setStatusCode(RegistrationStatusCode.PACKET_UPLOADED_TO_VIRUS_SCAN.toString());
-					dto.setLangCode("eng");
-					dto.setStatusComment(StatusMessage.PACKET_UPLOADED_VIRUS_SCAN);
-					dto.setReProcessRetryCount(0);
-					dto.setLatestTransactionStatusCode(RegistrationTransactionStatusCode.SUCCESS.toString());
-					dto.setIsActive(true);
-					dto.setCreatedBy(USER);
-					dto.setIsDeleted(false);
-					registrationStatusService.addRegistrationStatus(dto);
-					storageFlag = true;
-					isTransactionSuccessful = true;
-					description = "Packet successfully synced for registrationId " + registrationId;
-					regProcLogger.debug(LoggerFileConstant.SESSIONID.toString(),
-							LoggerFileConstant.REGISTRATIONID.toString(), registrationId,
-							"PacketReceiverServiceImpl::storePacket()::exit");
-					regProcLogger.info(LoggerFileConstant.SESSIONID.toString(),
-							LoggerFileConstant.REGISTRATIONID.toString(), registrationId,
-							"Registration Packet is successfully sync in Sync table.");
-				} catch (IOException e) {
-
-					description = " IOException in packet receiver for registrationId" + registrationId + "::"
-							+ e.getMessage();
-					regProcLogger.error(LoggerFileConstant.SESSIONID.toString(),
-							LoggerFileConstant.REGISTRATIONID.toString(), registrationId,
-							"Error while updating status : " + e.getMessage());
-				} catch (DataAccessException e) {
-
-					description = "DataAccessException in packet receiver for registrationId" + registrationId + "::"
-							+ e.getMessage();
-					regProcLogger.error(LoggerFileConstant.SESSIONID.toString(),
-							LoggerFileConstant.REGISTRATIONID.toString(), registrationId,
-							"Error while updating status : " + e.getMessage());
-				} finally {
-					
-					String eventId = "";
-					String eventName = "";
-					String eventType = "";
-					eventId = isTransactionSuccessful ? EventId.RPR_407.toString() : EventId.RPR_405.toString();
-					eventName = eventId.equalsIgnoreCase(EventId.RPR_407.toString()) ? EventName.ADD.toString()
-							: EventName.EXCEPTION.toString();
-					eventType = eventId.equalsIgnoreCase(EventId.RPR_407.toString()) ? EventType.BUSINESS.toString()
-							: EventType.SYSTEM.toString();
-
-					auditLogRequestBuilder.createAuditRequestBuilder(description, eventId, eventName, eventType,
-							registrationId, ApiName.AUDIT);
-				}
->>>>>>> 4a12efd2
 			}
 
 		}
