<<<<<<< HEAD
package io.mosip.registration.processor.virus.scanner.job.decrypter;

import java.io.ByteArrayInputStream;
import java.io.IOException;
import java.io.InputStream;
import java.text.ParseException;
import java.text.SimpleDateFormat;
import java.time.LocalDateTime;
import java.time.ZoneId;
import java.time.format.DateTimeFormatter;
import java.util.Date;

import org.apache.commons.io.IOUtils;
import org.springframework.beans.factory.annotation.Autowired;
import org.springframework.beans.factory.annotation.Value;
import org.springframework.core.env.Environment;
import org.springframework.stereotype.Component;
import org.springframework.web.client.HttpClientErrorException;
import org.springframework.web.client.HttpServerErrorException;

import com.fasterxml.jackson.databind.ObjectMapper;

import io.mosip.kernel.core.logger.spi.Logger;
import io.mosip.kernel.core.util.CryptoUtil;
import io.mosip.kernel.core.util.DateUtils;
import io.mosip.registration.processor.core.code.ApiName;
import io.mosip.registration.processor.core.code.EventId;
import io.mosip.registration.processor.core.code.EventName;
import io.mosip.registration.processor.core.code.EventType;
import io.mosip.registration.processor.core.constant.LoggerFileConstant;
import io.mosip.registration.processor.core.exception.ApisResourceAccessException;
import io.mosip.registration.processor.core.http.RequestWrapper;
import io.mosip.registration.processor.core.http.ResponseWrapper;
import io.mosip.registration.processor.core.logger.RegProcessorLogger;
import io.mosip.registration.processor.core.spi.restclient.RegistrationProcessorRestClientService;
import io.mosip.registration.processor.rest.client.audit.builder.AuditLogRequestBuilder;
import io.mosip.registration.processor.virus.scanner.job.decrypter.constant.PacketDecryptionFailureExceptionConstant;
import io.mosip.registration.processor.virus.scanner.job.decrypter.exception.PacketDecryptionFailureException;
import io.mosip.registration.processor.virus.scanner.job.dto.CryptomanagerRequestDto;
import io.mosip.registration.processor.virus.scanner.job.dto.CryptomanagerResponseDto;

/**
 * Decryptor class for packet decryption.
 *
 * @author Girish Yarru
 */
@Component
public class Decryptor {
	private static Logger regProcLogger = RegProcessorLogger.getLogger(Decryptor.class);

	@Value("${registration.processor.application.id}")
	private String applicationId;

	@Value("${mosip.kernel.rid.machineid-length}")
	private int machineIdLength;

	@Value("${mosip.kernel.rid.centerid-length}")
	private int centerIdLength;

	@Autowired
	private RegistrationProcessorRestClientService<Object> restClientService;

	@Autowired
	private AuditLogRequestBuilder auditLogRequestBuilder;

	@Autowired
	private Environment env;
	
	
	private static final String DECRYPT_SERVICE_ID = "mosip.registration.processor.crypto.decrypt.id";
	private static final String REG_PROC_APPLICATION_VERSION = "mosip.registration.processor.application.version";
	private static final String DATETIME_PATTERN = "mosip.registration.processor.datetime.pattern";
	
	private static final String DECRYPTION_SUCCESS = "Decryption success for RegistrationId : {}";
	private static final String DECRYPTION_FAILURE = "Virus scan decryption failed for  registrationId ";
	private static final String IO_EXCEPTION = "Exception Converting encrypted packet inputStream to string";

	/**
	 * This method consumes inputStream of encrypted packet and registrationId as
	 * arguments. Hits the kernel's crypto-manager api passing 'application
	 * id,center id and encrypted inputStream in form of string. gets the
	 * response(Success or Failure) as string if success convert string to
	 * cryptomanager response dto and then get decrypted data and then return
	 * inputStream of decrypted data. if failure convert string to cryptomanager
	 * response dto and then get error code and error response and throw
	 * PacketDecryptionFailureException.
	 * 
	 * @param encryptedPacket
	 * @param registrationId
	 * @return
	 * @throws PacketDecryptionFailureException
	 * @throws ParseException
	 */

	@SuppressWarnings("unchecked")
	public InputStream decrypt(InputStream encryptedPacket, String registrationId)
			throws PacketDecryptionFailureException {
		InputStream outstream = null;
		boolean isTransactionSuccessful = false;
		String description = "";
		regProcLogger.debug(LoggerFileConstant.SESSIONID.toString(), LoggerFileConstant.REGISTRATIONID.toString(),
				registrationId, "Decryptor::decrypt()::entry");
		try {
			ObjectMapper mapper=new ObjectMapper(); 
			String centerId = registrationId.substring(0,centerIdLength);
			String encryptedPacketString = IOUtils.toString(encryptedPacket, "UTF-8");
			CryptomanagerRequestDto cryptomanagerRequestDto = new CryptomanagerRequestDto();
			RequestWrapper<CryptomanagerRequestDto> request = new RequestWrapper<>();
			ResponseWrapper<CryptomanagerResponseDto> response = new ResponseWrapper<>();
			cryptomanagerRequestDto.setApplicationId(applicationId);
			cryptomanagerRequestDto.setData(encryptedPacketString);
			cryptomanagerRequestDto.setReferenceId(centerId);
			CryptomanagerResponseDto cryptomanagerResponseDto = new CryptomanagerResponseDto();

			// setLocal Date Time
			SimpleDateFormat formatter = new SimpleDateFormat("yyyyMMdd'T'HHmmss");
			LocalDateTime ldt =null;
			if (registrationId.length() > 14) {
				String packetCreatedDateTime = registrationId.substring(registrationId.length() - 14);
				Date date = formatter.parse(packetCreatedDateTime.substring(0, 8) + "T"
						+ packetCreatedDateTime.substring(packetCreatedDateTime.length() - 6));
				 ldt = LocalDateTime.ofInstant(date.toInstant(), ZoneId.of("UTC"));
				cryptomanagerRequestDto.setTimeStamp(ldt);
			} else {
				regProcLogger.error(LoggerFileConstant.SESSIONID.toString(),
						LoggerFileConstant.REGISTRATIONID.toString(), registrationId,
						"Packet DecryptionFailed-Invalid Packet format");

				throw new PacketDecryptionFailureException(
						PacketDecryptionFailureExceptionConstant.MOSIP_PACKET_DECRYPTION_FAILURE_ERROR_CODE
								.getErrorCode(),
						"Packet DecryptionFailed-Invalid Packet format");
			}
			request.setId(env.getProperty(DECRYPT_SERVICE_ID));
			request.setMetadata(null);
			request.setRequest(cryptomanagerRequestDto);
			DateTimeFormatter format = DateTimeFormatter.ofPattern(env.getProperty(DATETIME_PATTERN));
			LocalDateTime localdatetime = LocalDateTime.parse(DateUtils.getUTCCurrentDateTimeString(env.getProperty(DATETIME_PATTERN)),format);
			request.setRequesttime(localdatetime);
			request.setVersion(env.getProperty(REG_PROC_APPLICATION_VERSION));
			response =  (ResponseWrapper<CryptomanagerResponseDto>) restClientService.postApi(
					ApiName.DMZCRYPTOMANAGERDECRYPT, "", "", request, ResponseWrapper.class);
			cryptomanagerResponseDto = mapper.readValue(mapper.writeValueAsString(response.getResponse()), CryptomanagerResponseDto.class); 
			byte[] decryptedPacket = CryptoUtil.decodeBase64(cryptomanagerResponseDto.getData());
			outstream = new ByteArrayInputStream(decryptedPacket);
			isTransactionSuccessful = true;
			description = DECRYPTION_SUCCESS + registrationId;
			regProcLogger.debug(LoggerFileConstant.SESSIONID.toString(), LoggerFileConstant.REGISTRATIONID.toString(),
					registrationId, "Decryptor::decrypt()::exit");
			regProcLogger.info(LoggerFileConstant.SESSIONID.toString(), LoggerFileConstant.REGISTRATIONID.toString(),
					registrationId, description);
		} catch (IOException e) {
			regProcLogger.error(LoggerFileConstant.SESSIONID.toString(), LoggerFileConstant.REGISTRATIONID.toString(),
					registrationId, IO_EXCEPTION);
			description = DECRYPTION_FAILURE + registrationId + "::"
					+ "Error Converting encrypted packet inputStream to string";
			throw new PacketDecryptionFailureException(
					PacketDecryptionFailureExceptionConstant.MOSIP_PACKET_DECRYPTION_FAILURE_ERROR_CODE.getErrorCode(),
					IO_EXCEPTION);
		} catch (ApisResourceAccessException e) {
			regProcLogger.error(LoggerFileConstant.SESSIONID.toString(), LoggerFileConstant.REGISTRATIONID.toString(),
					registrationId, "Internal Error Occured ");
			if (e.getCause() instanceof HttpClientErrorException) {
				HttpClientErrorException httpClientException = (HttpClientErrorException) e.getCause();
				description = DECRYPTION_FAILURE + registrationId + "::"
						+ httpClientException.getResponseBodyAsString();
				throw new PacketDecryptionFailureException(
						PacketDecryptionFailureExceptionConstant.MOSIP_PACKET_DECRYPTION_FAILURE_ERROR_CODE
								.getErrorCode(),
						httpClientException.getResponseBodyAsString());
			} else if (e.getCause() instanceof HttpServerErrorException) {
				HttpServerErrorException httpServerException = (HttpServerErrorException) e.getCause();
				description = DECRYPTION_FAILURE + registrationId + "::"
						+ httpServerException.getResponseBodyAsString();

				throw new PacketDecryptionFailureException(
						PacketDecryptionFailureExceptionConstant.MOSIP_PACKET_DECRYPTION_FAILURE_ERROR_CODE
								.getErrorCode(),
						httpServerException.getResponseBodyAsString());
			} else {
				description = DECRYPTION_FAILURE + registrationId + "::" + e.getMessage();

				throw new PacketDecryptionFailureException(
						PacketDecryptionFailureExceptionConstant.MOSIP_PACKET_DECRYPTION_FAILURE_ERROR_CODE
								.getErrorCode(),
						e.getMessage());
			}

		} catch (ParseException e) {

			regProcLogger.error(LoggerFileConstant.SESSIONID.toString(), LoggerFileConstant.REGISTRATIONID.toString(),
					registrationId,
					"Packet DecryptionFailed-Invalid PacketFormat : Unable to parse packet date and time");
			description = DECRYPTION_FAILURE + registrationId + "::"
					+ "Packet DecryptionFailed-Invalid PacketFormat : Unable to parse packet date and time "
					+ e.getMessage();

			throw new PacketDecryptionFailureException(
					PacketDecryptionFailureExceptionConstant.MOSIP_PACKET_DECRYPTION_FAILURE_ERROR_CODE.getErrorCode(),
					"Packet DecryptionFailed-Invalid PacketFormat : Unable to parse packet date and time");
		} finally {
			String eventId = "";
			String eventName = "";
			String eventType = "";
			eventId = isTransactionSuccessful ? EventId.RPR_402.toString() : EventId.RPR_405.toString();
			eventName = eventId.equalsIgnoreCase(EventId.RPR_402.toString()) ? EventName.UPDATE.toString()
					: EventName.EXCEPTION.toString();
			eventType = eventId.equalsIgnoreCase(EventId.RPR_402.toString()) ? EventType.BUSINESS.toString()
					: EventType.SYSTEM.toString();

			auditLogRequestBuilder.createAuditRequestBuilder(description, eventId, eventName, eventType,
					registrationId, ApiName.AUDIT);
		}
		regProcLogger.info(LoggerFileConstant.SESSIONID.toString(), LoggerFileConstant.REGISTRATIONID.toString(),
				registrationId, DECRYPTION_SUCCESS);
		return outstream;
	}

}
=======
package io.mosip.registration.processor.virus.scanner.job.decrypter;

import java.io.ByteArrayInputStream;
import java.io.IOException;
import java.io.InputStream;
import java.text.ParseException;
import java.text.SimpleDateFormat;
import java.time.LocalDateTime;
import java.time.ZoneId;
import java.util.Date;

import org.apache.commons.io.IOUtils;
import org.springframework.beans.factory.annotation.Autowired;
import org.springframework.beans.factory.annotation.Value;
import org.springframework.stereotype.Component;
import org.springframework.web.client.HttpClientErrorException;
import org.springframework.web.client.HttpServerErrorException;

import io.mosip.kernel.core.logger.spi.Logger;
import io.mosip.kernel.core.util.CryptoUtil;
import io.mosip.registration.processor.core.code.ApiName;
import io.mosip.registration.processor.core.code.EventId;
import io.mosip.registration.processor.core.code.EventName;
import io.mosip.registration.processor.core.code.EventType;
import io.mosip.registration.processor.core.constant.LoggerFileConstant;
import io.mosip.registration.processor.core.exception.ApisResourceAccessException;
import io.mosip.registration.processor.core.logger.RegProcessorLogger;
import io.mosip.registration.processor.core.spi.restclient.RegistrationProcessorRestClientService;
import io.mosip.registration.processor.rest.client.audit.builder.AuditLogRequestBuilder;
import io.mosip.registration.processor.virus.scanner.job.decrypter.constant.PacketDecryptionFailureExceptionConstant;
import io.mosip.registration.processor.virus.scanner.job.decrypter.exception.PacketDecryptionFailureException;
import io.mosip.registration.processor.virus.scanner.job.dto.CryptomanagerRequestDto;
import io.mosip.registration.processor.virus.scanner.job.dto.CryptomanagerResponseDto;

/**
 * Decryptor class for packet decryption.
 *
 * @author Girish Yarru
 */
@Component
public class Decryptor {
	private static Logger regProcLogger = RegProcessorLogger.getLogger(Decryptor.class);

	@Value("${registration.processor.application.id}")
	private String applicationId;

	@Value("${mosip.kernel.rid.machineid-length}")
	private int machineIdLength;

	@Value("${mosip.kernel.rid.centerid-length}")
	private int centerIdLength;

	@Autowired
	private RegistrationProcessorRestClientService<Object> restClientService;

	@Autowired
	private AuditLogRequestBuilder auditLogRequestBuilder;

	private static final String DECRYPTION_SUCCESS = "Decryption success for RegistrationId : {}";
	private static final String DECRYPTION_FAILURE = "Virus scan decryption failed for  registrationId ";
	private static final String IO_EXCEPTION = "Exception Converting encrypted packet inputStream to string";

	/**
	 * This method consumes inputStream of encrypted packet and registrationId as
	 * arguments. Hits the kernel's crypto-manager api passing 'application
	 * id,center id and encrypted inputStream in form of string. gets the
	 * response(Success or Failure) as string if success convert string to
	 * cryptomanager response dto and then get decrypted data and then return
	 * inputStream of decrypted data. if failure convert string to cryptomanager
	 * response dto and then get error code and error response and throw
	 * PacketDecryptionFailureException.
	 * 
	 * @param encryptedPacket
	 * @param registrationId
	 * @return
	 * @throws PacketDecryptionFailureException
	 * @throws ApisResourceAccessException
	 * @throws ParseException
	 */

	public InputStream decrypt(InputStream encryptedPacket, String registrationId)
			throws PacketDecryptionFailureException, ApisResourceAccessException {
		InputStream outstream = null;
		boolean isTransactionSuccessful = false;
		String description = "";
		regProcLogger.debug(LoggerFileConstant.SESSIONID.toString(), LoggerFileConstant.REGISTRATIONID.toString(),
				registrationId, "Decryptor::decrypt()::entry");
		try {
			String centerId = registrationId.substring(0, centerIdLength);
			String encryptedPacketString = IOUtils.toString(encryptedPacket, "UTF-8");
			CryptomanagerRequestDto cryptomanagerRequestDto = new CryptomanagerRequestDto();
			cryptomanagerRequestDto.setApplicationId(applicationId);
			cryptomanagerRequestDto.setData(encryptedPacketString);
			cryptomanagerRequestDto.setReferenceId(centerId);

			// setLocal Date Time
			SimpleDateFormat formatter = new SimpleDateFormat("yyyyMMdd'T'HHmmss");
			if (registrationId.length() > 14) {
				String packetCreatedDateTime = registrationId.substring(registrationId.length() - 14);
				Date date = formatter.parse(packetCreatedDateTime.substring(0, 8) + "T"
						+ packetCreatedDateTime.substring(packetCreatedDateTime.length() - 6));
				LocalDateTime ldt = LocalDateTime.ofInstant(date.toInstant(), ZoneId.of("UTC"));
				cryptomanagerRequestDto.setTimeStamp(ldt);
			} else {
				regProcLogger.error(LoggerFileConstant.SESSIONID.toString(),
						LoggerFileConstant.REGISTRATIONID.toString(), registrationId,
						"Packet DecryptionFailed-Invalid Packet format");

				throw new PacketDecryptionFailureException(
						PacketDecryptionFailureExceptionConstant.MOSIP_PACKET_DECRYPTION_FAILURE_ERROR_CODE
								.getErrorCode(),
						"Packet DecryptionFailed-Invalid Packet format");
			}

			CryptomanagerResponseDto cryptomanagerResponseDto = (CryptomanagerResponseDto) restClientService.postApi(
					ApiName.DMZCRYPTOMANAGERDECRYPT, "", "", cryptomanagerRequestDto, CryptomanagerResponseDto.class);
			byte[] decryptedPacket = CryptoUtil.decodeBase64(cryptomanagerResponseDto.getData());
			outstream = new ByteArrayInputStream(decryptedPacket);

			isTransactionSuccessful = true;
			description = DECRYPTION_SUCCESS + registrationId;
			regProcLogger.debug(LoggerFileConstant.SESSIONID.toString(), LoggerFileConstant.REGISTRATIONID.toString(),
					registrationId, "Decryptor::decrypt()::exit");
			regProcLogger.info(LoggerFileConstant.SESSIONID.toString(), LoggerFileConstant.REGISTRATIONID.toString(),
					registrationId, description);
		} catch (IOException e) {
			regProcLogger.error(LoggerFileConstant.SESSIONID.toString(), LoggerFileConstant.REGISTRATIONID.toString(),
					registrationId, IO_EXCEPTION);
			description = DECRYPTION_FAILURE + registrationId + "::"
					+ "Error Converting encrypted packet inputStream to string";
			throw new PacketDecryptionFailureException(
					PacketDecryptionFailureExceptionConstant.MOSIP_PACKET_DECRYPTION_FAILURE_ERROR_CODE.getErrorCode(),
					IO_EXCEPTION);
		} catch (ApisResourceAccessException e) {
			regProcLogger.error(LoggerFileConstant.SESSIONID.toString(), LoggerFileConstant.REGISTRATIONID.toString(),
					registrationId, "Internal Error Occured ");
			if (e.getCause() instanceof HttpClientErrorException) {
				HttpClientErrorException httpClientException = (HttpClientErrorException) e.getCause();
				description = DECRYPTION_FAILURE + registrationId + "::"
						+ httpClientException.getResponseBodyAsString();
				throw new PacketDecryptionFailureException(
						PacketDecryptionFailureExceptionConstant.MOSIP_PACKET_DECRYPTION_FAILURE_ERROR_CODE
								.getErrorCode(),
						httpClientException.getResponseBodyAsString());
			} else if (e.getCause() instanceof HttpServerErrorException) {
				HttpServerErrorException httpServerException = (HttpServerErrorException) e.getCause();
				description = DECRYPTION_FAILURE + registrationId + "::"
						+ httpServerException.getResponseBodyAsString();

				throw new PacketDecryptionFailureException(
						PacketDecryptionFailureExceptionConstant.MOSIP_PACKET_DECRYPTION_FAILURE_ERROR_CODE
								.getErrorCode(),
						httpServerException.getResponseBodyAsString());
			} else {
				description = DECRYPTION_FAILURE + registrationId + "::" + e.getMessage();

				throw e;
			}

		} catch (ParseException e) {

			regProcLogger.error(LoggerFileConstant.SESSIONID.toString(), LoggerFileConstant.REGISTRATIONID.toString(),
					registrationId,
					"Packet DecryptionFailed-Invalid PacketFormat : Unable to parse packet date and time");
			description = DECRYPTION_FAILURE + registrationId + "::"
					+ "Packet DecryptionFailed-Invalid PacketFormat : Unable to parse packet date and time "
					+ e.getMessage();

			throw new PacketDecryptionFailureException(
					PacketDecryptionFailureExceptionConstant.MOSIP_PACKET_DECRYPTION_FAILURE_ERROR_CODE.getErrorCode(),
					"Packet DecryptionFailed-Invalid PacketFormat : Unable to parse packet date and time");
		} finally {
			String eventId = "";
			String eventName = "";
			String eventType = "";
			eventId = isTransactionSuccessful ? EventId.RPR_402.toString() : EventId.RPR_405.toString();
			eventName = eventId.equalsIgnoreCase(EventId.RPR_402.toString()) ? EventName.UPDATE.toString()
					: EventName.EXCEPTION.toString();
			eventType = eventId.equalsIgnoreCase(EventId.RPR_402.toString()) ? EventType.BUSINESS.toString()
					: EventType.SYSTEM.toString();

			auditLogRequestBuilder.createAuditRequestBuilder(description, eventId, eventName, eventType, registrationId,
					ApiName.AUDIT);
		}
		regProcLogger.info(LoggerFileConstant.SESSIONID.toString(), LoggerFileConstant.REGISTRATIONID.toString(),
				registrationId, DECRYPTION_SUCCESS);
		return outstream;
	}

}
>>>>>>> 87a5b2b3
<|MERGE_RESOLUTION|>--- conflicted
+++ resolved
@@ -1,4 +1,3 @@
-<<<<<<< HEAD
 package io.mosip.registration.processor.virus.scanner.job.decrypter;
 
 import java.io.ByteArrayInputStream;
@@ -66,12 +65,12 @@
 
 	@Autowired
 	private Environment env;
-	
-	
+
+
 	private static final String DECRYPT_SERVICE_ID = "mosip.registration.processor.crypto.decrypt.id";
 	private static final String REG_PROC_APPLICATION_VERSION = "mosip.registration.processor.application.version";
 	private static final String DATETIME_PATTERN = "mosip.registration.processor.datetime.pattern";
-	
+
 	private static final String DECRYPTION_SUCCESS = "Decryption success for RegistrationId : {}";
 	private static final String DECRYPTION_FAILURE = "Virus scan decryption failed for  registrationId ";
 	private static final String IO_EXCEPTION = "Exception Converting encrypted packet inputStream to string";
@@ -90,19 +89,20 @@
 	 * @param registrationId
 	 * @return
 	 * @throws PacketDecryptionFailureException
+	 * @throws ApisResourceAccessException
 	 * @throws ParseException
 	 */
 
 	@SuppressWarnings("unchecked")
 	public InputStream decrypt(InputStream encryptedPacket, String registrationId)
-			throws PacketDecryptionFailureException {
+			throws PacketDecryptionFailureException, ApisResourceAccessException {
 		InputStream outstream = null;
 		boolean isTransactionSuccessful = false;
 		String description = "";
 		regProcLogger.debug(LoggerFileConstant.SESSIONID.toString(), LoggerFileConstant.REGISTRATIONID.toString(),
 				registrationId, "Decryptor::decrypt()::entry");
 		try {
-			ObjectMapper mapper=new ObjectMapper(); 
+			ObjectMapper mapper=new ObjectMapper();
 			String centerId = registrationId.substring(0,centerIdLength);
 			String encryptedPacketString = IOUtils.toString(encryptedPacket, "UTF-8");
 			CryptomanagerRequestDto cryptomanagerRequestDto = new CryptomanagerRequestDto();
@@ -141,7 +141,7 @@
 			request.setVersion(env.getProperty(REG_PROC_APPLICATION_VERSION));
 			response =  (ResponseWrapper<CryptomanagerResponseDto>) restClientService.postApi(
 					ApiName.DMZCRYPTOMANAGERDECRYPT, "", "", request, ResponseWrapper.class);
-			cryptomanagerResponseDto = mapper.readValue(mapper.writeValueAsString(response.getResponse()), CryptomanagerResponseDto.class); 
+			cryptomanagerResponseDto = mapper.readValue(mapper.writeValueAsString(response.getResponse()), CryptomanagerResponseDto.class);
 			byte[] decryptedPacket = CryptoUtil.decodeBase64(cryptomanagerResponseDto.getData());
 			outstream = new ByteArrayInputStream(decryptedPacket);
 			isTransactionSuccessful = true;
@@ -181,10 +181,7 @@
 			} else {
 				description = DECRYPTION_FAILURE + registrationId + "::" + e.getMessage();
 
-				throw new PacketDecryptionFailureException(
-						PacketDecryptionFailureExceptionConstant.MOSIP_PACKET_DECRYPTION_FAILURE_ERROR_CODE
-								.getErrorCode(),
-						e.getMessage());
+				throw e;
 			}
 
 		} catch (ParseException e) {
@@ -209,197 +206,6 @@
 			eventType = eventId.equalsIgnoreCase(EventId.RPR_402.toString()) ? EventType.BUSINESS.toString()
 					: EventType.SYSTEM.toString();
 
-			auditLogRequestBuilder.createAuditRequestBuilder(description, eventId, eventName, eventType,
-					registrationId, ApiName.AUDIT);
-		}
-		regProcLogger.info(LoggerFileConstant.SESSIONID.toString(), LoggerFileConstant.REGISTRATIONID.toString(),
-				registrationId, DECRYPTION_SUCCESS);
-		return outstream;
-	}
-
-}
-=======
-package io.mosip.registration.processor.virus.scanner.job.decrypter;
-
-import java.io.ByteArrayInputStream;
-import java.io.IOException;
-import java.io.InputStream;
-import java.text.ParseException;
-import java.text.SimpleDateFormat;
-import java.time.LocalDateTime;
-import java.time.ZoneId;
-import java.util.Date;
-
-import org.apache.commons.io.IOUtils;
-import org.springframework.beans.factory.annotation.Autowired;
-import org.springframework.beans.factory.annotation.Value;
-import org.springframework.stereotype.Component;
-import org.springframework.web.client.HttpClientErrorException;
-import org.springframework.web.client.HttpServerErrorException;
-
-import io.mosip.kernel.core.logger.spi.Logger;
-import io.mosip.kernel.core.util.CryptoUtil;
-import io.mosip.registration.processor.core.code.ApiName;
-import io.mosip.registration.processor.core.code.EventId;
-import io.mosip.registration.processor.core.code.EventName;
-import io.mosip.registration.processor.core.code.EventType;
-import io.mosip.registration.processor.core.constant.LoggerFileConstant;
-import io.mosip.registration.processor.core.exception.ApisResourceAccessException;
-import io.mosip.registration.processor.core.logger.RegProcessorLogger;
-import io.mosip.registration.processor.core.spi.restclient.RegistrationProcessorRestClientService;
-import io.mosip.registration.processor.rest.client.audit.builder.AuditLogRequestBuilder;
-import io.mosip.registration.processor.virus.scanner.job.decrypter.constant.PacketDecryptionFailureExceptionConstant;
-import io.mosip.registration.processor.virus.scanner.job.decrypter.exception.PacketDecryptionFailureException;
-import io.mosip.registration.processor.virus.scanner.job.dto.CryptomanagerRequestDto;
-import io.mosip.registration.processor.virus.scanner.job.dto.CryptomanagerResponseDto;
-
-/**
- * Decryptor class for packet decryption.
- *
- * @author Girish Yarru
- */
-@Component
-public class Decryptor {
-	private static Logger regProcLogger = RegProcessorLogger.getLogger(Decryptor.class);
-
-	@Value("${registration.processor.application.id}")
-	private String applicationId;
-
-	@Value("${mosip.kernel.rid.machineid-length}")
-	private int machineIdLength;
-
-	@Value("${mosip.kernel.rid.centerid-length}")
-	private int centerIdLength;
-
-	@Autowired
-	private RegistrationProcessorRestClientService<Object> restClientService;
-
-	@Autowired
-	private AuditLogRequestBuilder auditLogRequestBuilder;
-
-	private static final String DECRYPTION_SUCCESS = "Decryption success for RegistrationId : {}";
-	private static final String DECRYPTION_FAILURE = "Virus scan decryption failed for  registrationId ";
-	private static final String IO_EXCEPTION = "Exception Converting encrypted packet inputStream to string";
-
-	/**
-	 * This method consumes inputStream of encrypted packet and registrationId as
-	 * arguments. Hits the kernel's crypto-manager api passing 'application
-	 * id,center id and encrypted inputStream in form of string. gets the
-	 * response(Success or Failure) as string if success convert string to
-	 * cryptomanager response dto and then get decrypted data and then return
-	 * inputStream of decrypted data. if failure convert string to cryptomanager
-	 * response dto and then get error code and error response and throw
-	 * PacketDecryptionFailureException.
-	 * 
-	 * @param encryptedPacket
-	 * @param registrationId
-	 * @return
-	 * @throws PacketDecryptionFailureException
-	 * @throws ApisResourceAccessException
-	 * @throws ParseException
-	 */
-
-	public InputStream decrypt(InputStream encryptedPacket, String registrationId)
-			throws PacketDecryptionFailureException, ApisResourceAccessException {
-		InputStream outstream = null;
-		boolean isTransactionSuccessful = false;
-		String description = "";
-		regProcLogger.debug(LoggerFileConstant.SESSIONID.toString(), LoggerFileConstant.REGISTRATIONID.toString(),
-				registrationId, "Decryptor::decrypt()::entry");
-		try {
-			String centerId = registrationId.substring(0, centerIdLength);
-			String encryptedPacketString = IOUtils.toString(encryptedPacket, "UTF-8");
-			CryptomanagerRequestDto cryptomanagerRequestDto = new CryptomanagerRequestDto();
-			cryptomanagerRequestDto.setApplicationId(applicationId);
-			cryptomanagerRequestDto.setData(encryptedPacketString);
-			cryptomanagerRequestDto.setReferenceId(centerId);
-
-			// setLocal Date Time
-			SimpleDateFormat formatter = new SimpleDateFormat("yyyyMMdd'T'HHmmss");
-			if (registrationId.length() > 14) {
-				String packetCreatedDateTime = registrationId.substring(registrationId.length() - 14);
-				Date date = formatter.parse(packetCreatedDateTime.substring(0, 8) + "T"
-						+ packetCreatedDateTime.substring(packetCreatedDateTime.length() - 6));
-				LocalDateTime ldt = LocalDateTime.ofInstant(date.toInstant(), ZoneId.of("UTC"));
-				cryptomanagerRequestDto.setTimeStamp(ldt);
-			} else {
-				regProcLogger.error(LoggerFileConstant.SESSIONID.toString(),
-						LoggerFileConstant.REGISTRATIONID.toString(), registrationId,
-						"Packet DecryptionFailed-Invalid Packet format");
-
-				throw new PacketDecryptionFailureException(
-						PacketDecryptionFailureExceptionConstant.MOSIP_PACKET_DECRYPTION_FAILURE_ERROR_CODE
-								.getErrorCode(),
-						"Packet DecryptionFailed-Invalid Packet format");
-			}
-
-			CryptomanagerResponseDto cryptomanagerResponseDto = (CryptomanagerResponseDto) restClientService.postApi(
-					ApiName.DMZCRYPTOMANAGERDECRYPT, "", "", cryptomanagerRequestDto, CryptomanagerResponseDto.class);
-			byte[] decryptedPacket = CryptoUtil.decodeBase64(cryptomanagerResponseDto.getData());
-			outstream = new ByteArrayInputStream(decryptedPacket);
-
-			isTransactionSuccessful = true;
-			description = DECRYPTION_SUCCESS + registrationId;
-			regProcLogger.debug(LoggerFileConstant.SESSIONID.toString(), LoggerFileConstant.REGISTRATIONID.toString(),
-					registrationId, "Decryptor::decrypt()::exit");
-			regProcLogger.info(LoggerFileConstant.SESSIONID.toString(), LoggerFileConstant.REGISTRATIONID.toString(),
-					registrationId, description);
-		} catch (IOException e) {
-			regProcLogger.error(LoggerFileConstant.SESSIONID.toString(), LoggerFileConstant.REGISTRATIONID.toString(),
-					registrationId, IO_EXCEPTION);
-			description = DECRYPTION_FAILURE + registrationId + "::"
-					+ "Error Converting encrypted packet inputStream to string";
-			throw new PacketDecryptionFailureException(
-					PacketDecryptionFailureExceptionConstant.MOSIP_PACKET_DECRYPTION_FAILURE_ERROR_CODE.getErrorCode(),
-					IO_EXCEPTION);
-		} catch (ApisResourceAccessException e) {
-			regProcLogger.error(LoggerFileConstant.SESSIONID.toString(), LoggerFileConstant.REGISTRATIONID.toString(),
-					registrationId, "Internal Error Occured ");
-			if (e.getCause() instanceof HttpClientErrorException) {
-				HttpClientErrorException httpClientException = (HttpClientErrorException) e.getCause();
-				description = DECRYPTION_FAILURE + registrationId + "::"
-						+ httpClientException.getResponseBodyAsString();
-				throw new PacketDecryptionFailureException(
-						PacketDecryptionFailureExceptionConstant.MOSIP_PACKET_DECRYPTION_FAILURE_ERROR_CODE
-								.getErrorCode(),
-						httpClientException.getResponseBodyAsString());
-			} else if (e.getCause() instanceof HttpServerErrorException) {
-				HttpServerErrorException httpServerException = (HttpServerErrorException) e.getCause();
-				description = DECRYPTION_FAILURE + registrationId + "::"
-						+ httpServerException.getResponseBodyAsString();
-
-				throw new PacketDecryptionFailureException(
-						PacketDecryptionFailureExceptionConstant.MOSIP_PACKET_DECRYPTION_FAILURE_ERROR_CODE
-								.getErrorCode(),
-						httpServerException.getResponseBodyAsString());
-			} else {
-				description = DECRYPTION_FAILURE + registrationId + "::" + e.getMessage();
-
-				throw e;
-			}
-
-		} catch (ParseException e) {
-
-			regProcLogger.error(LoggerFileConstant.SESSIONID.toString(), LoggerFileConstant.REGISTRATIONID.toString(),
-					registrationId,
-					"Packet DecryptionFailed-Invalid PacketFormat : Unable to parse packet date and time");
-			description = DECRYPTION_FAILURE + registrationId + "::"
-					+ "Packet DecryptionFailed-Invalid PacketFormat : Unable to parse packet date and time "
-					+ e.getMessage();
-
-			throw new PacketDecryptionFailureException(
-					PacketDecryptionFailureExceptionConstant.MOSIP_PACKET_DECRYPTION_FAILURE_ERROR_CODE.getErrorCode(),
-					"Packet DecryptionFailed-Invalid PacketFormat : Unable to parse packet date and time");
-		} finally {
-			String eventId = "";
-			String eventName = "";
-			String eventType = "";
-			eventId = isTransactionSuccessful ? EventId.RPR_402.toString() : EventId.RPR_405.toString();
-			eventName = eventId.equalsIgnoreCase(EventId.RPR_402.toString()) ? EventName.UPDATE.toString()
-					: EventName.EXCEPTION.toString();
-			eventType = eventId.equalsIgnoreCase(EventId.RPR_402.toString()) ? EventType.BUSINESS.toString()
-					: EventType.SYSTEM.toString();
-
 			auditLogRequestBuilder.createAuditRequestBuilder(description, eventId, eventName, eventType, registrationId,
 					ApiName.AUDIT);
 		}
@@ -408,5 +214,4 @@
 		return outstream;
 	}
 
-}
->>>>>>> 87a5b2b3
+}