<<<<<<< HEAD
<?xml version="1.0" encoding="UTF-8"?>
<project xmlns="http://maven.apache.org/POM/4.0.0" xmlns:xsi="http://www.w3.org/2001/XMLSchema-instance"
	xsi:schemaLocation="http://maven.apache.org/POM/4.0.0 http://maven.apache.org/xsd/maven-4.0.0.xsd">
	<modelVersion>4.0.0</modelVersion>

	<parent>
		<groupId>io.mosip.registrationprocessor</groupId>
		<artifactId>init</artifactId>
		<version>0.10.1</version>
	</parent>
	<artifactId>registration-processor-virus-scanner-stage</artifactId>
	<properties>
		<project.build.sourceEncoding>UTF-8</project.build.sourceEncoding>
		<project.reporting.outputEncoding>UTF-8</project.reporting.outputEncoding>
		<java.version>1.8</java.version>
	</properties>

	<dependencyManagement>
		<dependencies>
			<dependency>
				<groupId>org.mockito</groupId>
				<artifactId>mockito-core</artifactId>
				<version>${mockito.version}</version>
				<scope>test</scope>
			</dependency>
			<dependency>
				<groupId>com.h2database</groupId>
				<artifactId>h2</artifactId>
				<version>${h2.version}</version>
			</dependency>
		</dependencies>
	</dependencyManagement>
	<dependencies>
		<!-- <dependency>
			<groupId>org.springframework.boot</groupId>
			<artifactId>spring-boot-starter</artifactId>
		</dependency>

		<dependency>
			<groupId>org.springframework.boot</groupId>
			<artifactId>spring-boot-starter-test</artifactId>
			<scope>test</scope>
		</dependency> -->
		<dependency>
			<groupId>io.mosip.registrationprocessor</groupId>
			<artifactId>registration-processor-core</artifactId>
			<version>${registration.processor.core.version}</version>
		</dependency>
		<dependency>
			<groupId>io.mosip.kernel</groupId>
			<artifactId>kernel-virusscanner-clamav</artifactId>
			<version>${kernel.clamav.version}</version>
		</dependency>
		<dependency>
			<groupId>io.mosip.registrationprocessor</groupId>
			<artifactId>packet-manager</artifactId>
			<version>${packet.manager.version}</version>
		</dependency>
		<dependency>
			<groupId>io.mosip.registrationprocessor</groupId>
			<artifactId>registration-processor-registration-status-service-impl</artifactId>
			<version>${registration.status.service.version}</version>
		</dependency>
		<dependency>
			<groupId>io.mosip.registrationprocessor</groupId>
			<artifactId>registration-processor-rest-client</artifactId>
			<version>${registration.processor.rest.client.version}</version>
		</dependency>
		<dependency>
			<groupId>commons-io</groupId>
			<artifactId>commons-io</artifactId>
			<version>${commons.io.version}</version>
		</dependency>
		<dependency>
			<groupId>junit</groupId>
			<artifactId>junit</artifactId>
			<scope>test</scope>
		</dependency>
		<dependency>
			<groupId>org.mockito</groupId>
			<artifactId>mockito-core</artifactId>
			<scope>test</scope>
		</dependency>
		<dependency>
			<groupId>org.powermock</groupId>
			<artifactId>powermock-module-junit4</artifactId>
			<version>${powermock.module.junit4.version}</version>
			<scope>test</scope>
		</dependency>
		<dependency>
			<groupId>org.powermock</groupId>
			<artifactId>powermock-api-mockito</artifactId>
			<version>${powermock.api.mockito.version}</version>
			<scope>test</scope>
		</dependency>
	</dependencies>
	<build>
		<plugins>
			<plugin>
				<groupId>org.springframework.boot</groupId>
				<artifactId>spring-boot-maven-plugin</artifactId>
				<version>${spring.boot.version}</version>
				<configuration>
					<executable>true</executable>
				</configuration>
				<executions>
					<execution>
						<goals>
							<goal>build-info</goal>
							<goal>repackage</goal>
						</goals>
					</execution>
				</executions>
			</plugin>
		</plugins>
	</build>
</project>
=======
<?xml version="1.0" encoding="UTF-8"?>
<project xmlns="http://maven.apache.org/POM/4.0.0" xmlns:xsi="http://www.w3.org/2001/XMLSchema-instance"
	xsi:schemaLocation="http://maven.apache.org/POM/4.0.0 http://maven.apache.org/xsd/maven-4.0.0.xsd">
	<modelVersion>4.0.0</modelVersion>

	<parent>
		<groupId>io.mosip.registrationprocessor</groupId>
		<artifactId>init</artifactId>
		<version>0.10.1</version>
	</parent>
	<artifactId>registration-processor-virus-scanner-stage</artifactId>
	<properties>
		<project.build.sourceEncoding>UTF-8</project.build.sourceEncoding>
		<project.reporting.outputEncoding>UTF-8</project.reporting.outputEncoding>
		<java.version>1.8</java.version>
	</properties>

	<dependencyManagement>
		<dependencies>
			<dependency>
				<groupId>org.mockito</groupId>
				<artifactId>mockito-core</artifactId>
				<version>${mockito.version}</version>
				<scope>test</scope>
			</dependency>
			<dependency>
				<groupId>com.h2database</groupId>
				<artifactId>h2</artifactId>
				<version>${h2.version}</version>
			</dependency>
		</dependencies>
	</dependencyManagement>
	<dependencies>
		<!-- <dependency>
			<groupId>org.springframework.boot</groupId>
			<artifactId>spring-boot-starter</artifactId>
		</dependency>

		<dependency>
			<groupId>org.springframework.boot</groupId>
			<artifactId>spring-boot-starter-test</artifactId>
			<scope>test</scope>
		</dependency> -->
		<dependency>
			<groupId>io.mosip.registrationprocessor</groupId>
			<artifactId>registration-processor-core</artifactId>
			<version>${registration.processor.core.version}</version>
		</dependency>
		<dependency>
			<groupId>io.mosip.kernel</groupId>
			<artifactId>kernel-virusscanner-clamav</artifactId>
			<version>${kernel.clamav.version}</version>
		</dependency>
		<dependency>
			<groupId>io.mosip.registrationprocessor</groupId>
			<artifactId>registration-processor-packet-manager</artifactId>
			<version>${packet.manager.version}</version>
		</dependency>
		<dependency>
			<groupId>io.mosip.registrationprocessor</groupId>
			<artifactId>registration-processor-registration-status-service-impl</artifactId>
			<version>${registration.status.service.version}</version>
		</dependency>
		<dependency>
			<groupId>io.mosip.registrationprocessor</groupId>
			<artifactId>registration-processor-rest-client</artifactId>
			<version>${registration.processor.rest.client.version}</version>
		</dependency>
		<dependency>
			<groupId>commons-io</groupId>
			<artifactId>commons-io</artifactId>
			<version>${commons.io.version}</version>
		</dependency>
		<dependency>
			<groupId>junit</groupId>
			<artifactId>junit</artifactId>
			<scope>test</scope>
		</dependency>
		<dependency>
			<groupId>org.mockito</groupId>
			<artifactId>mockito-core</artifactId>
			<scope>test</scope>
		</dependency>
		<dependency>
			<groupId>org.powermock</groupId>
			<artifactId>powermock-module-junit4</artifactId>
			<version>${powermock.module.junit4.version}</version>
			<scope>test</scope>
		</dependency>
		<dependency>
			<groupId>org.powermock</groupId>
			<artifactId>powermock-api-mockito</artifactId>
			<version>${powermock.api.mockito.version}</version>
			<scope>test</scope>
		</dependency>
	</dependencies>
	<build>
		<plugins>
			<plugin>
				<groupId>org.springframework.boot</groupId>
				<artifactId>spring-boot-maven-plugin</artifactId>
				<version>${spring.boot.version}</version>
				<configuration>
					<executable>true</executable>
				</configuration>
				<executions>
					<execution>
						<goals>
							<goal>build-info</goal>
							<goal>repackage</goal>
						</goals>
					</execution>
				</executions>
			</plugin>
		</plugins>
	</build>
</project>
>>>>>>> 8e46862f
<|MERGE_RESOLUTION|>--- conflicted
+++ resolved
@@ -1,122 +1,3 @@
-<<<<<<< HEAD
-<?xml version="1.0" encoding="UTF-8"?>
-<project xmlns="http://maven.apache.org/POM/4.0.0" xmlns:xsi="http://www.w3.org/2001/XMLSchema-instance"
-	xsi:schemaLocation="http://maven.apache.org/POM/4.0.0 http://maven.apache.org/xsd/maven-4.0.0.xsd">
-	<modelVersion>4.0.0</modelVersion>
-
-	<parent>
-		<groupId>io.mosip.registrationprocessor</groupId>
-		<artifactId>init</artifactId>
-		<version>0.10.1</version>
-	</parent>
-	<artifactId>registration-processor-virus-scanner-stage</artifactId>
-	<properties>
-		<project.build.sourceEncoding>UTF-8</project.build.sourceEncoding>
-		<project.reporting.outputEncoding>UTF-8</project.reporting.outputEncoding>
-		<java.version>1.8</java.version>
-	</properties>
-
-	<dependencyManagement>
-		<dependencies>
-			<dependency>
-				<groupId>org.mockito</groupId>
-				<artifactId>mockito-core</artifactId>
-				<version>${mockito.version}</version>
-				<scope>test</scope>
-			</dependency>
-			<dependency>
-				<groupId>com.h2database</groupId>
-				<artifactId>h2</artifactId>
-				<version>${h2.version}</version>
-			</dependency>
-		</dependencies>
-	</dependencyManagement>
-	<dependencies>
-		<!-- <dependency>
-			<groupId>org.springframework.boot</groupId>
-			<artifactId>spring-boot-starter</artifactId>
-		</dependency>
-
-		<dependency>
-			<groupId>org.springframework.boot</groupId>
-			<artifactId>spring-boot-starter-test</artifactId>
-			<scope>test</scope>
-		</dependency> -->
-		<dependency>
-			<groupId>io.mosip.registrationprocessor</groupId>
-			<artifactId>registration-processor-core</artifactId>
-			<version>${registration.processor.core.version}</version>
-		</dependency>
-		<dependency>
-			<groupId>io.mosip.kernel</groupId>
-			<artifactId>kernel-virusscanner-clamav</artifactId>
-			<version>${kernel.clamav.version}</version>
-		</dependency>
-		<dependency>
-			<groupId>io.mosip.registrationprocessor</groupId>
-			<artifactId>packet-manager</artifactId>
-			<version>${packet.manager.version}</version>
-		</dependency>
-		<dependency>
-			<groupId>io.mosip.registrationprocessor</groupId>
-			<artifactId>registration-processor-registration-status-service-impl</artifactId>
-			<version>${registration.status.service.version}</version>
-		</dependency>
-		<dependency>
-			<groupId>io.mosip.registrationprocessor</groupId>
-			<artifactId>registration-processor-rest-client</artifactId>
-			<version>${registration.processor.rest.client.version}</version>
-		</dependency>
-		<dependency>
-			<groupId>commons-io</groupId>
-			<artifactId>commons-io</artifactId>
-			<version>${commons.io.version}</version>
-		</dependency>
-		<dependency>
-			<groupId>junit</groupId>
-			<artifactId>junit</artifactId>
-			<scope>test</scope>
-		</dependency>
-		<dependency>
-			<groupId>org.mockito</groupId>
-			<artifactId>mockito-core</artifactId>
-			<scope>test</scope>
-		</dependency>
-		<dependency>
-			<groupId>org.powermock</groupId>
-			<artifactId>powermock-module-junit4</artifactId>
-			<version>${powermock.module.junit4.version}</version>
-			<scope>test</scope>
-		</dependency>
-		<dependency>
-			<groupId>org.powermock</groupId>
-			<artifactId>powermock-api-mockito</artifactId>
-			<version>${powermock.api.mockito.version}</version>
-			<scope>test</scope>
-		</dependency>
-	</dependencies>
-	<build>
-		<plugins>
-			<plugin>
-				<groupId>org.springframework.boot</groupId>
-				<artifactId>spring-boot-maven-plugin</artifactId>
-				<version>${spring.boot.version}</version>
-				<configuration>
-					<executable>true</executable>
-				</configuration>
-				<executions>
-					<execution>
-						<goals>
-							<goal>build-info</goal>
-							<goal>repackage</goal>
-						</goals>
-					</execution>
-				</executions>
-			</plugin>
-		</plugins>
-	</build>
-</project>
-=======
 <?xml version="1.0" encoding="UTF-8"?>
 <project xmlns="http://maven.apache.org/POM/4.0.0" xmlns:xsi="http://www.w3.org/2001/XMLSchema-instance"
 	xsi:schemaLocation="http://maven.apache.org/POM/4.0.0 http://maven.apache.org/xsd/maven-4.0.0.xsd">
@@ -233,5 +114,4 @@
 			</plugin>
 		</plugins>
 	</build>
-</project>
->>>>>>> 8e46862f
+</project>