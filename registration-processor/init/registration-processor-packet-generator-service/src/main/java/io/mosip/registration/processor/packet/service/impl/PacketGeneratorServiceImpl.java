--- conflicted
+++ resolved
@@ -283,7 +283,7 @@
 			if (e.getCause() instanceof HttpClientErrorException) {
 				List<ErrorDTO> error = responseWrapper.getErrors();
 				throw new RegBaseCheckedException(PlatformErrorMessages.RPR_PGS_REG_BASE_EXCEPTION,
-						error.get(0).getErrorCode(), e);
+						error.get(0).getMessage(), e);
 
 			}
 
@@ -314,7 +314,7 @@
 		MachineResponseDto machinedto;
 		ResponseWrapper<?> responseWrapper = new ResponseWrapper<>();
 		try {
-			
+
 			if(machine!=null && !machine.isEmpty())  {
 			responseWrapper = (ResponseWrapper<?>) restClientService.getApi(ApiName.MACHINEDETAILS, pathsegments, "", "",
 					ResponseWrapper.class);
@@ -325,22 +325,18 @@
 			} else {
 				List<ErrorDTO> error = responseWrapper.getErrors();
 				throw new RegBaseCheckedException(PlatformErrorMessages.RPR_PGS_REG_BASE_EXCEPTION,
-<<<<<<< HEAD
 						error.get(0).getMessage(), new Throwable());
 			}
 			}else {
 				throw new RegBaseCheckedException(PlatformErrorMessages.RPR_PGS_REG_BASE_EXCEPTION,
 						 "Machine id is mandatory", new Throwable());
-=======
-						error.get(0).getErrorCode(), new Throwable());
->>>>>>> 00b127d4
 			}
 
 		} catch (ApisResourceAccessException e) {
 			if (e.getCause() instanceof HttpClientErrorException) {
 				List<ErrorDTO> error = responseWrapper.getErrors();
 				throw new RegBaseCheckedException(PlatformErrorMessages.RPR_PGS_REG_BASE_EXCEPTION,
-						error.get(0).getErrorCode(), e);
+						error.get(0).getMessage(), e);
 
 			}
 
@@ -356,8 +352,8 @@
 		pathsegments.add(centerId);
 		pathsegments.add(machineId);
 		String rid=null;
-		ResponseWrapper<?> responseWrapper ;
-		JSONObject ridJson;
+		ResponseWrapper<?> responseWrapper = new ResponseWrapper<>();
+		JSONObject ridJson=new JSONObject();
 		try {
 			responseWrapper = (ResponseWrapper<?>) restClientService.getApi(ApiName.RIDGENERATION, pathsegments, "",
 					"", ResponseWrapper.class);
@@ -368,7 +364,7 @@
 			} else {
 				List<ErrorDTO> error = responseWrapper.getErrors();
 				throw new RegBaseCheckedException(PlatformErrorMessages.RPR_PGS_REG_BASE_EXCEPTION,
-						error.get(0).getErrorCode(), new Throwable());
+						error.get(0).getMessage(), new Throwable());
 			}
 
 		} catch (ApisResourceAccessException e) {
@@ -382,4 +378,4 @@
 		}
 		return rid;
 	}
-}
+}