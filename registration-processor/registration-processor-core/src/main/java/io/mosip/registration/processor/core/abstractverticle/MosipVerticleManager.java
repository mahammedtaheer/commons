package io.mosip.registration.processor.core.abstractverticle;

import java.io.IOException;
import java.net.InetAddress;
import java.net.UnknownHostException;
import java.util.concurrent.CompletableFuture;
import java.util.concurrent.ExecutionException;

import org.springframework.beans.factory.annotation.Value;

import com.hazelcast.config.Config;
import com.hazelcast.config.UrlXmlConfig;

import io.mosip.registration.processor.core.exception.DeploymentFailureException;
import io.mosip.registration.processor.core.exception.util.PlatformErrorMessages;
import io.mosip.registration.processor.core.spi.eventbus.EventBusManager;
import io.vertx.core.AbstractVerticle;
import io.vertx.core.DeploymentOptions;
import io.vertx.core.Verticle;
import io.vertx.core.Vertx;
import io.vertx.core.VertxOptions;
import io.vertx.core.eventbus.EventBusOptions;
import io.vertx.core.json.JsonObject;
import io.vertx.core.logging.Logger;
import io.vertx.core.logging.LoggerFactory;
import io.vertx.core.spi.cluster.ClusterManager;
import io.vertx.spi.cluster.hazelcast.HazelcastClusterManager;
<<<<<<< HEAD
	
=======
>>>>>>> 15458d51

/**
 * This abstract class is Vert.x implementation for MOSIP.
 * 
 * This class provides functionalities to be used by MOSIP verticles.
 * 
 * @author Pranav Kumar
 * @author Mukul Puspam
 * @since 0.0.1
 *
 */
public abstract class MosipVerticleManager extends AbstractVerticle
		implements EventBusManager<MosipEventBus, MessageBusAddress, MessageDTO> {

	/** The logger. */
	private Logger logger = LoggerFactory.getLogger(MosipVerticleManager.class);
	
	@Value("${eventbus.port}")
	private String eventBusPort;

	@Value("${eventbus.port}")
	private String eventBusPort;
	
	/* (non-Javadoc)
	 * @see io.mosip.registration.processor.core.spi.eventbus.EventBusManager#getEventBus(java.lang.Class, java.lang.String)
	 */
	@Override
	public MosipEventBus getEventBus(Object verticleName, String clusterManagerUrl) {
		return getEventBus(verticleName, clusterManagerUrl, 1);
	}
	/*
	 * (non-Javadoc)
	 * 
	 * @see
	 * io.mosip.registration.processor.core.spi.eventbus.EventBusManager#getEventBus
	 * (java.lang.Class)
	 */
	@Override
	public MosipEventBus getEventBus(Object verticleName, String clusterManagerUrl, int instanceNumber) {
		CompletableFuture<Vertx> eventBus = new CompletableFuture<>();
		MosipEventBus mosipEventBus = null;
		Config config;
		try {
			config = new UrlXmlConfig(clusterManagerUrl);
		} catch (IOException e1) {
			throw new DeploymentFailureException(PlatformErrorMessages.RPR_CMB_MALFORMED_URL_EXCEPTION.getMessage());
		}
		ClusterManager clusterManager = new HazelcastClusterManager(config);
		String address = null;
<<<<<<< HEAD
		try {
			address = InetAddress.getLocalHost().getHostAddress();
		} catch (UnknownHostException e1) {
			// TODO Auto-generated catch block
			e1.printStackTrace();
		}
		VertxOptions options = new VertxOptions().setClustered(true).setClusterManager(clusterManager)
				.setHAEnabled(false).setEventBusOptions(new EventBusOptions().setPort(getEventBusPort()).setHost(address));
		Vertx.clusteredVertx(options, result -> {
			if (result.succeeded()) {
				result.result().deployVerticle(verticleName.getName(),
						new DeploymentOptions().setHa(false).setWorker(true));
				eventBus.complete(result.result());
				logger.debug(verticleName + " deployed successfully");
			} else {
				throw new DeploymentFailureException(PlatformErrorMessages.RPR_CMB_DEPLOYMENT_FAILURE.getMessage());
			}
		});

		try {
			mosipEventBus = new MosipEventBus(eventBus.get());
		} catch (InterruptedException | ExecutionException e) {
			Thread.currentThread().interrupt();
			throw new DeploymentFailureException(PlatformErrorMessages.RPR_CMB_DEPLOYMENT_FAILURE.getMessage(), e);

		}
		return mosipEventBus;
	}
	
	
	public MosipEventBus getEventBus(Object verticleName, String clusterManagerUrl) {
		CompletableFuture<Vertx> eventBus = new CompletableFuture<>();
		MosipEventBus mosipEventBus = null;
		Config config;
		try {
			config = new UrlXmlConfig(clusterManagerUrl);
		} catch (IOException e1) {
			throw new DeploymentFailureException(PlatformErrorMessages.RPR_CMB_MALFORMED_URL_EXCEPTION.getMessage());
		}
		ClusterManager clusterManager = new HazelcastClusterManager(config);
		String address = null;
		try {
			address = InetAddress.getLocalHost().getHostAddress();
		} catch (UnknownHostException e1) {
			// TODO Auto-generated catch block
			e1.printStackTrace();
		}
		VertxOptions options = new VertxOptions().setClustered(true).setClusterManager(clusterManager)
				.setHAEnabled(false).setEventBusOptions(new EventBusOptions().setPort(getEventBusPort()).setHost(address));
		Vertx.clusteredVertx(options, result -> {
			if (result.succeeded()) {
				result.result().deployVerticle((Verticle)verticleName,
						new DeploymentOptions().setHa(false).setWorker(true));
=======
		try {
			address = InetAddress.getLocalHost().getHostAddress();
		} catch (UnknownHostException e1) {
			throw new DeploymentFailureException(PlatformErrorMessages.RPR_CMB_MALFORMED_URL_EXCEPTION.getMessage());
		}
		VertxOptions options = new VertxOptions().setClustered(true).setClusterManager(clusterManager)
				.setHAEnabled(false).setWorkerPoolSize(instanceNumber)
				.setEventBusOptions(new EventBusOptions().setPort(getEventBusPort()).setHost(address));
		Vertx.clusteredVertx(options, result -> {
			if (result.succeeded()) {
				result.result().deployVerticle((Verticle) verticleName,
						new DeploymentOptions().setHa(false).setWorker(true).setWorkerPoolSize(instanceNumber));
>>>>>>> 15458d51
				eventBus.complete(result.result());
				logger.debug(verticleName + " deployed successfully");
			} else {
				throw new DeploymentFailureException(PlatformErrorMessages.RPR_CMB_DEPLOYMENT_FAILURE.getMessage());
			}
		});

		try {
			mosipEventBus = new MosipEventBus(eventBus.get());
		} catch (InterruptedException | ExecutionException e) {
			Thread.currentThread().interrupt();
			throw new DeploymentFailureException(PlatformErrorMessages.RPR_CMB_DEPLOYMENT_FAILURE.getMessage(), e);

		}
		return mosipEventBus;
	}

	/*
	 * (non-Javadoc)
	 * 
	 * @see io.mosip.registration.processor.core.spi.eventbus.EventBusManager#
	 * consumeAndSend(java.lang.Object, java.lang.Object, java.lang.Object)
	 */
	@Override
	public void consumeAndSend(MosipEventBus mosipEventBus, MessageBusAddress fromAddress,
			MessageBusAddress toAddress) {
		Vertx vertx = mosipEventBus.getEventbus();
		vertx.eventBus().consumer(fromAddress.getAddress(), msg -> {
			logger.debug("received from " + fromAddress.toString() + msg.body());
			vertx.executeBlocking(future -> {
				JsonObject jsonObject = (JsonObject) msg.body();
				MessageDTO messageDTO = jsonObject.mapTo(MessageDTO.class);
				MessageDTO result = process(messageDTO);
				future.complete();
				send(mosipEventBus, toAddress, result);
			}, false, res -> {
				if (!res.succeeded()) {
					logger.error("failure " + res.cause());
				}
			});
		});
	}

	/**
	 * Send.
	 *
	 * @param mosipEventBus
	 *            The Eventbus instance for communication
	 * @param toAddress
	 *            The address on which message is to be sent
	 * @param message
	 *            The message that needs to be sent
	 */
	public void send(MosipEventBus mosipEventBus, MessageBusAddress toAddress, MessageDTO message) {
		Vertx vertx = mosipEventBus.getEventbus();
		JsonObject jsonObject = JsonObject.mapFrom(message);
		vertx.eventBus().send(toAddress.getAddress(), jsonObject);
		logger.debug("sent to " + toAddress.toString() + " message " + jsonObject);
	}

	/**
	 * Consume.
	 *
	 * @param mosipEventBus
	 *            The Eventbus instance for communication
	 * @param fromAddress
	 *            The address from which message needs to be consumed
	 */
	public void consume(MosipEventBus mosipEventBus, MessageBusAddress fromAddress) {
		Vertx vertx = mosipEventBus.getEventbus();
		vertx.eventBus().consumer(fromAddress.getAddress(), message -> {
			logger.debug("received from " + fromAddress.toString() + " message " + message.body());
			vertx.executeBlocking(future -> {
				JsonObject jsonObject = (JsonObject) message.body();
				MessageDTO messageDTO = jsonObject.mapTo(MessageDTO.class);
				process(messageDTO);
				future.complete();
			}, false, res -> {
				if (!res.succeeded()) {
					logger.error("failure " + res.cause());
				}
			});
		});
	}
	
	public Integer getEventBusPort() {
		return Integer.parseInt(eventBusPort);
	}

	public Integer getEventBusPort() {
		return Integer.parseInt(eventBusPort);
	}

}
<|MERGE_RESOLUTION|>--- conflicted
+++ resolved
@@ -1,242 +1,175 @@
-package io.mosip.registration.processor.core.abstractverticle;
-
-import java.io.IOException;
-import java.net.InetAddress;
-import java.net.UnknownHostException;
-import java.util.concurrent.CompletableFuture;
-import java.util.concurrent.ExecutionException;
-
-import org.springframework.beans.factory.annotation.Value;
-
-import com.hazelcast.config.Config;
-import com.hazelcast.config.UrlXmlConfig;
-
-import io.mosip.registration.processor.core.exception.DeploymentFailureException;
-import io.mosip.registration.processor.core.exception.util.PlatformErrorMessages;
-import io.mosip.registration.processor.core.spi.eventbus.EventBusManager;
-import io.vertx.core.AbstractVerticle;
-import io.vertx.core.DeploymentOptions;
-import io.vertx.core.Verticle;
-import io.vertx.core.Vertx;
-import io.vertx.core.VertxOptions;
-import io.vertx.core.eventbus.EventBusOptions;
-import io.vertx.core.json.JsonObject;
-import io.vertx.core.logging.Logger;
-import io.vertx.core.logging.LoggerFactory;
-import io.vertx.core.spi.cluster.ClusterManager;
-import io.vertx.spi.cluster.hazelcast.HazelcastClusterManager;
-<<<<<<< HEAD
-	
-=======
->>>>>>> 15458d51
-
-/**
- * This abstract class is Vert.x implementation for MOSIP.
- * 
- * This class provides functionalities to be used by MOSIP verticles.
- * 
- * @author Pranav Kumar
- * @author Mukul Puspam
- * @since 0.0.1
- *
- */
-public abstract class MosipVerticleManager extends AbstractVerticle
-		implements EventBusManager<MosipEventBus, MessageBusAddress, MessageDTO> {
-
-	/** The logger. */
-	private Logger logger = LoggerFactory.getLogger(MosipVerticleManager.class);
-	
-	@Value("${eventbus.port}")
-	private String eventBusPort;
-
-	@Value("${eventbus.port}")
-	private String eventBusPort;
-	
-	/* (non-Javadoc)
-	 * @see io.mosip.registration.processor.core.spi.eventbus.EventBusManager#getEventBus(java.lang.Class, java.lang.String)
-	 */
-	@Override
-	public MosipEventBus getEventBus(Object verticleName, String clusterManagerUrl) {
-		return getEventBus(verticleName, clusterManagerUrl, 1);
-	}
-	/*
-	 * (non-Javadoc)
-	 * 
-	 * @see
-	 * io.mosip.registration.processor.core.spi.eventbus.EventBusManager#getEventBus
-	 * (java.lang.Class)
-	 */
-	@Override
-	public MosipEventBus getEventBus(Object verticleName, String clusterManagerUrl, int instanceNumber) {
-		CompletableFuture<Vertx> eventBus = new CompletableFuture<>();
-		MosipEventBus mosipEventBus = null;
-		Config config;
-		try {
-			config = new UrlXmlConfig(clusterManagerUrl);
-		} catch (IOException e1) {
-			throw new DeploymentFailureException(PlatformErrorMessages.RPR_CMB_MALFORMED_URL_EXCEPTION.getMessage());
-		}
-		ClusterManager clusterManager = new HazelcastClusterManager(config);
-		String address = null;
-<<<<<<< HEAD
-		try {
-			address = InetAddress.getLocalHost().getHostAddress();
-		} catch (UnknownHostException e1) {
-			// TODO Auto-generated catch block
-			e1.printStackTrace();
-		}
-		VertxOptions options = new VertxOptions().setClustered(true).setClusterManager(clusterManager)
-				.setHAEnabled(false).setEventBusOptions(new EventBusOptions().setPort(getEventBusPort()).setHost(address));
-		Vertx.clusteredVertx(options, result -> {
-			if (result.succeeded()) {
-				result.result().deployVerticle(verticleName.getName(),
-						new DeploymentOptions().setHa(false).setWorker(true));
-				eventBus.complete(result.result());
-				logger.debug(verticleName + " deployed successfully");
-			} else {
-				throw new DeploymentFailureException(PlatformErrorMessages.RPR_CMB_DEPLOYMENT_FAILURE.getMessage());
-			}
-		});
-
-		try {
-			mosipEventBus = new MosipEventBus(eventBus.get());
-		} catch (InterruptedException | ExecutionException e) {
-			Thread.currentThread().interrupt();
-			throw new DeploymentFailureException(PlatformErrorMessages.RPR_CMB_DEPLOYMENT_FAILURE.getMessage(), e);
-
-		}
-		return mosipEventBus;
-	}
-	
-	
-	public MosipEventBus getEventBus(Object verticleName, String clusterManagerUrl) {
-		CompletableFuture<Vertx> eventBus = new CompletableFuture<>();
-		MosipEventBus mosipEventBus = null;
-		Config config;
-		try {
-			config = new UrlXmlConfig(clusterManagerUrl);
-		} catch (IOException e1) {
-			throw new DeploymentFailureException(PlatformErrorMessages.RPR_CMB_MALFORMED_URL_EXCEPTION.getMessage());
-		}
-		ClusterManager clusterManager = new HazelcastClusterManager(config);
-		String address = null;
-		try {
-			address = InetAddress.getLocalHost().getHostAddress();
-		} catch (UnknownHostException e1) {
-			// TODO Auto-generated catch block
-			e1.printStackTrace();
-		}
-		VertxOptions options = new VertxOptions().setClustered(true).setClusterManager(clusterManager)
-				.setHAEnabled(false).setEventBusOptions(new EventBusOptions().setPort(getEventBusPort()).setHost(address));
-		Vertx.clusteredVertx(options, result -> {
-			if (result.succeeded()) {
-				result.result().deployVerticle((Verticle)verticleName,
-						new DeploymentOptions().setHa(false).setWorker(true));
-=======
-		try {
-			address = InetAddress.getLocalHost().getHostAddress();
-		} catch (UnknownHostException e1) {
-			throw new DeploymentFailureException(PlatformErrorMessages.RPR_CMB_MALFORMED_URL_EXCEPTION.getMessage());
-		}
-		VertxOptions options = new VertxOptions().setClustered(true).setClusterManager(clusterManager)
-				.setHAEnabled(false).setWorkerPoolSize(instanceNumber)
-				.setEventBusOptions(new EventBusOptions().setPort(getEventBusPort()).setHost(address));
-		Vertx.clusteredVertx(options, result -> {
-			if (result.succeeded()) {
-				result.result().deployVerticle((Verticle) verticleName,
-						new DeploymentOptions().setHa(false).setWorker(true).setWorkerPoolSize(instanceNumber));
->>>>>>> 15458d51
-				eventBus.complete(result.result());
-				logger.debug(verticleName + " deployed successfully");
-			} else {
-				throw new DeploymentFailureException(PlatformErrorMessages.RPR_CMB_DEPLOYMENT_FAILURE.getMessage());
-			}
-		});
-
-		try {
-			mosipEventBus = new MosipEventBus(eventBus.get());
-		} catch (InterruptedException | ExecutionException e) {
-			Thread.currentThread().interrupt();
-			throw new DeploymentFailureException(PlatformErrorMessages.RPR_CMB_DEPLOYMENT_FAILURE.getMessage(), e);
-
-		}
-		return mosipEventBus;
-	}
-
-	/*
-	 * (non-Javadoc)
-	 * 
-	 * @see io.mosip.registration.processor.core.spi.eventbus.EventBusManager#
-	 * consumeAndSend(java.lang.Object, java.lang.Object, java.lang.Object)
-	 */
-	@Override
-	public void consumeAndSend(MosipEventBus mosipEventBus, MessageBusAddress fromAddress,
-			MessageBusAddress toAddress) {
-		Vertx vertx = mosipEventBus.getEventbus();
-		vertx.eventBus().consumer(fromAddress.getAddress(), msg -> {
-			logger.debug("received from " + fromAddress.toString() + msg.body());
-			vertx.executeBlocking(future -> {
-				JsonObject jsonObject = (JsonObject) msg.body();
-				MessageDTO messageDTO = jsonObject.mapTo(MessageDTO.class);
-				MessageDTO result = process(messageDTO);
-				future.complete();
-				send(mosipEventBus, toAddress, result);
-			}, false, res -> {
-				if (!res.succeeded()) {
-					logger.error("failure " + res.cause());
-				}
-			});
-		});
-	}
-
-	/**
-	 * Send.
-	 *
-	 * @param mosipEventBus
-	 *            The Eventbus instance for communication
-	 * @param toAddress
-	 *            The address on which message is to be sent
-	 * @param message
-	 *            The message that needs to be sent
-	 */
-	public void send(MosipEventBus mosipEventBus, MessageBusAddress toAddress, MessageDTO message) {
-		Vertx vertx = mosipEventBus.getEventbus();
-		JsonObject jsonObject = JsonObject.mapFrom(message);
-		vertx.eventBus().send(toAddress.getAddress(), jsonObject);
-		logger.debug("sent to " + toAddress.toString() + " message " + jsonObject);
-	}
-
-	/**
-	 * Consume.
-	 *
-	 * @param mosipEventBus
-	 *            The Eventbus instance for communication
-	 * @param fromAddress
-	 *            The address from which message needs to be consumed
-	 */
-	public void consume(MosipEventBus mosipEventBus, MessageBusAddress fromAddress) {
-		Vertx vertx = mosipEventBus.getEventbus();
-		vertx.eventBus().consumer(fromAddress.getAddress(), message -> {
-			logger.debug("received from " + fromAddress.toString() + " message " + message.body());
-			vertx.executeBlocking(future -> {
-				JsonObject jsonObject = (JsonObject) message.body();
-				MessageDTO messageDTO = jsonObject.mapTo(MessageDTO.class);
-				process(messageDTO);
-				future.complete();
-			}, false, res -> {
-				if (!res.succeeded()) {
-					logger.error("failure " + res.cause());
-				}
-			});
-		});
-	}
-	
-	public Integer getEventBusPort() {
-		return Integer.parseInt(eventBusPort);
-	}
-
-	public Integer getEventBusPort() {
-		return Integer.parseInt(eventBusPort);
-	}
-
-}
+package io.mosip.registration.processor.core.abstractverticle;
+
+import java.io.IOException;
+import java.net.InetAddress;
+import java.net.UnknownHostException;
+import java.util.concurrent.CompletableFuture;
+import java.util.concurrent.ExecutionException;
+
+import org.springframework.beans.factory.annotation.Value;
+
+import com.hazelcast.config.Config;
+import com.hazelcast.config.UrlXmlConfig;
+
+import io.mosip.registration.processor.core.exception.DeploymentFailureException;
+import io.mosip.registration.processor.core.exception.util.PlatformErrorMessages;
+import io.mosip.registration.processor.core.spi.eventbus.EventBusManager;
+import io.vertx.core.AbstractVerticle;
+import io.vertx.core.DeploymentOptions;
+import io.vertx.core.Verticle;
+import io.vertx.core.Vertx;
+import io.vertx.core.VertxOptions;
+import io.vertx.core.eventbus.EventBusOptions;
+import io.vertx.core.json.JsonObject;
+import io.vertx.core.logging.Logger;
+import io.vertx.core.logging.LoggerFactory;
+import io.vertx.core.spi.cluster.ClusterManager;
+import io.vertx.spi.cluster.hazelcast.HazelcastClusterManager;
+
+/**
+ * This abstract class is Vert.x implementation for MOSIP.
+ * 
+ * This class provides functionalities to be used by MOSIP verticles.
+ * 
+ * @author Pranav Kumar
+ * @author Mukul Puspam
+ * @since 0.0.1
+ *
+ */
+public abstract class MosipVerticleManager extends AbstractVerticle
+		implements EventBusManager<MosipEventBus, MessageBusAddress, MessageDTO> {
+
+	/** The logger. */
+	private Logger logger = LoggerFactory.getLogger(MosipVerticleManager.class);
+
+	@Value("${eventbus.port}")
+	private String eventBusPort;
+	
+	/* (non-Javadoc)
+	 * @see io.mosip.registration.processor.core.spi.eventbus.EventBusManager#getEventBus(java.lang.Class, java.lang.String)
+	 */
+	@Override
+	public MosipEventBus getEventBus(Object verticleName, String clusterManagerUrl) {
+		return getEventBus(verticleName, clusterManagerUrl, 1);
+	}
+	/*
+	 * (non-Javadoc)
+	 * 
+	 * @see
+	 * io.mosip.registration.processor.core.spi.eventbus.EventBusManager#getEventBus
+	 * (java.lang.Class)
+	 */
+	@Override
+	public MosipEventBus getEventBus(Object verticleName, String clusterManagerUrl, int instanceNumber) {
+		CompletableFuture<Vertx> eventBus = new CompletableFuture<>();
+		MosipEventBus mosipEventBus = null;
+		Config config;
+		try {
+			config = new UrlXmlConfig(clusterManagerUrl);
+		} catch (IOException e1) {
+			throw new DeploymentFailureException(PlatformErrorMessages.RPR_CMB_MALFORMED_URL_EXCEPTION.getMessage());
+		}
+		ClusterManager clusterManager = new HazelcastClusterManager(config);
+		String address = null;
+		try {
+			address = InetAddress.getLocalHost().getHostAddress();
+		} catch (UnknownHostException e1) {
+			throw new DeploymentFailureException(PlatformErrorMessages.RPR_CMB_MALFORMED_URL_EXCEPTION.getMessage());
+		}
+		VertxOptions options = new VertxOptions().setClustered(true).setClusterManager(clusterManager)
+				.setHAEnabled(false).setWorkerPoolSize(instanceNumber)
+				.setEventBusOptions(new EventBusOptions().setPort(getEventBusPort()).setHost(address));
+		Vertx.clusteredVertx(options, result -> {
+			if (result.succeeded()) {
+				result.result().deployVerticle((Verticle) verticleName,
+						new DeploymentOptions().setHa(false).setWorker(true).setWorkerPoolSize(instanceNumber));
+				eventBus.complete(result.result());
+				logger.debug(verticleName + " deployed successfully");
+			} else {
+				throw new DeploymentFailureException(PlatformErrorMessages.RPR_CMB_DEPLOYMENT_FAILURE.getMessage());
+			}
+		});
+
+		try {
+			mosipEventBus = new MosipEventBus(eventBus.get());
+		} catch (InterruptedException | ExecutionException e) {
+			Thread.currentThread().interrupt();
+			throw new DeploymentFailureException(PlatformErrorMessages.RPR_CMB_DEPLOYMENT_FAILURE.getMessage(), e);
+
+		}
+		return mosipEventBus;
+	}
+
+	/*
+	 * (non-Javadoc)
+	 * 
+	 * @see io.mosip.registration.processor.core.spi.eventbus.EventBusManager#
+	 * consumeAndSend(java.lang.Object, java.lang.Object, java.lang.Object)
+	 */
+	@Override
+	public void consumeAndSend(MosipEventBus mosipEventBus, MessageBusAddress fromAddress,
+			MessageBusAddress toAddress) {
+		Vertx vertx = mosipEventBus.getEventbus();
+		vertx.eventBus().consumer(fromAddress.getAddress(), msg -> {
+			logger.debug("received from " + fromAddress.toString() + msg.body());
+			vertx.executeBlocking(future -> {
+				JsonObject jsonObject = (JsonObject) msg.body();
+				MessageDTO messageDTO = jsonObject.mapTo(MessageDTO.class);
+				MessageDTO result = process(messageDTO);
+				future.complete();
+				send(mosipEventBus, toAddress, result);
+			}, false, res -> {
+				if (!res.succeeded()) {
+					logger.error("failure " + res.cause());
+				}
+			});
+		});
+	}
+
+	/**
+	 * Send.
+	 *
+	 * @param mosipEventBus
+	 *            The Eventbus instance for communication
+	 * @param toAddress
+	 *            The address on which message is to be sent
+	 * @param message
+	 *            The message that needs to be sent
+	 */
+	public void send(MosipEventBus mosipEventBus, MessageBusAddress toAddress, MessageDTO message) {
+		Vertx vertx = mosipEventBus.getEventbus();
+		JsonObject jsonObject = JsonObject.mapFrom(message);
+		vertx.eventBus().send(toAddress.getAddress(), jsonObject);
+		logger.debug("sent to " + toAddress.toString() + " message " + jsonObject);
+	}
+
+	/**
+	 * Consume.
+	 *
+	 * @param mosipEventBus
+	 *            The Eventbus instance for communication
+	 * @param fromAddress
+	 *            The address from which message needs to be consumed
+	 */
+	public void consume(MosipEventBus mosipEventBus, MessageBusAddress fromAddress) {
+		Vertx vertx = mosipEventBus.getEventbus();
+		vertx.eventBus().consumer(fromAddress.getAddress(), message -> {
+			logger.debug("received from " + fromAddress.toString() + " message " + message.body());
+			vertx.executeBlocking(future -> {
+				JsonObject jsonObject = (JsonObject) message.body();
+				MessageDTO messageDTO = jsonObject.mapTo(MessageDTO.class);
+				process(messageDTO);
+				future.complete();
+			}, false, res -> {
+				if (!res.succeeded()) {
+					logger.error("failure " + res.cause());
+				}
+			});
+		});
+	}
+
+	public Integer getEventBusPort() {
+		return Integer.parseInt(eventBusPort);
+	}
+
+}