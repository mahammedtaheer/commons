--- conflicted
+++ resolved
@@ -51,11 +51,6 @@
 	QUALITY_CHECK,
 
 	ABIS_MIDDLEWARE,
-<<<<<<< HEAD
-	
-	REQUEST_HANDLER_SERVICE;
-=======
 
 	REQUEST_HANDLER
->>>>>>> 13e75192
-}
+}