<<<<<<< HEAD
package io.mosip.registration.processor.core.spi.packetmanager;

import java.util.List;

import org.apache.ignite.internal.util.typedef.internal.A;
import org.springframework.stereotype.Service;


/**
 * The Interface PacketInfoManager.
 *
 * @author Horteppa (M1048399)
 * @param <T> PacketInfoDto
 * @param <D> DemographicInfo
 */
@Service
public interface PacketInfoManager<T, D, M, A> {


	/**
	 * Save packet data.
	 *
	 * @param packetInfo the packet info
	 */
	public void savePacketData(T packetInfo);


	
	/**
	 * Save demographic data.
	 *
	 * @param demograficData the demografic data
	 */
	public void saveDemographicData(D demograficData,M metaData);
	
	/**
	 * Gets the packetsfor QC user.
	 *
	 * @param qcUserId the qc user id
	 * @return the packetsfor QC user
	 */
	public List<A> getPacketsforQCUser(String qcUserId);
=======
package io.mosip.registration.processor.core.spi.packetmanager;

import java.io.InputStream;
import java.util.List;

import org.apache.ignite.internal.util.typedef.internal.A;
import org.springframework.stereotype.Service;

import io.mosip.registration.processor.core.packet.dto.FieldValue;


/**
 * The Interface PacketInfoManager.
 *
 * @author Horteppa (M1048399)
 * @param <T> PacketInfoDto
 * @param <D> DemographicInfo
 */
@Service
public interface PacketInfoManager<T,/** D, M,*/ A> {


	/**
	 * Save packet data.
	 *
	 * @param packetInfo the packet info
	 */
	public void savePacketData(T packetInfo);


	
	/**
	 * Save demographic data.
	 *
	 * @param demograficData the demografic data
	 */
	public void saveDemographicInfoJson(InputStream demographicJsonStream,List<FieldValue> metaData);
	
	/**
	 * Gets the packetsfor QC user.
	 *
	 * @param qcUserId the qc user id
	 * @return the packetsfor QC user
	 */
	public List<A> getPacketsforQCUser(String qcUserId);
>>>>>>> f5486123
}<|MERGE_RESOLUTION|>--- conflicted
+++ resolved
@@ -1,54 +1,7 @@
-<<<<<<< HEAD
-package io.mosip.registration.processor.core.spi.packetmanager;
-
-import java.util.List;
-
-import org.apache.ignite.internal.util.typedef.internal.A;
-import org.springframework.stereotype.Service;
-
-
-/**
- * The Interface PacketInfoManager.
- *
- * @author Horteppa (M1048399)
- * @param <T> PacketInfoDto
- * @param <D> DemographicInfo
- */
-@Service
-public interface PacketInfoManager<T, D, M, A> {
-
-
-	/**
-	 * Save packet data.
-	 *
-	 * @param packetInfo the packet info
-	 */
-	public void savePacketData(T packetInfo);
-
-
-	
-	/**
-	 * Save demographic data.
-	 *
-	 * @param demograficData the demografic data
-	 */
-	public void saveDemographicData(D demograficData,M metaData);
-	
-	/**
-	 * Gets the packetsfor QC user.
-	 *
-	 * @param qcUserId the qc user id
-	 * @return the packetsfor QC user
-	 */
-	public List<A> getPacketsforQCUser(String qcUserId);
-=======
 package io.mosip.registration.processor.core.spi.packetmanager;
 
 import java.io.InputStream;
 import java.util.List;
-
-import org.apache.ignite.internal.util.typedef.internal.A;
-import org.springframework.stereotype.Service;
 
 import io.mosip.registration.processor.core.packet.dto.FieldValue;
 
@@ -60,7 +13,6 @@
  * @param <T> PacketInfoDto
  * @param <D> DemographicInfo
  */
-@Service
 public interface PacketInfoManager<T,/** D, M,*/ A> {
 
 
@@ -87,5 +39,4 @@
 	 * @return the packetsfor QC user
 	 */
 	public List<A> getPacketsforQCUser(String qcUserId);
->>>>>>> f5486123
 }