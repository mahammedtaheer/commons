
package io.mosip.registration.processor.core.spi.packetmanager;

import java.util.List;

import io.mosip.registration.processor.core.code.DedupeSourceName;
import io.mosip.registration.processor.core.packet.dto.FieldValue;
import io.mosip.registration.processor.core.packet.dto.RegAbisRefDto;
import io.mosip.registration.processor.core.packet.dto.abis.AbisApplicationDto;
import io.mosip.registration.processor.core.packet.dto.abis.AbisRequestDto;
import io.mosip.registration.processor.core.packet.dto.abis.AbisResponseDetDto;
import io.mosip.registration.processor.core.packet.dto.abis.AbisResponseDto;
import io.mosip.registration.processor.core.packet.dto.abis.RegBioRefDto;
import io.mosip.registration.processor.core.packet.dto.abis.RegDemoDedupeListDto;
import io.mosip.registration.processor.core.packet.dto.demographicinfo.DemographicInfoDto;
import io.mosip.registration.processor.core.packet.dto.demographicinfo.IndividualDemographicDedupe;

/**
 * The Interface PacketInfoManager.
 *
 * @author Horteppa (M1048399)
 * @param <T>
 *            PacketInfoDto
 * @param <A>
 *            the generic type
 */
public interface PacketInfoManager<T, /** D, M, */
		A> {

	/**
	 * Save demographic data.
	 *
	 * @param bytes
	 *            the bytes
	 * @param regId
	 *            the reg id
	 * @param metaData
	 *            the meta data
	 */
	public void saveDemographicInfoJson(byte[] bytes, String regId, List<FieldValue> metaData);

	/**
	 * Gets the packetsfor QC user.
	 *
	 * @param qcUserId
	 *            the qc user id
	 * @return the packetsfor QC user
	 */
	public List<A> getPacketsforQCUser(String qcUserId);

	/**
	 * Find demo by id.
	 *
	 * @param regId
	 *            the reg id
	 * @return the list
	 */
	public List<DemographicInfoDto> findDemoById(String regId);

<<<<<<< HEAD


	
=======
	/**
	 * Gets the applicant registration id by UIN.
	 *
	 * @param uin
	 *            the uin
	 * @return the registration id by UIN
	 */
	public List<String> getRegIdByUIN(String uin);
>>>>>>> debd729e

	/**
	 * Save manual adjudication data.
	 *
	 * @param uniqueMatchedRefIds
	 *            the unique matched ref ids
	 * @param registrationId
	 *            the registration id
	 * @param sourceName
	 *            the source name
	 */

	public void saveManualAdjudicationData(List<String> uniqueMatchedRefIds, String registrationId,
			DedupeSourceName sourceName);

	/**
	 * Save abis ref.
	 *
	 * @param regAbisRefDto
	 *            the reg abis ref dto
	 */
	public void saveAbisRef(RegAbisRefDto regAbisRefDto);

	/**
	 * Gets the reference id by rid.
	 *
	 * @param rid
	 *            the rid
	 * @return the reference id by rid
	 */
	public List<String> getReferenceIdByRid(String rid);

	/**
	 * Gets the rid by reference id.
	 *
	 * @param refId
	 *            the ref id
	 * @return the rid by reference id
	 */
	public List<String> getRidByReferenceId(String refId);

<<<<<<< HEAD
=======
	/**
	 * Gets the UIN by rid.
	 *
	 * @param rid
	 *            the rid
	 * @return the UIN by rid
	 */
	public List<String> getUINByRid(String rid);

	/**
	 * Gets the insert or identify request.
	 *
	 * @param bioRefId            the abis ref id
	 * @param refRegtrnId the ref regtrn id
	 * @return the insert or identify request
	 */
	public List<AbisRequestDto> getInsertOrIdentifyRequest(String bioRefId, String refRegtrnId);
	
	/**
	 * Gets the abis request by request id.
	 *
	 * @param abisRequestId the abis request id
	 * @return the abis request by request id
	 */
	public AbisRequestDto getAbisRequestByRequestId(String abisRequestId);
	
	/**
	 * Gets the batch id by request id.
	 *
	 * @param abisRequestId the abis request id
	 * @return the batch id by request id
	 */
	public String getBatchIdByRequestId(String abisRequestId);
	
	/**
	 * Gets the batch statusby batch id.
	 *
	 * @param batchId the batch id
	 * @return the batch statusby batch id
	 */
	public List<String> getBatchStatusbyBatchId(String batchId);
	
	/**
	 * Gets the insert or identify request.
	 *
	 * @param bioRefId the bio ref id
	 * @param refRegtrnId the ref regtrn id
	 * @param requestType the request type
	 * @return the insert or identify request
	 */
	public List<AbisRequestDto> getInsertOrIdentifyRequest(String bioRefId, String refRegtrnId,String requestType);

	/**
	 * Gets the identify by transaction id.
	 *
	 * @param transactionId
	 *            the transaction id
	 * @param identify
	 *            the identify
	 * @return the identify by transaction id
	 */
	public Boolean getIdentifyByTransactionId(String transactionId, String identify);

	/**
	 * Gets the bio ref id by reg id.
	 *
	 * @param regId
	 *            the reg id
	 * @return the bio ref id by reg id
	 */
	public List<RegBioRefDto> getBioRefIdByRegId(String regId);

	/**
	 * Gets the all abis details.
	 *
	 * @return the all abis details
	 */
	public List<AbisApplicationDto> getAllAbisDetails();
>>>>>>> debd729e

	/**
	 * Save bio ref.
	 *
	 * @param regBioRefDto
	 *            the reg bio ref dto
	 */
	public void saveBioRef(RegBioRefDto regBioRefDto);

	/**
	 * Save abis request.
	 *
	 * @param abisRequestDto
	 *            the abis request dto
	 */
	public void saveAbisRequest(AbisRequestDto abisRequestDto);

	/**
	 * Gets the demo list by transaction id.
	 *
	 * @param transactionId
	 *            the transaction id
	 * @return the demo list by transaction id
	 */
	public List<RegDemoDedupeListDto> getDemoListByTransactionId(String transactionId);

	/**
	 * Save demo dedupe potential data.
	 *
	 * @param regDemoDedupeListDto the reg demo dedupe list dto
	 */
	public void saveDemoDedupePotentialData(RegDemoDedupeListDto regDemoDedupeListDto);

	/**
	 * Gets the abis response records.
	 *
	 * @param latestTransactionId the latest transaction id
	 * @param identify the identify
	 * @return the abis response records
	 */
	public List<AbisResponseDto> getAbisResponseRecords(String latestTransactionId, String identify);
	
	/**
	 * Gets the abis response records.
	 *
	 * @param abisRefId the abis ref id
	 * @param latestTransactionId the latest transaction id
	 * @param identify the identify
	 * @return the abis response records
	 */
	public List<AbisResponseDto> getAbisResponseRecords(String abisRefId,String latestTransactionId, String identify);
	
	/**
	 * Gets the abis response I ds.
	 *
	 * @param abisRequestId the abis request id
	 * @return the abis response I ds
	 */
	public List<AbisResponseDto> getAbisResponseIDs(String abisRequestId);
	
	/**
	 * Gets the abis response det records.
	 *
	 * @param abisResponseDto the abis response dto
	 * @return the abis response det records
	 */
	public List<AbisResponseDetDto> getAbisResponseDetRecords(AbisResponseDto abisResponseDto);
	
	/**
	 * Gets the abis response det records.
	 *
	 * @param List abisResponseDto the abis response dto
	 * @return the abis response det records
	 */
	public List<AbisResponseDetDto> getAbisResponseDetRecordsList(List<String> abisResponseDto);
	
	/**
	 * Gets the abis response details.
	 *
	 * @param abisResponseId the abis response id
	 * @return the abis response details
	 */
	public List<AbisResponseDetDto> getAbisResponseDetails(String abisResponseId);
	
	/**
	 * Save individual demographic dedupe update packet.
	 *
	 * @param demoDedupeData the demo dedupe data
	 * @param regId the reg id
	 */
	public void saveIndividualDemographicDedupeUpdatePacket(IndividualDemographicDedupe demoDedupeData, String regId);

	/**
	 * Gets the identity keys and fetch values from JSON.
	 *
	 * @param demographicJsonString the demographic json string
	 * @return the identity keys and fetch values from JSON
	 */
	public IndividualDemographicDedupe getIdentityKeysAndFetchValuesFromJSON(String demographicJsonString);

    /**
     * Gets the abis requests by bio ref id.
     *
     * @param bioRefId the bio ref id
     * @return the abis requests by bio ref id
     */
    public List<AbisRequestDto> getAbisRequestsByBioRefId(String bioRefId);
}<|MERGE_RESOLUTION|>--- conflicted
+++ resolved
@@ -57,21 +57,6 @@
 	 */
 	public List<DemographicInfoDto> findDemoById(String regId);
 
-<<<<<<< HEAD
-
-
-	
-=======
-	/**
-	 * Gets the applicant registration id by UIN.
-	 *
-	 * @param uin
-	 *            the uin
-	 * @return the registration id by UIN
-	 */
-	public List<String> getRegIdByUIN(String uin);
->>>>>>> debd729e
-
 	/**
 	 * Save manual adjudication data.
 	 *
@@ -112,17 +97,6 @@
 	 */
 	public List<String> getRidByReferenceId(String refId);
 
-<<<<<<< HEAD
-=======
-	/**
-	 * Gets the UIN by rid.
-	 *
-	 * @param rid
-	 *            the rid
-	 * @return the UIN by rid
-	 */
-	public List<String> getUINByRid(String rid);
-
 	/**
 	 * Gets the insert or identify request.
 	 *
@@ -131,7 +105,7 @@
 	 * @return the insert or identify request
 	 */
 	public List<AbisRequestDto> getInsertOrIdentifyRequest(String bioRefId, String refRegtrnId);
-	
+
 	/**
 	 * Gets the abis request by request id.
 	 *
@@ -139,7 +113,7 @@
 	 * @return the abis request by request id
 	 */
 	public AbisRequestDto getAbisRequestByRequestId(String abisRequestId);
-	
+
 	/**
 	 * Gets the batch id by request id.
 	 *
@@ -147,7 +121,7 @@
 	 * @return the batch id by request id
 	 */
 	public String getBatchIdByRequestId(String abisRequestId);
-	
+
 	/**
 	 * Gets the batch statusby batch id.
 	 *
@@ -155,7 +129,7 @@
 	 * @return the batch statusby batch id
 	 */
 	public List<String> getBatchStatusbyBatchId(String batchId);
-	
+
 	/**
 	 * Gets the insert or identify request.
 	 *
@@ -192,7 +166,6 @@
 	 * @return the all abis details
 	 */
 	public List<AbisApplicationDto> getAllAbisDetails();
->>>>>>> debd729e
 
 	/**
 	 * Save bio ref.
@@ -234,7 +207,7 @@
 	 * @return the abis response records
 	 */
 	public List<AbisResponseDto> getAbisResponseRecords(String latestTransactionId, String identify);
-	
+
 	/**
 	 * Gets the abis response records.
 	 *
@@ -244,7 +217,7 @@
 	 * @return the abis response records
 	 */
 	public List<AbisResponseDto> getAbisResponseRecords(String abisRefId,String latestTransactionId, String identify);
-	
+
 	/**
 	 * Gets the abis response I ds.
 	 *
@@ -252,7 +225,7 @@
 	 * @return the abis response I ds
 	 */
 	public List<AbisResponseDto> getAbisResponseIDs(String abisRequestId);
-	
+
 	/**
 	 * Gets the abis response det records.
 	 *
@@ -260,7 +233,7 @@
 	 * @return the abis response det records
 	 */
 	public List<AbisResponseDetDto> getAbisResponseDetRecords(AbisResponseDto abisResponseDto);
-	
+
 	/**
 	 * Gets the abis response det records.
 	 *
@@ -268,7 +241,7 @@
 	 * @return the abis response det records
 	 */
 	public List<AbisResponseDetDto> getAbisResponseDetRecordsList(List<String> abisResponseDto);
-	
+
 	/**
 	 * Gets the abis response details.
 	 *
@@ -276,7 +249,7 @@
 	 * @return the abis response details
 	 */
 	public List<AbisResponseDetDto> getAbisResponseDetails(String abisResponseId);
-	
+
 	/**
 	 * Save individual demographic dedupe update packet.
 	 *
