package io.mosip.registration.processor.core.queue.impl;

import org.apache.activemq.ActiveMQConnectionFactory;
import javax.jms.BytesMessage;
import javax.jms.Connection;
import javax.jms.Destination;
import javax.jms.JMSException;
import javax.jms.MessageConsumer;
import javax.jms.MessageProducer;
import javax.jms.Session;

import io.mosip.kernel.core.logger.spi.Logger;
import io.mosip.registration.processor.core.constant.LoggerFileConstant;
import io.mosip.registration.processor.core.exception.util.PlatformErrorMessages;
import io.mosip.registration.processor.core.logger.RegProcessorLogger;
import io.mosip.registration.processor.core.queue.factory.MosipActiveMq;
import io.mosip.registration.processor.core.queue.factory.MosipQueue;
import io.mosip.registration.processor.core.queue.impl.exception.ConnectionUnavailableException;
import io.mosip.registration.processor.core.queue.impl.exception.InvalidConnectionException;
import io.mosip.registration.processor.core.spi.queue.MosipQueueManager;

/**
 * This class is ActiveMQ implementation for Mosip Queue
 * 
 * @author Mukul Puspam
 * 
 * @since 0.8.0
 */
public class MosipActiveMqImpl implements MosipQueueManager<MosipQueue, byte[]> {

	/** The reg proc logger. */
	private static Logger regProcLogger = RegProcessorLogger.getLogger(MosipActiveMqImpl.class);

	private Connection connection;
	private Session session;
	private Destination destination;

	/**
	 * The method to set up session and destination
	 * 
	 * @param mosipActiveMq
	 *            The Mosip ActiveMq instance
	 */
	private void setup(MosipActiveMq mosipActiveMq) {
		if (connection == null) {
			try {
				this.connection = mosipActiveMq.getActiveMQConnectionFactory().createConnection();
				if (session == null) {
					connection.start();
					this.session = this.connection.createSession(false, Session.AUTO_ACKNOWLEDGE);
				}
			} catch (JMSException e) {
				throw new ConnectionUnavailableException(
						PlatformErrorMessages.RPR_MQI_CONNECTION_UNAVAILABLE.getMessage(), e);
			}
		}
	}

	/*
	 * (non-Javadoc)
	 * 
	 * @see
	 * io.mosip.registration.processor.core.spi.queue.MosipQueueManager#send(java.
	 * lang.Object, java.lang.Object, java.lang.String)
	 */
	@Override
	public Boolean send(MosipQueue mosipQueue, byte[] message, String address) {
		boolean flag = false;
		MosipActiveMq mosipActiveMq = (MosipActiveMq) mosipQueue;
		ActiveMQConnectionFactory activeMQConnectionFactory = mosipActiveMq.getActiveMQConnectionFactory();
		if (activeMQConnectionFactory == null) {
			throw new InvalidConnectionException(PlatformErrorMessages.RPR_MQI_INVALID_CONNECTION.getMessage());
		}
		if (destination == null) {
			setup(mosipActiveMq);
		}
		try {
			destination = session.createQueue(address);
			MessageProducer messageProducer = session.createProducer(destination);
			BytesMessage byteMessage = session.createBytesMessage();
			byteMessage.writeObject(message);
			messageProducer.send(byteMessage);
			flag = true;
		} catch (JMSException e) {
			throw new ConnectionUnavailableException(
					PlatformErrorMessages.RPR_MQI_UNABLE_TO_SEND_TO_QUEUE.getMessage());
		}
		return flag;
	}

	/*
	 * (non-Javadoc)
	 * 
	 * @see
	 * io.mosip.registration.processor.core.spi.queue.MosipQueueManager#consume(java
	 * .lang.Object, java.lang.String)
	 */
	@Override
	public byte[] consume(MosipQueue mosipQueue, String address) {
		MosipActiveMq mosipActiveMq = (MosipActiveMq) mosipQueue;
		ActiveMQConnectionFactory activeMQConnectionFactory = mosipActiveMq.getActiveMQConnectionFactory();
		if (activeMQConnectionFactory == null) {
			throw new InvalidConnectionException(PlatformErrorMessages.RPR_MQI_INVALID_CONNECTION.getMessage());
		}
		if (destination == null) {
			setup(mosipActiveMq);
		}
		MessageConsumer consumer;
		try {
			destination = session.createQueue(address);
			consumer = session.createConsumer(destination);
			BytesMessage message = (BytesMessage) consumer.receive(5000);
			if (message != null) {
				byte[] data = new byte[(int) message.getBodyLength()];
				message.readBytes(data);
<<<<<<< HEAD
				consumer.close();
=======
>>>>>>> 68c90a2c
				return data;
			} else {
				regProcLogger.error(LoggerFileConstant.SESSIONID.toString(),
						LoggerFileConstant.APPLICATIONID.toString(), "failed : ",
						PlatformErrorMessages.RPR_MQI_NO_FILES_FOUND_IN_QUEUE.getMessage());
			}
		} catch (JMSException e) {
			throw new ConnectionUnavailableException(
					PlatformErrorMessages.RPR_MQI_UNABLE_TO_CONSUME_FROM_QUEUE.getMessage());
		}
		return null;
	}

}
<|MERGE_RESOLUTION|>--- conflicted
+++ resolved
@@ -113,10 +113,7 @@
 			if (message != null) {
 				byte[] data = new byte[(int) message.getBodyLength()];
 				message.readBytes(data);
-<<<<<<< HEAD
 				consumer.close();
-=======
->>>>>>> 68c90a2c
 				return data;
 			} else {
 				regProcLogger.error(LoggerFileConstant.SESSIONID.toString(),
@@ -130,4 +127,4 @@
 		return null;
 	}
 
-}
+}