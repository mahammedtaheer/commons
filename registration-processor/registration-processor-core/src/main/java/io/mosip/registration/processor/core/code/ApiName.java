<<<<<<< HEAD
package io.mosip.registration.processor.core.code;

/**
 * The Enum ApiName.
 * 
 * @author Rishabh Keshari
 */
public enum ApiName {

	/** The auth. */
	AUTH,

	/** The authinternal. */
	AUTHINTERNAL,

	/** The master data. */
	MASTER,

	/** The iam. */
	IAM,

	/** The audit. */
	AUDIT,

	/** The ida. */
	IDA,

	/** The regstatus. */
	REGSTATUS,

	/** The regsync. */
	REGSYNC,

	/** The machine history. */
	MACHINEHISTORY,

	/** The center history. */
	CENTERHISTORY,

	/** The center-machine-user history. */
	CENTERUSERMACHINEHISTORY,

	/** The sms notifier. */
	SMSNOTIFIER,

	/** The email notifier. */
	EMAILNOTIFIER,

	/** The biodedupeinsert. */
	BIODEDUPEINSERT,

	/** The biodedupepotential. */
	BIODEDUPEPOTENTIAL,

	/** The biodedupe. */
	BIODEDUPE,

	/** The idrepository. */
	IDREPOSITORY,

	/** The idrepository get id by uin. */
	IDREPOGETIDBYUIN,

	/** The uingenerator. */
	UINGENERATOR,

	/** The idrepodev. */
	IDREPODEV,

	/** The Cryptomaanger *. */
	CRYPTOMANAGERDECRYPT,

	/** The ReverseDataSync *. */
	REVERSEDATASYNC,

	/** The Device history **/
	DEVICESHISTORIES,

	/** The Reg center device history **/
	REGISTRATIONCENTERDEVICEHISTORY,

	/** The registration center timestamp **/
	REGISTRATIONCENTERTIMESTAMP,

	/** The registration connector **/
	REGISTRATIONCONNECTOR,

	/** The fullname. */
	FULLNAME,

	/** The dateofbirth. */
	DATEOFBIRTH,

	/** The age. */
	AGE,

	/** The gender. */
	GENDER,

	/** The residencestatus. */
	RESIDENCESTATUS,

	/** The addressline1. */
	ADDRESSLINE1,

	/** The addressline2. */
	ADDRESSLINE2,

	/** The addressline3. */
	ADDRESSLINE3,

	/** The region. */
	REGION,

	/** The city. */
	CITY,

	/** The postalcode. */
	POSTALCODE,

	/** The province. */
	PROVINCE,

	/** The phone. */
	PHONE,

	/** The email. */
	EMAIL,

	/** The localadministrativeauthority. */
	LOCALADMINISTRATIVEAUTHORITY,

	/** The proofofidentity. */
	PROOFOFIDENTITY,

	/** The proofofaddress. */
	PROOFOFADDRESS,

	/** The proofofrelationship. */
	PROOFOFRELATIONSHIP,

	/** The proofofdateofbirth. */
	PROOFOFDATEOFBIRTH,

	/** The parentorguardianbiometrics. */
	PARENTORGUARDIANBIOMETRICS,

	/** The idschemaversion. */
	IDSCHEMAVERSION,

	/** The cnienumber. */
	CNIENUMBER,

	/** The decryption api from DMZ *. */

	SYNCSERVICE,

	ENCRYPTIONSERVICE,

	PACKETRECEIVER,

	/** The decryption api from DMZ **/
	DMZCRYPTOMANAGERDECRYPT,

	/** The AUDIT api from DMZ **/
	DMZAUDIT,

	/** The centerdetails. */
	CENTERDETAILS,

	/** The machinedetails. */
	MACHINEDETAILS,

	/** The external service. */
	EISERVICE,

	RIDGENERATION,
	
	RETRIEVEIDENTITY,
	
	DIGITALSIGNATURE;

}
=======
package io.mosip.registration.processor.core.code;

/**
 * The Enum ApiName.
 * 
 * @author Rishabh Keshari
 */
public enum ApiName {

	/** The auth. */
	AUTH,

	/** The authinternal. */
	AUTHINTERNAL,

	/** The master data. */
	MASTER,

	/** The iam. */
	IAM,

	/** The audit. */
	AUDIT,

	/** The ida. */
	IDA,

	/** The regstatus. */
	REGSTATUS,

	/** The regsync. */
	REGSYNC,

	/** The machine history. */
	MACHINEHISTORY,

	/** The center history. */
	CENTERHISTORY,

	/** The center-machine-user history. */
	CENTERUSERMACHINEHISTORY,

	/** The sms notifier. */
	SMSNOTIFIER,

	/** The email notifier. */
	EMAILNOTIFIER,

	/** The biodedupeinsert. */
	BIODEDUPEINSERT,

	/** The biodedupepotential. */
	BIODEDUPEPOTENTIAL,

	/** The biodedupe. */
	BIODEDUPE,

	/** The idrepository. */
	IDREPOSITORY,

	/** The idrepository get id by uin. */
	IDREPOGETIDBYUIN,

	/** The uingenerator. */
	UINGENERATOR,

	/** The idrepodev. */
	IDREPODEV,

	/** The Cryptomaanger *. */
	CRYPTOMANAGERDECRYPT,

	/** The ReverseDataSync *. */
	REVERSEDATASYNC,

	/**  The Device history *. */
	DEVICESHISTORIES,

	/**  The Reg center device history *. */
	REGISTRATIONCENTERDEVICEHISTORY,

	/**  The registration center timestamp *. */
	REGISTRATIONCENTERTIMESTAMP,

	/**  The registration connector *. */
	REGISTRATIONCONNECTOR,

	/** The fullname. */
	FULLNAME,

	/** The dateofbirth. */
	DATEOFBIRTH,

	/** The age. */
	AGE,

	/** The gender. */
	GENDER,

	/** The residencestatus. */
	RESIDENCESTATUS,

	/** The addressline1. */
	ADDRESSLINE1,

	/** The addressline2. */
	ADDRESSLINE2,

	/** The addressline3. */
	ADDRESSLINE3,

	/** The region. */
	REGION,

	/** The city. */
	CITY,

	/** The postalcode. */
	POSTALCODE,

	/** The province. */
	PROVINCE,

	/** The phone. */
	PHONE,

	/** The email. */
	EMAIL,

	/** The localadministrativeauthority. */
	LOCALADMINISTRATIVEAUTHORITY,

	/** The proofofidentity. */
	PROOFOFIDENTITY,

	/** The proofofaddress. */
	PROOFOFADDRESS,

	/** The proofofrelationship. */
	PROOFOFRELATIONSHIP,

	/** The proofofdateofbirth. */
	PROOFOFDATEOFBIRTH,

	/** The parentorguardianbiometrics. */
	PARENTORGUARDIANBIOMETRICS,

	/** The idschemaversion. */
	IDSCHEMAVERSION,

	/** The cnienumber. */
	CNIENUMBER,

	/** The decryption api from DMZ *. */

	SYNCSERVICE,

	/** The encryptionservice. */
	ENCRYPTIONSERVICE,

	/** The packetreceiver. */
	PACKETRECEIVER,

	/**  The decryption api from DMZ *. */
	DMZCRYPTOMANAGERDECRYPT,

	/**  The AUDIT api from DMZ *. */
	DMZAUDIT,

	/** The centerdetails. */
	CENTERDETAILS,

	/** The machinedetails. */
	MACHINEDETAILS,

	/** The external service. */
	EISERVICE,

	/** The ridgeneration. */
	RIDGENERATION,

    /** The retrieveidentity. */
    RETRIEVEIDENTITY;

}
>>>>>>> 0d617f10
<|MERGE_RESOLUTION|>--- conflicted
+++ resolved
@@ -1,188 +1,3 @@
-<<<<<<< HEAD
-package io.mosip.registration.processor.core.code;
-
-/**
- * The Enum ApiName.
- * 
- * @author Rishabh Keshari
- */
-public enum ApiName {
-
-	/** The auth. */
-	AUTH,
-
-	/** The authinternal. */
-	AUTHINTERNAL,
-
-	/** The master data. */
-	MASTER,
-
-	/** The iam. */
-	IAM,
-
-	/** The audit. */
-	AUDIT,
-
-	/** The ida. */
-	IDA,
-
-	/** The regstatus. */
-	REGSTATUS,
-
-	/** The regsync. */
-	REGSYNC,
-
-	/** The machine history. */
-	MACHINEHISTORY,
-
-	/** The center history. */
-	CENTERHISTORY,
-
-	/** The center-machine-user history. */
-	CENTERUSERMACHINEHISTORY,
-
-	/** The sms notifier. */
-	SMSNOTIFIER,
-
-	/** The email notifier. */
-	EMAILNOTIFIER,
-
-	/** The biodedupeinsert. */
-	BIODEDUPEINSERT,
-
-	/** The biodedupepotential. */
-	BIODEDUPEPOTENTIAL,
-
-	/** The biodedupe. */
-	BIODEDUPE,
-
-	/** The idrepository. */
-	IDREPOSITORY,
-
-	/** The idrepository get id by uin. */
-	IDREPOGETIDBYUIN,
-
-	/** The uingenerator. */
-	UINGENERATOR,
-
-	/** The idrepodev. */
-	IDREPODEV,
-
-	/** The Cryptomaanger *. */
-	CRYPTOMANAGERDECRYPT,
-
-	/** The ReverseDataSync *. */
-	REVERSEDATASYNC,
-
-	/** The Device history **/
-	DEVICESHISTORIES,
-
-	/** The Reg center device history **/
-	REGISTRATIONCENTERDEVICEHISTORY,
-
-	/** The registration center timestamp **/
-	REGISTRATIONCENTERTIMESTAMP,
-
-	/** The registration connector **/
-	REGISTRATIONCONNECTOR,
-
-	/** The fullname. */
-	FULLNAME,
-
-	/** The dateofbirth. */
-	DATEOFBIRTH,
-
-	/** The age. */
-	AGE,
-
-	/** The gender. */
-	GENDER,
-
-	/** The residencestatus. */
-	RESIDENCESTATUS,
-
-	/** The addressline1. */
-	ADDRESSLINE1,
-
-	/** The addressline2. */
-	ADDRESSLINE2,
-
-	/** The addressline3. */
-	ADDRESSLINE3,
-
-	/** The region. */
-	REGION,
-
-	/** The city. */
-	CITY,
-
-	/** The postalcode. */
-	POSTALCODE,
-
-	/** The province. */
-	PROVINCE,
-
-	/** The phone. */
-	PHONE,
-
-	/** The email. */
-	EMAIL,
-
-	/** The localadministrativeauthority. */
-	LOCALADMINISTRATIVEAUTHORITY,
-
-	/** The proofofidentity. */
-	PROOFOFIDENTITY,
-
-	/** The proofofaddress. */
-	PROOFOFADDRESS,
-
-	/** The proofofrelationship. */
-	PROOFOFRELATIONSHIP,
-
-	/** The proofofdateofbirth. */
-	PROOFOFDATEOFBIRTH,
-
-	/** The parentorguardianbiometrics. */
-	PARENTORGUARDIANBIOMETRICS,
-
-	/** The idschemaversion. */
-	IDSCHEMAVERSION,
-
-	/** The cnienumber. */
-	CNIENUMBER,
-
-	/** The decryption api from DMZ *. */
-
-	SYNCSERVICE,
-
-	ENCRYPTIONSERVICE,
-
-	PACKETRECEIVER,
-
-	/** The decryption api from DMZ **/
-	DMZCRYPTOMANAGERDECRYPT,
-
-	/** The AUDIT api from DMZ **/
-	DMZAUDIT,
-
-	/** The centerdetails. */
-	CENTERDETAILS,
-
-	/** The machinedetails. */
-	MACHINEDETAILS,
-
-	/** The external service. */
-	EISERVICE,
-
-	RIDGENERATION,
-	
-	RETRIEVEIDENTITY,
-	
-	DIGITALSIGNATURE;
-
-}
-=======
 package io.mosip.registration.processor.core.code;
 
 /**
@@ -360,12 +175,11 @@
 
 	/** The external service. */
 	EISERVICE,
+    /** The ridgeneration. */
+	RIDGENERATION,
+    /** The retrieveidentity. */
+	RETRIEVEIDENTITY,
+    /** The digitalsignature */
+	DIGITALSIGNATURE;
 
-	/** The ridgeneration. */
-	RIDGENERATION,
-
-    /** The retrieveidentity. */
-    RETRIEVEIDENTITY;
-
-}
->>>>>>> 0d617f10
+}