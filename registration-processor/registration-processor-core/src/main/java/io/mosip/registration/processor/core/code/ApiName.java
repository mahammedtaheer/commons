<<<<<<< HEAD
package io.mosip.registration.processor.core.code;

// TODO: Auto-generated Javadoc
/**
 * The Enum ApiName.
 * 
 * @author Rishabh Keshari
 */
public enum ApiName {


	/** The auth. */
	AUTH,
	
	/** The authinternal. */
	AUTHINTERNAL,
	
	/** The master data. */
	MASTER, 
	
	/** The iam. */
	IAM, 
	
	/** The audit. */
	AUDIT,
	
	/** The ida. */
	IDA,
	
	/** The regstatus. */
	REGSTATUS,
	
	/** The regsync. */
	REGSYNC,
	
	/** The machine history. */
	MACHINEHISTORY,
	
	/** The center history. */
	CENTERHISTORY,
	
	/** The center-machine-user history. */
	CENTERUSERMACHINEHISTORY,
	
	/** The sms notifier. */
	SMSNOTIFIER,
	
	/** The email notifier. */ 
	EMAILNOTIFIER,
	
	/** The idrepository. */
	IDREPOSITORY,
	
	
	/** The uingenerator. */
	UINGENERATOR
	
}
=======
package io.mosip.registration.processor.core.code;


/**
 * The Enum ApiName.
 * 
 * @author Rishabh Keshari
 */
public enum ApiName {


	/** The auth. */
	AUTH,
	
	/** The authinternal. */
	AUTHINTERNAL,
	
	/** The master data. */
	MASTER,
	
	/** The iam. */
	IAM, 
	
	/** The audit. */
	AUDIT,
	
	/** The ida. */
	IDA,
	
	/** The regstatus. */
	REGSTATUS,
	
	/** The regsync. */
	REGSYNC,
	
	/** The machine history. */
	MACHINEHISTORY,
	
	/** The center history. */
	CENTERHISTORY,
	
	/** The center-machine-user history. */
	CENTERUSERMACHINEHISTORY,

	/** The sms notifier. */
	SMSNOTIFIER,

	/** The email notifier. */
	EMAILNOTIFIER

}
>>>>>>> d4dadab4
<|MERGE_RESOLUTION|>--- conflicted
+++ resolved
@@ -1,66 +1,6 @@
-<<<<<<< HEAD
 package io.mosip.registration.processor.core.code;
 
 // TODO: Auto-generated Javadoc
-/**
- * The Enum ApiName.
- * 
- * @author Rishabh Keshari
- */
-public enum ApiName {
-
-
-	/** The auth. */
-	AUTH,
-	
-	/** The authinternal. */
-	AUTHINTERNAL,
-	
-	/** The master data. */
-	MASTER, 
-	
-	/** The iam. */
-	IAM, 
-	
-	/** The audit. */
-	AUDIT,
-	
-	/** The ida. */
-	IDA,
-	
-	/** The regstatus. */
-	REGSTATUS,
-	
-	/** The regsync. */
-	REGSYNC,
-	
-	/** The machine history. */
-	MACHINEHISTORY,
-	
-	/** The center history. */
-	CENTERHISTORY,
-	
-	/** The center-machine-user history. */
-	CENTERUSERMACHINEHISTORY,
-	
-	/** The sms notifier. */
-	SMSNOTIFIER,
-	
-	/** The email notifier. */ 
-	EMAILNOTIFIER,
-	
-	/** The idrepository. */
-	IDREPOSITORY,
-	
-	
-	/** The uingenerator. */
-	UINGENERATOR
-	
-}
-=======
-package io.mosip.registration.processor.core.code;
-
-
 /**
  * The Enum ApiName.
  * 
@@ -104,9 +44,15 @@
 
 	/** The sms notifier. */
 	SMSNOTIFIER,
+	
+	/** The email notifier. */ 
+	EMAILNOTIFIER,
 
-	/** The email notifier. */
-	EMAILNOTIFIER
+	/** The idrepository. */
+	IDREPOSITORY,
 
-}
->>>>>>> d4dadab4
+
+	/** The uingenerator. */
+	UINGENERATOR
+	
+}