--- conflicted
+++ resolved
@@ -1,4 +1,5 @@
 package io.mosip.registration.processor.core.code;
+
 
 /**
  * The Enum ApiName.
@@ -7,36 +8,37 @@
  */
 public enum ApiName {
 
+
 	/** The auth. */
 	AUTH,
-
+	
 	/** The authinternal. */
 	AUTHINTERNAL,
-
+	
 	/** The master data. */
 	MASTER,
-
+	
 	/** The iam. */
-	IAM,
-
+	IAM, 
+	
 	/** The audit. */
 	AUDIT,
-
+	
 	/** The ida. */
 	IDA,
-
+	
 	/** The regstatus. */
 	REGSTATUS,
-
+	
 	/** The regsync. */
 	REGSYNC,
-
+	
 	/** The machine history. */
 	MACHINEHISTORY,
-
+	
 	/** The center history. */
 	CENTERHISTORY,
-
+	
 	/** The center-machine-user history. */
 	CENTERUSERMACHINEHISTORY,
 
@@ -46,13 +48,12 @@
 	/** The email notifier. */
 	EMAILNOTIFIER,
 
-<<<<<<< HEAD
 	/** The biodedupeinsert. */
 	BIODEDUPEINSERT,
 
 	/** The biodedupepotential. */
 	BIODEDUPEPOTENTIAL,
-	
+
 	/** The biodedupe. */
 	BIODEDUPE,
 
@@ -61,11 +62,10 @@
 
 	/** The uingenerator. */
 	UINGENERATOR,
-	
+
 	/** The idrepodev. */
-	IDREPODEV
-=======
-	CRYPTOMANAGERDECRYPT
->>>>>>> cb4bd2dd
+	IDREPODEV,
+
+    CRYPTOMANAGERDECRYPT
 
 }