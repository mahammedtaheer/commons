--- conflicted
+++ resolved
@@ -1,4 +1,3 @@
-<<<<<<< HEAD
 package io.mosip.registration.processor.core.spi.packetmanager;
 
 import java.util.List;
@@ -33,53 +32,7 @@
 	 */
 	public List<Q> updateQCUserStatus(List<Q> qcUserDtos);
 
-	
+
 	
 
-}
-=======
-package io.mosip.registration.processor.core.spi.packetmanager;
-
-import java.util.List;
-
-import org.springframework.stereotype.Service;
-
-
-/**
- * QualityCheckManger class for assigning  packets to QCUsers  for quality checking.
- *
- * @author Jyoti Prakash Nayak M1030448
- * @author M1048399
- * @param <U> the generic type
- * @param <T> the generic type
- * @param <Q> the generic type
- */
-@Service
-public interface QualityCheckManager<U,T,Q>{
-	
-	
-	/**
-	 * Method to assign  packets to QCUsers
-	 * @param applicantRegistrationId
-	 */
-	public Q assignQCUser(U applicantRegistrationId);
-	
-	/**
-	 * Send and verify.
-	 *
-	 * @param qcUserId the qc user id
-	 * @param param the param
-	 */
-	public List<Q> updateQCUserStatus(List<Q> qcUserDtos);
-
-	/**
-	 * Gets the packetsfor QC user.
-	 *
-	 * @param qcuserId the qcuser id
-	 * @return the packetsfor QC user
-	 */
-	public List<T> getPacketsforQCUser(U qcuserId);
-	
-
-}
->>>>>>> dfda5696
+}