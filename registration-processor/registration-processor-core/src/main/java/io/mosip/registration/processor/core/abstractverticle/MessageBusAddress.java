--- conflicted
+++ resolved
@@ -1,131 +1,7 @@
-<<<<<<< HEAD
 package io.mosip.registration.processor.core.abstractverticle;
 
 import java.io.Serializable;
 
-/**
- * This class contains the address values to be used in Registration process.
- *
- * @author Pranav Kumar
- * @author Mukul Puspam
- * @since 0.0.1
- */
-public class MessageBusAddress implements Serializable {
-
-	/** The Constant serialVersionUID. */
-	private static final long serialVersionUID = 1L;
-
-	/**
-	 * Instantiates a new message bus address.
-	 */
-	public MessageBusAddress() {
-	}
-
-	/** The address. */
-	private String address;
-
-	/**
-	 * Instantiates a new message bus address.
-	 *
-	 * @param address
-	 *            The bus address
-	 */
-	public MessageBusAddress(String address) {
-		this.address = address;
-	}
-
-	/**
-	 * Gets the address.
-	 *
-	 * @return The address
-	 */
-	public String getAddress() {
-		return this.address;
-	}
-
-	/**
-	 * Sets the address.
-	 *
-	 * @param address
-	 *            the new address
-	 */
-	public void setAddress(String address) {
-		this.address = address;
-	}
-
-	/** The Constant BATCH_BUS. */
-	public static final MessageBusAddress BATCH_BUS = new MessageBusAddress("batch-bus");
-
-	/** The Constant STRUCTURE_BUS_IN. */
-	public static final MessageBusAddress STRUCTURE_BUS_IN = new MessageBusAddress("structure-bus-in");
-
-	/** The Constant STRUCTURE_BUS_OUT. */
-	public static final MessageBusAddress STRUCTURE_BUS_OUT = new MessageBusAddress("structure-bus-out");
-
-	/** The Constant DEMOGRAPHIC_BUS_IN. */
-	public static final MessageBusAddress DEMOGRAPHIC_BUS_IN = new MessageBusAddress("demographic-bus-in");
-
-	/** The Constant DEMOGRAPHIC_BUS_OUT. */
-	public static final MessageBusAddress DEMOGRAPHIC_BUS_OUT = new MessageBusAddress("demographic-bus-out");
-
-	/** The Constant BIODEDUPE_BUS_IN. */
-	public static final MessageBusAddress BIODEDUPE_BUS_IN = new MessageBusAddress("biodedupe-bus-in");
-
-	/** The Constant BIODEDUPE_BUS_OUT. */
-	public static final MessageBusAddress BIODEDUPE_BUS_OUT = new MessageBusAddress("biodedupe-bus-out");
-
-	/** The Constant FAILURE_BUS. */
-	public static final MessageBusAddress FAILURE_BUS = new MessageBusAddress("failure-bus");
-
-	/** The Constant RETRY_BUS. */
-	public static final MessageBusAddress RETRY_BUS = new MessageBusAddress("retry");
-
-	/** The Constant ERROR. */
-	public static final MessageBusAddress ERROR = new MessageBusAddress("error");
-
-	/** The Constant QUALITY_CHECK_BUS. */
-	public static final MessageBusAddress QUALITY_CHECK_BUS = new MessageBusAddress("quality_check_bus");
-
-	/** The Constant VIRUS_SCAN_BUS. */
-	public static final MessageBusAddress VIRUS_SCAN_BUS_IN = new MessageBusAddress("virus-scanner-stage");
-
-	/** The Constant FTP_SCAN_BUS. */
-	public static final MessageBusAddress FTP_SCAN_BUS_OUT = new MessageBusAddress("ftp-scanner-stage");
-
-	/** The Constant LANDING_ZONE_BUS. */
-	public static final MessageBusAddress LANDING_ZONE_BUS_OUT = new MessageBusAddress("landing-zone-scanner-stage");
-
-	public static final MessageBusAddress PACKET_RECEIVER_OUT = new MessageBusAddress("packet-receiver-stage");
-
-	/** The Constant STRUCTURE_BUS_IN. */
-	public static final MessageBusAddress OSI_BUS_IN = new MessageBusAddress("osi-bus-in");
-
-	/** The Constant STRUCTURE_BUS_OUT. */
-	public static final MessageBusAddress OSI_BUS_OUT = new MessageBusAddress("osi-bus-out");
-
-	/** The Constant DEMODEDUPE_BUS_IN. */
-	public static final MessageBusAddress DEMODEDUPE_BUS_IN = new MessageBusAddress("demodedupe-bus-in");
-
-	/** The Constant DEMODEDUPE_BUS_OUT. */
-	public static final MessageBusAddress DEMODEDUPE_BUS_OUT = new MessageBusAddress("demodedupe-bus-out");
-
-	/**  The Constant MANUAL_VERIFICATION_BUS. */
-	public static final MessageBusAddress MANUAL_VERIFICATION_BUS = new MessageBusAddress("manual-verification-bus");
-
-	/**  The Constant UIN_GENERATION_BUS_IN. */
-	public static final MessageBusAddress UIN_GENERATION_BUS_IN = new MessageBusAddress("uin-generation-bus-in");
-
-	/**  The Constant UIN_GENERATION_BUS_OUT. */
-	public static final MessageBusAddress UIN_GENERATION_BUS_OUT = new MessageBusAddress("uin-generation-bus-out");
-
-	public static final MessageBusAddress PACKET_UPLOADER_IN = new MessageBusAddress("packet-uploader-in");
-
-}
-=======
-package io.mosip.registration.processor.core.abstractverticle;
-
-import java.io.Serializable;
-	
 /**
  * This class contains the address values to be used in Registration process.
  *
@@ -205,7 +81,7 @@
 
 	/** The Constant VIRUS_SCAN_BUS_IN. */
 	public static final MessageBusAddress VIRUS_SCAN_BUS_IN = new MessageBusAddress("virus-scanner-in");
-	
+
 	/** The Constant VIRUS_SCAN_BUS_OUT. */
 	public static final MessageBusAddress VIRUS_SCAN_BUS_OUT = new MessageBusAddress("virus-scanner-out");
 
@@ -240,5 +116,4 @@
 
 	public static final MessageBusAddress PACKET_UPLOADER_IN = new MessageBusAddress("packet-uploader-bus-in");
 
-}
->>>>>>> cac6fa75
+}