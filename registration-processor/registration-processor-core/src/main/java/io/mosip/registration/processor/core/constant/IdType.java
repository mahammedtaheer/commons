--- conflicted
+++ resolved
@@ -1,4 +1,3 @@
-<<<<<<< HEAD
 package io.mosip.registration.processor.core.constant;
 
 /**
@@ -7,15 +6,4 @@
  */
 public enum IdType {
 	UIN, RID;
-}
-=======
-package io.mosip.registration.processor.core.constant;
-
-/**
- * @author Alok Ranjan
- *
- */
-public enum IdType {
-	UIN, REGISTRATIONID;
-}
->>>>>>> cb4bd2dd
+}