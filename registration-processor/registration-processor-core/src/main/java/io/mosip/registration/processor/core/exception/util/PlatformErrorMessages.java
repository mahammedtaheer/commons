--- conflicted
+++ resolved
@@ -1,4 +1,3 @@
-<<<<<<< HEAD
 package io.mosip.registration.processor.core.exception.util;
 
 /**
@@ -216,180 +215,3 @@
 	}
 
 }
-=======
-package io.mosip.registration.processor.core.exception.util;
-
-/**
- * The Enum RPRPlatformErrorMessages.
- *
- * @author M1047487
- */
-public enum PlatformErrorMessages {
-
-	// Packet Receiver Exception error code and message
-	RPR_PKR_PACKET_NOT_YET_SYNC(PlatformErrorConstants.RPR_PACKET_RECEIVER_MODULE + "001",
-			"Registration packet is not in Sync with Sync table"),
-
-	RPR_PKR_PACKET_SIZE_GREATER_THAN_LIMIT(PlatformErrorConstants.RPR_PACKET_RECEIVER_MODULE + "002",
-			"The Registration Packet Size has exceeded the Max Size Limit"),
-
-	RPR_PKR_INVALID_PACKET_FORMAT(PlatformErrorConstants.RPR_PACKET_RECEIVER_MODULE + "003", "Invalid packet format"),
-
-	RPR_PKR_VALIDATION_EXCEPTION(PlatformErrorConstants.RPR_PACKET_RECEIVER_MODULE + "004", "Validation Exception"),
-
-	RPR_PKR_DUPLICATE_PACKET_RECIEVED(PlatformErrorConstants.RPR_PACKET_RECEIVER_MODULE + "005",
-			"The request received is a duplicate request to upload a Packet"),
-
-	RPR_PKR_PACKET_NOT_AVAILABLE(PlatformErrorConstants.RPR_PACKET_RECEIVER_MODULE + "006", "Packet not avaialble"),
-
-	// Registration Status Exception error code and message
-	RPR_RGS_REGISTRATION_TABLE_NOT_ACCESSIBLE(PlatformErrorConstants.RPR_REGISTRATION_STATUS_MODULE + "001",
-			"The Registration Table is not accessible in Registration Status"),
-
-	RPR_RGS_TRANSACTION_TABLE_NOT_ACCESSIBLE(PlatformErrorConstants.RPR_REGISTRATION_STATUS_MODULE + "002",
-			"Transaction table is not accessible"),
-
-	// Packet Info Storage Exception error code and message
-	RPR_PIS_REGISTRATION_TABLE_NOT_ACCESSIBLE(PlatformErrorConstants.RPR_PACKET_INFO_STORAGE_MODULE + "001",
-			"The Registration Table is not accessible"), RPR_PIS_IDENTITY_NOT_FOUND(
-					PlatformErrorConstants.RPR_PACKET_INFO_STORAGE_MODULE + "002",
-					"Identity field not found in DemographicInfo Json"), RPR_PIS_UNABLE_TO_INSERT_DATA(
-							PlatformErrorConstants.RPR_PACKET_INFO_STORAGE_MODULE + "003",
-							"Unable to insert data in db for registration Id :"), RPR_PIS_FILE_NOT_FOUND_IN_DFS(
-									PlatformErrorConstants.RPR_PACKET_INFO_STORAGE_MODULE + "004",
-									"File not found in DFS"),
-
-	// File adaptor ceph Exception error code and message
-	RPR_FAC_CONNECTION_NOT_AVAILABLE(PlatformErrorConstants.RPR_FILESYSTEM_ADAPTOR_CEPH_MODULE + "001",
-			"The connection Parameters to create a Packet Store connection are not Found"),
-
-	RPR_FAC_INVALID_CONNECTION_PARAMETERS(PlatformErrorConstants.RPR_FILESYSTEM_ADAPTOR_CEPH_MODULE + "002",
-			"Invalid connection parameter to create a Packet Store connection"),
-
-	RPR_FAC_PACKET_NOT_AVAILABLE(PlatformErrorConstants.RPR_FILESYSTEM_ADAPTOR_CEPH_MODULE + "003",
-			"Cannot find the Registration Packet"),
-
-	// Packet Manager Exception error code and message
-	RPR_PKM_FILE_PATH_NOT_ACCESSIBLE(PlatformErrorConstants.RPR_PACKET_MANAGER_MODULE + "002",
-			"The Folder Path is not accessible"),
-
-	RPR_PKM_FILE_NOT_FOUND_IN_DESTINATION(PlatformErrorConstants.RPR_PACKET_MANAGER_MODULE + "003",
-			"The File is not present in destination folder"),
-
-	RPR_PKM_FILE_NOT_FOUND_IN_SOURCE(PlatformErrorConstants.RPR_PACKET_MANAGER_MODULE + "004",
-			"The File is not present in source folder"),
-
-	// Registration processor camel bridge Exception error code and message
-
-	RPR_CMB_DEPLOYMENT_FAILURE(PlatformErrorConstants.RPR_CAMEL_BRIDGE_MODULE + "001", "Deploymet Failure"),
-
-	RPR_CMB_UNSUPPORTED_ENCODING(PlatformErrorConstants.RPR_CAMEL_BRIDGE_MODULE + "002", "Unsupported Encoding"),
-
-	RPR_CMB_CONFIGURATION_SERVER_FAILURE_EXCEPTION(PlatformErrorConstants.RPR_CAMEL_BRIDGE_MODULE + "003",
-			"Configuration Server Failure Exception"),
-
-	// Quality Checker Exception error code and message
-	RPR_QCR_REGISTRATION_TABLE_NOT_ACCESSIBLE(PlatformErrorConstants.RPR_QUALITY_CHECKER_MODULE + "001",
-			"The Registration Table is not accessible"),
-
-	RPR_QCR_RESULT_NOT_FOUND(PlatformErrorConstants.RPR_QUALITY_CHECKER_MODULE + "002", "Result not found"),
-
-	RPR_QCR_INVALID_QC_USER_ID(PlatformErrorConstants.RPR_QUALITY_CHECKER_MODULE + "003", "QC User is null"),
-
-	RPR_QCR_INVALID_REGISTRATION_ID(PlatformErrorConstants.RPR_QUALITY_CHECKER_MODULE + "004",
-			"Registration Id is null"),
-
-	// Stages - Packet validator Exception error code and message
-	STRUCTURAL_VALIDATION_FAILED("", "Structural Validation Failed"),
-
-	// Stages - OSI Exception error code and message
-	OSI_VALIDATION_FAILED("", "OSI Validation Failed"),
-	
-	// Stages - Demo-Dedupe error code and message
-	PACKET_DEMO_DEDUPE_FAILED("", "Demo dedupe Failed"),
-
-	//Packet scanner job Exception error code and message
-	RPR_PSJ_DFS_NOT_ACCESSIBLE(PlatformErrorConstants.RPR_PACKET_SCANNER_JOB_MODULE + "002","The Packet store set by the System is not accessible"),
-
-	RPR_PSJ_RETRY_FOLDER_NOT_ACCESSIBLE(PlatformErrorConstants.RPR_PACKET_SCANNER_JOB_MODULE + "003","The Retry folder set by the System is not accessible"),
-
-	RPR_PSJ_VIRUS_SCAN_FOLDER_NOT_ACCESSIBLE(PlatformErrorConstants.RPR_PACKET_SCANNER_JOB_MODULE + "004","The Virus scanner set by the System is not accessible"),
-
-	RPR_PSJ_SPACE_UNAVAILABLE_FOR_RETRY_FOLDER(PlatformErrorConstants.RPR_PACKET_SCANNER_JOB_MODULE + "005","There is no space available in retry folder to upload the packet"),
-
-	RPR_PSJ_VIRUS_SCAN_FAILED(PlatformErrorConstants.RPR_PACKET_SCANNER_JOB_MODULE + "006","Virus scan is failed"),
-
-	RPR_PSJ_FTP_FOLDER_NOT_ACCESSIBLE(PlatformErrorConstants.RPR_PACKET_SCANNER_JOB_MODULE + "007","The FTP folder set by the System is not accessible"),
-
-	//packet decryption job Exception error code and message
-	RPR_PDJ_PACKET_NOT_AVAILABLE(PlatformErrorConstants.RPR_PACKET_DECRYPTION_JOB_MODULE + "001", "Packet not available"),
-
-	RPR_PDJ_FILE_PATH_NOT_ACCESSIBLE(PlatformErrorConstants.RPR_PACKET_DECRYPTION_JOB_MODULE + "002", "The File path set by the System is not accessible"),
-
-	RPR_PDJ_PACKET_DECRYPTION_FAILURE(PlatformErrorConstants.RPR_PACKET_DECRYPTION_JOB_MODULE + "003","The Decryption for the Packet has failed"),
-
-	RPR_RCT_UNKNOWN_RESOURCE_EXCEPTION(PlatformErrorConstants.RPR_REST_CLIENT_MODULE + "001","Unknown resource provided"),
-
-	RPR_MVS_INVALID_FILE_REQUEST(PlatformErrorConstants.RPR_MANUAL_VERIFICATION_MODULE + "001", "Invalid file requested"),
-
-	RPR_MVS_FILE_NOT_PRESENT(PlatformErrorConstants.RPR_MANUAL_VERIFICATION_MODULE + "002", "Requested file is not present"),
-
-	RPR_MVS_INVALID_STATUS_UPDATE(PlatformErrorConstants.RPR_MANUAL_VERIFICATION_MODULE + "003", "Invalid status update"),
-
-	RPR_MVS_NO_ASSIGNED_RECORD(PlatformErrorConstants.RPR_MANUAL_VERIFICATION_MODULE + "004", "No Assigned Record Found"),
-
-
-	/*****System Exception*****/
-
-	RPR_SYS_UNEXCEPTED_EXCEPTION(PlatformErrorConstants.RPR_SYSTEM_EXCEPTION + "001","Unexpected exception"),
-	RPR_SYS_BAD_GATEWAY(PlatformErrorConstants.RPR_SYSTEM_EXCEPTION + "002", "Bad Gateway"),
-	RPR_SYS_SERVICE_UNAVAILABLE(PlatformErrorConstants.RPR_SYSTEM_EXCEPTION + "003", "Service Unavailable"),
-	RPR_SYS_SERVER_ERROR(PlatformErrorConstants.RPR_SYSTEM_EXCEPTION + "004", "Internal Server Error"),
-	RPR_SYS_TIMEOUT_EXCEPTION(PlatformErrorConstants.RPR_SYSTEM_EXCEPTION + "005", "Timeout Error"),
-
-	RPR_SYS_IDENTITY_JSON_MAPPING_EXCEPTION(PlatformErrorConstants.RPR_SYSTEM_EXCEPTION + "006","Error while mapping Identity Json"),
-	RPR_SYS_INSTANTIATION_EXCEPTION(PlatformErrorConstants.RPR_SYSTEM_EXCEPTION + "007","Error while creating object of JsonValue class"),
-	RPR_SYS_NO_SUCH_FIELD_EXCEPTION(PlatformErrorConstants.RPR_SYSTEM_EXCEPTION + "008","Could not find the field"),
-	RPR_SYS_JSON_PARSING_EXCEPTION(PlatformErrorConstants.RPR_SYSTEM_EXCEPTION + "009","Error while parsing Json"),
-	RPR_SYS_UNABLE_TO_CONVERT_STREAM_TO_BYTES(PlatformErrorConstants.RPR_SYSTEM_EXCEPTION + "010","Error while converting inputstream to bytes"),
-	RPR_SYS_PARSING_DATE_EXCEPTION(PlatformErrorConstants.RPR_SYSTEM_EXCEPTION + "011","Error while parsing date ");
-
-	/** The error message. */
-	private final String errorMessage;
-
-	/** The error code. */
-	private final String errorCode;
-
-	/**
-	 * Instantiates a new platform error messages.
-	 *
-	 * @param errorCode
-	 *            the error code
-	 * @param errorMsg
-	 *            the error msg
-	 */
-	private PlatformErrorMessages(String errorCode, String errorMsg) {
-		this.errorCode = errorCode;
-		this.errorMessage = errorMsg;
-	}
-
-	/**
-	 * Gets the error message.
-	 *
-	 * @return the error message
-	 */
-	public String getMessage() {
-		return this.errorMessage;
-	}
-
-	/**
-	 * Gets the error code.
-	 *
-	 * @return the error code
-	 */
-	public String getCode() {
-		return this.errorCode;
-	}
-
-}
->>>>>>> 3b4fdb27
