--- conflicted
+++ resolved
@@ -5,10 +5,6 @@
  *
  * @author M1047487
  */
-/**
- * @author M1048399
- *
- */
 public enum PlatformErrorMessages {
 
 	/** The rpr pkr packet not yet sync. */
@@ -34,12 +30,7 @@
 	RPR_PKR_PACKET_NOT_AVAILABLE(PlatformConstants.RPR_PACKET_RECEIVER_MODULE + "006", "Packet not avaialble"),
 
 
-<<<<<<< HEAD
 	RPR_PKR_UNKNOWN_EXCEPTION(PlatformConstants.RPR_PACKET_RECEIVER_MODULE + "007", "Unknown Exception"),
-=======
-	/** The rpr pkr unknown exception. */
-	RPR_PKR_UNKNOWN_EXCEPTION(PlatformErrorConstants.RPR_PACKET_RECEIVER_MODULE + "007", "Unknown Exception"),
->>>>>>> 21ca568e
 
 	/** The rpr rgs registration table not accessible. */
 	// Registration Status Exception error code and message
@@ -100,7 +91,6 @@
 	/** The data validation failed. */
 	RPR_RGS_DATA_VALIDATION_FAILED(PlatformConstants.RPR_REGISTRATION_STATUS_MODULE + "015", "Input Data Validation Failed"),
 
-<<<<<<< HEAD
 	RPR_RGS_JSON_MAPPING_EXCEPTION(PlatformConstants.RPR_REGISTRATION_STATUS_MODULE + "016", "Json Data Mapping Exception"),
 
 	RPR_RGS_JSON_PARSING_EXCEPTION(PlatformConstants.RPR_REGISTRATION_STATUS_MODULE + "017", "Json Data Parsing Exception"),
@@ -108,24 +98,10 @@
 	RPR_RGS_UNKNOWN_EXCEPTION(PlatformConstants.RPR_REGISTRATION_STATUS_MODULE + "018", "Unknown Exception Occurs"),
 
 	RPR_RGS_MISSING_INPUT_PARAMETER_VERSION(PlatformConstants.RPR_REGISTRATION_STATUS_MODULE + "019", "Missing Input Parameter - version"),
-=======
-	/** The rpr rgs json mapping exception. */
-	RPR_RGS_JSON_MAPPING_EXCEPTION(PlatformErrorConstants.RPR_REGISTRATION_STATUS_MODULE + "016", "Json Data Mapping Exception"),
-
-	/** The rpr rgs json parsing exception. */
-	RPR_RGS_JSON_PARSING_EXCEPTION(PlatformErrorConstants.RPR_REGISTRATION_STATUS_MODULE + "017", "Json Data Parsing Exception"),
-
-	/** The rpr rgs unknown exception. */
-	RPR_RGS_UNKNOWN_EXCEPTION(PlatformErrorConstants.RPR_REGISTRATION_STATUS_MODULE + "018", "Unknown Exception Occurs"),
-
-	/** The rpr rgs missing input parameter version. */
-	RPR_RGS_MISSING_INPUT_PARAMETER_VERSION(PlatformErrorConstants.RPR_REGISTRATION_STATUS_MODULE + "019", "Missing Input Parameter - version"),
->>>>>>> 21ca568e
 
 	/** The rpr rgs missing input parameter timestamp. */
-	RPR_RGS_MISSING_INPUT_PARAMETER_TIMESTAMP(PlatformErrorConstants.RPR_REGISTRATION_STATUS_MODULE + "020", "Missing Input Parameter - requestTimestamp"),
-
-<<<<<<< HEAD
+	RPR_RGS_MISSING_INPUT_PARAMETER_TIMESTAMP(PlatformConstants.RPR_REGISTRATION_STATUS_MODULE + "020", "Missing Input Parameter - requestTimestamp"),
+
 	RPR_RGS_MISSING_INPUT_PARAMETER_TIMESTAMP(PlatformConstants.RPR_REGISTRATION_STATUS_MODULE + "020", "Missing Input Parameter - requesttime"),
 
 	RPR_RGS_MISSING_INPUT_PARAMETER_ID(PlatformConstants.RPR_REGISTRATION_STATUS_MODULE + "021", "Missing Input Parameter - id"),
@@ -135,33 +111,16 @@
 	RPR_RGS_INVALID_INPUT_PARAMETER_TIMESTAMP(PlatformConstants.RPR_REGISTRATION_STATUS_MODULE + "023", "Invalid Input Parameter - requesttime"),
 
 	RPR_RGS_INVALID_INPUT_PARAMETER_ID(PlatformConstants.RPR_REGISTRATION_STATUS_MODULE + "024", "Invalid Input Parameter - id"),
-=======
-	/** The rpr rgs missing input parameter id. */
-	RPR_RGS_MISSING_INPUT_PARAMETER_ID(PlatformErrorConstants.RPR_REGISTRATION_STATUS_MODULE + "021", "Missing Input Parameter - id"),
-
-	/** The rpr rgs invalid input parameter version. */
-	RPR_RGS_INVALID_INPUT_PARAMETER_VERSION(PlatformErrorConstants.RPR_REGISTRATION_STATUS_MODULE + "022", "Invalid Input Parameter - version"),
-
-	/** The rpr rgs invalid input parameter timestamp. */
-	RPR_RGS_INVALID_INPUT_PARAMETER_TIMESTAMP(PlatformErrorConstants.RPR_REGISTRATION_STATUS_MODULE + "023", "Invalid Input Parameter - requestTimestamp"),
-
-	/** The rpr rgs invalid input parameter id. */
-	RPR_RGS_INVALID_INPUT_PARAMETER_ID(PlatformErrorConstants.RPR_REGISTRATION_STATUS_MODULE + "024", "Invalid Input Parameter - id"),
->>>>>>> 21ca568e
-
-	/** The rpr pis registration table not accessible. */
+
 	// Packet Info Storage Exception error code and message
 	RPR_PIS_REGISTRATION_TABLE_NOT_ACCESSIBLE(PlatformConstants.RPR_PACKET_INFO_STORAGE_MODULE + "001",
 			"The Registration Table is not accessible"),
-
 	/** The rpr pis identity not found. */
 	RPR_PIS_IDENTITY_NOT_FOUND(PlatformConstants.RPR_PACKET_INFO_STORAGE_MODULE + "002",
 			"Identity field not found in DemographicInfo Json"),
-
 	/** The rpr pis unable to insert data. */
 	RPR_PIS_UNABLE_TO_INSERT_DATA(PlatformConstants.RPR_PACKET_INFO_STORAGE_MODULE + "003",
 			"Unable to insert data in db for registration Id :"),
-
 	/** The rpr pis file not found in Packet Store. */
 	RPR_PIS_FILE_NOT_FOUND_IN_PACKET_STORE(PlatformConstants.RPR_PACKET_INFO_STORAGE_MODULE + "004",
 			"File not found in Packet Store"),
@@ -229,7 +188,7 @@
 	/** The structural validation failed. */
 	// Stages - Packet validator Exception error code and message
 	STRUCTURAL_VALIDATION_FAILED("", "Structural Validation Failed"),
-	
+
 
 	/** The unsupported encoding. */
 	// UIN check - JSON file encoding failed.
@@ -255,11 +214,11 @@
 
 	/** The reverse data sync failed. */
 	PACKET_BDD_PACKET_STORE_NOT_ACCESSIBLE(PlatformConstants.RPR_BIO_DEDUPE_SERVICE_MODULE+"002","The Packet store set by the System is not accessible"),
-	
+
 	RPR_BIO_BIOMETRIC_INSERTION_TO_ABIS(PlatformConstants.RPR_BIO_DEDUPE_SERVICE_MODULE+"003","Packet biometric insertion to ABIS is failed"),
 
 	RPR_ABIS_INTERNAL_ERROR(PlatformConstants.RPR_BIO_DEDUPE_SERVICE_MODULE+"004","ABIS Internal error occured"),
-	
+
 	/** The reverse data sync failed. */
 	// Stages - Packet-Validator error message
 	REVERSE_DATA_SYNC_FAILED("", "Reverse data sync failed"),
@@ -328,17 +287,9 @@
 	RPR_MVS_FILE_NOT_FOUND_IN_PACKET_STORE(PlatformConstants.RPR_MANUAL_VERIFICATION_MODULE + "005",
 			"Packet Not Found in Packet Store"),
 
-<<<<<<< HEAD
 	RPR_MVS_MISSING_INPUT_PARAMETER_VERSION(PlatformConstants.RPR_MANUAL_VERIFICATION_MODULE + "005", "Missing Input Parameter - version"),
-=======
-	/** The rpr mvs missing input parameter version. */
-	RPR_MVS_MISSING_INPUT_PARAMETER_VERSION(PlatformErrorConstants.RPR_MANUAL_VERIFICATION_MODULE + "005", "Missing Input Parameter - version"),
->>>>>>> 21ca568e
-
-	/** The rpr mvs missing input parameter timestamp. */
-	RPR_MVS_MISSING_INPUT_PARAMETER_TIMESTAMP(PlatformErrorConstants.RPR_MANUAL_VERIFICATION_MODULE + "006", "Missing Input Parameter - requestTimestamp"),
-
-<<<<<<< HEAD
+
+
 	RPR_MVS_MISSING_INPUT_PARAMETER_TIMESTAMP(PlatformConstants.RPR_MANUAL_VERIFICATION_MODULE + "006", "Missing Input Parameter - requesttime"),
 
 	RPR_MVS_MISSING_INPUT_PARAMETER_ID(PlatformConstants.RPR_MANUAL_VERIFICATION_MODULE + "007", "Missing Input Parameter - id"),
@@ -354,28 +305,6 @@
 	RPR_MVS_UNKNOWN_EXCEPTION(PlatformConstants.RPR_MANUAL_VERIFICATION_MODULE + "012", "Unknown Exception"),
 
 	RPR_MVS_DECODE_EXCEPTION(PlatformConstants.RPR_MANUAL_VERIFICATION_MODULE + "013", "Request Decoding Exception"),
-=======
-	/** The rpr mvs missing input parameter id. */
-	RPR_MVS_MISSING_INPUT_PARAMETER_ID(PlatformErrorConstants.RPR_MANUAL_VERIFICATION_MODULE + "007", "Missing Input Parameter - id"),
-
-	/** The rpr mvs invalid input parameter version. */
-	RPR_MVS_INVALID_INPUT_PARAMETER_VERSION(PlatformErrorConstants.RPR_MANUAL_VERIFICATION_MODULE + "008", "Invalid Input Parameter - version"),
-
-	/** The rpr mvs invalid input parameter timestamp. */
-	RPR_MVS_INVALID_INPUT_PARAMETER_TIMESTAMP(PlatformErrorConstants.RPR_MANUAL_VERIFICATION_MODULE + "009", "Invalid Input Parameter - requestTimestamp"),
-
-	/** The rpr mvs invalid input parameter id. */
-	RPR_MVS_INVALID_INPUT_PARAMETER_ID(PlatformErrorConstants.RPR_MANUAL_VERIFICATION_MODULE + "010", "Invalid Input Parameter - id"),
-
-	/** The rpr mvs invalid argument exception. */
-	RPR_MVS_INVALID_ARGUMENT_EXCEPTION(PlatformErrorConstants.RPR_MANUAL_VERIFICATION_MODULE + "011", "Invalid Argument Exception"),
-
-	/** The rpr mvs unknown exception. */
-	RPR_MVS_UNKNOWN_EXCEPTION(PlatformErrorConstants.RPR_MANUAL_VERIFICATION_MODULE + "012", "Unknown Exception"),
-
-	/** The rpr mvs decode exception. */
-	RPR_MVS_DECODE_EXCEPTION(PlatformErrorConstants.RPR_MANUAL_VERIFICATION_MODULE + "013", "Request Decoding Exception"),
->>>>>>> 21ca568e
 
 	/** The rpr tem not found. */
 	// Registration processor Message sender Exception error code
@@ -384,11 +313,9 @@
 	/** The rpr tem processing failure. */
 	RPR_TEM_PROCESSING_FAILURE(PlatformConstants.RPR_MESSAGE_SENDER_TEMPLATE + "002",
 			"The Processing of Template Failed "),
-
 	/** The rpr tem packet store not accessible. */
 	RPR_TEM_PACKET_STORE_NOT_ACCESSIBLE(PlatformConstants.RPR_MESSAGE_SENDER_TEMPLATE + "003",
 			"The Packet store set by the System is not accessible"),
-
 	/** The rpr sms template generation failure. */
 	RPR_SMS_TEMPLATE_GENERATION_FAILURE(PlatformConstants.RPR_MESSAGE_SENDER_TEMPLATE + "001",
 			"Template Generation failed"),
@@ -461,22 +388,11 @@
 	/** The data validation failed. */
 	RPR_BDD_DATA_VALIDATION_FAILED(PlatformConstants.RPR_BIO_DEDUPE_SERVICE_MODULE + "007", "Input Data Validation Failed"),
 
-<<<<<<< HEAD
 	RPR_BDD_JSON_MAPPING_EXCEPTION(PlatformConstants.RPR_BIO_DEDUPE_SERVICE_MODULE + "008", "Json Data Mapping Exception"),
 
 	RPR_BDD_JSON_PARSING_EXCEPTION(PlatformConstants.RPR_BIO_DEDUPE_SERVICE_MODULE + "009", "Json Data Parsing Exception"),
 
 	RPR_BDD_UNKNOWN_EXCEPTION(PlatformConstants.RPR_BIO_DEDUPE_SERVICE_MODULE + "010", "Unknown Exception Occurs"),
-=======
-	/** The rpr bdd json mapping exception. */
-	RPR_BDD_JSON_MAPPING_EXCEPTION(PlatformErrorConstants.RPR_BIO_DEDUPE_SERVICE_MODULE + "008", "Json Data Mapping Exception"),
-
-	/** The rpr bdd json parsing exception. */
-	RPR_BDD_JSON_PARSING_EXCEPTION(PlatformErrorConstants.RPR_BIO_DEDUPE_SERVICE_MODULE + "009", "Json Data Parsing Exception"),
-
-	/** The rpr bdd unknown exception. */
-	RPR_BDD_UNKNOWN_EXCEPTION(PlatformErrorConstants.RPR_BIO_DEDUPE_SERVICE_MODULE + "010", "Unknown Exception Occurs"),
->>>>>>> 21ca568e
 
 	/** The rpr mvs file not present. */
 	RPR_BDD_FILE_NOT_PRESENT(PlatformConstants.RPR_BIO_DEDUPE_SERVICE_MODULE + "011",
@@ -523,13 +439,8 @@
 	RPR_SYS_IO_EXCEPTION(PlatformConstants.RPR_SYSTEM_EXCEPTION + "012", "IO EXCEPTION "),
 
 	/** The rpr prt pdf not generated. */
-<<<<<<< HEAD
 	// Printing stage exceptions
 	RPR_PRT_PDF_NOT_GENERATED(PlatformConstants.RPR_PRINTING_MODULE + "001",
-=======
-	// Printing stage
-	RPR_PRT_PDF_NOT_GENERATED(PlatformErrorConstants.RPR_PRINTING_MODULE + "001",
->>>>>>> 21ca568e
 			"Error while generating PDF for UIN Card"),
 
 	/** The rpr prt uin not found in database. */
@@ -545,19 +456,19 @@
 	RPR_PRT_QRCODE_NOT_GENERATED(PlatformConstants.RPR_PRINTING_MODULE + "005", "Error while generating QR Code"),
 
 	/** The rpr prt applicant photo not set. */
-	RPR_PRT_APPLICANT_PHOTO_NOT_SET(PlatformErrorConstants.RPR_PRINTING_MODULE + "006", "Error while setting applicant photo"),
+	RPR_PRT_APPLICANT_PHOTO_NOT_SET(PlatformConstants.RPR_PRINTING_MODULE + "006", "Error while setting applicant photo"),
 
 	/** The rpr prt qrcode not set. */
-	RPR_PRT_QRCODE_NOT_SET(PlatformErrorConstants.RPR_PRINTING_MODULE + "007", "Error while setting qrCode for uin card"),
+	RPR_PRT_QRCODE_NOT_SET(PlatformConstants.RPR_PRINTING_MODULE + "007", "Error while setting qrCode for uin card"),
 
 	/** The rpr prt idrepo response null. */
-	RPR_PRT_IDREPO_RESPONSE_NULL(PlatformErrorConstants.RPR_PRINTING_MODULE + "008", "ID Repo response is null"),
+	RPR_PRT_IDREPO_RESPONSE_NULL(PlatformConstants.RPR_PRINTING_MODULE + "008", "ID Repo response is null"),
 
 	/** The rpr prt idrepo documents absent*/
-	RPR_PRT_IDREPO_DOCUMENT_ABSENT(PlatformErrorConstants.RPR_PRINTING_MODULE + "009", "ID Repo response has no documents"),
+	RPR_PRT_IDREPO_DOCUMENT_ABSENT(PlatformConstants.RPR_PRINTING_MODULE + "009", "ID Repo response has no documents"),
 
 	/** The print and postal acknowledment generation failed. */
-	RPR_PRT_PRINT_POST_ACK_FAILED(PlatformErrorConstants.RPR_PRINTING_MODULE + "010", "Error while getting response from Print and Postal Service Provider"),
+	RPR_PRT_PRINT_POST_ACK_FAILED(PlatformConstants.RPR_PRINTING_MODULE + "010", "Error while getting response from Print and Postal Service Provider"),
 
 	/** The rpr rgs registration connector not accessible. */
 	RPR_RGS_REGISTRATION_CONNECTOR_NOT_ACCESSIBLE("", "Registration connector stage is not accessible "),
