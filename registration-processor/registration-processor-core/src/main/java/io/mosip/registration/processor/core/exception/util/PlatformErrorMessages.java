--- conflicted
+++ resolved
@@ -154,14 +154,6 @@
 	RPR_RGS_REGISTRATION_STATUS_NOT_EXIST(PlatformConstants.RPR_REGISTRATION_STATUS_MODULE + "025",
 			"RegistrationStatusCode is null"),
 
-<<<<<<< HEAD
-	RPR_RGS_INVALID_SUPERVISOR_STATUS(PlatformConstants.RPR_REGISTRATION_STATUS_MODULE + "026",
-			"Invalid SupervisorStatus. Available types APPROVED,REJECTED"),
-
-	RPR_RGS_INVALID_HASHVALUE(PlatformConstants.RPR_REGISTRATION_STATUS_MODULE + "027",
-			"The Hash Sequence received is NULL"),
-
-=======
 	/** The rpr rgs invalid supervisor status. */
 	RPR_RGS_INVALID_SUPERVISOR_STATUS(PlatformConstants.RPR_REGISTRATION_STATUS_MODULE + "026",
 			"Invalid SupervisorStatus. Available types APPROVED,REJECTED"),
@@ -171,7 +163,6 @@
 			"The Hash Sequence received is NULL"),
 
 	/** The rpr rgs decryption failed. */
->>>>>>> debd729e
 	RPR_RGS_DECRYPTION_FAILED(PlatformConstants.RPR_REGISTRATION_STATUS_MODULE + "028", "Decryption Failed"),
 
 	/** The rpr pis registration table not accessible. */
@@ -188,12 +179,9 @@
 	RPR_PIS_FILE_NOT_FOUND_IN_PACKET_STORE(PlatformConstants.RPR_PACKET_INFO_STORAGE_MODULE + "004",
 			"File not found in Packet Store"),
 
-<<<<<<< HEAD
-=======
 	/** The rpr pis abis queue connection null. */
 	RPR_PIS_ABIS_QUEUE_CONNECTION_NULL(PlatformConstants.RPR_PACKET_INFO_STORAGE_MODULE + "005",
 			"Abis Queue Connection null "),
->>>>>>> debd729e
 	/** The rpr fac connection not available. */
 	// File adaptor Exception error code and message
 	RPR_FAC_CONNECTION_NOT_AVAILABLE(PlatformConstants.RPR_FILESYSTEM_ADAPTOR_CEPH_MODULE + "001",
@@ -289,22 +277,6 @@
 	/** The rpr pvm base unchecked exception. */
 	RPR_PVM_BASE_UNCHECKED_EXCEPTION(PlatformConstants.RPR_PACKET_VALIDATOR_MODULE + "007", "Schema Validation Failed"),
 
-<<<<<<< HEAD
-	RPR_PVM_MANDATORY_FIELD_MISSING(PlatformConstants.RPR_PACKET_VALIDATOR_MODULE + "010",
-			"A Mandatory Field is missing from ID JSON for NEW registration "),
-
-	RPR_PVM_DOCUMENT_TYPE_INVALID(PlatformConstants.RPR_PACKET_VALIDATOR_MODULE + "008",
-			"Document type Value Invalid in Applicant Document Validation for"),
-
-	RPR_PVM_IDJSON_NOT_FOUND(PlatformConstants.RPR_PACKET_VALIDATOR_MODULE + "009",
-			"IDJSON is null in Applicant document validation"),
-
-	RPR_PVM_APPLICANTDOCUMENT_VALIDATION_FAILED(PlatformConstants.RPR_PACKET_VALIDATOR_MODULE + "010",
-			"Applicant document validation failed for"),
-
-	RPR_PVM_INVALID_UIN(PlatformConstants.RPR_PACKET_VALIDATOR_MODULE + "011", "Invalid UIN"),
-
-=======
 	/** The rpr pvm mandatory field missing. */
 	RPR_PVM_MANDATORY_FIELD_MISSING(PlatformConstants.RPR_PACKET_VALIDATOR_MODULE + "010",
 			"A Mandatory Field is missing from ID JSON for NEW registration "),
@@ -324,7 +296,6 @@
 	RPR_PVM_APPLICANTDOCUMENT_VALIDATION_FAILED(PlatformConstants.RPR_PACKET_VALIDATOR_MODULE + "010",
 			"Applicant document validation failed for"),
 
->>>>>>> debd729e
 	/** The unsupported encoding. */
 	// UIN check - JSON file encoding failed.
 	UNSUPPORTED_ENCODING("", "json object parsing failed"),
@@ -348,9 +319,6 @@
 	/** The packet demo packet store not accessible. */
 	PACKET_DEMO_PACKET_STORE_NOT_ACCESSIBLE("", "The Packet store set by the System is not accessible"),
 
-<<<<<<< HEAD
-	/** The packet bio dedupe failed. */
-=======
 	/** The packet bio dedupe cbeff not present. */
 	PACKET_BIO_DEDUPE_CBEFF_NOT_PRESENT(PlatformConstants.RPR_BIO_DEDUPE_STAGE_MODULE + "001",
 			"CBEFF not present for adult applicant type"),
@@ -371,7 +339,6 @@
 	/** The unknown exception occured. */
 	UNKNOWN_EXCEPTION_OCCURED(PlatformConstants.RPR_ABIS_MIDDLEWARE + "005"," unknown exception occured"),
     /** The packet bio dedupe failed. */
->>>>>>> debd729e
 	// Stages - Bio-Dedupe error code and message
 	PACKET_BIO_DEDUPE_FAILED(PlatformConstants.RPR_BIO_DEDUPE_SERVICE_MODULE + "001", "Bio dedupe Failed"),
 
@@ -389,10 +356,7 @@
 	/** The reverse data sync failed. */
 	// Stages - Packet-Validator error message
 	REVERSE_DATA_SYNC_FAILED("", "Reverse data sync failed"),
-<<<<<<< HEAD
-=======
 	REVERSE_DATA_SYNC_SUCCESS("","Reverse data sync success"),
->>>>>>> debd729e
 
 	/** The rpr psj Packet Store not accessible. */
 	// Packet scanner job Exception error code and message
@@ -492,10 +456,7 @@
 	/** The rpr mvs no user id present. */
 	RPR_MVS_NO_USER_ID_PRESENT(PlatformConstants.RPR_MANUAL_VERIFICATION_MODULE + "014", "User Id cannot be empty"),
 
-<<<<<<< HEAD
-=======
 	/** The rpr mvs no match type present. */
->>>>>>> debd729e
 	RPR_MVS_NO_MATCH_TYPE_PRESENT(PlatformConstants.RPR_MANUAL_VERIFICATION_MODULE + "015", "Match Type is Invalid"),
 
 	/** The rpr tem not found. */
@@ -538,10 +499,7 @@
 	RPR_PUM_PACKET_VIRUS_SCAN_FAILED(PlatformConstants.RPR_PACKET_UPLOADER_MODULE + "004",
 			"The Registration Packet virus scan failed"),
 
-<<<<<<< HEAD
-=======
 	/** The rpr pum packet virus scanner service failed. */
->>>>>>> debd729e
 	RPR_PUM_PACKET_VIRUS_SCANNER_SERVICE_FAILED(PlatformConstants.RPR_PACKET_UPLOADER_MODULE + "005",
 			"Virus scanner service failed"),
 
@@ -552,17 +510,11 @@
 	RPR_PUM_SFTP_FILE_OPERATION_FAILED(PlatformConstants.RPR_PACKET_UPLOADER_MODULE + "007",
 			"The Sftp operation failed during file processing"),
 
-<<<<<<< HEAD
-	RPR_PUM_PACKET_NOT_YET_SYNC(PlatformConstants.RPR_PACKET_UPLOADER_MODULE + "008",
-			"Registration packet is not in Sync with Sync table"),
-
-=======
 	/** The rpr pum packet not yet sync. */
 	RPR_PUM_PACKET_NOT_YET_SYNC(PlatformConstants.RPR_PACKET_UPLOADER_MODULE + "008",
 			"Registration packet is not in Sync with Sync table"),
 
 	/** The rpr pum packet decryption failed. */
->>>>>>> debd729e
 	RPR_PUM_PACKET_DECRYPTION_FAILED(PlatformConstants.RPR_PACKET_UPLOADER_MODULE + "009",
 			"Registration packet decryption failed"),
 
@@ -668,21 +620,6 @@
 	/** The rpr sys io exception. */
 	RPR_SYS_IO_EXCEPTION(PlatformConstants.RPR_SYSTEM_EXCEPTION + "012", "IO EXCEPTION "),
 
-<<<<<<< HEAD
-	/** The rpr sys data access exception */
-	RPR_SYS_DATA_ACCESS_EXCEPTION(PlatformConstants.RPR_SYSTEM_EXCEPTION + "013", "Data Access Exception"),
-
-	/** The rpr sys api resource exception */
-	RPR_SYS_API_RESOURCE_EXCEPTION(PlatformConstants.RPR_SYSTEM_EXCEPTION + "014", "API Resource Exception"),
-
-	/** The rpr sys illegal access exception */
-	RPR_SYS_ILLEGAL_ACCESS_EXCEPTION(PlatformConstants.RPR_SYSTEM_EXCEPTION + "015", "ILLEGAL ACCESS Exception"),
-
-	/** The rpr sys Invocation target exception */
-	RPR_SYS_INVOCATION_TARGET_EXCEPTION(PlatformConstants.RPR_SYSTEM_EXCEPTION + "016", "Invocation target Exception"),
-
-	/** The rpr sys Invocation target exception */
-=======
 	/**  The rpr sys data access exception. */
 	RPR_SYS_DATA_ACCESS_EXCEPTION(PlatformConstants.RPR_SYSTEM_EXCEPTION + "013", "Data Access Exception"),
 
@@ -696,7 +633,6 @@
 	RPR_SYS_INVOCATION_TARGET_EXCEPTION(PlatformConstants.RPR_SYSTEM_EXCEPTION + "016", "Invocation target Exception"),
 
 	/**  The rpr sys Invocation target exception. */
->>>>>>> debd729e
 	RPR_SYS_INTROSPECTION_EXCEPTION(PlatformConstants.RPR_SYSTEM_EXCEPTION + "017", "Introspection Exception"),
 
 	// Cbeff Util Exceptions
@@ -798,18 +734,6 @@
 	RPR_PGS_DATA_VALIDATION_FAILED(PlatformConstants.RPR_PACKET_GENERATOR_MODULE + "012",
 			"Input Data Validation Failed"),
 
-<<<<<<< HEAD
-	/** invalid token present in header */
-	RPR_AUT_INVALID_TOKEN(PlatformConstants.RPR_AUTHENTICATION + "01", "Invalid Token Present"),
-
-	/** Access denied for the token present */
-	RPR_AUT_ACCESS_DENIED(PlatformConstants.RPR_AUTHENTICATION + "02", "Access Denied For Role - %s"),
-
-	REPROCESSOR_STAGE_FAILED("", "Reprocessor Stage Failed"),
-
-	/** The external stage failed. */
-	EXTERNAL_STAGE_FAILED("", "External Stage Failed");
-=======
 	/**  invalid token present in header. */
 	RPR_AUT_INVALID_TOKEN(PlatformConstants.RPR_AUTHENTICATION + "01", "Invalid Token Present"),
 
@@ -845,7 +769,6 @@
 
 	/** The missing mandatory fields. */
 	MISSING_MANDATORY_FIELDS(PlatformConstants.ABIS + "08", "Mandatory request fields are missing");
->>>>>>> debd729e
 
 	/** The error message. */
 	private final String errorMessage;
