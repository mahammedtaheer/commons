<<<<<<< HEAD
package io.mosip.registration.processor.message.sender.test.service;

import static org.mockito.Matchers.any;
import static org.mockito.Matchers.anyString;

import java.io.IOException;

import org.junit.Before;
import org.junit.Test;
import org.junit.runner.RunWith;
import org.mockito.InjectMocks;
import org.mockito.Mock;
import org.mockito.Mockito;
import org.powermock.api.mockito.PowerMockito;
import org.powermock.core.classloader.annotations.PowerMockIgnore;
import org.powermock.core.classloader.annotations.PrepareForTest;
import org.powermock.modules.junit4.PowerMockRunner;
import org.springframework.test.util.ReflectionTestUtils;
import org.springframework.web.multipart.MultipartFile;

import com.fasterxml.jackson.databind.ObjectMapper;

import io.mosip.registration.processor.core.dto.config.GlobalConfig;
import io.mosip.registration.processor.core.exception.ApisResourceAccessException;
import io.mosip.registration.processor.core.notification.template.generator.dto.ResponseDto;
import io.mosip.registration.processor.core.notification.template.generator.dto.SmsResponseDto;
import io.mosip.registration.processor.core.spi.message.sender.MessageNotificationService;
import io.mosip.registration.processor.message.sender.exception.ConfigurationNotFoundException;
import io.mosip.registration.processor.message.sender.exception.TemplateGenerationFailedException;
import io.mosip.registration.processor.message.sender.trigger.notification.uin.TriggerNotificationForUIN;
import io.mosip.registration.processor.message.sender.utility.MessageSenderUtil;

@RunWith(PowerMockRunner.class)
@PrepareForTest({ MessageSenderUtil.class })
@PowerMockIgnore({ "javax.management.*", "javax.net.ssl.*" })
public class TriggerNotificationForUINTest {

	@InjectMocks
	private TriggerNotificationForUIN triggerNotificationForUIN;
	
	@Mock
	private MessageNotificationService<SmsResponseDto, ResponseDto, MultipartFile[]> service;
	
	@Mock
	private ObjectMapper mapIdentityJsonStringToObject;
	
	@Mock
	private GlobalConfig jsonObject;
	
	@Mock
	private MessageSenderUtil utility;
	
	private static final String CONFIG_SERVER_URL = "http://104.211.212.28:51000/registration-processor-message-sender/dev/DEV/";
	
	@Before
	public void setup() throws Exception{

		ReflectionTestUtils.setField(triggerNotificationForUIN, "notificationEmails", "alokranjan1106@gmail.com");
		ReflectionTestUtils.setField(triggerNotificationForUIN, "notificationEmailSubject", "UIN Generated");
		String value = "\r\n" + 
				"{\r\n" + 
				"\r\n" + 
				"		\"archivalPolicy\":\"arc_policy_2\",\r\n" + 
				"\r\n" + 
				"		\"otpTimeOutInMinutes\":2,\r\n" + 
				"\r\n" + 
				"		\"numberOfWrongAttemptsForOtp\":5,\r\n" + 
				"\r\n" + 
				"		\"accountFreezeTimeoutInHours\":10, \r\n" + 
				"\r\n" + 
				"		\"uinLength\":24,\r\n" + 
				"\r\n" + 
				"		\"vidLength\":32,\r\n" + 
				"\r\n" + 
				"		\"pridLength\":32,\r\n" + 
				"\r\n" + 
				"		\"tokenIdLength\":23,\r\n" + 
				"\r\n" + 
				"		\"tspIdLength\":24,\r\n" + 
				"\r\n" + 
				"		\"registrationCenterId\":\"KDUE83CJ3\",\r\n" + 
				"\r\n" + 
				"		\"machineId\":\"MCBD3UI3\",\r\n" + 
				"\r\n" + 
				"		\"mobilenumberlength\":10,\r\n" + 
				"\r\n" + 
				"		\"restrictedNumbers\":[\r\n" + 
				"\r\n" + 
				"			\"8732\",\"321\",\"65\"\r\n" + 
				"\r\n" + 
				"		],\r\n" + 
				"\r\n" + 
				"		\"supportedLanguages\":[\r\n" + 
				"\r\n" + 
				"			\"eng\",\"ara\",\"deu\"\r\n" + 
				"\r\n" + 
				"		],\r\n" + 
				"\r\n" + 
				"		\"notificationtype\":\"SMS|EMAIL\" \r\n" + 
				"\r\n" + 
				"}";

		PowerMockito.mockStatic(MessageSenderUtil.class);
		PowerMockito.when(MessageSenderUtil.class, "getJson", anyString(), anyString()).thenReturn(value);
		Mockito.when(service.sendSmsNotification(anyString(), any(), any(), any())).thenReturn(null);
		Mockito.when(service.sendEmailNotification(anyString(), any(), any(), any(), any(), any(), any()))
				.thenReturn(null);
		Mockito.when(utility.getConfigServerFileStorageURL()).thenReturn(CONFIG_SERVER_URL);
		Mockito.when(utility.getGetGlobalConfigJson()).thenReturn("global-config.json");
	}
	
	@Test
	public void testTriggerNotificationSuccess() throws Exception {
		
		String uin = "123456789";		

		triggerNotificationForUIN.triggerNotification(uin);
	}

	@Test(expected = ConfigurationNotFoundException.class)
	public void testConfigNotFoundException() throws Exception {
		String value1="\r\n" + 
				"{\r\n" + 
				"\r\n" +
				"		\"notificationtype\":\"\" \r\n" + 
				"\r\n" + 
				"}";
		PowerMockito.mockStatic(MessageSenderUtil.class);
		PowerMockito.when(MessageSenderUtil.class, "getJson", anyString(), anyString()).thenReturn(value1);
		String uin = "123456789";

		triggerNotificationForUIN.triggerNotification(uin);
	}

	@Test(expected = TemplateGenerationFailedException.class)
	public void testTemplateGenerationFailedException() throws ApisResourceAccessException, IOException {
		ReflectionTestUtils.setField(triggerNotificationForUIN, "notificationEmails", "alokranjan1106@gmail.com");
		ReflectionTestUtils.setField(triggerNotificationForUIN, "notificationEmailSubject", "UIN Generated");

		Mockito.when(service.sendSmsNotification(anyString(), any(), any(), any()))
				.thenThrow(new TemplateGenerationFailedException());
		
		String uin = "123456789";

		triggerNotificationForUIN.triggerNotification(uin);
	}

}
=======
package io.mosip.registration.processor.message.sender.test.service;

import static org.mockito.Matchers.any;
import static org.mockito.Matchers.anyString;

import java.io.IOException;

import org.junit.Test;
import org.junit.runner.RunWith;
import org.mockito.InjectMocks;
import org.mockito.Mock;
import org.mockito.Mockito;
import org.mockito.runners.MockitoJUnitRunner;
import org.springframework.test.util.ReflectionTestUtils;
import org.springframework.web.multipart.MultipartFile;

import io.mosip.registration.processor.core.exception.ApisResourceAccessException;
import io.mosip.registration.processor.core.notification.template.generator.dto.ResponseDto;
import io.mosip.registration.processor.core.notification.template.generator.dto.SmsResponseDto;
import io.mosip.registration.processor.core.spi.message.sender.MessageNotificationService;
import io.mosip.registration.processor.message.sender.exception.ConfigurationNotFoundException;
import io.mosip.registration.processor.message.sender.exception.TemplateGenerationFailedException;
import io.mosip.registration.processor.message.sender.trigger.notification.uin.TriggerNotificationForUIN;

@RunWith(MockitoJUnitRunner.class)
public class TriggerNotificationForUINTest {

	@Mock
	private MessageNotificationService<SmsResponseDto, ResponseDto, MultipartFile[]> service;

	@InjectMocks
	private TriggerNotificationForUIN triggerNotificationForUIN;

	@Test
	public void testTriggerNotificationSuccess() throws ApisResourceAccessException, IOException {
		ReflectionTestUtils.setField(triggerNotificationForUIN, "notificationTypes", "SMS|EMAIL");
		ReflectionTestUtils.setField(triggerNotificationForUIN, "notificationEmails", "alokranjan1106@gmail.com");
		ReflectionTestUtils.setField(triggerNotificationForUIN, "notificationEmailSubject", "UIN Generated");

		Mockito.when(service.sendSmsNotification(anyString(), any(), any(), any())).thenReturn(null);
		Mockito.when(service.sendEmailNotification(anyString(), any(), any(), any(), any(), any(), any()))
				.thenReturn(null);

		String uin = "123456789";

		triggerNotificationForUIN.triggerNotification(uin);
	}

	@Test(expected = ConfigurationNotFoundException.class)
	public void testConfigNotFoundException() throws ApisResourceAccessException, IOException {
		ReflectionTestUtils.setField(triggerNotificationForUIN, "notificationTypes", "");
		String uin = "123456789";

		triggerNotificationForUIN.triggerNotification(uin);
	}

	@Test(expected = TemplateGenerationFailedException.class)
	public void testTemplateGenerationFailedException() throws ApisResourceAccessException, IOException {
		ReflectionTestUtils.setField(triggerNotificationForUIN, "notificationTypes", "SMS|EMAIL");
		ReflectionTestUtils.setField(triggerNotificationForUIN, "notificationEmails", "alokranjan1106@gmail.com");
		ReflectionTestUtils.setField(triggerNotificationForUIN, "notificationEmailSubject", "UIN Generated");

		Mockito.when(service.sendSmsNotification(anyString(), any(), any(), any()))
				.thenThrow(new TemplateGenerationFailedException());
		
		String uin = "123456789";

		triggerNotificationForUIN.triggerNotification(uin);
	}

}
>>>>>>> cb4bd2dd
<|MERGE_RESOLUTION|>--- conflicted
+++ resolved
@@ -1,222 +1,108 @@
-<<<<<<< HEAD
-package io.mosip.registration.processor.message.sender.test.service;
-
-import static org.mockito.Matchers.any;
-import static org.mockito.Matchers.anyString;
-
-import java.io.IOException;
-
-import org.junit.Before;
-import org.junit.Test;
-import org.junit.runner.RunWith;
-import org.mockito.InjectMocks;
-import org.mockito.Mock;
-import org.mockito.Mockito;
-import org.powermock.api.mockito.PowerMockito;
-import org.powermock.core.classloader.annotations.PowerMockIgnore;
-import org.powermock.core.classloader.annotations.PrepareForTest;
-import org.powermock.modules.junit4.PowerMockRunner;
-import org.springframework.test.util.ReflectionTestUtils;
-import org.springframework.web.multipart.MultipartFile;
-
-import com.fasterxml.jackson.databind.ObjectMapper;
-
-import io.mosip.registration.processor.core.dto.config.GlobalConfig;
-import io.mosip.registration.processor.core.exception.ApisResourceAccessException;
-import io.mosip.registration.processor.core.notification.template.generator.dto.ResponseDto;
-import io.mosip.registration.processor.core.notification.template.generator.dto.SmsResponseDto;
-import io.mosip.registration.processor.core.spi.message.sender.MessageNotificationService;
-import io.mosip.registration.processor.message.sender.exception.ConfigurationNotFoundException;
-import io.mosip.registration.processor.message.sender.exception.TemplateGenerationFailedException;
-import io.mosip.registration.processor.message.sender.trigger.notification.uin.TriggerNotificationForUIN;
-import io.mosip.registration.processor.message.sender.utility.MessageSenderUtil;
-
-@RunWith(PowerMockRunner.class)
-@PrepareForTest({ MessageSenderUtil.class })
-@PowerMockIgnore({ "javax.management.*", "javax.net.ssl.*" })
-public class TriggerNotificationForUINTest {
-
-	@InjectMocks
-	private TriggerNotificationForUIN triggerNotificationForUIN;
-	
-	@Mock
-	private MessageNotificationService<SmsResponseDto, ResponseDto, MultipartFile[]> service;
-	
-	@Mock
-	private ObjectMapper mapIdentityJsonStringToObject;
-	
-	@Mock
-	private GlobalConfig jsonObject;
-	
-	@Mock
-	private MessageSenderUtil utility;
-	
-	private static final String CONFIG_SERVER_URL = "http://104.211.212.28:51000/registration-processor-message-sender/dev/DEV/";
-	
-	@Before
-	public void setup() throws Exception{
-
-		ReflectionTestUtils.setField(triggerNotificationForUIN, "notificationEmails", "alokranjan1106@gmail.com");
-		ReflectionTestUtils.setField(triggerNotificationForUIN, "notificationEmailSubject", "UIN Generated");
-		String value = "\r\n" + 
-				"{\r\n" + 
-				"\r\n" + 
-				"		\"archivalPolicy\":\"arc_policy_2\",\r\n" + 
-				"\r\n" + 
-				"		\"otpTimeOutInMinutes\":2,\r\n" + 
-				"\r\n" + 
-				"		\"numberOfWrongAttemptsForOtp\":5,\r\n" + 
-				"\r\n" + 
-				"		\"accountFreezeTimeoutInHours\":10, \r\n" + 
-				"\r\n" + 
-				"		\"uinLength\":24,\r\n" + 
-				"\r\n" + 
-				"		\"vidLength\":32,\r\n" + 
-				"\r\n" + 
-				"		\"pridLength\":32,\r\n" + 
-				"\r\n" + 
-				"		\"tokenIdLength\":23,\r\n" + 
-				"\r\n" + 
-				"		\"tspIdLength\":24,\r\n" + 
-				"\r\n" + 
-				"		\"registrationCenterId\":\"KDUE83CJ3\",\r\n" + 
-				"\r\n" + 
-				"		\"machineId\":\"MCBD3UI3\",\r\n" + 
-				"\r\n" + 
-				"		\"mobilenumberlength\":10,\r\n" + 
-				"\r\n" + 
-				"		\"restrictedNumbers\":[\r\n" + 
-				"\r\n" + 
-				"			\"8732\",\"321\",\"65\"\r\n" + 
-				"\r\n" + 
-				"		],\r\n" + 
-				"\r\n" + 
-				"		\"supportedLanguages\":[\r\n" + 
-				"\r\n" + 
-				"			\"eng\",\"ara\",\"deu\"\r\n" + 
-				"\r\n" + 
-				"		],\r\n" + 
-				"\r\n" + 
-				"		\"notificationtype\":\"SMS|EMAIL\" \r\n" + 
-				"\r\n" + 
-				"}";
-
-		PowerMockito.mockStatic(MessageSenderUtil.class);
-		PowerMockito.when(MessageSenderUtil.class, "getJson", anyString(), anyString()).thenReturn(value);
-		Mockito.when(service.sendSmsNotification(anyString(), any(), any(), any())).thenReturn(null);
-		Mockito.when(service.sendEmailNotification(anyString(), any(), any(), any(), any(), any(), any()))
-				.thenReturn(null);
-		Mockito.when(utility.getConfigServerFileStorageURL()).thenReturn(CONFIG_SERVER_URL);
-		Mockito.when(utility.getGetGlobalConfigJson()).thenReturn("global-config.json");
-	}
-	
-	@Test
-	public void testTriggerNotificationSuccess() throws Exception {
-		
-		String uin = "123456789";		
-
-		triggerNotificationForUIN.triggerNotification(uin);
-	}
-
-	@Test(expected = ConfigurationNotFoundException.class)
-	public void testConfigNotFoundException() throws Exception {
-		String value1="\r\n" + 
-				"{\r\n" + 
-				"\r\n" +
-				"		\"notificationtype\":\"\" \r\n" + 
-				"\r\n" + 
-				"}";
-		PowerMockito.mockStatic(MessageSenderUtil.class);
-		PowerMockito.when(MessageSenderUtil.class, "getJson", anyString(), anyString()).thenReturn(value1);
-		String uin = "123456789";
-
-		triggerNotificationForUIN.triggerNotification(uin);
-	}
-
-	@Test(expected = TemplateGenerationFailedException.class)
-	public void testTemplateGenerationFailedException() throws ApisResourceAccessException, IOException {
-		ReflectionTestUtils.setField(triggerNotificationForUIN, "notificationEmails", "alokranjan1106@gmail.com");
-		ReflectionTestUtils.setField(triggerNotificationForUIN, "notificationEmailSubject", "UIN Generated");
-
-		Mockito.when(service.sendSmsNotification(anyString(), any(), any(), any()))
-				.thenThrow(new TemplateGenerationFailedException());
-		
-		String uin = "123456789";
-
-		triggerNotificationForUIN.triggerNotification(uin);
-	}
-
-}
-=======
-package io.mosip.registration.processor.message.sender.test.service;
-
-import static org.mockito.Matchers.any;
-import static org.mockito.Matchers.anyString;
-
-import java.io.IOException;
-
-import org.junit.Test;
-import org.junit.runner.RunWith;
-import org.mockito.InjectMocks;
-import org.mockito.Mock;
-import org.mockito.Mockito;
-import org.mockito.runners.MockitoJUnitRunner;
-import org.springframework.test.util.ReflectionTestUtils;
-import org.springframework.web.multipart.MultipartFile;
-
-import io.mosip.registration.processor.core.exception.ApisResourceAccessException;
-import io.mosip.registration.processor.core.notification.template.generator.dto.ResponseDto;
-import io.mosip.registration.processor.core.notification.template.generator.dto.SmsResponseDto;
-import io.mosip.registration.processor.core.spi.message.sender.MessageNotificationService;
-import io.mosip.registration.processor.message.sender.exception.ConfigurationNotFoundException;
-import io.mosip.registration.processor.message.sender.exception.TemplateGenerationFailedException;
-import io.mosip.registration.processor.message.sender.trigger.notification.uin.TriggerNotificationForUIN;
-
-@RunWith(MockitoJUnitRunner.class)
-public class TriggerNotificationForUINTest {
-
-	@Mock
-	private MessageNotificationService<SmsResponseDto, ResponseDto, MultipartFile[]> service;
-
-	@InjectMocks
-	private TriggerNotificationForUIN triggerNotificationForUIN;
-
-	@Test
-	public void testTriggerNotificationSuccess() throws ApisResourceAccessException, IOException {
-		ReflectionTestUtils.setField(triggerNotificationForUIN, "notificationTypes", "SMS|EMAIL");
-		ReflectionTestUtils.setField(triggerNotificationForUIN, "notificationEmails", "alokranjan1106@gmail.com");
-		ReflectionTestUtils.setField(triggerNotificationForUIN, "notificationEmailSubject", "UIN Generated");
-
-		Mockito.when(service.sendSmsNotification(anyString(), any(), any(), any())).thenReturn(null);
-		Mockito.when(service.sendEmailNotification(anyString(), any(), any(), any(), any(), any(), any()))
-				.thenReturn(null);
-
-		String uin = "123456789";
-
-		triggerNotificationForUIN.triggerNotification(uin);
-	}
-
-	@Test(expected = ConfigurationNotFoundException.class)
-	public void testConfigNotFoundException() throws ApisResourceAccessException, IOException {
-		ReflectionTestUtils.setField(triggerNotificationForUIN, "notificationTypes", "");
-		String uin = "123456789";
-
-		triggerNotificationForUIN.triggerNotification(uin);
-	}
-
-	@Test(expected = TemplateGenerationFailedException.class)
-	public void testTemplateGenerationFailedException() throws ApisResourceAccessException, IOException {
-		ReflectionTestUtils.setField(triggerNotificationForUIN, "notificationTypes", "SMS|EMAIL");
-		ReflectionTestUtils.setField(triggerNotificationForUIN, "notificationEmails", "alokranjan1106@gmail.com");
-		ReflectionTestUtils.setField(triggerNotificationForUIN, "notificationEmailSubject", "UIN Generated");
-
-		Mockito.when(service.sendSmsNotification(anyString(), any(), any(), any()))
-				.thenThrow(new TemplateGenerationFailedException());
-		
-		String uin = "123456789";
-
-		triggerNotificationForUIN.triggerNotification(uin);
-	}
-
-}
->>>>>>> cb4bd2dd
+package io.mosip.registration.processor.message.sender.test.service;
+
+import static org.mockito.Matchers.any;
+import static org.mockito.Matchers.anyString;
+
+import org.junit.Before;
+import org.junit.Test;
+import org.junit.runner.RunWith;
+import org.mockito.InjectMocks;
+import org.mockito.Mock;
+import org.mockito.Mockito;
+import org.powermock.api.mockito.PowerMockito;
+import org.powermock.core.classloader.annotations.PowerMockIgnore;
+import org.powermock.core.classloader.annotations.PrepareForTest;
+import org.powermock.modules.junit4.PowerMockRunner;
+import org.springframework.test.util.ReflectionTestUtils;
+import org.springframework.web.multipart.MultipartFile;
+
+import com.fasterxml.jackson.databind.ObjectMapper;
+
+import io.mosip.registration.processor.core.dto.config.GlobalConfig;
+import io.mosip.registration.processor.core.notification.template.generator.dto.ResponseDto;
+import io.mosip.registration.processor.core.notification.template.generator.dto.SmsResponseDto;
+import io.mosip.registration.processor.core.spi.message.sender.MessageNotificationService;
+import io.mosip.registration.processor.message.sender.exception.ConfigurationNotFoundException;
+import io.mosip.registration.processor.message.sender.exception.TemplateGenerationFailedException;
+import io.mosip.registration.processor.message.sender.trigger.notification.uin.TriggerNotificationForUIN;
+import io.mosip.registration.processor.message.sender.utility.MessageSenderUtil;
+
+@RunWith(PowerMockRunner.class)
+@PrepareForTest({ MessageSenderUtil.class })
+@PowerMockIgnore({ "javax.management.*", "javax.net.ssl.*" })
+public class TriggerNotificationForUINTest {
+
+	@InjectMocks
+	private TriggerNotificationForUIN triggerNotificationForUIN;
+
+	@Mock
+	private MessageNotificationService<SmsResponseDto, ResponseDto, MultipartFile[]> service;
+
+	@Mock
+	private ObjectMapper mapIdentityJsonStringToObject;
+
+	@Mock
+	private GlobalConfig jsonObject;
+
+	@Mock
+	private MessageSenderUtil utility;
+
+	private static final String CONFIG_SERVER_URL = "http://104.211.212.28:51000/registration-processor-message-sender/dev/DEV/";
+
+	@Before
+	public void setup() throws Exception {
+
+		ReflectionTestUtils.setField(triggerNotificationForUIN, "notificationEmails", "alokranjan1106@gmail.com");
+		ReflectionTestUtils.setField(triggerNotificationForUIN, "notificationEmailSubject", "UIN Generated");
+		String value = "\r\n" + "{\r\n" + "\r\n" + "		\"archivalPolicy\":\"arc_policy_2\",\r\n" + "\r\n"
+				+ "		\"otpTimeOutInMinutes\":2,\r\n" + "\r\n" + "		\"numberOfWrongAttemptsForOtp\":5,\r\n"
+				+ "\r\n" + "		\"accountFreezeTimeoutInHours\":10, \r\n" + "\r\n" + "		\"uinLength\":24,\r\n"
+				+ "\r\n" + "		\"vidLength\":32,\r\n" + "\r\n" + "		\"pridLength\":32,\r\n" + "\r\n"
+				+ "		\"tokenIdLength\":23,\r\n" + "\r\n" + "		\"tspIdLength\":24,\r\n" + "\r\n"
+				+ "		\"registrationCenterId\":\"KDUE83CJ3\",\r\n" + "\r\n" + "		\"machineId\":\"MCBD3UI3\",\r\n"
+				+ "\r\n" + "		\"mobilenumberlength\":10,\r\n" + "\r\n" + "		\"restrictedNumbers\":[\r\n"
+				+ "\r\n" + "			\"8732\",\"321\",\"65\"\r\n" + "\r\n" + "		],\r\n" + "\r\n"
+				+ "		\"supportedLanguages\":[\r\n" + "\r\n" + "			\"eng\",\"ara\",\"deu\"\r\n" + "\r\n"
+				+ "		],\r\n" + "\r\n" + "		\"notificationtype\":\"SMS|EMAIL\" \r\n" + "\r\n" + "}";
+
+		PowerMockito.mockStatic(MessageSenderUtil.class);
+		PowerMockito.when(MessageSenderUtil.class, "getJson", anyString(), anyString()).thenReturn(value);
+		Mockito.when(service.sendSmsNotification(anyString(), any(), any(), any())).thenReturn(null);
+		Mockito.when(service.sendEmailNotification(anyString(), any(), any(), any(), any(), any(), any()))
+				.thenReturn(null);
+		Mockito.when(utility.getConfigServerFileStorageURL()).thenReturn(CONFIG_SERVER_URL);
+		Mockito.when(utility.getGetGlobalConfigJson()).thenReturn("global-config.json");
+	}
+
+	@Test
+	public void testTriggerNotificationSuccess() throws Exception {
+
+		String uin = "123456789";
+
+		triggerNotificationForUIN.triggerNotification(uin);
+	}
+
+	@Test(expected = ConfigurationNotFoundException.class)
+	public void testConfigNotFoundException() throws Exception {
+		String value1 = "\r\n" + "{\r\n" + "\r\n" + "		\"notificationtype\":\"\" \r\n" + "\r\n" + "}";
+		PowerMockito.mockStatic(MessageSenderUtil.class);
+		PowerMockito.when(MessageSenderUtil.class, "getJson", anyString(), anyString()).thenReturn(value1);
+		String uin = "123456789";
+
+		triggerNotificationForUIN.triggerNotification(uin);
+	}
+
+	@Test(expected = TemplateGenerationFailedException.class)
+	public void testTemplateGenerationFailedException() throws Exception {
+		ReflectionTestUtils.setField(triggerNotificationForUIN, "notificationEmails", "alokranjan1106@gmail.com");
+		ReflectionTestUtils.setField(triggerNotificationForUIN, "notificationEmailSubject", "UIN Generated");
+
+		Mockito.when(service.sendSmsNotification(anyString(), any(), any(), any()))
+				.thenThrow(new TemplateGenerationFailedException());
+
+		String uin = "123456789";
+
+		triggerNotificationForUIN.triggerNotification(uin);
+	}
+
+}