<<<<<<< HEAD
package io.mosip.registration.processor.message.sender.service.impl;

import java.io.File;
import java.io.IOException;
import java.io.InputStream;
import java.lang.reflect.Array;
import java.lang.reflect.Field;
import java.util.ArrayList;
import java.util.LinkedHashMap;
import java.util.List;
import java.util.Map;

import org.apache.commons.io.IOUtils;
import org.apache.commons.lang.exception.ExceptionUtils;
import org.json.simple.JSONArray;
import org.json.simple.JSONObject;
import org.springframework.beans.factory.annotation.Autowired;
import org.springframework.beans.factory.annotation.Value;
import org.springframework.core.env.Environment;
import org.springframework.http.HttpEntity;
import org.springframework.http.HttpHeaders;
import org.springframework.http.MediaType;
import org.springframework.stereotype.Service;
import org.springframework.util.LinkedMultiValueMap;
import org.springframework.web.multipart.MultipartFile;
import org.springframework.web.util.UriComponentsBuilder;

import com.fasterxml.jackson.core.JsonParseException;
import com.fasterxml.jackson.databind.JsonMappingException;
import com.fasterxml.jackson.databind.ObjectMapper;

import io.mosip.kernel.core.fsadapter.spi.FileSystemAdapter;
import io.mosip.kernel.core.logger.spi.Logger;
import io.mosip.registration.processor.core.code.ApiName;
import io.mosip.registration.processor.core.constant.IdType;
import io.mosip.registration.processor.core.constant.LoggerFileConstant;
import io.mosip.registration.processor.core.constant.PacketFiles;
import io.mosip.registration.processor.core.exception.ApisResourceAccessException;
import io.mosip.registration.processor.core.exception.TemplateProcessingFailureException;
import io.mosip.registration.processor.core.exception.util.PlatformErrorMessages;
import io.mosip.registration.processor.core.idrepo.dto.IdResponseDTO;
import io.mosip.registration.processor.core.logger.RegProcessorLogger;
import io.mosip.registration.processor.core.notification.template.generator.dto.ResponseDto;
import io.mosip.registration.processor.core.notification.template.generator.dto.SmsRequestDto;
import io.mosip.registration.processor.core.notification.template.generator.dto.SmsResponseDto;
import io.mosip.registration.processor.core.packet.dto.demographicinfo.JsonValue;
import io.mosip.registration.processor.core.packet.dto.demographicinfo.identify.RegistrationProcessorIdentity;
import io.mosip.registration.processor.core.spi.message.sender.MessageNotificationService;
import io.mosip.registration.processor.core.spi.restclient.RegistrationProcessorRestClientService;
import io.mosip.registration.processor.core.util.JsonUtil;
import io.mosip.registration.processor.message.sender.exception.EmailIdNotFoundException;
import io.mosip.registration.processor.message.sender.exception.IDRepoResponseNull;
import io.mosip.registration.processor.message.sender.exception.PhoneNumberNotFoundException;
import io.mosip.registration.processor.message.sender.exception.TemplateGenerationFailedException;
import io.mosip.registration.processor.message.sender.exception.TemplateNotFoundException;
import io.mosip.registration.processor.message.sender.template.TemplateGenerator;
import io.mosip.registration.processor.packet.storage.exception.FieldNotFoundException;
import io.mosip.registration.processor.packet.storage.exception.IdentityNotFoundException;
import io.mosip.registration.processor.packet.storage.exception.InstantanceCreationException;
import io.mosip.registration.processor.packet.storage.exception.ParsingException;
import io.mosip.registration.processor.packet.storage.utils.Utilities;
import io.mosip.registration.processor.rest.client.utils.RestApiClient;
import io.mosip.registration.processor.status.code.RegistrationType;

/**
 * ServiceImpl class for sending notification.
 * 
 * @author Alok Ranjan
 * 
 * @since 1.0.0
 *
 */
@Service
public class MessageNotificationServiceImpl
		implements MessageNotificationService<SmsResponseDto, ResponseDto, MultipartFile[]> {

	/** The Constant LANGUAGE. */
	private static final String LANGUAGE = "language";

	/** The Constant VALUE. */
	private static final String VALUE = "value";

	/** The Constant UIN. */
	private static final String UIN = "UIN";

	/** The Constant FILE_SEPARATOR. */
	public static final String FILE_SEPARATOR = File.separator;

	/** The Constant ENCODING. */
	public static final String ENCODING = "UTF-8";

	/** The reg proc logger. */
	private static Logger regProcLogger = RegProcessorLogger.getLogger(MessageNotificationServiceImpl.class);

	/** The primary language. */
	@Value("${mosip.primary-language}")
	private String langCode;

	/** The env. */
	@Autowired
	private Environment env;

	/** The adapter. */
	@Autowired
	private FileSystemAdapter adapter;

	/** The template generator. */
	@Autowired
	private TemplateGenerator templateGenerator;

	/** The utility. */
	@Autowired
	private Utilities utility;

	/** The rest client service. */
	@Autowired
	private RegistrationProcessorRestClientService<Object> restClientService;

	/** The resclient. */
	@Autowired
	private RestApiClient resclient;
	
	/** The email id. */
	private String emailId;
	
	/** The phone number. */
	private String phoneNumber;

	/*
	 * (non-Javadoc)
	 * 
	 * @see io.mosip.registration.processor.core.spi.message.sender.
	 * MessageNotificationService#sendSmsNotification(java.lang.String,
	 * java.lang.String, io.mosip.registration.processor.core.constant.IdType,
	 * java.util.Map)
	 */
	@Override
	public SmsResponseDto sendSmsNotification(String templateTypeCode, String id, IdType idType,
			Map<String, Object> attributes, String regType) throws ApisResourceAccessException, IOException {
		SmsResponseDto response = null;
		SmsRequestDto smsDto = new SmsRequestDto();
		regProcLogger.debug(LoggerFileConstant.SESSIONID.toString(), LoggerFileConstant.USERID.toString(), id,
				"MessageNotificationServiceImpl::sendSmsNotification()::entry");
		try {
			setAttributes(id, idType, attributes, regType);

			InputStream in = templateGenerator.getTemplate(templateTypeCode, attributes, langCode);
			String artifact = IOUtils.toString(in, ENCODING);

			if (phoneNumber == null || phoneNumber.isEmpty()) {
				throw new PhoneNumberNotFoundException(PlatformErrorMessages.RPR_SMS_PHONE_NUMBER_NOT_FOUND.getCode());
			}
			smsDto.setNumber(phoneNumber);
			smsDto.setMessage(artifact);

			response = (SmsResponseDto) restClientService.postApi(ApiName.SMSNOTIFIER, "", "", smsDto,
					SmsResponseDto.class);

		} catch (TemplateNotFoundException | TemplateProcessingFailureException e) {
			regProcLogger.error(LoggerFileConstant.SESSIONID.toString(), LoggerFileConstant.REGISTRATIONID.toString(),
					id, PlatformErrorMessages.RPR_SMS_TEMPLATE_GENERATION_FAILURE.name() + e.getMessage()
							+ ExceptionUtils.getStackTrace(e));
			throw new TemplateGenerationFailedException(
					PlatformErrorMessages.RPR_SMS_TEMPLATE_GENERATION_FAILURE.getCode(), e);
		}
		regProcLogger.debug(LoggerFileConstant.SESSIONID.toString(), LoggerFileConstant.USERID.toString(), id,
				"MessageNotificationServiceImpl::sendSmsNotification()::exit");

		return response;
	}

	/*
	 * (non-Javadoc)
	 * 
	 * @see io.mosip.registration.processor.core.spi.message.sender.
	 * MessageNotificationService#sendEmailNotification(java.lang.String,
	 * java.lang.String, io.mosip.registration.processor.core.constant.IdType,
	 * java.util.Map, java.lang.String[], java.lang.String, java.lang.Object)
	 */
	@Override
	public ResponseDto sendEmailNotification(String templateTypeCode, String id, IdType idType,
			Map<String, Object> attributes, String[] mailCc, String subject, MultipartFile[] attachment, String regType)
			throws Exception {
		ResponseDto response = null;
		regProcLogger.debug(LoggerFileConstant.SESSIONID.toString(), LoggerFileConstant.USERID.toString(), id,
				"MessageNotificationServiceImpl::sendEmailNotification()::entry");
		try {
			setAttributes(id, idType, attributes, regType);

			InputStream in = templateGenerator.getTemplate(templateTypeCode, attributes, langCode);
			String artifact = IOUtils.toString(in, ENCODING);

			if (emailId == null || emailId.isEmpty()) {
				throw new EmailIdNotFoundException(PlatformErrorMessages.RPR_EML_EMAILID_NOT_FOUND.getCode());
			}
			String[] mailTo = { emailId };

			response = sendEmail(mailTo, mailCc, subject, artifact, attachment);

		} catch (TemplateNotFoundException | TemplateProcessingFailureException e) {
			regProcLogger.error(LoggerFileConstant.SESSIONID.toString(), LoggerFileConstant.REGISTRATIONID.toString(),
					id, PlatformErrorMessages.RPR_SMS_TEMPLATE_GENERATION_FAILURE.name() + e.getMessage()
							+ ExceptionUtils.getStackTrace(e));
			throw new TemplateGenerationFailedException(
					PlatformErrorMessages.RPR_SMS_TEMPLATE_GENERATION_FAILURE.getCode(), e);
		}
		regProcLogger.debug(LoggerFileConstant.SESSIONID.toString(), LoggerFileConstant.USERID.toString(), id,
				"MessageNotificationServiceImpl::sendEmailNotification()::exit");

		return response;
	}

	/**
	 * Send email.
	 *
	 * @param mailTo
	 *            the mail to
	 * @param mailCc
	 *            the mail cc
	 * @param subject
	 *            the subject
	 * @param artifact
	 *            the artifact
	 * @param attachment
	 *            the attachment
	 * @return the response dto
	 * @throws Exception
	 *             the exception
	 */
	private ResponseDto sendEmail(String[] mailTo, String[] mailCc, String subject, String artifact,
			MultipartFile[] attachment) throws Exception {
		LinkedMultiValueMap<String, Object> params = new LinkedMultiValueMap<>();

		String apiHost = env.getProperty(ApiName.EMAILNOTIFIER.name());
		UriComponentsBuilder builder = UriComponentsBuilder.fromHttpUrl(apiHost);

		for (String item : mailTo) {
			builder.queryParam("mailTo", item);
		}

		if (mailCc != null) {
			for (String item : mailCc) {
				builder.queryParam("mailCc", item);
			}
		}

		builder.queryParam("mailSubject", subject);
		builder.queryParam("mailContent", artifact);

		params.add("attachments", attachment);

		HttpHeaders headers = new HttpHeaders();
		headers.setContentType(MediaType.MULTIPART_FORM_DATA);

		HttpEntity<LinkedMultiValueMap<String, Object>> requestEntity = new HttpEntity<>(params, headers);

		Object response = resclient.postApi(builder.build().toUriString(), requestEntity, ResponseDto.class);

		return (ResponseDto) response;
	}

	/**
	 * Gets the template json.
	 *
	 * @param id            the id
	 * @param idType            the id type
	 * @param attributes            the attributes
	 * @param regType the reg type
	 * @return the template json
	 * @throws IOException             Signals that an I/O exception has occurred.
	 */
	private Map<String, Object> setAttributes(String id, IdType idType, Map<String, Object> attributes, String regType)
			throws IOException {
		InputStream demographicInfoStream = null;
		Integer uin = null;
		if (idType.toString().equalsIgnoreCase(UIN)) {
			InputStream idJsonStream = adapter.getFile(id,
					PacketFiles.DEMOGRAPHIC.name() + FILE_SEPARATOR + PacketFiles.ID.name());
			String getJsonStringFromBytes = IOUtils.toString(idJsonStream, ENCODING);
			JSONObject identityJson = JsonUtil.objectMapperReadValue(getJsonStringFromBytes, JSONObject.class);
			JSONObject demographicIdentity = JsonUtil.getJSONObject(identityJson,
					utility.getGetRegProcessorDemographicIdentity());
			uin = JsonUtil.getJSONValue(demographicIdentity, UIN);
			attributes.put("RID", id);
			attributes.put("UIN", uin);
		} else {
			attributes.put("RID", id);
		}
		demographicInfoStream = adapter.getFile(id,
				PacketFiles.DEMOGRAPHIC.name() + FILE_SEPARATOR + PacketFiles.ID.name());
		String demographicInfo = IOUtils.toString(demographicInfoStream, ENCODING);

		if (regType.equalsIgnoreCase(RegistrationType.NEW.name())) {
			setAttributes(demographicInfo, attributes, regType);
		} else if (regType.equalsIgnoreCase(RegistrationType.ACTIVATED.name())
				|| regType.equalsIgnoreCase(RegistrationType.DEACTIVATED.name())) {
			setAttributesFromIdRepo(uin, attributes, regType);
		}

		return attributes;
	}

	/**
	 * Sets the attributes from id repo.
	 *
	 * @param uin the uin
	 * @param attributes the attributes
	 * @param regType the reg type
	 * @return the map
	 * @throws IOException Signals that an I/O exception has occurred.
	 */
	@SuppressWarnings("rawtypes")
	private Map<String, Object> setAttributesFromIdRepo(Integer uin, Map<String, Object> attributes, String regType)
			throws IOException {
		List<String> pathsegments = new ArrayList<>();
		pathsegments.add(uin.toString());

		IdResponseDTO response = null;
		try {
			response = (IdResponseDTO) restClientService.getApi(ApiName.IDREPOSITORY, pathsegments, "", "",
					IdResponseDTO.class);

			if (response == null || response.getResponse() == null) {
				regProcLogger.error(LoggerFileConstant.SESSIONID.toString(),
						LoggerFileConstant.REGISTRATIONID.toString(), uin.toString(),
						PlatformErrorMessages.RPR_PRT_IDREPO_RESPONSE_NULL.name());
				throw new IDRepoResponseNull(PlatformErrorMessages.RPR_PRT_IDREPO_RESPONSE_NULL.getCode());
			}

			String jsonString = new JSONObject((Map) response.getResponse().getIdentity()).toString();
			setAttributes(jsonString, attributes, regType);

		} catch (ApisResourceAccessException e) {
			regProcLogger.error(LoggerFileConstant.SESSIONID.toString(), LoggerFileConstant.REGISTRATIONID.toString(),
					uin.toString(), PlatformErrorMessages.RPR_PRT_IDREPO_RESPONSE_NULL.name() + e.getStackTrace());
			throw new IDRepoResponseNull(PlatformErrorMessages.RPR_PRT_IDREPO_RESPONSE_NULL.getCode());
		}

		return attributes;
	}

	/**
	 * Gets the keysand values.
	 *
	 * @param idJsonString the id json string
	 * @param attribute            the attribute
	 * @param regType the reg type
	 * @return the keysand values
	 * @throws IOException             Signals that an I/O exception has occurred.
	 */
	@SuppressWarnings("unchecked")
	private Map<String, Object> setAttributes(String idJsonString, Map<String, Object> attribute, String regType)
			throws IOException {
		JSONObject demographicIdentity = null;
		try {
			if (regType.equalsIgnoreCase(RegistrationType.NEW.name())) {
				JSONObject demographicjson = JsonUtil.objectMapperReadValue(idJsonString, JSONObject.class);
				demographicIdentity = JsonUtil.getJSONObject(demographicjson,
						utility.getGetRegProcessorDemographicIdentity());
			} else if (regType.equalsIgnoreCase(RegistrationType.ACTIVATED.name())
					|| regType.equalsIgnoreCase(RegistrationType.DEACTIVATED.name())) {
				demographicIdentity = JsonUtil.objectMapperReadValue(idJsonString, JSONObject.class);
			}

			if (demographicIdentity == null)
				throw new IdentityNotFoundException(PlatformErrorMessages.RPR_PIS_IDENTITY_NOT_FOUND.getMessage());

			String mapperJsonString = Utilities.getJson(utility.getConfigServerFileStorageURL(),
					utility.getGetRegProcessorIdentityJson());
			JSONObject mapperJson = JsonUtil.objectMapperReadValue(mapperJsonString, JSONObject.class);
			JSONObject mapperIdentity = JsonUtil.getJSONObject(mapperJson,
					utility.getGetRegProcessorDemographicIdentity());

			List<String> mapperJsonKeys = new ArrayList<>(mapperIdentity.keySet());
			for (String key : mapperJsonKeys) {
				JSONObject jsonValue = JsonUtil.getJSONObject(mapperIdentity, key);
				Object object = JsonUtil.getJSONValue(demographicIdentity, (String) jsonValue.get(VALUE));
				if (object instanceof ArrayList) {
					JSONArray node = JsonUtil.getJSONArray(demographicIdentity, (String) jsonValue.get(VALUE));
					JsonValue[] jsonValues = mapJsonNodeToJavaObject(JsonValue.class, node);
					for (int count = 0; count < jsonValues.length; count++) {
						String lang = jsonValues[count].getLanguage();
						attribute.put(key + "_" + lang, jsonValues[count].getValue());
					}
				} else if (object instanceof LinkedHashMap) {
					JSONObject json = JsonUtil.getJSONObject(demographicIdentity, (String) jsonValue.get(VALUE));
					attribute.put(key, json.get(VALUE));
				} else {
					attribute.put(key, object);
				}
			}
			
			setEmailAndPhone(demographicIdentity);

		} catch (JsonParseException | JsonMappingException e) {
			regProcLogger.error(LoggerFileConstant.SESSIONID.toString(), LoggerFileConstant.REGISTRATIONID.toString(),
					null, "Error while parsing Json file" + ExceptionUtils.getStackTrace(e));
			throw new ParsingException(PlatformErrorMessages.RPR_SYS_JSON_PARSING_EXCEPTION.getMessage(), e);
		}

		return attribute;
	}

	/**
	 * Sets the email and phone.
	 *
	 * @param demographicIdentity the new email and phone
	 * @throws IOException Signals that an I/O exception has occurred.
	 */
	private void setEmailAndPhone(JSONObject demographicIdentity) throws IOException {
		
		String getIdentityJsonString = Utilities.getJson(utility.getConfigServerFileStorageURL(),
				utility.getGetRegProcessorIdentityJson());
		ObjectMapper mapIdentityJsonStringToObject = new ObjectMapper();
		RegistrationProcessorIdentity regProcessorIdentityJson = mapIdentityJsonStringToObject.readValue(getIdentityJsonString,
				RegistrationProcessorIdentity.class);
		String email = regProcessorIdentityJson.getIdentity().getEmail().getValue();
		String phone = regProcessorIdentityJson.getIdentity().getPhone().getValue();
		
		emailId = JsonUtil.getJSONValue(demographicIdentity, email);
		phoneNumber = JsonUtil.getJSONValue(demographicIdentity, phone);
	}

	/**
	 * Map json node to java object.
	 *
	 * @param <T>
	 *            the generic type
	 * @param genericType
	 *            the generic type
	 * @param demographicJsonNode
	 *            the demographic json node
	 * @return the t[]
	 */
	@SuppressWarnings("unchecked")
	private <T> T[] mapJsonNodeToJavaObject(Class<? extends Object> genericType, JSONArray demographicJsonNode) {
		String language;
		String value;
		T[] javaObject = (T[]) Array.newInstance(genericType, demographicJsonNode.size());
		try {
			for (int i = 0; i < demographicJsonNode.size(); i++) {

				T jsonNodeElement = (T) genericType.newInstance();

				JSONObject objects = JsonUtil.getJSONObjectFromArray(demographicJsonNode, i);
				language = (String) objects.get(LANGUAGE);
				value = (String) objects.get(VALUE);

				Field languageField = jsonNodeElement.getClass().getDeclaredField(LANGUAGE);
				languageField.setAccessible(true);
				languageField.set(jsonNodeElement, language);

				Field valueField = jsonNodeElement.getClass().getDeclaredField(VALUE);
				valueField.setAccessible(true);
				valueField.set(jsonNodeElement, value);

				javaObject[i] = jsonNodeElement;
			}
		} catch (InstantiationException | IllegalAccessException e) {
			regProcLogger.error(LoggerFileConstant.SESSIONID.toString(), LoggerFileConstant.REGISTRATIONID.toString(),
					null, "Error while Creating Instance of generic type" + ExceptionUtils.getStackTrace(e));
			throw new InstantanceCreationException(PlatformErrorMessages.RPR_SYS_INSTANTIATION_EXCEPTION.getMessage(),
					e);

		} catch (NoSuchFieldException | SecurityException e) {
			regProcLogger.error(LoggerFileConstant.SESSIONID.toString(), LoggerFileConstant.REGISTRATIONID.toString(),
					null, "no such field exception" + ExceptionUtils.getStackTrace(e));
			throw new FieldNotFoundException(PlatformErrorMessages.RPR_SYS_NO_SUCH_FIELD_EXCEPTION.getMessage(), e);

		}

		return javaObject;
	}

=======
package io.mosip.registration.processor.message.sender.service.impl;

import java.io.File;
import java.io.IOException;
import java.io.InputStream;
import java.lang.reflect.Array;
import java.lang.reflect.Field;
import java.util.ArrayList;
import java.util.LinkedHashMap;
import java.util.List;
import java.util.Map;

import org.apache.commons.io.IOUtils;
import org.apache.commons.lang.exception.ExceptionUtils;
import org.json.simple.JSONArray;
import org.json.simple.JSONObject;
import org.springframework.beans.factory.annotation.Autowired;
import org.springframework.beans.factory.annotation.Value;
import org.springframework.core.env.Environment;
import org.springframework.http.HttpEntity;
import org.springframework.http.HttpHeaders;
import org.springframework.http.MediaType;
import org.springframework.stereotype.Service;
import org.springframework.util.LinkedMultiValueMap;
import org.springframework.web.multipart.MultipartFile;
import org.springframework.web.util.UriComponentsBuilder;

import com.fasterxml.jackson.core.JsonParseException;
import com.fasterxml.jackson.databind.JsonMappingException;

import io.mosip.kernel.core.fsadapter.spi.FileSystemAdapter;
import io.mosip.kernel.core.logger.spi.Logger;
import io.mosip.registration.processor.core.code.ApiName;
import io.mosip.registration.processor.core.constant.IdType;
import io.mosip.registration.processor.core.constant.LoggerFileConstant;
import io.mosip.registration.processor.core.constant.PacketFiles;
import io.mosip.registration.processor.core.exception.ApisResourceAccessException;
import io.mosip.registration.processor.core.exception.TemplateProcessingFailureException;
import io.mosip.registration.processor.core.exception.util.PlatformErrorMessages;
import io.mosip.registration.processor.core.logger.RegProcessorLogger;
import io.mosip.registration.processor.core.notification.template.generator.dto.ResponseDto;
import io.mosip.registration.processor.core.notification.template.generator.dto.SmsRequestDto;
import io.mosip.registration.processor.core.notification.template.generator.dto.SmsResponseDto;
import io.mosip.registration.processor.core.packet.dto.Identity;
import io.mosip.registration.processor.core.packet.dto.demographicinfo.JsonValue;
import io.mosip.registration.processor.core.spi.message.sender.MessageNotificationService;
import io.mosip.registration.processor.core.spi.packetmanager.PacketInfoManager;
import io.mosip.registration.processor.core.spi.restclient.RegistrationProcessorRestClientService;
import io.mosip.registration.processor.core.util.JsonUtil;
import io.mosip.registration.processor.core.util.exception.FieldNotFoundException;
import io.mosip.registration.processor.core.util.exception.InstantanceCreationException;
import io.mosip.registration.processor.message.sender.exception.EmailIdNotFoundException;
import io.mosip.registration.processor.message.sender.exception.PhoneNumberNotFoundException;
import io.mosip.registration.processor.message.sender.exception.TemplateGenerationFailedException;
import io.mosip.registration.processor.message.sender.exception.TemplateNotFoundException;
import io.mosip.registration.processor.message.sender.template.TemplateGenerator;
import io.mosip.registration.processor.packet.storage.dto.ApplicantInfoDto;
import io.mosip.registration.processor.packet.storage.exception.IdentityNotFoundException;
import io.mosip.registration.processor.packet.storage.exception.ParsingException;
import io.mosip.registration.processor.packet.storage.utils.Utilities;
import io.mosip.registration.processor.rest.client.utils.RestApiClient;

/**
 * ServiceImpl class for sending notification.
 * 
 * @author Alok Ranjan
 * 
 * @since 1.0.0
 *
 */
@Service
public class MessageNotificationServiceImpl
		implements MessageNotificationService<SmsResponseDto, ResponseDto, MultipartFile[]> {

	/** The Constant LANGUAGE. */
	private static final String LANGUAGE = "language";

	/** The Constant VALUE. */
	private static final String VALUE = "value";

	/** The Constant UIN. */
	private static final String UIN = "UIN";

	/** The Constant FILE_SEPARATOR. */
	public static final String FILE_SEPARATOR = File.separator;

	/** The Constant ENCODING. */
	public static final String ENCODING = "UTF-8";

	/** The reg proc logger. */
	private static Logger regProcLogger = RegProcessorLogger.getLogger(MessageNotificationServiceImpl.class);

	/** The primary language. */
	@Value("${mosip.primary-language}")
	private String langCode;

	/** The env. */
	@Autowired
	private Environment env;

	/** The adapter. */
	@Autowired
	private FileSystemAdapter adapter;

	/** The template generator. */
	@Autowired
	private TemplateGenerator templateGenerator;

	/** The utility. */
	@Autowired
	private Utilities utility;

	/** The rest client service. */
	@Autowired
	private RegistrationProcessorRestClientService<Object> restClientService;

	/** The resclient. */
	@Autowired
	private RestApiClient resclient;

	/** The packet info manager. */
	@Autowired
	private PacketInfoManager<Identity, ApplicantInfoDto> packetInfoManager;

	/*
	 * (non-Javadoc)
	 * 
	 * @see io.mosip.registration.processor.core.spi.message.sender.
	 * MessageNotificationService#sendSmsNotification(java.lang.String,
	 * java.lang.String, io.mosip.registration.processor.core.constant.IdType,
	 * java.util.Map)
	 */
	@Override
	public SmsResponseDto sendSmsNotification(String templateTypeCode, String id, IdType idType,
			Map<String, Object> attributes) throws ApisResourceAccessException, IOException {
		SmsResponseDto response = null;
		SmsRequestDto smsDto = new SmsRequestDto();
		regProcLogger.debug(LoggerFileConstant.SESSIONID.toString(), LoggerFileConstant.USERID.toString(), id,
				"MessageNotificationServiceImpl::sendSmsNotification()::entry");
		try {
			Map<String, Object> attribute = getAttributes(id, idType, attributes);

			InputStream in = templateGenerator.getTemplate(templateTypeCode, attributes, langCode);
			String artifact = IOUtils.toString(in, ENCODING);

			String phone = (String) attribute.get("phone");
			if (phone == null || phone.isEmpty()) {
				throw new PhoneNumberNotFoundException(PlatformErrorMessages.RPR_SMS_PHONE_NUMBER_NOT_FOUND.getCode());
			}
			smsDto.setNumber(phone);
			smsDto.setMessage(artifact);

			response = (SmsResponseDto) restClientService.postApi(ApiName.SMSNOTIFIER, "", "", smsDto,
					SmsResponseDto.class);

		} catch (TemplateNotFoundException | TemplateProcessingFailureException e) {
			regProcLogger.error(LoggerFileConstant.SESSIONID.toString(), LoggerFileConstant.REGISTRATIONID.toString(),
					id, PlatformErrorMessages.RPR_SMS_TEMPLATE_GENERATION_FAILURE.name() + e.getMessage()
							+ ExceptionUtils.getStackTrace(e));
			throw new TemplateGenerationFailedException(
					PlatformErrorMessages.RPR_SMS_TEMPLATE_GENERATION_FAILURE.getCode(), e);
		}
		regProcLogger.debug(LoggerFileConstant.SESSIONID.toString(), LoggerFileConstant.USERID.toString(), id,
				"MessageNotificationServiceImpl::sendSmsNotification()::exit");

		return response;
	}

	/*
	 * (non-Javadoc)
	 * 
	 * @see io.mosip.registration.processor.core.spi.message.sender.
	 * MessageNotificationService#sendEmailNotification(java.lang.String,
	 * java.lang.String, io.mosip.registration.processor.core.constant.IdType,
	 * java.util.Map, java.lang.String[], java.lang.String, java.lang.Object)
	 */
	@Override
	public ResponseDto sendEmailNotification(String templateTypeCode, String id, IdType idType,
			Map<String, Object> attributes, String[] mailCc, String subject, MultipartFile[] attachment)
			throws Exception {
		ResponseDto response = null;
		regProcLogger.debug(LoggerFileConstant.SESSIONID.toString(), LoggerFileConstant.USERID.toString(), id,
				"MessageNotificationServiceImpl::sendEmailNotification()::entry");
		try {
			Map<String, Object> attribute = getAttributes(id, idType, attributes);

			InputStream in = templateGenerator.getTemplate(templateTypeCode, attribute, langCode);
			String artifact = IOUtils.toString(in, ENCODING);

			String email = (String) attribute.get("email");
			if (email == null || email.isEmpty()) {
				throw new EmailIdNotFoundException(PlatformErrorMessages.RPR_EML_EMAILID_NOT_FOUND.getCode());
			}
			String[] mailTo = { email };

			response = sendEmail(mailTo, mailCc, subject, artifact, attachment);

		} catch (TemplateNotFoundException | TemplateProcessingFailureException e) {
			regProcLogger.error(LoggerFileConstant.SESSIONID.toString(), LoggerFileConstant.REGISTRATIONID.toString(),
					id, PlatformErrorMessages.RPR_SMS_TEMPLATE_GENERATION_FAILURE.name() + e.getMessage()
							+ ExceptionUtils.getStackTrace(e));
			throw new TemplateGenerationFailedException(
					PlatformErrorMessages.RPR_SMS_TEMPLATE_GENERATION_FAILURE.getCode(), e);
		}
		regProcLogger.debug(LoggerFileConstant.SESSIONID.toString(), LoggerFileConstant.USERID.toString(), id,
				"MessageNotificationServiceImpl::sendEmailNotification()::exit");

		return response;
	}

	/**
	 * Send email.
	 *
	 * @param mailTo
	 *            the mail to
	 * @param mailCc
	 *            the mail cc
	 * @param subject
	 *            the subject
	 * @param artifact
	 *            the artifact
	 * @param attachment
	 *            the attachment
	 * @return the response dto
	 * @throws Exception
	 *             the exception
	 */
	private ResponseDto sendEmail(String[] mailTo, String[] mailCc, String subject, String artifact,
			MultipartFile[] attachment) throws Exception {
		LinkedMultiValueMap<String, Object> params = new LinkedMultiValueMap<>();

		String apiHost = env.getProperty(ApiName.EMAILNOTIFIER.name());
		UriComponentsBuilder builder = UriComponentsBuilder.fromHttpUrl(apiHost);

		for (String item : mailTo) {
			builder.queryParam("mailTo", item);
		}

		if (mailCc != null) {
			for (String item : mailCc) {
				builder.queryParam("mailCc", item);
			}
		}

		builder.queryParam("mailSubject", subject);
		builder.queryParam("mailContent", artifact);

		params.add("attachments", attachment);

		HttpHeaders headers = new HttpHeaders();
		headers.setContentType(MediaType.MULTIPART_FORM_DATA);

		HttpEntity<LinkedMultiValueMap<String, Object>> requestEntity = new HttpEntity<>(params, headers);

		Object response = resclient.postApi(builder.build().toUriString(), requestEntity, ResponseDto.class);

		return (ResponseDto) response;
	}

	/**
	 * Gets the template json.
	 *
	 * @param id
	 *            the id
	 * @param idType
	 *            the id type
	 * @param attributes
	 *            the attributes
	 * @return the template json
	 * @throws IOException
	 *             Signals that an I/O exception has occurred.
	 */
	private Map<String, Object> getAttributes(String id, IdType idType, Map<String, Object> attributes)
			throws IOException {
		InputStream demographicInfoStream = null;
		if (idType.toString().equalsIgnoreCase(UIN)) {
			String uin = packetInfoManager.getUINByRid(id).get(0);
			attributes.put("RID", id);
			attributes.put("UIN", uin);
		} else {
			attributes.put("RID", id);
		}
		demographicInfoStream = adapter.getFile(id,
				PacketFiles.DEMOGRAPHIC.name() + FILE_SEPARATOR + PacketFiles.ID.name());
		String demographicInfo = IOUtils.toString(demographicInfoStream, ENCODING);
		setAttributes(demographicInfo, attributes);

		return attributes;
	}

	/**
	 * Gets the keysand values.
	 *
	 * @param demographicJsonString
	 *            the demographic json string
	 * @param attribute
	 *            the attribute
	 * @return the keysand values
	 * @throws IOException
	 *             Signals that an I/O exception has occurred.
	 */
	@SuppressWarnings("unchecked")
	private Map<String, Object> setAttributes(String idJsonString, Map<String, Object> attribute) throws IOException {
		try {
			JSONObject demographicjson = JsonUtil.objectMapperReadValue(idJsonString, JSONObject.class);
			JSONObject demographicIdentity = JsonUtil.getJSONObject(demographicjson,
					utility.getGetRegProcessorDemographicIdentity());
			if (demographicIdentity == null)
				throw new IdentityNotFoundException(PlatformErrorMessages.RPR_PIS_IDENTITY_NOT_FOUND.getMessage());

			String mapperJsonString = Utilities.getJson(utility.getConfigServerFileStorageURL(),
					utility.getGetRegProcessorIdentityJson());
			JSONObject mapperJson = JsonUtil.objectMapperReadValue(mapperJsonString, JSONObject.class);
			JSONObject mapperIdentity = JsonUtil.getJSONObject(mapperJson,
					utility.getGetRegProcessorDemographicIdentity());

			List<String> mapperJsonKeys = new ArrayList<>(mapperIdentity.keySet());
			for (String key : mapperJsonKeys) {
				JSONObject jsonValue = JsonUtil.getJSONObject(mapperIdentity, key);
				Object object = JsonUtil.getJSONValue(demographicIdentity, (String) jsonValue.get(VALUE));
				if (object instanceof ArrayList) {
					JSONArray node = JsonUtil.getJSONArray(demographicIdentity, (String) jsonValue.get(VALUE));
					JsonValue[] jsonValues = mapJsonNodeToJavaObject(JsonValue.class, node);
					for (int count = 0; count < jsonValues.length; count++) {
						String lang = jsonValues[count].getLanguage();
						attribute.put(key + "_" + lang, jsonValues[count].getValue());
					}
				} else if (object instanceof LinkedHashMap) {
					JSONObject json = JsonUtil.getJSONObject(demographicIdentity, (String) jsonValue.get(VALUE));
					attribute.put(key, json.get(VALUE));
				} else {
					attribute.put(key, object);
				}
			}

		} catch (JsonParseException | JsonMappingException e) {
			regProcLogger.error(LoggerFileConstant.SESSIONID.toString(), LoggerFileConstant.REGISTRATIONID.toString(),
					null, "Error while parsing Json file" + ExceptionUtils.getStackTrace(e));
			throw new ParsingException(PlatformErrorMessages.RPR_SYS_JSON_PARSING_EXCEPTION.getMessage(), e);
		}

		return attribute;
	}

	/**
	 * Map json node to java object.
	 *
	 * @param <T>
	 *            the generic type
	 * @param genericType
	 *            the generic type
	 * @param demographicJsonNode
	 *            the demographic json node
	 * @return the t[]
	 */
	@SuppressWarnings("unchecked")
	private <T> T[] mapJsonNodeToJavaObject(Class<? extends Object> genericType, JSONArray demographicJsonNode) {
		String language;
		String value;
		T[] javaObject = (T[]) Array.newInstance(genericType, demographicJsonNode.size());
		try {
			for (int i = 0; i < demographicJsonNode.size(); i++) {

				T jsonNodeElement = (T) genericType.newInstance();

				JSONObject objects = JsonUtil.getJSONObjectFromArray(demographicJsonNode, i);
				language = (String) objects.get(LANGUAGE);
				value = (String) objects.get(VALUE);

				Field languageField = jsonNodeElement.getClass().getDeclaredField(LANGUAGE);
				languageField.setAccessible(true);
				languageField.set(jsonNodeElement, language);

				Field valueField = jsonNodeElement.getClass().getDeclaredField(VALUE);
				valueField.setAccessible(true);
				valueField.set(jsonNodeElement, value);

				javaObject[i] = jsonNodeElement;
			}
		} catch (InstantiationException | IllegalAccessException e) {
			regProcLogger.error(LoggerFileConstant.SESSIONID.toString(), LoggerFileConstant.REGISTRATIONID.toString(),
					null, "Error while Creating Instance of generic type" + ExceptionUtils.getStackTrace(e));
			throw new InstantanceCreationException(PlatformErrorMessages.RPR_SYS_INSTANTIATION_EXCEPTION.getMessage(),
					e);

		} catch (NoSuchFieldException | SecurityException e) {
			regProcLogger.error(LoggerFileConstant.SESSIONID.toString(), LoggerFileConstant.REGISTRATIONID.toString(),
					null, "no such field exception" + ExceptionUtils.getStackTrace(e));
			throw new FieldNotFoundException(PlatformErrorMessages.RPR_SYS_NO_SUCH_FIELD_EXCEPTION.getMessage(), e);

		}

		return javaObject;
	}

>>>>>>> c9d8d0fd
}<|MERGE_RESOLUTION|>--- conflicted
+++ resolved
@@ -1,873 +1,432 @@
-<<<<<<< HEAD
-package io.mosip.registration.processor.message.sender.service.impl;
-
-import java.io.File;
-import java.io.IOException;
-import java.io.InputStream;
-import java.lang.reflect.Array;
-import java.lang.reflect.Field;
-import java.util.ArrayList;
-import java.util.LinkedHashMap;
-import java.util.List;
-import java.util.Map;
-
-import org.apache.commons.io.IOUtils;
-import org.apache.commons.lang.exception.ExceptionUtils;
-import org.json.simple.JSONArray;
-import org.json.simple.JSONObject;
-import org.springframework.beans.factory.annotation.Autowired;
-import org.springframework.beans.factory.annotation.Value;
-import org.springframework.core.env.Environment;
-import org.springframework.http.HttpEntity;
-import org.springframework.http.HttpHeaders;
-import org.springframework.http.MediaType;
-import org.springframework.stereotype.Service;
-import org.springframework.util.LinkedMultiValueMap;
-import org.springframework.web.multipart.MultipartFile;
-import org.springframework.web.util.UriComponentsBuilder;
-
-import com.fasterxml.jackson.core.JsonParseException;
-import com.fasterxml.jackson.databind.JsonMappingException;
-import com.fasterxml.jackson.databind.ObjectMapper;
-
-import io.mosip.kernel.core.fsadapter.spi.FileSystemAdapter;
-import io.mosip.kernel.core.logger.spi.Logger;
-import io.mosip.registration.processor.core.code.ApiName;
-import io.mosip.registration.processor.core.constant.IdType;
-import io.mosip.registration.processor.core.constant.LoggerFileConstant;
-import io.mosip.registration.processor.core.constant.PacketFiles;
-import io.mosip.registration.processor.core.exception.ApisResourceAccessException;
-import io.mosip.registration.processor.core.exception.TemplateProcessingFailureException;
-import io.mosip.registration.processor.core.exception.util.PlatformErrorMessages;
-import io.mosip.registration.processor.core.idrepo.dto.IdResponseDTO;
-import io.mosip.registration.processor.core.logger.RegProcessorLogger;
-import io.mosip.registration.processor.core.notification.template.generator.dto.ResponseDto;
-import io.mosip.registration.processor.core.notification.template.generator.dto.SmsRequestDto;
-import io.mosip.registration.processor.core.notification.template.generator.dto.SmsResponseDto;
-import io.mosip.registration.processor.core.packet.dto.demographicinfo.JsonValue;
-import io.mosip.registration.processor.core.packet.dto.demographicinfo.identify.RegistrationProcessorIdentity;
-import io.mosip.registration.processor.core.spi.message.sender.MessageNotificationService;
-import io.mosip.registration.processor.core.spi.restclient.RegistrationProcessorRestClientService;
-import io.mosip.registration.processor.core.util.JsonUtil;
-import io.mosip.registration.processor.message.sender.exception.EmailIdNotFoundException;
-import io.mosip.registration.processor.message.sender.exception.IDRepoResponseNull;
-import io.mosip.registration.processor.message.sender.exception.PhoneNumberNotFoundException;
-import io.mosip.registration.processor.message.sender.exception.TemplateGenerationFailedException;
-import io.mosip.registration.processor.message.sender.exception.TemplateNotFoundException;
-import io.mosip.registration.processor.message.sender.template.TemplateGenerator;
-import io.mosip.registration.processor.packet.storage.exception.FieldNotFoundException;
-import io.mosip.registration.processor.packet.storage.exception.IdentityNotFoundException;
-import io.mosip.registration.processor.packet.storage.exception.InstantanceCreationException;
-import io.mosip.registration.processor.packet.storage.exception.ParsingException;
-import io.mosip.registration.processor.packet.storage.utils.Utilities;
-import io.mosip.registration.processor.rest.client.utils.RestApiClient;
-import io.mosip.registration.processor.status.code.RegistrationType;
-
-/**
- * ServiceImpl class for sending notification.
- * 
- * @author Alok Ranjan
- * 
- * @since 1.0.0
- *
- */
-@Service
-public class MessageNotificationServiceImpl
-		implements MessageNotificationService<SmsResponseDto, ResponseDto, MultipartFile[]> {
-
-	/** The Constant LANGUAGE. */
-	private static final String LANGUAGE = "language";
-
-	/** The Constant VALUE. */
-	private static final String VALUE = "value";
-
-	/** The Constant UIN. */
-	private static final String UIN = "UIN";
-
-	/** The Constant FILE_SEPARATOR. */
-	public static final String FILE_SEPARATOR = File.separator;
-
-	/** The Constant ENCODING. */
-	public static final String ENCODING = "UTF-8";
-
-	/** The reg proc logger. */
-	private static Logger regProcLogger = RegProcessorLogger.getLogger(MessageNotificationServiceImpl.class);
-
-	/** The primary language. */
-	@Value("${mosip.primary-language}")
-	private String langCode;
-
-	/** The env. */
-	@Autowired
-	private Environment env;
-
-	/** The adapter. */
-	@Autowired
-	private FileSystemAdapter adapter;
-
-	/** The template generator. */
-	@Autowired
-	private TemplateGenerator templateGenerator;
-
-	/** The utility. */
-	@Autowired
-	private Utilities utility;
-
-	/** The rest client service. */
-	@Autowired
-	private RegistrationProcessorRestClientService<Object> restClientService;
-
-	/** The resclient. */
-	@Autowired
-	private RestApiClient resclient;
-	
-	/** The email id. */
-	private String emailId;
-	
-	/** The phone number. */
-	private String phoneNumber;
-
-	/*
-	 * (non-Javadoc)
-	 * 
-	 * @see io.mosip.registration.processor.core.spi.message.sender.
-	 * MessageNotificationService#sendSmsNotification(java.lang.String,
-	 * java.lang.String, io.mosip.registration.processor.core.constant.IdType,
-	 * java.util.Map)
-	 */
-	@Override
-	public SmsResponseDto sendSmsNotification(String templateTypeCode, String id, IdType idType,
-			Map<String, Object> attributes, String regType) throws ApisResourceAccessException, IOException {
-		SmsResponseDto response = null;
-		SmsRequestDto smsDto = new SmsRequestDto();
-		regProcLogger.debug(LoggerFileConstant.SESSIONID.toString(), LoggerFileConstant.USERID.toString(), id,
-				"MessageNotificationServiceImpl::sendSmsNotification()::entry");
-		try {
-			setAttributes(id, idType, attributes, regType);
-
-			InputStream in = templateGenerator.getTemplate(templateTypeCode, attributes, langCode);
-			String artifact = IOUtils.toString(in, ENCODING);
-
-			if (phoneNumber == null || phoneNumber.isEmpty()) {
-				throw new PhoneNumberNotFoundException(PlatformErrorMessages.RPR_SMS_PHONE_NUMBER_NOT_FOUND.getCode());
-			}
-			smsDto.setNumber(phoneNumber);
-			smsDto.setMessage(artifact);
-
-			response = (SmsResponseDto) restClientService.postApi(ApiName.SMSNOTIFIER, "", "", smsDto,
-					SmsResponseDto.class);
-
-		} catch (TemplateNotFoundException | TemplateProcessingFailureException e) {
-			regProcLogger.error(LoggerFileConstant.SESSIONID.toString(), LoggerFileConstant.REGISTRATIONID.toString(),
-					id, PlatformErrorMessages.RPR_SMS_TEMPLATE_GENERATION_FAILURE.name() + e.getMessage()
-							+ ExceptionUtils.getStackTrace(e));
-			throw new TemplateGenerationFailedException(
-					PlatformErrorMessages.RPR_SMS_TEMPLATE_GENERATION_FAILURE.getCode(), e);
-		}
-		regProcLogger.debug(LoggerFileConstant.SESSIONID.toString(), LoggerFileConstant.USERID.toString(), id,
-				"MessageNotificationServiceImpl::sendSmsNotification()::exit");
-
-		return response;
-	}
-
-	/*
-	 * (non-Javadoc)
-	 * 
-	 * @see io.mosip.registration.processor.core.spi.message.sender.
-	 * MessageNotificationService#sendEmailNotification(java.lang.String,
-	 * java.lang.String, io.mosip.registration.processor.core.constant.IdType,
-	 * java.util.Map, java.lang.String[], java.lang.String, java.lang.Object)
-	 */
-	@Override
-	public ResponseDto sendEmailNotification(String templateTypeCode, String id, IdType idType,
-			Map<String, Object> attributes, String[] mailCc, String subject, MultipartFile[] attachment, String regType)
-			throws Exception {
-		ResponseDto response = null;
-		regProcLogger.debug(LoggerFileConstant.SESSIONID.toString(), LoggerFileConstant.USERID.toString(), id,
-				"MessageNotificationServiceImpl::sendEmailNotification()::entry");
-		try {
-			setAttributes(id, idType, attributes, regType);
-
-			InputStream in = templateGenerator.getTemplate(templateTypeCode, attributes, langCode);
-			String artifact = IOUtils.toString(in, ENCODING);
-
-			if (emailId == null || emailId.isEmpty()) {
-				throw new EmailIdNotFoundException(PlatformErrorMessages.RPR_EML_EMAILID_NOT_FOUND.getCode());
-			}
-			String[] mailTo = { emailId };
-
-			response = sendEmail(mailTo, mailCc, subject, artifact, attachment);
-
-		} catch (TemplateNotFoundException | TemplateProcessingFailureException e) {
-			regProcLogger.error(LoggerFileConstant.SESSIONID.toString(), LoggerFileConstant.REGISTRATIONID.toString(),
-					id, PlatformErrorMessages.RPR_SMS_TEMPLATE_GENERATION_FAILURE.name() + e.getMessage()
-							+ ExceptionUtils.getStackTrace(e));
-			throw new TemplateGenerationFailedException(
-					PlatformErrorMessages.RPR_SMS_TEMPLATE_GENERATION_FAILURE.getCode(), e);
-		}
-		regProcLogger.debug(LoggerFileConstant.SESSIONID.toString(), LoggerFileConstant.USERID.toString(), id,
-				"MessageNotificationServiceImpl::sendEmailNotification()::exit");
-
-		return response;
-	}
-
-	/**
-	 * Send email.
-	 *
-	 * @param mailTo
-	 *            the mail to
-	 * @param mailCc
-	 *            the mail cc
-	 * @param subject
-	 *            the subject
-	 * @param artifact
-	 *            the artifact
-	 * @param attachment
-	 *            the attachment
-	 * @return the response dto
-	 * @throws Exception
-	 *             the exception
-	 */
-	private ResponseDto sendEmail(String[] mailTo, String[] mailCc, String subject, String artifact,
-			MultipartFile[] attachment) throws Exception {
-		LinkedMultiValueMap<String, Object> params = new LinkedMultiValueMap<>();
-
-		String apiHost = env.getProperty(ApiName.EMAILNOTIFIER.name());
-		UriComponentsBuilder builder = UriComponentsBuilder.fromHttpUrl(apiHost);
-
-		for (String item : mailTo) {
-			builder.queryParam("mailTo", item);
-		}
-
-		if (mailCc != null) {
-			for (String item : mailCc) {
-				builder.queryParam("mailCc", item);
-			}
-		}
-
-		builder.queryParam("mailSubject", subject);
-		builder.queryParam("mailContent", artifact);
-
-		params.add("attachments", attachment);
-
-		HttpHeaders headers = new HttpHeaders();
-		headers.setContentType(MediaType.MULTIPART_FORM_DATA);
-
-		HttpEntity<LinkedMultiValueMap<String, Object>> requestEntity = new HttpEntity<>(params, headers);
-
-		Object response = resclient.postApi(builder.build().toUriString(), requestEntity, ResponseDto.class);
-
-		return (ResponseDto) response;
-	}
-
-	/**
-	 * Gets the template json.
-	 *
-	 * @param id            the id
-	 * @param idType            the id type
-	 * @param attributes            the attributes
-	 * @param regType the reg type
-	 * @return the template json
-	 * @throws IOException             Signals that an I/O exception has occurred.
-	 */
-	private Map<String, Object> setAttributes(String id, IdType idType, Map<String, Object> attributes, String regType)
-			throws IOException {
-		InputStream demographicInfoStream = null;
-		Integer uin = null;
-		if (idType.toString().equalsIgnoreCase(UIN)) {
-			InputStream idJsonStream = adapter.getFile(id,
-					PacketFiles.DEMOGRAPHIC.name() + FILE_SEPARATOR + PacketFiles.ID.name());
-			String getJsonStringFromBytes = IOUtils.toString(idJsonStream, ENCODING);
-			JSONObject identityJson = JsonUtil.objectMapperReadValue(getJsonStringFromBytes, JSONObject.class);
-			JSONObject demographicIdentity = JsonUtil.getJSONObject(identityJson,
-					utility.getGetRegProcessorDemographicIdentity());
-			uin = JsonUtil.getJSONValue(demographicIdentity, UIN);
-			attributes.put("RID", id);
-			attributes.put("UIN", uin);
-		} else {
-			attributes.put("RID", id);
-		}
-		demographicInfoStream = adapter.getFile(id,
-				PacketFiles.DEMOGRAPHIC.name() + FILE_SEPARATOR + PacketFiles.ID.name());
-		String demographicInfo = IOUtils.toString(demographicInfoStream, ENCODING);
-
-		if (regType.equalsIgnoreCase(RegistrationType.NEW.name())) {
-			setAttributes(demographicInfo, attributes, regType);
-		} else if (regType.equalsIgnoreCase(RegistrationType.ACTIVATED.name())
-				|| regType.equalsIgnoreCase(RegistrationType.DEACTIVATED.name())) {
-			setAttributesFromIdRepo(uin, attributes, regType);
-		}
-
-		return attributes;
-	}
-
-	/**
-	 * Sets the attributes from id repo.
-	 *
-	 * @param uin the uin
-	 * @param attributes the attributes
-	 * @param regType the reg type
-	 * @return the map
-	 * @throws IOException Signals that an I/O exception has occurred.
-	 */
-	@SuppressWarnings("rawtypes")
-	private Map<String, Object> setAttributesFromIdRepo(Integer uin, Map<String, Object> attributes, String regType)
-			throws IOException {
-		List<String> pathsegments = new ArrayList<>();
-		pathsegments.add(uin.toString());
-
-		IdResponseDTO response = null;
-		try {
-			response = (IdResponseDTO) restClientService.getApi(ApiName.IDREPOSITORY, pathsegments, "", "",
-					IdResponseDTO.class);
-
-			if (response == null || response.getResponse() == null) {
-				regProcLogger.error(LoggerFileConstant.SESSIONID.toString(),
-						LoggerFileConstant.REGISTRATIONID.toString(), uin.toString(),
-						PlatformErrorMessages.RPR_PRT_IDREPO_RESPONSE_NULL.name());
-				throw new IDRepoResponseNull(PlatformErrorMessages.RPR_PRT_IDREPO_RESPONSE_NULL.getCode());
-			}
-
-			String jsonString = new JSONObject((Map) response.getResponse().getIdentity()).toString();
-			setAttributes(jsonString, attributes, regType);
-
-		} catch (ApisResourceAccessException e) {
-			regProcLogger.error(LoggerFileConstant.SESSIONID.toString(), LoggerFileConstant.REGISTRATIONID.toString(),
-					uin.toString(), PlatformErrorMessages.RPR_PRT_IDREPO_RESPONSE_NULL.name() + e.getStackTrace());
-			throw new IDRepoResponseNull(PlatformErrorMessages.RPR_PRT_IDREPO_RESPONSE_NULL.getCode());
-		}
-
-		return attributes;
-	}
-
-	/**
-	 * Gets the keysand values.
-	 *
-	 * @param idJsonString the id json string
-	 * @param attribute            the attribute
-	 * @param regType the reg type
-	 * @return the keysand values
-	 * @throws IOException             Signals that an I/O exception has occurred.
-	 */
-	@SuppressWarnings("unchecked")
-	private Map<String, Object> setAttributes(String idJsonString, Map<String, Object> attribute, String regType)
-			throws IOException {
-		JSONObject demographicIdentity = null;
-		try {
-			if (regType.equalsIgnoreCase(RegistrationType.NEW.name())) {
-				JSONObject demographicjson = JsonUtil.objectMapperReadValue(idJsonString, JSONObject.class);
-				demographicIdentity = JsonUtil.getJSONObject(demographicjson,
-						utility.getGetRegProcessorDemographicIdentity());
-			} else if (regType.equalsIgnoreCase(RegistrationType.ACTIVATED.name())
-					|| regType.equalsIgnoreCase(RegistrationType.DEACTIVATED.name())) {
-				demographicIdentity = JsonUtil.objectMapperReadValue(idJsonString, JSONObject.class);
-			}
-
-			if (demographicIdentity == null)
-				throw new IdentityNotFoundException(PlatformErrorMessages.RPR_PIS_IDENTITY_NOT_FOUND.getMessage());
-
-			String mapperJsonString = Utilities.getJson(utility.getConfigServerFileStorageURL(),
-					utility.getGetRegProcessorIdentityJson());
-			JSONObject mapperJson = JsonUtil.objectMapperReadValue(mapperJsonString, JSONObject.class);
-			JSONObject mapperIdentity = JsonUtil.getJSONObject(mapperJson,
-					utility.getGetRegProcessorDemographicIdentity());
-
-			List<String> mapperJsonKeys = new ArrayList<>(mapperIdentity.keySet());
-			for (String key : mapperJsonKeys) {
-				JSONObject jsonValue = JsonUtil.getJSONObject(mapperIdentity, key);
-				Object object = JsonUtil.getJSONValue(demographicIdentity, (String) jsonValue.get(VALUE));
-				if (object instanceof ArrayList) {
-					JSONArray node = JsonUtil.getJSONArray(demographicIdentity, (String) jsonValue.get(VALUE));
-					JsonValue[] jsonValues = mapJsonNodeToJavaObject(JsonValue.class, node);
-					for (int count = 0; count < jsonValues.length; count++) {
-						String lang = jsonValues[count].getLanguage();
-						attribute.put(key + "_" + lang, jsonValues[count].getValue());
-					}
-				} else if (object instanceof LinkedHashMap) {
-					JSONObject json = JsonUtil.getJSONObject(demographicIdentity, (String) jsonValue.get(VALUE));
-					attribute.put(key, json.get(VALUE));
-				} else {
-					attribute.put(key, object);
-				}
-			}
-			
-			setEmailAndPhone(demographicIdentity);
-
-		} catch (JsonParseException | JsonMappingException e) {
-			regProcLogger.error(LoggerFileConstant.SESSIONID.toString(), LoggerFileConstant.REGISTRATIONID.toString(),
-					null, "Error while parsing Json file" + ExceptionUtils.getStackTrace(e));
-			throw new ParsingException(PlatformErrorMessages.RPR_SYS_JSON_PARSING_EXCEPTION.getMessage(), e);
-		}
-
-		return attribute;
-	}
-
-	/**
-	 * Sets the email and phone.
-	 *
-	 * @param demographicIdentity the new email and phone
-	 * @throws IOException Signals that an I/O exception has occurred.
-	 */
-	private void setEmailAndPhone(JSONObject demographicIdentity) throws IOException {
-		
-		String getIdentityJsonString = Utilities.getJson(utility.getConfigServerFileStorageURL(),
-				utility.getGetRegProcessorIdentityJson());
-		ObjectMapper mapIdentityJsonStringToObject = new ObjectMapper();
-		RegistrationProcessorIdentity regProcessorIdentityJson = mapIdentityJsonStringToObject.readValue(getIdentityJsonString,
-				RegistrationProcessorIdentity.class);
-		String email = regProcessorIdentityJson.getIdentity().getEmail().getValue();
-		String phone = regProcessorIdentityJson.getIdentity().getPhone().getValue();
-		
-		emailId = JsonUtil.getJSONValue(demographicIdentity, email);
-		phoneNumber = JsonUtil.getJSONValue(demographicIdentity, phone);
-	}
-
-	/**
-	 * Map json node to java object.
-	 *
-	 * @param <T>
-	 *            the generic type
-	 * @param genericType
-	 *            the generic type
-	 * @param demographicJsonNode
-	 *            the demographic json node
-	 * @return the t[]
-	 */
-	@SuppressWarnings("unchecked")
-	private <T> T[] mapJsonNodeToJavaObject(Class<? extends Object> genericType, JSONArray demographicJsonNode) {
-		String language;
-		String value;
-		T[] javaObject = (T[]) Array.newInstance(genericType, demographicJsonNode.size());
-		try {
-			for (int i = 0; i < demographicJsonNode.size(); i++) {
-
-				T jsonNodeElement = (T) genericType.newInstance();
-
-				JSONObject objects = JsonUtil.getJSONObjectFromArray(demographicJsonNode, i);
-				language = (String) objects.get(LANGUAGE);
-				value = (String) objects.get(VALUE);
-
-				Field languageField = jsonNodeElement.getClass().getDeclaredField(LANGUAGE);
-				languageField.setAccessible(true);
-				languageField.set(jsonNodeElement, language);
-
-				Field valueField = jsonNodeElement.getClass().getDeclaredField(VALUE);
-				valueField.setAccessible(true);
-				valueField.set(jsonNodeElement, value);
-
-				javaObject[i] = jsonNodeElement;
-			}
-		} catch (InstantiationException | IllegalAccessException e) {
-			regProcLogger.error(LoggerFileConstant.SESSIONID.toString(), LoggerFileConstant.REGISTRATIONID.toString(),
-					null, "Error while Creating Instance of generic type" + ExceptionUtils.getStackTrace(e));
-			throw new InstantanceCreationException(PlatformErrorMessages.RPR_SYS_INSTANTIATION_EXCEPTION.getMessage(),
-					e);
-
-		} catch (NoSuchFieldException | SecurityException e) {
-			regProcLogger.error(LoggerFileConstant.SESSIONID.toString(), LoggerFileConstant.REGISTRATIONID.toString(),
-					null, "no such field exception" + ExceptionUtils.getStackTrace(e));
-			throw new FieldNotFoundException(PlatformErrorMessages.RPR_SYS_NO_SUCH_FIELD_EXCEPTION.getMessage(), e);
-
-		}
-
-		return javaObject;
-	}
-
-=======
-package io.mosip.registration.processor.message.sender.service.impl;
-
-import java.io.File;
-import java.io.IOException;
-import java.io.InputStream;
-import java.lang.reflect.Array;
-import java.lang.reflect.Field;
-import java.util.ArrayList;
-import java.util.LinkedHashMap;
-import java.util.List;
-import java.util.Map;
-
-import org.apache.commons.io.IOUtils;
-import org.apache.commons.lang.exception.ExceptionUtils;
-import org.json.simple.JSONArray;
-import org.json.simple.JSONObject;
-import org.springframework.beans.factory.annotation.Autowired;
-import org.springframework.beans.factory.annotation.Value;
-import org.springframework.core.env.Environment;
-import org.springframework.http.HttpEntity;
-import org.springframework.http.HttpHeaders;
-import org.springframework.http.MediaType;
-import org.springframework.stereotype.Service;
-import org.springframework.util.LinkedMultiValueMap;
-import org.springframework.web.multipart.MultipartFile;
-import org.springframework.web.util.UriComponentsBuilder;
-
-import com.fasterxml.jackson.core.JsonParseException;
-import com.fasterxml.jackson.databind.JsonMappingException;
-
-import io.mosip.kernel.core.fsadapter.spi.FileSystemAdapter;
-import io.mosip.kernel.core.logger.spi.Logger;
-import io.mosip.registration.processor.core.code.ApiName;
-import io.mosip.registration.processor.core.constant.IdType;
-import io.mosip.registration.processor.core.constant.LoggerFileConstant;
-import io.mosip.registration.processor.core.constant.PacketFiles;
-import io.mosip.registration.processor.core.exception.ApisResourceAccessException;
-import io.mosip.registration.processor.core.exception.TemplateProcessingFailureException;
-import io.mosip.registration.processor.core.exception.util.PlatformErrorMessages;
-import io.mosip.registration.processor.core.logger.RegProcessorLogger;
-import io.mosip.registration.processor.core.notification.template.generator.dto.ResponseDto;
-import io.mosip.registration.processor.core.notification.template.generator.dto.SmsRequestDto;
-import io.mosip.registration.processor.core.notification.template.generator.dto.SmsResponseDto;
-import io.mosip.registration.processor.core.packet.dto.Identity;
-import io.mosip.registration.processor.core.packet.dto.demographicinfo.JsonValue;
-import io.mosip.registration.processor.core.spi.message.sender.MessageNotificationService;
-import io.mosip.registration.processor.core.spi.packetmanager.PacketInfoManager;
-import io.mosip.registration.processor.core.spi.restclient.RegistrationProcessorRestClientService;
-import io.mosip.registration.processor.core.util.JsonUtil;
-import io.mosip.registration.processor.core.util.exception.FieldNotFoundException;
-import io.mosip.registration.processor.core.util.exception.InstantanceCreationException;
-import io.mosip.registration.processor.message.sender.exception.EmailIdNotFoundException;
-import io.mosip.registration.processor.message.sender.exception.PhoneNumberNotFoundException;
-import io.mosip.registration.processor.message.sender.exception.TemplateGenerationFailedException;
-import io.mosip.registration.processor.message.sender.exception.TemplateNotFoundException;
-import io.mosip.registration.processor.message.sender.template.TemplateGenerator;
-import io.mosip.registration.processor.packet.storage.dto.ApplicantInfoDto;
-import io.mosip.registration.processor.packet.storage.exception.IdentityNotFoundException;
-import io.mosip.registration.processor.packet.storage.exception.ParsingException;
-import io.mosip.registration.processor.packet.storage.utils.Utilities;
-import io.mosip.registration.processor.rest.client.utils.RestApiClient;
-
-/**
- * ServiceImpl class for sending notification.
- * 
- * @author Alok Ranjan
- * 
- * @since 1.0.0
- *
- */
-@Service
-public class MessageNotificationServiceImpl
-		implements MessageNotificationService<SmsResponseDto, ResponseDto, MultipartFile[]> {
-
-	/** The Constant LANGUAGE. */
-	private static final String LANGUAGE = "language";
-
-	/** The Constant VALUE. */
-	private static final String VALUE = "value";
-
-	/** The Constant UIN. */
-	private static final String UIN = "UIN";
-
-	/** The Constant FILE_SEPARATOR. */
-	public static final String FILE_SEPARATOR = File.separator;
-
-	/** The Constant ENCODING. */
-	public static final String ENCODING = "UTF-8";
-
-	/** The reg proc logger. */
-	private static Logger regProcLogger = RegProcessorLogger.getLogger(MessageNotificationServiceImpl.class);
-
-	/** The primary language. */
-	@Value("${mosip.primary-language}")
-	private String langCode;
-
-	/** The env. */
-	@Autowired
-	private Environment env;
-
-	/** The adapter. */
-	@Autowired
-	private FileSystemAdapter adapter;
-
-	/** The template generator. */
-	@Autowired
-	private TemplateGenerator templateGenerator;
-
-	/** The utility. */
-	@Autowired
-	private Utilities utility;
-
-	/** The rest client service. */
-	@Autowired
-	private RegistrationProcessorRestClientService<Object> restClientService;
-
-	/** The resclient. */
-	@Autowired
-	private RestApiClient resclient;
-
-	/** The packet info manager. */
-	@Autowired
-	private PacketInfoManager<Identity, ApplicantInfoDto> packetInfoManager;
-
-	/*
-	 * (non-Javadoc)
-	 * 
-	 * @see io.mosip.registration.processor.core.spi.message.sender.
-	 * MessageNotificationService#sendSmsNotification(java.lang.String,
-	 * java.lang.String, io.mosip.registration.processor.core.constant.IdType,
-	 * java.util.Map)
-	 */
-	@Override
-	public SmsResponseDto sendSmsNotification(String templateTypeCode, String id, IdType idType,
-			Map<String, Object> attributes) throws ApisResourceAccessException, IOException {
-		SmsResponseDto response = null;
-		SmsRequestDto smsDto = new SmsRequestDto();
-		regProcLogger.debug(LoggerFileConstant.SESSIONID.toString(), LoggerFileConstant.USERID.toString(), id,
-				"MessageNotificationServiceImpl::sendSmsNotification()::entry");
-		try {
-			Map<String, Object> attribute = getAttributes(id, idType, attributes);
-
-			InputStream in = templateGenerator.getTemplate(templateTypeCode, attributes, langCode);
-			String artifact = IOUtils.toString(in, ENCODING);
-
-			String phone = (String) attribute.get("phone");
-			if (phone == null || phone.isEmpty()) {
-				throw new PhoneNumberNotFoundException(PlatformErrorMessages.RPR_SMS_PHONE_NUMBER_NOT_FOUND.getCode());
-			}
-			smsDto.setNumber(phone);
-			smsDto.setMessage(artifact);
-
-			response = (SmsResponseDto) restClientService.postApi(ApiName.SMSNOTIFIER, "", "", smsDto,
-					SmsResponseDto.class);
-
-		} catch (TemplateNotFoundException | TemplateProcessingFailureException e) {
-			regProcLogger.error(LoggerFileConstant.SESSIONID.toString(), LoggerFileConstant.REGISTRATIONID.toString(),
-					id, PlatformErrorMessages.RPR_SMS_TEMPLATE_GENERATION_FAILURE.name() + e.getMessage()
-							+ ExceptionUtils.getStackTrace(e));
-			throw new TemplateGenerationFailedException(
-					PlatformErrorMessages.RPR_SMS_TEMPLATE_GENERATION_FAILURE.getCode(), e);
-		}
-		regProcLogger.debug(LoggerFileConstant.SESSIONID.toString(), LoggerFileConstant.USERID.toString(), id,
-				"MessageNotificationServiceImpl::sendSmsNotification()::exit");
-
-		return response;
-	}
-
-	/*
-	 * (non-Javadoc)
-	 * 
-	 * @see io.mosip.registration.processor.core.spi.message.sender.
-	 * MessageNotificationService#sendEmailNotification(java.lang.String,
-	 * java.lang.String, io.mosip.registration.processor.core.constant.IdType,
-	 * java.util.Map, java.lang.String[], java.lang.String, java.lang.Object)
-	 */
-	@Override
-	public ResponseDto sendEmailNotification(String templateTypeCode, String id, IdType idType,
-			Map<String, Object> attributes, String[] mailCc, String subject, MultipartFile[] attachment)
-			throws Exception {
-		ResponseDto response = null;
-		regProcLogger.debug(LoggerFileConstant.SESSIONID.toString(), LoggerFileConstant.USERID.toString(), id,
-				"MessageNotificationServiceImpl::sendEmailNotification()::entry");
-		try {
-			Map<String, Object> attribute = getAttributes(id, idType, attributes);
-
-			InputStream in = templateGenerator.getTemplate(templateTypeCode, attribute, langCode);
-			String artifact = IOUtils.toString(in, ENCODING);
-
-			String email = (String) attribute.get("email");
-			if (email == null || email.isEmpty()) {
-				throw new EmailIdNotFoundException(PlatformErrorMessages.RPR_EML_EMAILID_NOT_FOUND.getCode());
-			}
-			String[] mailTo = { email };
-
-			response = sendEmail(mailTo, mailCc, subject, artifact, attachment);
-
-		} catch (TemplateNotFoundException | TemplateProcessingFailureException e) {
-			regProcLogger.error(LoggerFileConstant.SESSIONID.toString(), LoggerFileConstant.REGISTRATIONID.toString(),
-					id, PlatformErrorMessages.RPR_SMS_TEMPLATE_GENERATION_FAILURE.name() + e.getMessage()
-							+ ExceptionUtils.getStackTrace(e));
-			throw new TemplateGenerationFailedException(
-					PlatformErrorMessages.RPR_SMS_TEMPLATE_GENERATION_FAILURE.getCode(), e);
-		}
-		regProcLogger.debug(LoggerFileConstant.SESSIONID.toString(), LoggerFileConstant.USERID.toString(), id,
-				"MessageNotificationServiceImpl::sendEmailNotification()::exit");
-
-		return response;
-	}
-
-	/**
-	 * Send email.
-	 *
-	 * @param mailTo
-	 *            the mail to
-	 * @param mailCc
-	 *            the mail cc
-	 * @param subject
-	 *            the subject
-	 * @param artifact
-	 *            the artifact
-	 * @param attachment
-	 *            the attachment
-	 * @return the response dto
-	 * @throws Exception
-	 *             the exception
-	 */
-	private ResponseDto sendEmail(String[] mailTo, String[] mailCc, String subject, String artifact,
-			MultipartFile[] attachment) throws Exception {
-		LinkedMultiValueMap<String, Object> params = new LinkedMultiValueMap<>();
-
-		String apiHost = env.getProperty(ApiName.EMAILNOTIFIER.name());
-		UriComponentsBuilder builder = UriComponentsBuilder.fromHttpUrl(apiHost);
-
-		for (String item : mailTo) {
-			builder.queryParam("mailTo", item);
-		}
-
-		if (mailCc != null) {
-			for (String item : mailCc) {
-				builder.queryParam("mailCc", item);
-			}
-		}
-
-		builder.queryParam("mailSubject", subject);
-		builder.queryParam("mailContent", artifact);
-
-		params.add("attachments", attachment);
-
-		HttpHeaders headers = new HttpHeaders();
-		headers.setContentType(MediaType.MULTIPART_FORM_DATA);
-
-		HttpEntity<LinkedMultiValueMap<String, Object>> requestEntity = new HttpEntity<>(params, headers);
-
-		Object response = resclient.postApi(builder.build().toUriString(), requestEntity, ResponseDto.class);
-
-		return (ResponseDto) response;
-	}
-
-	/**
-	 * Gets the template json.
-	 *
-	 * @param id
-	 *            the id
-	 * @param idType
-	 *            the id type
-	 * @param attributes
-	 *            the attributes
-	 * @return the template json
-	 * @throws IOException
-	 *             Signals that an I/O exception has occurred.
-	 */
-	private Map<String, Object> getAttributes(String id, IdType idType, Map<String, Object> attributes)
-			throws IOException {
-		InputStream demographicInfoStream = null;
-		if (idType.toString().equalsIgnoreCase(UIN)) {
-			String uin = packetInfoManager.getUINByRid(id).get(0);
-			attributes.put("RID", id);
-			attributes.put("UIN", uin);
-		} else {
-			attributes.put("RID", id);
-		}
-		demographicInfoStream = adapter.getFile(id,
-				PacketFiles.DEMOGRAPHIC.name() + FILE_SEPARATOR + PacketFiles.ID.name());
-		String demographicInfo = IOUtils.toString(demographicInfoStream, ENCODING);
-		setAttributes(demographicInfo, attributes);
-
-		return attributes;
-	}
-
-	/**
-	 * Gets the keysand values.
-	 *
-	 * @param demographicJsonString
-	 *            the demographic json string
-	 * @param attribute
-	 *            the attribute
-	 * @return the keysand values
-	 * @throws IOException
-	 *             Signals that an I/O exception has occurred.
-	 */
-	@SuppressWarnings("unchecked")
-	private Map<String, Object> setAttributes(String idJsonString, Map<String, Object> attribute) throws IOException {
-		try {
-			JSONObject demographicjson = JsonUtil.objectMapperReadValue(idJsonString, JSONObject.class);
-			JSONObject demographicIdentity = JsonUtil.getJSONObject(demographicjson,
-					utility.getGetRegProcessorDemographicIdentity());
-			if (demographicIdentity == null)
-				throw new IdentityNotFoundException(PlatformErrorMessages.RPR_PIS_IDENTITY_NOT_FOUND.getMessage());
-
-			String mapperJsonString = Utilities.getJson(utility.getConfigServerFileStorageURL(),
-					utility.getGetRegProcessorIdentityJson());
-			JSONObject mapperJson = JsonUtil.objectMapperReadValue(mapperJsonString, JSONObject.class);
-			JSONObject mapperIdentity = JsonUtil.getJSONObject(mapperJson,
-					utility.getGetRegProcessorDemographicIdentity());
-
-			List<String> mapperJsonKeys = new ArrayList<>(mapperIdentity.keySet());
-			for (String key : mapperJsonKeys) {
-				JSONObject jsonValue = JsonUtil.getJSONObject(mapperIdentity, key);
-				Object object = JsonUtil.getJSONValue(demographicIdentity, (String) jsonValue.get(VALUE));
-				if (object instanceof ArrayList) {
-					JSONArray node = JsonUtil.getJSONArray(demographicIdentity, (String) jsonValue.get(VALUE));
-					JsonValue[] jsonValues = mapJsonNodeToJavaObject(JsonValue.class, node);
-					for (int count = 0; count < jsonValues.length; count++) {
-						String lang = jsonValues[count].getLanguage();
-						attribute.put(key + "_" + lang, jsonValues[count].getValue());
-					}
-				} else if (object instanceof LinkedHashMap) {
-					JSONObject json = JsonUtil.getJSONObject(demographicIdentity, (String) jsonValue.get(VALUE));
-					attribute.put(key, json.get(VALUE));
-				} else {
-					attribute.put(key, object);
-				}
-			}
-
-		} catch (JsonParseException | JsonMappingException e) {
-			regProcLogger.error(LoggerFileConstant.SESSIONID.toString(), LoggerFileConstant.REGISTRATIONID.toString(),
-					null, "Error while parsing Json file" + ExceptionUtils.getStackTrace(e));
-			throw new ParsingException(PlatformErrorMessages.RPR_SYS_JSON_PARSING_EXCEPTION.getMessage(), e);
-		}
-
-		return attribute;
-	}
-
-	/**
-	 * Map json node to java object.
-	 *
-	 * @param <T>
-	 *            the generic type
-	 * @param genericType
-	 *            the generic type
-	 * @param demographicJsonNode
-	 *            the demographic json node
-	 * @return the t[]
-	 */
-	@SuppressWarnings("unchecked")
-	private <T> T[] mapJsonNodeToJavaObject(Class<? extends Object> genericType, JSONArray demographicJsonNode) {
-		String language;
-		String value;
-		T[] javaObject = (T[]) Array.newInstance(genericType, demographicJsonNode.size());
-		try {
-			for (int i = 0; i < demographicJsonNode.size(); i++) {
-
-				T jsonNodeElement = (T) genericType.newInstance();
-
-				JSONObject objects = JsonUtil.getJSONObjectFromArray(demographicJsonNode, i);
-				language = (String) objects.get(LANGUAGE);
-				value = (String) objects.get(VALUE);
-
-				Field languageField = jsonNodeElement.getClass().getDeclaredField(LANGUAGE);
-				languageField.setAccessible(true);
-				languageField.set(jsonNodeElement, language);
-
-				Field valueField = jsonNodeElement.getClass().getDeclaredField(VALUE);
-				valueField.setAccessible(true);
-				valueField.set(jsonNodeElement, value);
-
-				javaObject[i] = jsonNodeElement;
-			}
-		} catch (InstantiationException | IllegalAccessException e) {
-			regProcLogger.error(LoggerFileConstant.SESSIONID.toString(), LoggerFileConstant.REGISTRATIONID.toString(),
-					null, "Error while Creating Instance of generic type" + ExceptionUtils.getStackTrace(e));
-			throw new InstantanceCreationException(PlatformErrorMessages.RPR_SYS_INSTANTIATION_EXCEPTION.getMessage(),
-					e);
-
-		} catch (NoSuchFieldException | SecurityException e) {
-			regProcLogger.error(LoggerFileConstant.SESSIONID.toString(), LoggerFileConstant.REGISTRATIONID.toString(),
-					null, "no such field exception" + ExceptionUtils.getStackTrace(e));
-			throw new FieldNotFoundException(PlatformErrorMessages.RPR_SYS_NO_SUCH_FIELD_EXCEPTION.getMessage(), e);
-
-		}
-
-		return javaObject;
-	}
-
->>>>>>> c9d8d0fd
+package io.mosip.registration.processor.message.sender.service.impl;
+
+import java.io.File;
+import java.io.IOException;
+import java.io.InputStream;
+import java.util.ArrayList;
+import java.util.LinkedHashMap;
+import java.util.List;
+import java.util.Map;
+
+import org.apache.commons.io.IOUtils;
+import org.apache.commons.lang.exception.ExceptionUtils;
+import org.json.simple.JSONArray;
+import org.json.simple.JSONObject;
+import org.springframework.beans.factory.annotation.Autowired;
+import org.springframework.beans.factory.annotation.Value;
+import org.springframework.core.env.Environment;
+import org.springframework.http.HttpEntity;
+import org.springframework.http.HttpHeaders;
+import org.springframework.http.MediaType;
+import org.springframework.stereotype.Service;
+import org.springframework.util.LinkedMultiValueMap;
+import org.springframework.web.multipart.MultipartFile;
+import org.springframework.web.util.UriComponentsBuilder;
+
+import com.fasterxml.jackson.core.JsonParseException;
+import com.fasterxml.jackson.databind.JsonMappingException;
+import com.fasterxml.jackson.databind.ObjectMapper;
+
+import io.mosip.kernel.core.fsadapter.spi.FileSystemAdapter;
+import io.mosip.kernel.core.logger.spi.Logger;
+import io.mosip.registration.processor.core.code.ApiName;
+import io.mosip.registration.processor.core.constant.IdType;
+import io.mosip.registration.processor.core.constant.LoggerFileConstant;
+import io.mosip.registration.processor.core.constant.PacketFiles;
+import io.mosip.registration.processor.core.exception.ApisResourceAccessException;
+import io.mosip.registration.processor.core.exception.TemplateProcessingFailureException;
+import io.mosip.registration.processor.core.exception.util.PlatformErrorMessages;
+import io.mosip.registration.processor.core.idrepo.dto.IdResponseDTO;
+import io.mosip.registration.processor.core.logger.RegProcessorLogger;
+import io.mosip.registration.processor.core.notification.template.generator.dto.ResponseDto;
+import io.mosip.registration.processor.core.notification.template.generator.dto.SmsRequestDto;
+import io.mosip.registration.processor.core.notification.template.generator.dto.SmsResponseDto;
+import io.mosip.registration.processor.core.packet.dto.demographicinfo.JsonValue;
+import io.mosip.registration.processor.core.packet.dto.demographicinfo.identify.RegistrationProcessorIdentity;
+import io.mosip.registration.processor.core.spi.message.sender.MessageNotificationService;
+import io.mosip.registration.processor.core.spi.restclient.RegistrationProcessorRestClientService;
+import io.mosip.registration.processor.core.util.JsonUtil;
+import io.mosip.registration.processor.message.sender.exception.EmailIdNotFoundException;
+import io.mosip.registration.processor.message.sender.exception.IDRepoResponseNull;
+import io.mosip.registration.processor.message.sender.exception.PhoneNumberNotFoundException;
+import io.mosip.registration.processor.message.sender.exception.TemplateGenerationFailedException;
+import io.mosip.registration.processor.message.sender.exception.TemplateNotFoundException;
+import io.mosip.registration.processor.message.sender.template.TemplateGenerator;
+import io.mosip.registration.processor.packet.storage.exception.IdentityNotFoundException;
+import io.mosip.registration.processor.packet.storage.exception.ParsingException;
+import io.mosip.registration.processor.packet.storage.utils.Utilities;
+import io.mosip.registration.processor.rest.client.utils.RestApiClient;
+import io.mosip.registration.processor.status.code.RegistrationType;
+
+/**
+ * ServiceImpl class for sending notification.
+ * 
+ * @author Alok Ranjan
+ * 
+ * @since 1.0.0
+ *
+ */
+@Service
+public class MessageNotificationServiceImpl
+		implements MessageNotificationService<SmsResponseDto, ResponseDto, MultipartFile[]> {
+
+	/** The Constant VALUE. */
+	private static final String VALUE = "value";
+
+	/** The Constant UIN. */
+	private static final String UIN = "UIN";
+
+	/** The Constant FILE_SEPARATOR. */
+	public static final String FILE_SEPARATOR = File.separator;
+
+	/** The Constant ENCODING. */
+	public static final String ENCODING = "UTF-8";
+
+	/** The reg proc logger. */
+	private static Logger regProcLogger = RegProcessorLogger.getLogger(MessageNotificationServiceImpl.class);
+
+	/** The primary language. */
+	@Value("${mosip.primary-language}")
+	private String langCode;
+
+	/** The env. */
+	@Autowired
+	private Environment env;
+
+	/** The adapter. */
+	@Autowired
+	private FileSystemAdapter adapter;
+
+	/** The template generator. */
+	@Autowired
+	private TemplateGenerator templateGenerator;
+
+	/** The utility. */
+	@Autowired
+	private Utilities utility;
+
+	/** The rest client service. */
+	@Autowired
+	private RegistrationProcessorRestClientService<Object> restClientService;
+
+	/** The resclient. */
+	@Autowired
+	private RestApiClient resclient;
+
+	/** The email id. */
+	private String emailId;
+
+	/** The phone number. */
+	private String phoneNumber;
+
+	/*
+	 * (non-Javadoc)
+	 * 
+	 * @see io.mosip.registration.processor.core.spi.message.sender.
+	 * MessageNotificationService#sendSmsNotification(java.lang.String,
+	 * java.lang.String, io.mosip.registration.processor.core.constant.IdType,
+	 * java.util.Map)
+	 */
+	@Override
+	public SmsResponseDto sendSmsNotification(String templateTypeCode, String id, IdType idType,
+			Map<String, Object> attributes, String regType) throws ApisResourceAccessException, IOException {
+		SmsResponseDto response = null;
+		SmsRequestDto smsDto = new SmsRequestDto();
+		regProcLogger.debug(LoggerFileConstant.SESSIONID.toString(), LoggerFileConstant.USERID.toString(), id,
+				"MessageNotificationServiceImpl::sendSmsNotification()::entry");
+		try {
+			setAttributes(id, idType, attributes, regType);
+
+			InputStream in = templateGenerator.getTemplate(templateTypeCode, attributes, langCode);
+			String artifact = IOUtils.toString(in, ENCODING);
+
+			if (phoneNumber == null || phoneNumber.isEmpty()) {
+				throw new PhoneNumberNotFoundException(PlatformErrorMessages.RPR_SMS_PHONE_NUMBER_NOT_FOUND.getCode());
+			}
+			smsDto.setNumber(phoneNumber);
+			smsDto.setMessage(artifact);
+
+			response = (SmsResponseDto) restClientService.postApi(ApiName.SMSNOTIFIER, "", "", smsDto,
+					SmsResponseDto.class);
+
+		} catch (TemplateNotFoundException | TemplateProcessingFailureException e) {
+			regProcLogger.error(LoggerFileConstant.SESSIONID.toString(), LoggerFileConstant.REGISTRATIONID.toString(),
+					id, PlatformErrorMessages.RPR_SMS_TEMPLATE_GENERATION_FAILURE.name() + e.getMessage()
+							+ ExceptionUtils.getStackTrace(e));
+			throw new TemplateGenerationFailedException(
+					PlatformErrorMessages.RPR_SMS_TEMPLATE_GENERATION_FAILURE.getCode(), e);
+		}
+		regProcLogger.debug(LoggerFileConstant.SESSIONID.toString(), LoggerFileConstant.USERID.toString(), id,
+				"MessageNotificationServiceImpl::sendSmsNotification()::exit");
+
+		return response;
+	}
+
+	/*
+	 * (non-Javadoc)
+	 * 
+	 * @see io.mosip.registration.processor.core.spi.message.sender.
+	 * MessageNotificationService#sendEmailNotification(java.lang.String,
+	 * java.lang.String, io.mosip.registration.processor.core.constant.IdType,
+	 * java.util.Map, java.lang.String[], java.lang.String, java.lang.Object)
+	 */
+	@Override
+	public ResponseDto sendEmailNotification(String templateTypeCode, String id, IdType idType,
+			Map<String, Object> attributes, String[] mailCc, String subject, MultipartFile[] attachment, String regType)
+			throws Exception {
+		ResponseDto response = null;
+		regProcLogger.debug(LoggerFileConstant.SESSIONID.toString(), LoggerFileConstant.USERID.toString(), id,
+				"MessageNotificationServiceImpl::sendEmailNotification()::entry");
+		try {
+			setAttributes(id, idType, attributes, regType);
+
+			InputStream in = templateGenerator.getTemplate(templateTypeCode, attributes, langCode);
+			String artifact = IOUtils.toString(in, ENCODING);
+
+			if (emailId == null || emailId.isEmpty()) {
+				throw new EmailIdNotFoundException(PlatformErrorMessages.RPR_EML_EMAILID_NOT_FOUND.getCode());
+			}
+			String[] mailTo = { emailId };
+
+			response = sendEmail(mailTo, mailCc, subject, artifact, attachment);
+
+		} catch (TemplateNotFoundException | TemplateProcessingFailureException e) {
+			regProcLogger.error(LoggerFileConstant.SESSIONID.toString(), LoggerFileConstant.REGISTRATIONID.toString(),
+					id, PlatformErrorMessages.RPR_SMS_TEMPLATE_GENERATION_FAILURE.name() + e.getMessage()
+							+ ExceptionUtils.getStackTrace(e));
+			throw new TemplateGenerationFailedException(
+					PlatformErrorMessages.RPR_SMS_TEMPLATE_GENERATION_FAILURE.getCode(), e);
+		}
+		regProcLogger.debug(LoggerFileConstant.SESSIONID.toString(), LoggerFileConstant.USERID.toString(), id,
+				"MessageNotificationServiceImpl::sendEmailNotification()::exit");
+
+		return response;
+	}
+
+	/**
+	 * Send email.
+	 *
+	 * @param mailTo
+	 *            the mail to
+	 * @param mailCc
+	 *            the mail cc
+	 * @param subject
+	 *            the subject
+	 * @param artifact
+	 *            the artifact
+	 * @param attachment
+	 *            the attachment
+	 * @return the response dto
+	 * @throws Exception
+	 *             the exception
+	 */
+	private ResponseDto sendEmail(String[] mailTo, String[] mailCc, String subject, String artifact,
+			MultipartFile[] attachment) throws Exception {
+		LinkedMultiValueMap<String, Object> params = new LinkedMultiValueMap<>();
+
+		String apiHost = env.getProperty(ApiName.EMAILNOTIFIER.name());
+		UriComponentsBuilder builder = UriComponentsBuilder.fromHttpUrl(apiHost);
+
+		for (String item : mailTo) {
+			builder.queryParam("mailTo", item);
+		}
+
+		if (mailCc != null) {
+			for (String item : mailCc) {
+				builder.queryParam("mailCc", item);
+			}
+		}
+
+		builder.queryParam("mailSubject", subject);
+		builder.queryParam("mailContent", artifact);
+
+		params.add("attachments", attachment);
+
+		HttpHeaders headers = new HttpHeaders();
+		headers.setContentType(MediaType.MULTIPART_FORM_DATA);
+
+		HttpEntity<LinkedMultiValueMap<String, Object>> requestEntity = new HttpEntity<>(params, headers);
+
+		Object response = resclient.postApi(builder.build().toUriString(), requestEntity, ResponseDto.class);
+
+		return (ResponseDto) response;
+	}
+
+	/**
+	 * Gets the template json.
+	 *
+	 * @param id
+	 *            the id
+	 * @param idType
+	 *            the id type
+	 * @param attributes
+	 *            the attributes
+	 * @param regType
+	 *            the reg type
+	 * @return the template json
+	 * @throws IOException
+	 *             Signals that an I/O exception has occurred.
+	 */
+	private Map<String, Object> setAttributes(String id, IdType idType, Map<String, Object> attributes, String regType)
+			throws IOException {
+		InputStream demographicInfoStream = null;
+		Integer uin = null;
+		if (idType.toString().equalsIgnoreCase(UIN)) {
+			InputStream idJsonStream = adapter.getFile(id,
+					PacketFiles.DEMOGRAPHIC.name() + FILE_SEPARATOR + PacketFiles.ID.name());
+			String getJsonStringFromBytes = IOUtils.toString(idJsonStream, ENCODING);
+			JSONObject identityJson = JsonUtil.objectMapperReadValue(getJsonStringFromBytes, JSONObject.class);
+			JSONObject demographicIdentity = JsonUtil.getJSONObject(identityJson,
+					utility.getGetRegProcessorDemographicIdentity());
+			uin = JsonUtil.getJSONValue(demographicIdentity, UIN);
+			attributes.put("RID", id);
+			attributes.put("UIN", uin);
+		} else {
+			attributes.put("RID", id);
+		}
+		demographicInfoStream = adapter.getFile(id,
+				PacketFiles.DEMOGRAPHIC.name() + FILE_SEPARATOR + PacketFiles.ID.name());
+		String demographicInfo = IOUtils.toString(demographicInfoStream, ENCODING);
+
+		if (regType.equalsIgnoreCase(RegistrationType.NEW.name())) {
+			setAttributes(demographicInfo, attributes, regType);
+		} else if (regType.equalsIgnoreCase(RegistrationType.ACTIVATED.name())
+				|| regType.equalsIgnoreCase(RegistrationType.DEACTIVATED.name())) {
+			setAttributesFromIdRepo(uin, attributes, regType);
+		}
+
+		return attributes;
+	}
+
+	/**
+	 * Sets the attributes from id repo.
+	 *
+	 * @param uin
+	 *            the uin
+	 * @param attributes
+	 *            the attributes
+	 * @param regType
+	 *            the reg type
+	 * @return the map
+	 * @throws IOException
+	 *             Signals that an I/O exception has occurred.
+	 */
+	@SuppressWarnings("rawtypes")
+	private Map<String, Object> setAttributesFromIdRepo(Integer uin, Map<String, Object> attributes, String regType)
+			throws IOException {
+		List<String> pathsegments = new ArrayList<>();
+		pathsegments.add(uin.toString());
+
+		IdResponseDTO response = null;
+		try {
+			response = (IdResponseDTO) restClientService.getApi(ApiName.IDREPOSITORY, pathsegments, "", "",
+					IdResponseDTO.class);
+
+			if (response == null || response.getResponse() == null) {
+				regProcLogger.error(LoggerFileConstant.SESSIONID.toString(),
+						LoggerFileConstant.REGISTRATIONID.toString(), uin.toString(),
+						PlatformErrorMessages.RPR_PRT_IDREPO_RESPONSE_NULL.name());
+				throw new IDRepoResponseNull(PlatformErrorMessages.RPR_PRT_IDREPO_RESPONSE_NULL.getCode());
+			}
+
+			String jsonString = new JSONObject((Map) response.getResponse().getIdentity()).toString();
+			setAttributes(jsonString, attributes, regType);
+
+		} catch (ApisResourceAccessException e) {
+			regProcLogger.error(LoggerFileConstant.SESSIONID.toString(), LoggerFileConstant.REGISTRATIONID.toString(),
+					uin.toString(), PlatformErrorMessages.RPR_PRT_IDREPO_RESPONSE_NULL.name() + e.getStackTrace());
+			throw new IDRepoResponseNull(PlatformErrorMessages.RPR_PRT_IDREPO_RESPONSE_NULL.getCode());
+		}
+
+		return attributes;
+	}
+
+	/**
+	 * Gets the keysand values.
+	 *
+	 * @param idJsonString
+	 *            the id json string
+	 * @param attribute
+	 *            the attribute
+	 * @param regType
+	 *            the reg type
+	 * @return the keysand values
+	 * @throws IOException
+	 *             Signals that an I/O exception has occurred.
+	 */
+	@SuppressWarnings("unchecked")
+	private Map<String, Object> setAttributes(String idJsonString, Map<String, Object> attribute, String regType)
+			throws IOException {
+		JSONObject demographicIdentity = null;
+		try {
+			if (regType.equalsIgnoreCase(RegistrationType.NEW.name())) {
+				JSONObject demographicjson = JsonUtil.objectMapperReadValue(idJsonString, JSONObject.class);
+				demographicIdentity = JsonUtil.getJSONObject(demographicjson,
+						utility.getGetRegProcessorDemographicIdentity());
+			} else if (regType.equalsIgnoreCase(RegistrationType.ACTIVATED.name())
+					|| regType.equalsIgnoreCase(RegistrationType.DEACTIVATED.name())) {
+				demographicIdentity = JsonUtil.objectMapperReadValue(idJsonString, JSONObject.class);
+			}
+
+			if (demographicIdentity == null)
+				throw new IdentityNotFoundException(PlatformErrorMessages.RPR_PIS_IDENTITY_NOT_FOUND.getMessage());
+
+			String mapperJsonString = Utilities.getJson(utility.getConfigServerFileStorageURL(),
+					utility.getGetRegProcessorIdentityJson());
+			JSONObject mapperJson = JsonUtil.objectMapperReadValue(mapperJsonString, JSONObject.class);
+			JSONObject mapperIdentity = JsonUtil.getJSONObject(mapperJson,
+					utility.getGetRegProcessorDemographicIdentity());
+
+			List<String> mapperJsonKeys = new ArrayList<>(mapperIdentity.keySet());
+			for (String key : mapperJsonKeys) {
+				JSONObject jsonValue = JsonUtil.getJSONObject(mapperIdentity, key);
+				Object object = JsonUtil.getJSONValue(demographicIdentity, (String) jsonValue.get(VALUE));
+				if (object instanceof ArrayList) {
+					JSONArray node = JsonUtil.getJSONArray(demographicIdentity, (String) jsonValue.get(VALUE));
+					JsonValue[] jsonValues = JsonUtil.mapJsonNodeToJavaObject(JsonValue.class, node);
+					for (int count = 0; count < jsonValues.length; count++) {
+						String lang = jsonValues[count].getLanguage();
+						attribute.put(key + "_" + lang, jsonValues[count].getValue());
+					}
+				} else if (object instanceof LinkedHashMap) {
+					JSONObject json = JsonUtil.getJSONObject(demographicIdentity, (String) jsonValue.get(VALUE));
+					attribute.put(key, json.get(VALUE));
+				} else {
+					attribute.put(key, object);
+				}
+			}
+
+			setEmailAndPhone(demographicIdentity);
+
+		} catch (JsonParseException | JsonMappingException e) {
+			regProcLogger.error(LoggerFileConstant.SESSIONID.toString(), LoggerFileConstant.REGISTRATIONID.toString(),
+					null, "Error while parsing Json file" + ExceptionUtils.getStackTrace(e));
+			throw new ParsingException(PlatformErrorMessages.RPR_SYS_JSON_PARSING_EXCEPTION.getMessage(), e);
+		}
+
+		return attribute;
+	}
+
+	/**
+	 * Sets the email and phone.
+	 *
+	 * @param demographicIdentity
+	 *            the new email and phone
+	 * @throws IOException
+	 *             Signals that an I/O exception has occurred.
+	 */
+	private void setEmailAndPhone(JSONObject demographicIdentity) throws IOException {
+
+		String getIdentityJsonString = Utilities.getJson(utility.getConfigServerFileStorageURL(),
+				utility.getGetRegProcessorIdentityJson());
+		ObjectMapper mapIdentityJsonStringToObject = new ObjectMapper();
+		RegistrationProcessorIdentity regProcessorIdentityJson = mapIdentityJsonStringToObject
+				.readValue(getIdentityJsonString, RegistrationProcessorIdentity.class);
+		String email = regProcessorIdentityJson.getIdentity().getEmail().getValue();
+		String phone = regProcessorIdentityJson.getIdentity().getPhone().getValue();
+
+		emailId = JsonUtil.getJSONValue(demographicIdentity, email);
+		phoneNumber = JsonUtil.getJSONValue(demographicIdentity, phone);
+	}
+
 }