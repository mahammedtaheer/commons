<<<<<<< HEAD
package io.mosip.registration.processor.scanner.landingzone.tasklet;

import java.io.IOException;
import java.io.InputStream;
import java.util.ArrayList;
import java.util.List;

import org.slf4j.Logger;
import org.slf4j.LoggerFactory;
import org.springframework.batch.core.StepContribution;
import org.springframework.batch.core.scope.context.ChunkContext;
import org.springframework.batch.core.step.tasklet.Tasklet;
import org.springframework.batch.repeat.RepeatStatus;
import org.springframework.beans.factory.annotation.Autowired;
import org.springframework.stereotype.Component;

import io.mosip.registration.processor.auditmanager.code.AuditLogConstant;
import io.mosip.registration.processor.auditmanager.code.EventId;
import io.mosip.registration.processor.auditmanager.code.EventName;
import io.mosip.registration.processor.auditmanager.code.EventType;
import io.mosip.registration.processor.auditmanager.requestbuilder.ClientAuditRequestBuilder;

import io.mosip.registration.processor.core.spi.filesystem.manager.FileManager;
import io.mosip.registration.processor.packet.manager.dto.DirectoryPathDto;
import io.mosip.registration.processor.packet.manager.exception.FileNotFoundInDestinationException;
import io.mosip.registration.processor.status.code.RegistrationStatusCode;
import io.mosip.registration.processor.status.dto.InternalRegistrationStatusDto;
import io.mosip.registration.processor.status.dto.RegistrationStatusDto;
import io.mosip.registration.processor.status.exception.TablenotAccessibleException;
import io.mosip.registration.processor.status.service.RegistrationStatusService;

/**
 * The Class LandingZoneScannerTasklet.
 *
 * @author M1030448
 */
@Component
public class LandingZoneScannerTasklet implements Tasklet {

	/** The Constant LOGGER. */
	private static final Logger LOGGER = LoggerFactory.getLogger(LandingZoneScannerTasklet.class);

	/** The Constant USER. */
	private static final String USER = "MOSIP_SYSTEM";

	/** The Constant LOGDISPLAY. */
	private static final String LOGDISPLAY = "{} - {}";

	/** The filemanager. */
	@Autowired
	protected FileManager<DirectoryPathDto, InputStream> filemanager;

	/** The registration status service. */
	@Autowired
	protected RegistrationStatusService<String, InternalRegistrationStatusDto, RegistrationStatusDto> registrationStatusService;

	/** The core audit request builder. */
	@Autowired
	ClientAuditRequestBuilder coreAuditRequestBuilder;

	/** The event id. */
	private String eventId = "";

	/** The event name. */
	private String eventName = "";

	/** The event type. */
	private String eventType = "";

	/** The is transaction successful. */
	boolean isTransactionSuccessful = false;

	/** The Constant VIRUS_SCAN_NOT_ACCESSIBLE. */
	private static final String VIRUS_SCAN_NOT_ACCESSIBLE = "The Virus Scan Path set by the System is not accessible";

	/** The Constant ENROLMENT_STATUS_TABLE_NOT_ACCESSIBLE. */
	private static final String ENROLMENT_STATUS_TABLE_NOT_ACCESSIBLE = "The Enrolment Status table is not accessible";

	/**
	 * Executes LandingZoneScannerTasklet to move registration packet from the
	 * landing zone to virus scan folder.
	 *
	 * @param arg0
	 *            the arg 0
	 * @param arg1
	 *            the arg 1
	 * @return RepeatStatus
	 * @throws Exception
	 *             the exception
	 */
	@Override
	public RepeatStatus execute(StepContribution arg0, ChunkContext arg1) throws Exception {

		List<InternalRegistrationStatusDto> getEnrols = new ArrayList<>();
		try {

			getEnrols = this.registrationStatusService
					.findbyfilesByThreshold(RegistrationStatusCode.PACKET_UPLOADED_TO_LANDING_ZONE.toString());
			if (!(getEnrols.isEmpty())) {
				getEnrols.forEach(dto -> {
					try {

						this.filemanager.copy(dto.getRegistrationId(), DirectoryPathDto.LANDING_ZONE,
								DirectoryPathDto.VIRUS_SCAN);
						if (this.filemanager.checkIfFileExists(DirectoryPathDto.VIRUS_SCAN, dto.getRegistrationId())) {

							dto.setStatusCode(RegistrationStatusCode.PACKET_UPLOADED_TO_VIRUS_SCAN.toString());
							dto.setStatusComment("packet is in status packet for virus scan");
							dto.setUpdatedBy(USER);
							this.registrationStatusService.updateRegistrationStatus(dto);

							this.filemanager.cleanUpFile(DirectoryPathDto.LANDING_ZONE, DirectoryPathDto.VIRUS_SCAN,
									dto.getRegistrationId());
							isTransactionSuccessful = true;

							LOGGER.info(LOGDISPLAY, dto.getRegistrationId(), "moved successfully to virus scan.");
						}
					} catch (TablenotAccessibleException e) {

						LOGGER.error(LOGDISPLAY, ENROLMENT_STATUS_TABLE_NOT_ACCESSIBLE, e);
					} catch (IOException | FileNotFoundInDestinationException e) {

						LOGGER.error(LOGDISPLAY, VIRUS_SCAN_NOT_ACCESSIBLE, e);
					}

				});
			} else if (getEnrols.isEmpty()) {

				LOGGER.info("There are currently no files to be moved");
			}
		} catch (TablenotAccessibleException e) {

			LOGGER.error(LOGDISPLAY, ENROLMENT_STATUS_TABLE_NOT_ACCESSIBLE, e);
		} finally {

			if (!(getEnrols.isEmpty())) {
				eventId = isTransactionSuccessful ? EventId.RPR_403.toString() : EventId.RPR_405.toString();
				eventName = eventId.equalsIgnoreCase(EventId.RPR_403.toString()) ? EventName.DELETE.toString()
						: EventName.EXCEPTION.toString();
				eventType = eventId.equalsIgnoreCase(EventId.RPR_403.toString()) ? EventType.BUSINESS.toString()
						: EventType.SYSTEM.toString();
			} else if (getEnrols.isEmpty()) {

				eventId = EventId.RPR_401.toString();
				eventName = EventName.GET.toString();
				eventType = EventType.BUSINESS.toString();
			}

			String description = isTransactionSuccessful ? "File moved from landing zone to virusscan zone successfully"
					: "File moveing from landing zone to virusscan zone failed";

			coreAuditRequestBuilder.createAuditRequestBuilder(description, eventId, eventName, eventType,
					AuditLogConstant.NO_ID.toString());
		}
		return RepeatStatus.FINISHED;
	}

}
=======
package io.mosip.registration.processor.scanner.landingzone.tasklet;

import java.io.IOException;
import java.io.InputStream;
import java.util.ArrayList;
import java.util.List;

import org.slf4j.Logger;
import org.slf4j.LoggerFactory;
import org.springframework.batch.core.StepContribution;
import org.springframework.batch.core.scope.context.ChunkContext;
import org.springframework.batch.core.step.tasklet.Tasklet;
import org.springframework.batch.repeat.RepeatStatus;
import org.springframework.beans.factory.annotation.Autowired;
import org.springframework.stereotype.Component;

import io.mosip.registration.processor.core.builder.CoreAuditRequestBuilder;
import io.mosip.registration.processor.core.code.AuditLogConstant;
import io.mosip.registration.processor.core.code.EventId;
import io.mosip.registration.processor.core.code.EventName;
import io.mosip.registration.processor.core.code.EventType;
import io.mosip.registration.processor.core.spi.filesystem.manager.FileManager;
import io.mosip.registration.processor.packet.manager.dto.DirectoryPathDto;
import io.mosip.registration.processor.packet.manager.exception.FileNotFoundInDestinationException;
import io.mosip.registration.processor.status.code.RegistrationStatusCode;
import io.mosip.registration.processor.status.dto.InternalRegistrationStatusDto;
import io.mosip.registration.processor.status.dto.RegistrationStatusDto;
import io.mosip.registration.processor.status.exception.TablenotAccessibleException;
import io.mosip.registration.processor.status.service.RegistrationStatusService;

/**
 * The Class LandingZoneScannerTasklet.
 *
 * @author M1030448
 */
@Component
public class LandingZoneScannerTasklet implements Tasklet {

	/** The Constant LOGGER. */
	private static final Logger LOGGER = LoggerFactory.getLogger(LandingZoneScannerTasklet.class);

	/** The Constant USER. */
	private static final String USER = "MOSIP_SYSTEM";

	/** The Constant LOGDISPLAY. */
	private static final String LOGDISPLAY = "{} - {}";

	/** The filemanager. */
	@Autowired
	protected FileManager<DirectoryPathDto, InputStream> filemanager;

	/** The registration status service. */
	@Autowired
	protected RegistrationStatusService<String, InternalRegistrationStatusDto, RegistrationStatusDto> registrationStatusService;

	/** The core audit request builder. */
	@Autowired
	CoreAuditRequestBuilder coreAuditRequestBuilder;

	/** The event id. */
	private String eventId = "";

	/** The event name. */
	private String eventName = "";

	/** The event type. */
	private String eventType = "";

	/** The is transaction successful. */
	boolean isTransactionSuccessful = false;

	/** The Constant VIRUS_SCAN_NOT_ACCESSIBLE. */
	private static final String VIRUS_SCAN_NOT_ACCESSIBLE = "The Virus Scan Path set by the System is not accessible";

	/** The Constant ENROLMENT_STATUS_TABLE_NOT_ACCESSIBLE. */
	private static final String ENROLMENT_STATUS_TABLE_NOT_ACCESSIBLE = "The Enrolment Status table is not accessible";

	/**
	 * Executes LandingZoneScannerTasklet to move registration packet from the
	 * landing zone to virus scan folder.
	 *
	 * @param arg0
	 *            the arg 0
	 * @param arg1
	 *            the arg 1
	 * @return RepeatStatus
	 * @throws Exception
	 *             the exception
	 */
	@Override
	public RepeatStatus execute(StepContribution arg0, ChunkContext arg1) throws Exception {

		List<InternalRegistrationStatusDto> getEnrols = new ArrayList<>();
		try {

			getEnrols = this.registrationStatusService
					.findbyfilesByThreshold(RegistrationStatusCode.PACKET_UPLOADED_TO_LANDING_ZONE.toString());
			if (!(getEnrols.isEmpty())) {
				getEnrols.forEach(dto -> {
					try {

						this.filemanager.copy(dto.getRegistrationId(), DirectoryPathDto.LANDING_ZONE,
								DirectoryPathDto.VIRUS_SCAN);
						if (this.filemanager.checkIfFileExists(DirectoryPathDto.VIRUS_SCAN, dto.getRegistrationId())) {

							dto.setStatusCode(RegistrationStatusCode.PACKET_UPLOADED_TO_VIRUS_SCAN.toString());
							dto.setStatusComment("packet is in status packet for virus scan");
							dto.setUpdatedBy(USER);
							this.registrationStatusService.updateRegistrationStatus(dto);

							this.filemanager.cleanUpFile(DirectoryPathDto.LANDING_ZONE, DirectoryPathDto.VIRUS_SCAN,
									dto.getRegistrationId());
							isTransactionSuccessful = true;

							LOGGER.info(LOGDISPLAY, dto.getRegistrationId(), "moved successfully to virus scan.");
						}
					} catch (TablenotAccessibleException e) {

						LOGGER.error(LOGDISPLAY, ENROLMENT_STATUS_TABLE_NOT_ACCESSIBLE, e);
					} catch (IOException | FileNotFoundInDestinationException e) {

						LOGGER.error(LOGDISPLAY, VIRUS_SCAN_NOT_ACCESSIBLE, e);
					}

				});
			} else if (getEnrols.isEmpty()) {

				LOGGER.info("There are currently no files to be moved");
			}
		} catch (TablenotAccessibleException e) {

			LOGGER.error(LOGDISPLAY, ENROLMENT_STATUS_TABLE_NOT_ACCESSIBLE, e);
		} finally {

			if (!(getEnrols.isEmpty())) {
				eventId = isTransactionSuccessful ? EventId.RPR_403.toString() : EventId.RPR_405.toString();
				eventName = eventId.equalsIgnoreCase(EventId.RPR_403.toString()) ? EventName.DELETE.toString()
						: EventName.EXCEPTION.toString();
				eventType = eventId.equalsIgnoreCase(EventId.RPR_403.toString()) ? EventType.BUSINESS.toString()
						: EventType.SYSTEM.toString();
			} else if (getEnrols.isEmpty()) {

				eventId = EventId.RPR_401.toString();
				eventName = EventName.GET.toString();
				eventType = EventType.BUSINESS.toString();
			}

			String description = isTransactionSuccessful ? "File moved from landing zone to virusscan zone successfully"
					: "File moveing from landing zone to virusscan zone failed";

			coreAuditRequestBuilder.createAuditRequestBuilder(description, eventId, eventName, eventType,
					AuditLogConstant.NO_ID.toString());
		}
		return RepeatStatus.FINISHED;
	}

}
>>>>>>> dfda5696
<|MERGE_RESOLUTION|>--- conflicted
+++ resolved
@@ -1,4 +1,3 @@
-<<<<<<< HEAD
 package io.mosip.registration.processor.scanner.landingzone.tasklet;
 
 import java.io.IOException;
@@ -156,163 +155,4 @@
 		return RepeatStatus.FINISHED;
 	}
 
-}
-=======
-package io.mosip.registration.processor.scanner.landingzone.tasklet;
-
-import java.io.IOException;
-import java.io.InputStream;
-import java.util.ArrayList;
-import java.util.List;
-
-import org.slf4j.Logger;
-import org.slf4j.LoggerFactory;
-import org.springframework.batch.core.StepContribution;
-import org.springframework.batch.core.scope.context.ChunkContext;
-import org.springframework.batch.core.step.tasklet.Tasklet;
-import org.springframework.batch.repeat.RepeatStatus;
-import org.springframework.beans.factory.annotation.Autowired;
-import org.springframework.stereotype.Component;
-
-import io.mosip.registration.processor.core.builder.CoreAuditRequestBuilder;
-import io.mosip.registration.processor.core.code.AuditLogConstant;
-import io.mosip.registration.processor.core.code.EventId;
-import io.mosip.registration.processor.core.code.EventName;
-import io.mosip.registration.processor.core.code.EventType;
-import io.mosip.registration.processor.core.spi.filesystem.manager.FileManager;
-import io.mosip.registration.processor.packet.manager.dto.DirectoryPathDto;
-import io.mosip.registration.processor.packet.manager.exception.FileNotFoundInDestinationException;
-import io.mosip.registration.processor.status.code.RegistrationStatusCode;
-import io.mosip.registration.processor.status.dto.InternalRegistrationStatusDto;
-import io.mosip.registration.processor.status.dto.RegistrationStatusDto;
-import io.mosip.registration.processor.status.exception.TablenotAccessibleException;
-import io.mosip.registration.processor.status.service.RegistrationStatusService;
-
-/**
- * The Class LandingZoneScannerTasklet.
- *
- * @author M1030448
- */
-@Component
-public class LandingZoneScannerTasklet implements Tasklet {
-
-	/** The Constant LOGGER. */
-	private static final Logger LOGGER = LoggerFactory.getLogger(LandingZoneScannerTasklet.class);
-
-	/** The Constant USER. */
-	private static final String USER = "MOSIP_SYSTEM";
-
-	/** The Constant LOGDISPLAY. */
-	private static final String LOGDISPLAY = "{} - {}";
-
-	/** The filemanager. */
-	@Autowired
-	protected FileManager<DirectoryPathDto, InputStream> filemanager;
-
-	/** The registration status service. */
-	@Autowired
-	protected RegistrationStatusService<String, InternalRegistrationStatusDto, RegistrationStatusDto> registrationStatusService;
-
-	/** The core audit request builder. */
-	@Autowired
-	CoreAuditRequestBuilder coreAuditRequestBuilder;
-
-	/** The event id. */
-	private String eventId = "";
-
-	/** The event name. */
-	private String eventName = "";
-
-	/** The event type. */
-	private String eventType = "";
-
-	/** The is transaction successful. */
-	boolean isTransactionSuccessful = false;
-
-	/** The Constant VIRUS_SCAN_NOT_ACCESSIBLE. */
-	private static final String VIRUS_SCAN_NOT_ACCESSIBLE = "The Virus Scan Path set by the System is not accessible";
-
-	/** The Constant ENROLMENT_STATUS_TABLE_NOT_ACCESSIBLE. */
-	private static final String ENROLMENT_STATUS_TABLE_NOT_ACCESSIBLE = "The Enrolment Status table is not accessible";
-
-	/**
-	 * Executes LandingZoneScannerTasklet to move registration packet from the
-	 * landing zone to virus scan folder.
-	 *
-	 * @param arg0
-	 *            the arg 0
-	 * @param arg1
-	 *            the arg 1
-	 * @return RepeatStatus
-	 * @throws Exception
-	 *             the exception
-	 */
-	@Override
-	public RepeatStatus execute(StepContribution arg0, ChunkContext arg1) throws Exception {
-
-		List<InternalRegistrationStatusDto> getEnrols = new ArrayList<>();
-		try {
-
-			getEnrols = this.registrationStatusService
-					.findbyfilesByThreshold(RegistrationStatusCode.PACKET_UPLOADED_TO_LANDING_ZONE.toString());
-			if (!(getEnrols.isEmpty())) {
-				getEnrols.forEach(dto -> {
-					try {
-
-						this.filemanager.copy(dto.getRegistrationId(), DirectoryPathDto.LANDING_ZONE,
-								DirectoryPathDto.VIRUS_SCAN);
-						if (this.filemanager.checkIfFileExists(DirectoryPathDto.VIRUS_SCAN, dto.getRegistrationId())) {
-
-							dto.setStatusCode(RegistrationStatusCode.PACKET_UPLOADED_TO_VIRUS_SCAN.toString());
-							dto.setStatusComment("packet is in status packet for virus scan");
-							dto.setUpdatedBy(USER);
-							this.registrationStatusService.updateRegistrationStatus(dto);
-
-							this.filemanager.cleanUpFile(DirectoryPathDto.LANDING_ZONE, DirectoryPathDto.VIRUS_SCAN,
-									dto.getRegistrationId());
-							isTransactionSuccessful = true;
-
-							LOGGER.info(LOGDISPLAY, dto.getRegistrationId(), "moved successfully to virus scan.");
-						}
-					} catch (TablenotAccessibleException e) {
-
-						LOGGER.error(LOGDISPLAY, ENROLMENT_STATUS_TABLE_NOT_ACCESSIBLE, e);
-					} catch (IOException | FileNotFoundInDestinationException e) {
-
-						LOGGER.error(LOGDISPLAY, VIRUS_SCAN_NOT_ACCESSIBLE, e);
-					}
-
-				});
-			} else if (getEnrols.isEmpty()) {
-
-				LOGGER.info("There are currently no files to be moved");
-			}
-		} catch (TablenotAccessibleException e) {
-
-			LOGGER.error(LOGDISPLAY, ENROLMENT_STATUS_TABLE_NOT_ACCESSIBLE, e);
-		} finally {
-
-			if (!(getEnrols.isEmpty())) {
-				eventId = isTransactionSuccessful ? EventId.RPR_403.toString() : EventId.RPR_405.toString();
-				eventName = eventId.equalsIgnoreCase(EventId.RPR_403.toString()) ? EventName.DELETE.toString()
-						: EventName.EXCEPTION.toString();
-				eventType = eventId.equalsIgnoreCase(EventId.RPR_403.toString()) ? EventType.BUSINESS.toString()
-						: EventType.SYSTEM.toString();
-			} else if (getEnrols.isEmpty()) {
-
-				eventId = EventId.RPR_401.toString();
-				eventName = EventName.GET.toString();
-				eventType = EventType.BUSINESS.toString();
-			}
-
-			String description = isTransactionSuccessful ? "File moved from landing zone to virusscan zone successfully"
-					: "File moveing from landing zone to virusscan zone failed";
-
-			coreAuditRequestBuilder.createAuditRequestBuilder(description, eventId, eventName, eventType,
-					AuditLogConstant.NO_ID.toString());
-		}
-		return RepeatStatus.FINISHED;
-	}
-
-}
->>>>>>> dfda5696
+}