--- conflicted
+++ resolved
@@ -1,10 +1,7 @@
 package io.mosip.registration.processor.packet.scanner.job.impl.tasklet;
 
 import java.io.File;
-<<<<<<< HEAD
 import java.io.IOException;
-=======
->>>>>>> c9b25df4
 import java.io.InputStream;
 import java.util.List;
 
@@ -26,10 +23,7 @@
 import io.mosip.registration.processor.packet.manager.dto.DirectoryPathDto;
 import io.mosip.registration.processor.packet.scanner.job.exception.VirusScanFailedException;
 import io.mosip.registration.processor.status.code.RegistrationStatusCode;
-<<<<<<< HEAD
-=======
 import io.mosip.registration.processor.status.dto.InternalRegistrationStatusDto;
->>>>>>> c9b25df4
 import io.mosip.registration.processor.status.dto.RegistrationStatusDto;
 import io.mosip.registration.processor.status.exception.TablenotAccessibleException;
 import io.mosip.registration.processor.status.service.RegistrationStatusService;
@@ -51,11 +45,7 @@
 	@Autowired
 	private Environment env;
 
-<<<<<<< HEAD
-	@Value("${packet.ext}")
-=======
 	@Value("${registration.processor.packet.ext}")
->>>>>>> c9b25df4
 	private String extention;
 
 	@Autowired
@@ -65,11 +55,7 @@
 	FileManager<DirectoryPathDto, InputStream> fileManager;
 
 	@Autowired
-<<<<<<< HEAD
-	RegistrationStatusService<String, RegistrationStatusDto> registrationStatusService;
-=======
 	RegistrationStatusService<String, InternalRegistrationStatusDto, RegistrationStatusDto> registrationStatusService;
->>>>>>> c9b25df4
 
 	private FileSystemAdapter<InputStream, Boolean> adapter = new FilesystemCephAdapterImpl();
 
@@ -90,11 +76,7 @@
 
 	@Override
 	public RepeatStatus execute(StepContribution arg0, ChunkContext arg1) throws Exception {
-<<<<<<< HEAD
-		List<RegistrationStatusDto> registrationStatusDtoList = null;
-=======
 		List<InternalRegistrationStatusDto> registrationStatusDtoList = null;
->>>>>>> c9b25df4
 		try {
 			registrationStatusDtoList = registrationStatusService
 					.getByStatus(RegistrationStatusCode.PACKET_UPLOADED_TO_VIRUS_SCAN.toString());
@@ -103,11 +85,7 @@
 			return RepeatStatus.FINISHED;
 		}
 
-<<<<<<< HEAD
-		for (RegistrationStatusDto entry : registrationStatusDtoList) {
-=======
 		for (InternalRegistrationStatusDto entry : registrationStatusDtoList) {
->>>>>>> c9b25df4
 
 			String filepath = env.getProperty(DirectoryPathDto.VIRUS_SCAN.toString()) + File.separator
 					+ getFileName(entry.getRegistrationId());
@@ -135,11 +113,7 @@
 	 * @param entry
 	 *            the entry
 	 */
-<<<<<<< HEAD
-	private void sendToRetry(RegistrationStatusDto entry) {
-=======
 	private void sendToRetry(InternalRegistrationStatusDto entry) {
->>>>>>> c9b25df4
 		try {
 			if (entry.getRetryCount() == null)
 				entry.setRetryCount(0);
@@ -167,16 +141,11 @@
 	 * @param entry
 	 *            the entry
 	 */
-<<<<<<< HEAD
-	private void sendToDFS(File file, RegistrationStatusDto entry) {
-=======
 	private void sendToDFS(File file, InternalRegistrationStatusDto entry) {
->>>>>>> c9b25df4
 		String filename = file.getName();
 		filename = filename.substring(0, filename.lastIndexOf('.'));
 		try {
 			adapter.storePacket(filename, file);
-<<<<<<< HEAD
 			if (adapter.isPacketPresent(entry.getRegistrationId())) {
 				fileManager.deletePacket(DirectoryPathDto.VIRUS_SCAN, entry.getRegistrationId());
 				LOGGER.info(LOGDISPLAY, entry.getRegistrationId(),
@@ -186,18 +155,12 @@
 						"File is successfully scanned. " + "It has been sent to DFS.");
 			}
 			entry.setStatusCode(RegistrationStatusCode.PACKET_UPLOADED_TO_FILESYSTEM.toString());
+			entry.setStatusComment("packet is in status PACKET_UPLOADED_TO_DFS");
+			entry.setUpdatedBy(USER);
 			registrationStatusService.updateRegistrationStatus(entry);
 		} catch (IOException e) {
 			LOGGER.error(LOGDISPLAY, entry.getRegistrationId() + ": Failed to delete the packet from Virus scan Zone",
 					e);
-=======
-			entry.setStatusCode(RegistrationStatusCode.PACKET_UPLOADED_TO_FILESYSTEM.toString());
-			entry.setStatusComment("packet is in status PACKET_UPLOADED_TO_DFS");
-			entry.setUpdatedBy(USER);
-			registrationStatusService.updateRegistrationStatus(entry);
-			LOGGER.info(LOGDISPLAY, entry.getRegistrationId(),
-					"File is successfully scanned. " + "It has been sent to DFS.");
->>>>>>> c9b25df4
 		} catch (Exception e) {
 			LOGGER.error(LOGDISPLAY, DFS_NOT_ACCESSIBLE, e);
 		}
@@ -207,4 +170,4 @@
 		return fileName + extention;
 	}
 
-}
+}