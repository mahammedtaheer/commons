--- conflicted
+++ resolved
@@ -16,7 +16,6 @@
 import org.springframework.core.env.Environment;
 import org.springframework.stereotype.Component;
 
-<<<<<<< HEAD
 import io.mosip.kernel.virusscanner.clamav.service.VirusScannerService;
 import io.mosip.registration.processor.auditmanager.code.AuditLogConstant;
 import io.mosip.registration.processor.auditmanager.code.EventId;
@@ -24,14 +23,6 @@
 import io.mosip.registration.processor.auditmanager.code.EventType;
 import io.mosip.registration.processor.auditmanager.requestbuilder.ClientAuditRequestBuilder;
 
-=======
-import io.mosip.kernel.core.virusscanner.spi.VirusScanner;
-import io.mosip.registration.processor.core.builder.CoreAuditRequestBuilder;
-import io.mosip.registration.processor.core.code.AuditLogConstant;
-import io.mosip.registration.processor.core.code.EventId;
-import io.mosip.registration.processor.core.code.EventName;
-import io.mosip.registration.processor.core.code.EventType;
->>>>>>> dfda5696
 import io.mosip.registration.processor.core.spi.filesystem.manager.FileManager;
 import io.mosip.registration.processor.filesystem.ceph.adapter.impl.FilesystemCephAdapterImpl;
 import io.mosip.registration.processor.packet.manager.dto.DirectoryPathDto;
@@ -68,11 +59,7 @@
 
 	/** The virus scanner service. */
 	@Autowired
-<<<<<<< HEAD
-	VirusScannerService<Boolean, String> virusScannerService;
-=======
 	VirusScanner<Boolean, String> virusScannerImpl;
->>>>>>> dfda5696
 
 	/** The file manager. */
 	@Autowired
@@ -101,11 +88,7 @@
 
 	/** The core audit request builder. */
 	@Autowired
-<<<<<<< HEAD
 	ClientAuditRequestBuilder clientAuditRequestBuilder;
-=======
-	CoreAuditRequestBuilder coreAuditRequestBuilder;
->>>>>>> dfda5696
 
 	/** The event id. */
 	private String eventId = "";
@@ -146,11 +129,7 @@
             eventName=	eventId.equalsIgnoreCase(EventId.RPR_401.toString()) ? EventName.GET.toString() : EventName.EXCEPTION.toString();
             eventType=	eventId.equalsIgnoreCase(EventId.RPR_401.toString()) ? EventType.BUSINESS.toString() : EventType.SYSTEM.toString();
             description = isTransactionSuccessful ? "Packet uploaded to virus scanner successfully"	: "Packet uploading to virus scanner failed";
-<<<<<<< HEAD
             clientAuditRequestBuilder.createAuditRequestBuilder(description, eventId, eventName, eventType,AuditLogConstant.MULTIPLE_ID.toString());
-=======
-            coreAuditRequestBuilder.createAuditRequestBuilder(description, eventId, eventName, eventType,AuditLogConstant.MULTIPLE_ID.toString());
->>>>>>> dfda5696
         }
 
         for (InternalRegistrationStatusDto entry : registrationStatusDtoList) {
@@ -161,11 +140,7 @@
 			boolean isClean = false;
 
 			try {
-<<<<<<< HEAD
-				isClean = virusScannerService.scanFile(filepath);
-=======
 				isClean = virusScannerImpl.scanFile(filepath);
->>>>>>> dfda5696
 				if (isClean) {
 					sendToDFS(file, entry);
 				} else {
@@ -210,11 +185,7 @@
 			eventName=	eventId.equalsIgnoreCase(EventId.RPR_403.toString()) ? EventName.DELETE.toString(): EventName.EXCEPTION.toString();
 			eventType=	eventId.equalsIgnoreCase(EventId.RPR_403.toString()) ? EventType.BUSINESS.toString(): EventType.SYSTEM.toString();
 			description = isTransactionSuccessful ? "File is infected. It has been sent to VIRUS_SCAN_RETRY folder successfully" : "File is infected, sending to VIRUS_SCAN_RETRY folder failed";
-<<<<<<< HEAD
 			clientAuditRequestBuilder.createAuditRequestBuilder(description, eventId, eventName, eventType,
-=======
-			coreAuditRequestBuilder.createAuditRequestBuilder(description, eventId, eventName, eventType,
->>>>>>> dfda5696
 					AuditLogConstant.NO_ID.toString());
 		}
 
@@ -259,11 +230,7 @@
 			eventType=	eventId.equalsIgnoreCase(EventId.RPR_407.toString()) ? EventType.BUSINESS.toString(): EventType.SYSTEM.toString();
 			description = isTransactionSuccessful ? "Packet successfully saved to packet store" : "Failed to save packet in packet store";
 
-<<<<<<< HEAD
 			clientAuditRequestBuilder.createAuditRequestBuilder(description, eventId, eventName, eventType,
-=======
-			coreAuditRequestBuilder.createAuditRequestBuilder(description, eventId, eventName, eventType,
->>>>>>> dfda5696
 					AuditLogConstant.NO_ID.toString());
 		}
 
@@ -279,4 +246,4 @@
 		return fileName + extention;
 	}
 
-}
+}