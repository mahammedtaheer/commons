package io.mosip.registration.processor.packet.decryptor.job.messagesender;

<<<<<<< HEAD
import org.springframework.beans.factory.annotation.Value;
import org.springframework.cloud.context.config.annotation.RefreshScope;
=======
import org.slf4j.Logger;
import org.slf4j.LoggerFactory;
import org.springframework.beans.factory.annotation.Autowired;
>>>>>>> 27b9a747
import org.springframework.stereotype.Service;
import io.mosip.registration.processor.core.abstractverticle.MessageBusAddress;
import io.mosip.registration.processor.core.abstractverticle.MessageDTO;
import io.mosip.registration.processor.core.abstractverticle.MosipEventBus;
import io.mosip.registration.processor.core.abstractverticle.MosipVerticleManager;
import io.mosip.registration.processor.core.builder.CoreAuditRequestBuilder;
import io.mosip.registration.processor.core.code.AuditLogConstant;
import io.mosip.registration.processor.core.code.EventId;
import io.mosip.registration.processor.core.code.EventName;
import io.mosip.registration.processor.core.code.EventType;

<<<<<<< HEAD
@RefreshScope
=======
/**
 * The Class DecryptionMessageSender.
 */
>>>>>>> 27b9a747
@Service
public class DecryptionMessageSender extends MosipVerticleManager {
	
	/** The Constant LOGGER. */
	private static final Logger LOGGER = LoggerFactory.getLogger(DecryptionMessageSender.class);


	/** The mosip event bus. */
	private MosipEventBus mosipEventBus;
	
	/** The core audit request builder. */
	@Autowired
	CoreAuditRequestBuilder coreAuditRequestBuilder;

	/** The event id. */
	private String eventId = "";

	/** The event name. */
	private String eventName = "";

	/** The event type. */
	private String eventType = "";

<<<<<<< HEAD
	@Value("${registration.processor.vertx.cluster.address}")
	private String clusterAddress;

	@Value("${registration.processor.vertx.localhost}")
	private String localhost;

=======
	/**  Checking transaction status. */
	private boolean isTransactionSuccessful = false;

	/** The Constant LOGDISPLAY. */
	private static final String LOGDISPLAY = "{} - {} - {}";

	/**
	 * Gets the event bus.
	 *
	 * @return the event bus
	 */
>>>>>>> 27b9a747
	private void getEventBus() {
		if (this.mosipEventBus == null) {
			mosipEventBus = this.getEventBus(this.getClass(), clusterAddress, localhost);
		}
	}

	/**
	 * Send message.
	 *
	 * @param message the message
	 */
	public void sendMessage(MessageDTO message) {
		try {
		getEventBus();
		this.send(this.mosipEventBus, MessageBusAddress.BATCH_BUS, message);
		isTransactionSuccessful=true;
		eventId = EventId.RPR_408.toString();
		eventName = EventName.TRIGGER.toString();
		eventType = EventType.SYSTEM.toString();
		
		}catch(Exception e) {
			eventId = EventId.RPR_405.toString();
			eventName = EventName.EXCEPTION.toString();
			eventType = EventType.SYSTEM.toString();
			
			LOGGER.error(LOGDISPLAY,"Message triggering failed", e);
		}finally {
			String description = isTransactionSuccessful ? "Message triggered successfully"
					: "Message triggering failed";

			coreAuditRequestBuilder.createAuditRequestBuilder(description, eventId, eventName, eventType,
					AuditLogConstant.NO_ID.toString());
		}
	}

	/* (non-Javadoc)
	 * @see io.mosip.registration.processor.core.spi.eventbus.EventBusManager#process(java.lang.Object)
	 */
	@Override
	public MessageDTO process(MessageDTO object) {

		return null;
	}
}<|MERGE_RESOLUTION|>--- conflicted
+++ resolved
@@ -1,13 +1,10 @@
 package io.mosip.registration.processor.packet.decryptor.job.messagesender;
 
-<<<<<<< HEAD
 import org.springframework.beans.factory.annotation.Value;
 import org.springframework.cloud.context.config.annotation.RefreshScope;
-=======
 import org.slf4j.Logger;
 import org.slf4j.LoggerFactory;
 import org.springframework.beans.factory.annotation.Autowired;
->>>>>>> 27b9a747
 import org.springframework.stereotype.Service;
 import io.mosip.registration.processor.core.abstractverticle.MessageBusAddress;
 import io.mosip.registration.processor.core.abstractverticle.MessageDTO;
@@ -19,26 +16,30 @@
 import io.mosip.registration.processor.core.code.EventName;
 import io.mosip.registration.processor.core.code.EventType;
 
-<<<<<<< HEAD
-@RefreshScope
-=======
+
 /**
  * The Class DecryptionMessageSender.
  */
->>>>>>> 27b9a747
+@RefreshScope
 @Service
 public class DecryptionMessageSender extends MosipVerticleManager {
-	
+
 	/** The Constant LOGGER. */
 	private static final Logger LOGGER = LoggerFactory.getLogger(DecryptionMessageSender.class);
 
 
 	/** The mosip event bus. */
 	private MosipEventBus mosipEventBus;
-	
+
 	/** The core audit request builder. */
 	@Autowired
 	CoreAuditRequestBuilder coreAuditRequestBuilder;
+
+	@Value("${registration.processor.vertx.cluster.address}")
+	private String clusterAddress;
+
+	@Value("${registration.processor.vertx.localhost}")
+	private String localhost;
 
 	/** The event id. */
 	private String eventId = "";
@@ -49,14 +50,6 @@
 	/** The event type. */
 	private String eventType = "";
 
-<<<<<<< HEAD
-	@Value("${registration.processor.vertx.cluster.address}")
-	private String clusterAddress;
-
-	@Value("${registration.processor.vertx.localhost}")
-	private String localhost;
-
-=======
 	/**  Checking transaction status. */
 	private boolean isTransactionSuccessful = false;
 
@@ -68,7 +61,6 @@
 	 *
 	 * @return the event bus
 	 */
->>>>>>> 27b9a747
 	private void getEventBus() {
 		if (this.mosipEventBus == null) {
 			mosipEventBus = this.getEventBus(this.getClass(), clusterAddress, localhost);
@@ -88,12 +80,12 @@
 		eventId = EventId.RPR_408.toString();
 		eventName = EventName.TRIGGER.toString();
 		eventType = EventType.SYSTEM.toString();
-		
+
 		}catch(Exception e) {
 			eventId = EventId.RPR_405.toString();
 			eventName = EventName.EXCEPTION.toString();
 			eventType = EventType.SYSTEM.toString();
-			
+
 			LOGGER.error(LOGDISPLAY,"Message triggering failed", e);
 		}finally {
 			String description = isTransactionSuccessful ? "Message triggered successfully"
