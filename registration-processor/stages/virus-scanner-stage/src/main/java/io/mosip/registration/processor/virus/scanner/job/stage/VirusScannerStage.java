package io.mosip.registration.processor.virus.scanner.job.stage;

import java.io.File;
import java.io.FileInputStream;
import java.io.IOException;
import java.io.InputStream;
<<<<<<< HEAD

import org.slf4j.Logger;
import org.slf4j.LoggerFactory;
=======
import java.util.List;
>>>>>>> 31b608a8
import org.springframework.beans.factory.annotation.Autowired;
import org.springframework.beans.factory.annotation.Value;
import org.springframework.core.env.Environment;
import org.springframework.stereotype.Service;
<<<<<<< HEAD

import io.mosip.kernel.core.util.ZipUtils;
=======
import io.mosip.kernel.core.logger.spi.Logger;
>>>>>>> 31b608a8
import io.mosip.kernel.core.virusscanner.spi.VirusScanner;
import io.mosip.registration.processor.core.abstractverticle.MessageBusAddress;
import io.mosip.registration.processor.core.abstractverticle.MessageDTO;
import io.mosip.registration.processor.core.abstractverticle.MosipEventBus;
import io.mosip.registration.processor.core.abstractverticle.MosipVerticleManager;
import io.mosip.registration.processor.core.code.EventId;
import io.mosip.registration.processor.core.code.EventName;
import io.mosip.registration.processor.core.code.EventType;
<<<<<<< HEAD
=======
import io.mosip.registration.processor.core.constant.LoggerFileConstant;
import io.mosip.registration.processor.core.logger.RegProcessorLogger;
import io.mosip.registration.processor.core.spi.filesystem.adapter.FileSystemAdapter;
>>>>>>> 31b608a8
import io.mosip.registration.processor.core.spi.filesystem.manager.FileManager;
import io.mosip.registration.processor.packet.manager.dto.DirectoryPathDto;
import io.mosip.registration.processor.rest.client.audit.builder.AuditLogRequestBuilder;
import io.mosip.registration.processor.status.code.RegistrationStatusCode;
import io.mosip.registration.processor.status.dto.InternalRegistrationStatusDto;
import io.mosip.registration.processor.status.dto.RegistrationStatusDto;
import io.mosip.registration.processor.status.service.RegistrationStatusService;
import io.mosip.registration.processor.virus.scanner.job.decrypter.Decryptor;
import io.mosip.registration.processor.virus.scanner.job.decrypter.exception.PacketDecryptionFailureException;
import io.mosip.registration.processor.virus.scanner.job.exceptions.VirusScanFailedException;
<<<<<<< HEAD
import io.mosip.registration.processor.virus.scanner.job.util.StatusMessage;
=======
import io.mosip.registration.processor.virus.scanner.job.exceptions.util.StatusMessage;
>>>>>>> 31b608a8

/**
 * The Class VirusScannerStage.
 */
@Service
public class VirusScannerStage extends MosipVerticleManager {

<<<<<<< HEAD
	/** The Constant LOGGER. */
	private static final Logger LOGGER = LoggerFactory.getLogger(VirusScannerStage.class);
=======
	/** The reg proc logger. */
	private static Logger regProcLogger = RegProcessorLogger.getLogger(VirusScannerStage.class);
	
>>>>>>> 31b608a8

	/** The Constant USER. */
	private static final String USER = "MOSIP_SYSTEM";

<<<<<<< HEAD
	/** The Constant LOGDISPLAY. */
	private static final String LOGDISPLAY = "{} - {}";

	/** The env. */
=======
>>>>>>> 31b608a8
	@Autowired
	private Environment env;

	/** The extention. */
	@Value("${registration.processor.packet.ext}")
	private String extention;
<<<<<<< HEAD

	/** The cluster address. */
	@Value("${registration.processor.vertx.cluster.address}")
	private String clusterAddress;

	/** The localhost. */
	@Value("${registration.processor.vertx.localhost}")
	private String localhost;

	/** The audit log request builder. */
=======
	
>>>>>>> 31b608a8
	@Autowired
	AuditLogRequestBuilder auditLogRequestBuilder;

	/** The virus scanner service. */
	@Autowired
	VirusScanner<Boolean, String> virusScannerService;

	/** The file manager. */
	@Autowired
	FileManager<DirectoryPathDto, InputStream> fileManager;

	/** The registration status service. */
	@Autowired
	RegistrationStatusService<String, InternalRegistrationStatusDto, RegistrationStatusDto> registrationStatusService;

	/** The decryptor. */
	@Autowired
<<<<<<< HEAD
	Decryptor decryptor;
=======
	private FileSystemAdapter<InputStream, Boolean> adapter;
	
	@Value("${vertx.ignite.configuration}")
	private String clusterManagerUrl;
>>>>>>> 31b608a8

	/** The Constant VIRUS_SCAN_FAILED. */
	private static final String VIRUS_SCAN_FAILED = "The Virus Scan for the Packet Failed";

	/** The description. */
	String description = "";

	/** The is transaction successful. */
	boolean isTransactionSuccessful = false;

	/**
	 * Deploy verticle.
	 */
	public void deployVerticle() {
<<<<<<< HEAD
		MosipEventBus mosipEventBus = this.getEventBus(this.getClass(), clusterAddress, localhost);
		this.consumeAndSend(mosipEventBus, MessageBusAddress.VIRUS_SCAN_BUS_IN, MessageBusAddress.PACKET_UPLOADER_IN);
=======
		MosipEventBus mosipEventBus = this.getEventBus(this.getClass(), clusterManagerUrl);
		this.consume(mosipEventBus, MessageBusAddress.LANDING_ZONE_BUS_OUT);
>>>>>>> 31b608a8
	}

	/*
	 * (non-Javadoc)
	 * 
	 * @see
	 * io.mosip.registration.processor.core.spi.eventbus.EventBusManager#process(
	 * java.lang.Object)
	 */
	@Override
	public MessageDTO process(MessageDTO object) {
<<<<<<< HEAD

		String registrationId = object.getRid();
		InternalRegistrationStatusDto registrationStatusDto = registrationStatusService
				.getRegistrationStatus(registrationId);
		String extension = env.getProperty("registration.processor.packet.ext");
		String encryptedPacketPath = env.getProperty(DirectoryPathDto.VIRUS_SCAN_ENC.toString()) + File.separator
				+ registrationId + extension;
		File encryptedFile = new File(encryptedPacketPath);
		boolean isEncryptedFileCleaned;
		boolean isUnpackedFileCleaned;

		InputStream decryptedData = null;

		// To avoid sonar issue
		try (InputStream encryptedPacket = new FileInputStream(encryptedFile)) {

			isEncryptedFileCleaned = virusScannerService.scanFile(encryptedPacketPath);
			if (isEncryptedFileCleaned) {
				decryptedData = decryptor.decrypt(encryptedPacket, registrationId);

				fileManager.put(registrationId, decryptedData, DirectoryPathDto.VIRUS_SCAN_DEC);
				String decryptedPacketPath = env.getProperty(DirectoryPathDto.VIRUS_SCAN_DEC.toString())
						+ File.separator + registrationId + extension;
				String unpackedPacketPath = env.getProperty(DirectoryPathDto.VIRUS_SCAN_UNPACK.toString())
						+ File.separator + registrationId;

				ZipUtils.unZipDirectory(decryptedPacketPath, unpackedPacketPath);
				isUnpackedFileCleaned = virusScannerService.scanFolder(unpackedPacketPath);

				if (isUnpackedFileCleaned) {
					sendToPacketUploaderStage(registrationStatusDto);
=======
		List<InternalRegistrationStatusDto> registrationStatusDtoList = null;
		try {
			registrationStatusDtoList = registrationStatusService
					.getByStatus(RegistrationStatusCode.PACKET_UPLOADED_TO_VIRUS_SCAN.toString());
		} catch (TablenotAccessibleException e) {
			regProcLogger.error(LoggerFileConstant.SESSIONID.toString(),LoggerFileConstant.APPLICATIONID.toString(),REGISTRATION_STATUS_TABLE_NOT_ACCESSIBLE,e.getMessage());
			return object;
		}
		for (InternalRegistrationStatusDto entry : registrationStatusDtoList) {
			
			String filepath = env.getProperty(DirectoryPathDto.VIRUS_SCAN.toString()) + File.separator
					+ getFileName(entry.getRegistrationId());
			File file = new File(filepath);
			boolean isClean = false;

			try {
				isClean = virusScannerService.scanFile(filepath);
				if (isClean) {
					sendToDFS(file, entry);
					
>>>>>>> 31b608a8
				} else {
					fileManager.deletePacket(DirectoryPathDto.VIRUS_SCAN_ENC, registrationId);
					fileManager.deletePacket(DirectoryPathDto.VIRUS_SCAN_DEC, registrationId);
					// unpacked file doesn't contain extension
					fileManager.deleteFolder(DirectoryPathDto.VIRUS_SCAN_UNPACK, registrationId);
					processVirusScanFailure(registrationStatusDto);
				}
<<<<<<< HEAD
=======
			} catch (VirusScanFailedException e) {
				regProcLogger.error(LoggerFileConstant.SESSIONID.toString(),LoggerFileConstant.REGISTRATIONID.toString(),entry.getRegistrationId(),VIRUS_SCAN_FAILED+e.getMessage());
			}
>>>>>>> 31b608a8

			} else {
				fileManager.deletePacket(DirectoryPathDto.VIRUS_SCAN_ENC, registrationId);
				processVirusScanFailure(registrationStatusDto);

<<<<<<< HEAD
			}
			registrationStatusService.updateRegistrationStatus(registrationStatusDto);
		} catch (VirusScanFailedException | IOException | io.mosip.kernel.core.exception.IOException e) {
			LOGGER.error(LOGDISPLAY, VIRUS_SCAN_FAILED, e);
		} catch (PacketDecryptionFailureException e) {
			LOGGER.error(LOGDISPLAY, e.getErrorCode(), e.getErrorText(), e);
			registrationStatusDto.setStatusCode(RegistrationStatusCode.PACKET_DECRYPTION_FAILED.toString());
			registrationStatusDto.setStatusComment(StatusMessage.PACKET_DECRYPTION_FAILURE);
			registrationStatusDto.setUpdatedBy(USER);
			registrationStatusService.updateRegistrationStatus(registrationStatusDto);
			isTransactionSuccessful = false;
			description = "Packet decryption failed for packet " + registrationId;
		} finally {
=======
	/**
	 * Send to virus scan retry.
	 *
	 * @param entry
	 *            the entry
	 */
	private void sendToRetry(InternalRegistrationStatusDto entry) {
		registrationId=entry.getRegistrationId();
		try {
			if (entry.getRetryCount() == null)
				entry.setRetryCount(0);
			fileManager.copy(entry.getRegistrationId(), DirectoryPathDto.VIRUS_SCAN, DirectoryPathDto.VIRUS_SCAN_RETRY);
			entry.setRetryCount(entry.getRetryCount() + 1);
			entry.setStatusCode(RegistrationStatusCode.VIRUS_SCAN_FAILED.toString());
			entry.setStatusComment(StatusMessage.VIRUS_SCAN_FAILED);
			entry.setUpdatedBy(USER);
			registrationStatusService.updateRegistrationStatus(entry);
			fileManager.cleanUpFile(DirectoryPathDto.VIRUS_SCAN, DirectoryPathDto.VIRUS_SCAN_RETRY,
					entry.getRegistrationId());
			description =  registrationId + " packet is infected. It has been sent" + " to RETRY_FOLDER.";
			
			regProcLogger.info(LoggerFileConstant.SESSIONID.toString(),LoggerFileConstant.REGISTRATIONID.toString(),entry.getRegistrationId(),"File is infected. It has been sent" + " to RETRY_FOLDER.");
		} catch (IOException | FilePathNotAccessibleException e) {
			regProcLogger.error(LoggerFileConstant.SESSIONID.toString(),LoggerFileConstant.REGISTRATIONID.toString(),entry.getRegistrationId(),RETRY_FOLDER_NOT_ACCESSIBLE+e.getMessage());
			description =  "RETRY_FOLDER is not accessible for packet  " +registrationId ;
		} catch (TablenotAccessibleException e) {
			regProcLogger.error(LoggerFileConstant.SESSIONID.toString(),LoggerFileConstant.REGISTRATIONID.toString(),entry.getRegistrationId(),REGISTRATION_STATUS_TABLE_NOT_ACCESSIBLE+e.getMessage());
			description =  "The Registration Status table is not accessible for packet " +registrationId ;
		}finally {
>>>>>>> 31b608a8

			String eventId = "";
			String eventName = "";
			String eventType = "";
			eventId = isTransactionSuccessful ? EventId.RPR_402.toString() : EventId.RPR_405.toString();
			eventName = eventId.equalsIgnoreCase(EventId.RPR_402.toString()) ? EventName.UPDATE.toString()
					: EventName.EXCEPTION.toString();
			eventType = eventId.equalsIgnoreCase(EventId.RPR_402.toString()) ? EventType.BUSINESS.toString()
					: EventType.SYSTEM.toString();

			auditLogRequestBuilder.createAuditRequestBuilder(description, eventId, eventName, eventType,
					registrationId);

		}

		return object;
	}

	/**
	 * Process virus scan failure.
	 *
	 * @param registrationStatusDto
	 *            the registration status dto
	 */
<<<<<<< HEAD
	private void processVirusScanFailure(InternalRegistrationStatusDto registrationStatusDto) {
		String registrationId = registrationStatusDto.getRegistrationId();
=======
	private void sendToDFS(File file, InternalRegistrationStatusDto entry) {
		String filename = file.getName();
		filename = filename.substring(0, filename.lastIndexOf('.'));
		registrationId=entry.getRegistrationId();
		try {
			adapter.storePacket(filename, file);
			if (adapter.isPacketPresent(entry.getRegistrationId())) {
				fileManager.deletePacket(DirectoryPathDto.VIRUS_SCAN, entry.getRegistrationId());
				regProcLogger.info(LoggerFileConstant.SESSIONID.toString(),LoggerFileConstant.REGISTRATIONID.toString(),entry.getRegistrationId(),"File is Already exists in DFS location \" + \" And its now Deleted from Virus scanner job.");
				
			} else {
				regProcLogger.info(LoggerFileConstant.SESSIONID.toString(),LoggerFileConstant.REGISTRATIONID.toString(),entry.getRegistrationId(),"File is successfully scanned. \" + \"It has been sent to DFS.");
			}
			entry.setStatusComment(StatusMessage.PACKET_UPLOADED_TO_FILESYSTEM);
			entry.setStatusCode(RegistrationStatusCode.PACKET_UPLOADED_TO_FILESYSTEM.toString());
			registrationStatusService.updateRegistrationStatus(entry);
			isTransactionSuccessful = true;
			description =  registrationId + " packet successfully  scanned for virus. I thas been send to DFS";
		} catch (DFSNotAccessibleException e) {
			regProcLogger.error(LoggerFileConstant.SESSIONID.toString(),LoggerFileConstant.REGISTRATIONID.toString(),entry.getRegistrationId(),DFS_NOT_ACCESSIBLE+e.getMessage());
			description =  "FileSytem is not accessible for packet " +registrationId ;
		} catch (IOException | FilePathNotAccessibleException e) {
			regProcLogger.error(LoggerFileConstant.SESSIONID.toString(),LoggerFileConstant.REGISTRATIONID.toString(),entry.getRegistrationId(),UNABLE_TO_DELETE+e.getMessage());
			description =  "Virus scan path is not accessible for packet " +registrationId ;
		}
		catch (TablenotAccessibleException e) {
			regProcLogger.error(LoggerFileConstant.SESSIONID.toString(),LoggerFileConstant.REGISTRATIONID.toString(),entry.getRegistrationId(),REGISTRATION_STATUS_TABLE_NOT_ACCESSIBLE+e.getMessage());
			description =  "The Registration Status table is not accessible for packet " +registrationId ;
		}finally {
>>>>>>> 31b608a8

		registrationStatusDto.setStatusCode(RegistrationStatusCode.VIRUS_SCAN_FAILED.toString());
		registrationStatusDto.setStatusComment(StatusMessage.PACKET_VIRUS_SCAN_FAILURE);
		registrationStatusDto.setUpdatedBy(USER);
		isTransactionSuccessful = false;
		description = registrationId + " packet is infected.";
		LOGGER.info(LOGDISPLAY, registrationStatusDto.getRegistrationId(), "File is infected.");

	}

	/**
	 * Send to packet uploader stage.
	 *
	 * @param entry
	 *            the entry
	 */
	private void sendToPacketUploaderStage(InternalRegistrationStatusDto entry) {
		String registrationId = entry.getRegistrationId();

		entry.setStatusCode(RegistrationStatusCode.VIRUS_SCAN_SUCCESSFUL.toString());
		entry.setStatusComment(StatusMessage.PACKET_VIRUS_SCAN_SUCCESS);
		entry.setUpdatedBy(USER);
		isTransactionSuccessful = true;
		LOGGER.info(LOGDISPLAY, entry.getRegistrationId(), "File is successfully scanned.");
		description = registrationId + " packet successfully  scanned for virus";

	}

}<|MERGE_RESOLUTION|>--- conflicted
+++ resolved
@@ -4,23 +4,16 @@
 import java.io.FileInputStream;
 import java.io.IOException;
 import java.io.InputStream;
-<<<<<<< HEAD
 
 import org.slf4j.Logger;
 import org.slf4j.LoggerFactory;
-=======
 import java.util.List;
->>>>>>> 31b608a8
 import org.springframework.beans.factory.annotation.Autowired;
 import org.springframework.beans.factory.annotation.Value;
 import org.springframework.core.env.Environment;
 import org.springframework.stereotype.Service;
-<<<<<<< HEAD
 
 import io.mosip.kernel.core.util.ZipUtils;
-=======
-import io.mosip.kernel.core.logger.spi.Logger;
->>>>>>> 31b608a8
 import io.mosip.kernel.core.virusscanner.spi.VirusScanner;
 import io.mosip.registration.processor.core.abstractverticle.MessageBusAddress;
 import io.mosip.registration.processor.core.abstractverticle.MessageDTO;
@@ -29,12 +22,9 @@
 import io.mosip.registration.processor.core.code.EventId;
 import io.mosip.registration.processor.core.code.EventName;
 import io.mosip.registration.processor.core.code.EventType;
-<<<<<<< HEAD
-=======
 import io.mosip.registration.processor.core.constant.LoggerFileConstant;
 import io.mosip.registration.processor.core.logger.RegProcessorLogger;
 import io.mosip.registration.processor.core.spi.filesystem.adapter.FileSystemAdapter;
->>>>>>> 31b608a8
 import io.mosip.registration.processor.core.spi.filesystem.manager.FileManager;
 import io.mosip.registration.processor.packet.manager.dto.DirectoryPathDto;
 import io.mosip.registration.processor.rest.client.audit.builder.AuditLogRequestBuilder;
@@ -45,57 +35,27 @@
 import io.mosip.registration.processor.virus.scanner.job.decrypter.Decryptor;
 import io.mosip.registration.processor.virus.scanner.job.decrypter.exception.PacketDecryptionFailureException;
 import io.mosip.registration.processor.virus.scanner.job.exceptions.VirusScanFailedException;
-<<<<<<< HEAD
 import io.mosip.registration.processor.virus.scanner.job.util.StatusMessage;
-=======
-import io.mosip.registration.processor.virus.scanner.job.exceptions.util.StatusMessage;
->>>>>>> 31b608a8
-
 /**
  * The Class VirusScannerStage.
  */
 @Service
 public class VirusScannerStage extends MosipVerticleManager {
 
-<<<<<<< HEAD
-	/** The Constant LOGGER. */
-	private static final Logger LOGGER = LoggerFactory.getLogger(VirusScannerStage.class);
-=======
 	/** The reg proc logger. */
-	private static Logger regProcLogger = RegProcessorLogger.getLogger(VirusScannerStage.class);
-	
->>>>>>> 31b608a8
+	private static Logger regProcLogger = (Logger) RegProcessorLogger.getLogger(VirusScannerStage.class);
+
 
 	/** The Constant USER. */
 	private static final String USER = "MOSIP_SYSTEM";
 
-<<<<<<< HEAD
-	/** The Constant LOGDISPLAY. */
-	private static final String LOGDISPLAY = "{} - {}";
-
-	/** The env. */
-=======
->>>>>>> 31b608a8
 	@Autowired
 	private Environment env;
 
 	/** The extention. */
 	@Value("${registration.processor.packet.ext}")
 	private String extention;
-<<<<<<< HEAD
-
-	/** The cluster address. */
-	@Value("${registration.processor.vertx.cluster.address}")
-	private String clusterAddress;
-
-	/** The localhost. */
-	@Value("${registration.processor.vertx.localhost}")
-	private String localhost;
-
-	/** The audit log request builder. */
-=======
-	
->>>>>>> 31b608a8
+
 	@Autowired
 	AuditLogRequestBuilder auditLogRequestBuilder;
 
@@ -112,15 +72,13 @@
 	RegistrationStatusService<String, InternalRegistrationStatusDto, RegistrationStatusDto> registrationStatusService;
 
 	/** The decryptor. */
-	@Autowired
-<<<<<<< HEAD
-	Decryptor decryptor;
-=======
+    Decryptor decryptor;
+
+	@Autowired
 	private FileSystemAdapter<InputStream, Boolean> adapter;
-	
+
 	@Value("${vertx.ignite.configuration}")
 	private String clusterManagerUrl;
->>>>>>> 31b608a8
 
 	/** The Constant VIRUS_SCAN_FAILED. */
 	private static final String VIRUS_SCAN_FAILED = "The Virus Scan for the Packet Failed";
@@ -135,25 +93,19 @@
 	 * Deploy verticle.
 	 */
 	public void deployVerticle() {
-<<<<<<< HEAD
-		MosipEventBus mosipEventBus = this.getEventBus(this.getClass(), clusterAddress, localhost);
+		MosipEventBus mosipEventBus = this.getEventBus(this.getClass(), clusterManagerUrl);
 		this.consumeAndSend(mosipEventBus, MessageBusAddress.VIRUS_SCAN_BUS_IN, MessageBusAddress.PACKET_UPLOADER_IN);
-=======
-		MosipEventBus mosipEventBus = this.getEventBus(this.getClass(), clusterManagerUrl);
-		this.consume(mosipEventBus, MessageBusAddress.LANDING_ZONE_BUS_OUT);
->>>>>>> 31b608a8
 	}
 
 	/*
 	 * (non-Javadoc)
-	 * 
+	 *
 	 * @see
 	 * io.mosip.registration.processor.core.spi.eventbus.EventBusManager#process(
 	 * java.lang.Object)
 	 */
 	@Override
 	public MessageDTO process(MessageDTO object) {
-<<<<<<< HEAD
 
 		String registrationId = object.getRid();
 		InternalRegistrationStatusDto registrationStatusDto = registrationStatusService
@@ -185,28 +137,6 @@
 
 				if (isUnpackedFileCleaned) {
 					sendToPacketUploaderStage(registrationStatusDto);
-=======
-		List<InternalRegistrationStatusDto> registrationStatusDtoList = null;
-		try {
-			registrationStatusDtoList = registrationStatusService
-					.getByStatus(RegistrationStatusCode.PACKET_UPLOADED_TO_VIRUS_SCAN.toString());
-		} catch (TablenotAccessibleException e) {
-			regProcLogger.error(LoggerFileConstant.SESSIONID.toString(),LoggerFileConstant.APPLICATIONID.toString(),REGISTRATION_STATUS_TABLE_NOT_ACCESSIBLE,e.getMessage());
-			return object;
-		}
-		for (InternalRegistrationStatusDto entry : registrationStatusDtoList) {
-			
-			String filepath = env.getProperty(DirectoryPathDto.VIRUS_SCAN.toString()) + File.separator
-					+ getFileName(entry.getRegistrationId());
-			File file = new File(filepath);
-			boolean isClean = false;
-
-			try {
-				isClean = virusScannerService.scanFile(filepath);
-				if (isClean) {
-					sendToDFS(file, entry);
-					
->>>>>>> 31b608a8
 				} else {
 					fileManager.deletePacket(DirectoryPathDto.VIRUS_SCAN_ENC, registrationId);
 					fileManager.deletePacket(DirectoryPathDto.VIRUS_SCAN_DEC, registrationId);
@@ -214,24 +144,17 @@
 					fileManager.deleteFolder(DirectoryPathDto.VIRUS_SCAN_UNPACK, registrationId);
 					processVirusScanFailure(registrationStatusDto);
 				}
-<<<<<<< HEAD
-=======
-			} catch (VirusScanFailedException e) {
-				regProcLogger.error(LoggerFileConstant.SESSIONID.toString(),LoggerFileConstant.REGISTRATIONID.toString(),entry.getRegistrationId(),VIRUS_SCAN_FAILED+e.getMessage());
-			}
->>>>>>> 31b608a8
 
 			} else {
 				fileManager.deletePacket(DirectoryPathDto.VIRUS_SCAN_ENC, registrationId);
 				processVirusScanFailure(registrationStatusDto);
 
-<<<<<<< HEAD
 			}
 			registrationStatusService.updateRegistrationStatus(registrationStatusDto);
 		} catch (VirusScanFailedException | IOException | io.mosip.kernel.core.exception.IOException e) {
-			LOGGER.error(LOGDISPLAY, VIRUS_SCAN_FAILED, e);
+            regProcLogger.error(LoggerFileConstant.SESSIONID.toString(), LoggerFileConstant.REGISTRATIONID.toString(), VIRUS_SCAN_FAILED + e.getMessage());
 		} catch (PacketDecryptionFailureException e) {
-			LOGGER.error(LOGDISPLAY, e.getErrorCode(), e.getErrorText(), e);
+			regProcLogger.error(LoggerFileConstant.SESSIONID.toString(),LoggerFileConstant.REGISTRATIONID.toString(), e.getErrorCode(), e.getErrorText(), e);
 			registrationStatusDto.setStatusCode(RegistrationStatusCode.PACKET_DECRYPTION_FAILED.toString());
 			registrationStatusDto.setStatusComment(StatusMessage.PACKET_DECRYPTION_FAILURE);
 			registrationStatusDto.setUpdatedBy(USER);
@@ -239,37 +162,6 @@
 			isTransactionSuccessful = false;
 			description = "Packet decryption failed for packet " + registrationId;
 		} finally {
-=======
-	/**
-	 * Send to virus scan retry.
-	 *
-	 * @param entry
-	 *            the entry
-	 */
-	private void sendToRetry(InternalRegistrationStatusDto entry) {
-		registrationId=entry.getRegistrationId();
-		try {
-			if (entry.getRetryCount() == null)
-				entry.setRetryCount(0);
-			fileManager.copy(entry.getRegistrationId(), DirectoryPathDto.VIRUS_SCAN, DirectoryPathDto.VIRUS_SCAN_RETRY);
-			entry.setRetryCount(entry.getRetryCount() + 1);
-			entry.setStatusCode(RegistrationStatusCode.VIRUS_SCAN_FAILED.toString());
-			entry.setStatusComment(StatusMessage.VIRUS_SCAN_FAILED);
-			entry.setUpdatedBy(USER);
-			registrationStatusService.updateRegistrationStatus(entry);
-			fileManager.cleanUpFile(DirectoryPathDto.VIRUS_SCAN, DirectoryPathDto.VIRUS_SCAN_RETRY,
-					entry.getRegistrationId());
-			description =  registrationId + " packet is infected. It has been sent" + " to RETRY_FOLDER.";
-			
-			regProcLogger.info(LoggerFileConstant.SESSIONID.toString(),LoggerFileConstant.REGISTRATIONID.toString(),entry.getRegistrationId(),"File is infected. It has been sent" + " to RETRY_FOLDER.");
-		} catch (IOException | FilePathNotAccessibleException e) {
-			regProcLogger.error(LoggerFileConstant.SESSIONID.toString(),LoggerFileConstant.REGISTRATIONID.toString(),entry.getRegistrationId(),RETRY_FOLDER_NOT_ACCESSIBLE+e.getMessage());
-			description =  "RETRY_FOLDER is not accessible for packet  " +registrationId ;
-		} catch (TablenotAccessibleException e) {
-			regProcLogger.error(LoggerFileConstant.SESSIONID.toString(),LoggerFileConstant.REGISTRATIONID.toString(),entry.getRegistrationId(),REGISTRATION_STATUS_TABLE_NOT_ACCESSIBLE+e.getMessage());
-			description =  "The Registration Status table is not accessible for packet " +registrationId ;
-		}finally {
->>>>>>> 31b608a8
 
 			String eventId = "";
 			String eventName = "";
@@ -294,47 +186,15 @@
 	 * @param registrationStatusDto
 	 *            the registration status dto
 	 */
-<<<<<<< HEAD
 	private void processVirusScanFailure(InternalRegistrationStatusDto registrationStatusDto) {
 		String registrationId = registrationStatusDto.getRegistrationId();
-=======
-	private void sendToDFS(File file, InternalRegistrationStatusDto entry) {
-		String filename = file.getName();
-		filename = filename.substring(0, filename.lastIndexOf('.'));
-		registrationId=entry.getRegistrationId();
-		try {
-			adapter.storePacket(filename, file);
-			if (adapter.isPacketPresent(entry.getRegistrationId())) {
-				fileManager.deletePacket(DirectoryPathDto.VIRUS_SCAN, entry.getRegistrationId());
-				regProcLogger.info(LoggerFileConstant.SESSIONID.toString(),LoggerFileConstant.REGISTRATIONID.toString(),entry.getRegistrationId(),"File is Already exists in DFS location \" + \" And its now Deleted from Virus scanner job.");
-				
-			} else {
-				regProcLogger.info(LoggerFileConstant.SESSIONID.toString(),LoggerFileConstant.REGISTRATIONID.toString(),entry.getRegistrationId(),"File is successfully scanned. \" + \"It has been sent to DFS.");
-			}
-			entry.setStatusComment(StatusMessage.PACKET_UPLOADED_TO_FILESYSTEM);
-			entry.setStatusCode(RegistrationStatusCode.PACKET_UPLOADED_TO_FILESYSTEM.toString());
-			registrationStatusService.updateRegistrationStatus(entry);
-			isTransactionSuccessful = true;
-			description =  registrationId + " packet successfully  scanned for virus. I thas been send to DFS";
-		} catch (DFSNotAccessibleException e) {
-			regProcLogger.error(LoggerFileConstant.SESSIONID.toString(),LoggerFileConstant.REGISTRATIONID.toString(),entry.getRegistrationId(),DFS_NOT_ACCESSIBLE+e.getMessage());
-			description =  "FileSytem is not accessible for packet " +registrationId ;
-		} catch (IOException | FilePathNotAccessibleException e) {
-			regProcLogger.error(LoggerFileConstant.SESSIONID.toString(),LoggerFileConstant.REGISTRATIONID.toString(),entry.getRegistrationId(),UNABLE_TO_DELETE+e.getMessage());
-			description =  "Virus scan path is not accessible for packet " +registrationId ;
-		}
-		catch (TablenotAccessibleException e) {
-			regProcLogger.error(LoggerFileConstant.SESSIONID.toString(),LoggerFileConstant.REGISTRATIONID.toString(),entry.getRegistrationId(),REGISTRATION_STATUS_TABLE_NOT_ACCESSIBLE+e.getMessage());
-			description =  "The Registration Status table is not accessible for packet " +registrationId ;
-		}finally {
->>>>>>> 31b608a8
 
 		registrationStatusDto.setStatusCode(RegistrationStatusCode.VIRUS_SCAN_FAILED.toString());
 		registrationStatusDto.setStatusComment(StatusMessage.PACKET_VIRUS_SCAN_FAILURE);
 		registrationStatusDto.setUpdatedBy(USER);
 		isTransactionSuccessful = false;
 		description = registrationId + " packet is infected.";
-		LOGGER.info(LOGDISPLAY, registrationStatusDto.getRegistrationId(), "File is infected.");
+		regProcLogger.info(LoggerFileConstant.SESSIONID.toString(), LoggerFileConstant.REGISTRATIONID.toString(), registrationStatusDto.getRegistrationId(), "File is infected.");
 
 	}
 
@@ -351,7 +211,7 @@
 		entry.setStatusComment(StatusMessage.PACKET_VIRUS_SCAN_SUCCESS);
 		entry.setUpdatedBy(USER);
 		isTransactionSuccessful = true;
-		LOGGER.info(LOGDISPLAY, entry.getRegistrationId(), "File is successfully scanned.");
+		regProcLogger.info(LoggerFileConstant.SESSIONID.toString(), LoggerFileConstant.REGISTRATIONID.toString(), entry.getRegistrationId(), "File is successfully scanned.");
 		description = registrationId + " packet successfully  scanned for virus";
 
 	}
