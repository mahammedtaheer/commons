--- conflicted
+++ resolved
@@ -115,13 +115,7 @@
 		// To avoid sonar issue
 		try (InputStream encryptedPacket = new FileInputStream(encryptedFile)) {
 
-<<<<<<< HEAD
 			isEncryptedFileCleaned = virusScannerService.scanFile(encryptedPacketPath);
-=======
-			// isEncryptedFileCleaned = virusScannerService.scanFile(encryptedPacketPath);
-			isEncryptedFileCleaned = decryptor.getScanResult();
-
->>>>>>> d2aaaddd
 			if (isEncryptedFileCleaned) {
 				decryptedData = decryptor.decrypt(encryptedPacket, registrationId);
 
@@ -132,12 +126,7 @@
 						+ File.separator + registrationId;
 
 				ZipUtils.unZipDirectory(decryptedPacketPath, unpackedPacketPath);
-<<<<<<< HEAD
 				isUnpackedFileCleaned = virusScannerService.scanFolder(unpackedPacketPath);
-=======
-				// isUnpackedFileCleaned = virusScannerService.scanFolder(unpackedPacketPath);
-				isUnpackedFileCleaned = decryptor.getScanFolderResult();
->>>>>>> d2aaaddd
 
 				if (isUnpackedFileCleaned) {
 					sendToPacketUploaderStage(registrationStatusDto);
