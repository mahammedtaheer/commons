--- conflicted
+++ resolved
@@ -1,5 +1,5 @@
 package io.mosip.registration.processor.packet.decrypter.job.stage;
-	
+
 import java.io.IOException;
 import java.io.InputStream;
 import java.util.List;
@@ -30,84 +30,46 @@
 import io.mosip.registration.processor.status.exception.TablenotAccessibleException;
 import io.mosip.registration.processor.status.service.RegistrationStatusService;
 
-/**
- * The Class PacketDecrypterStage.
- */
 @Component
 public class PacketDecrypterStage extends MosipVerticleManager {
-	
-	/** The Constant LOGGER. */
 	private static final Logger LOGGER = LoggerFactory.getLogger(PacketDecrypterStage.class);
 
-	/** The Constant USER. */
 	private static final String USER = "MOSIP_SYSTEM";
 
-	/** The Constant LOGDISPLAY. */
 	private static final String LOGDISPLAY = "{} - {} - {}";
 
-<<<<<<< HEAD
-	/** The cluster address. */
-	@Value("${registration.processor.vertx.cluster.address}")
-	private String clusterAddress;
-
-	/** The secs. */
-=======
->>>>>>> 9447783e
 	// @Value("${landingzone.scanner.stage.time.interval}")
 	private long secs = 30;
 
-	/** The mosip event bus. */
 	MosipEventBus mosipEventBus = null;
 
-<<<<<<< HEAD
-	/** The localhost. */
-	@Value("${registration.processor.vertx.localhost}")
-	private String localhost;
-
-	/** The registration status service. */
-=======
->>>>>>> 9447783e
 	@Autowired
 	RegistrationStatusService<String, InternalRegistrationStatusDto, RegistrationStatusDto> registrationStatusService;
 
-	/** The adapter. */
 	@Autowired
 	private FileSystemAdapter<InputStream, Boolean> adapter;
 
-	/** The decryptor. */
 	@Autowired
 	private Decryptor decryptor;
 
-	/** The audit log request builder. */
 	@Autowired
 	AuditLogRequestBuilder auditLogRequestBuilder;
 
-	/** The packet archiver. */
 	@Autowired
 	private PacketArchiver packetArchiver;
-	
+
 	@Value("${vertx.ignite.configuration}")
 	private String clusterManagerUrl;
 
-	/** The Constant DFS_NOT_ACCESSIBLE. */
 	private static final String DFS_NOT_ACCESSIBLE = "The DFS Path set by the System is not accessible";
 
-	/** The Constant REGISTRATION_STATUS_TABLE_NOT_ACCESSIBLE. */
 	private static final String REGISTRATION_STATUS_TABLE_NOT_ACCESSIBLE = "The Registration Status table "
 			+ "is not accessible";
 
-	/** The description. */
 	private String description = "";
-	
-	/** The is transaction successful. */
 	private boolean isTransactionSuccessful = false;
-	
-	/** The registration id. */
 	private String registrationId = "";
 
-	/* (non-Javadoc)
-	 * @see io.mosip.registration.processor.core.spi.eventbus.EventBusManager#process(java.lang.Object)
-	 */
 	@Override
 	public MessageDTO process(MessageDTO object) {
 		List<InternalRegistrationStatusDto> dtolist = null;
@@ -173,11 +135,12 @@
 	}
 
 	/**
-	 * method for decrypting registration packet.
+	 * method for decrypting registration packet
 	 *
-	 * @param dto            RegistrationStatus of the packet to be decrypted
-	 * @throws IOException Signals that an I/O exception has occurred.
-	 * @throws PacketDecryptionFailureException the packet decryption failure exception
+	 * @param dto
+	 *            RegistrationStatus of the packet to be decrypted
+	 * @throws IOException
+	 * @throws PacketDecryptionFailureException
 	 */
 	private void decryptpacket(InternalRegistrationStatusDto dto) throws IOException, PacketDecryptionFailureException {
 		try {
@@ -232,9 +195,6 @@
 
 	}
 
-	/**
-	 * Deploy verticle.
-	 */
 	public void deployVerticle() {
 		mosipEventBus = this.getEventBus(this.getClass(), clusterManagerUrl);
 		mosipEventBus.getEventbus().setPeriodic(secs * 1000, msg ->
@@ -242,12 +202,6 @@
 		process(new MessageDTO()));
 	}
 
-	/**
-	 * Send message.
-	 *
-	 * @param mosipEventBus the mosip event bus
-	 * @param message the message
-	 */
 	private void sendMessage(MosipEventBus mosipEventBus, MessageDTO message) {
 		this.send(mosipEventBus, MessageBusAddress.BATCH_BUS, message);
 	}
