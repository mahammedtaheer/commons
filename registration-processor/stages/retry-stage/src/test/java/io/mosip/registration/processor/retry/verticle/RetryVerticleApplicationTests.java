--- conflicted
+++ resolved
@@ -1,4 +1,3 @@
-<<<<<<< HEAD
 package io.mosip.registration.processor.retry.verticle;
 
 import org.junit.After;
@@ -32,6 +31,7 @@
 		retryStage.deployVerticle();
 		vertx = retryStage.getEventBus(RetryStage.class, "", "").getEventbus();
 		revertx = retryStage.getEventBus(RetryStage.class, "", "").getEventbus();
+		;
 		dto.setRid("1001");
 		dto.setRetryCount(null);
 		dto.setIsValid(false);
@@ -76,81 +76,4 @@
 		async.awaitSuccess();
 	}
 
-}
-=======
-package io.mosip.registration.processor.retry.verticle;
-
-import org.junit.After;
-import org.junit.Before;
-import org.junit.Test;
-import org.junit.runner.RunWith;
-import io.mosip.registration.processor.core.abstractverticle.MessageBusAddress;
-import io.mosip.registration.processor.core.abstractverticle.MessageDTO;
-import io.mosip.registration.processor.retry.verticle.stages.RetryStage;
-import io.vertx.core.Vertx;
-import io.vertx.core.json.JsonObject;
-import io.vertx.ext.unit.Async;
-import io.vertx.ext.unit.TestContext;
-import io.vertx.ext.unit.junit.VertxUnitRunner;
-@RunWith(VertxUnitRunner.class)
-public class RetryVerticleApplicationTests {
-	
-	
-	private Vertx vertx;
-	private Vertx revertx;
-	
-	private Integer limit=6;
-	
-	RetryStage retryStage =new RetryStage();
-	
-	private MessageDTO dto=new MessageDTO();
-	
-	@Before
-	public void setup(TestContext context) {
-		retryStage.deployVerticle();
-		vertx=retryStage.getEventBus(RetryStage.class).getEventbus();
-		revertx=retryStage.getEventBus(RetryStage.class).getEventbus();;
-		dto.setRid("1001");
-		dto.setRetryCount(null);
-		dto.setIsValid(false);
-		dto.setInternalError(true);
-		dto.setMessageBusAddress( MessageBusAddress.STRUCTURE_BUS_IN);
-		
-	}
-
-	@After
-	public void tearDown(TestContext context) {
-		vertx.close(context.asyncAssertSuccess());
-		revertx.close(context.asyncAssertSuccess());
-		
-	}
-	@Test
-	public void checkProcessRetry(TestContext testContext) {
-		
-		final Async async = testContext.async();
-		JsonObject jsonObject = JsonObject.mapFrom(dto);
-		vertx.eventBus().send(MessageBusAddress.RETRY_BUS.getAddress(), jsonObject);
-		revertx.eventBus().consumer(dto.getMessageBusAddress().getAddress(), msg -> {
-			testContext.assertTrue(msg.body().toString().contains(dto.getRid()));
-			if (!async.isCompleted())
-				async.complete();
-		});
-		async.awaitSuccess();
-	}
-	@Test
-	public void checkProcessError(TestContext testContext) {
-		
-		final Async async = testContext.async();
-		dto.setRetryCount(limit);
-		JsonObject jsonObject = JsonObject.mapFrom(dto);
-		vertx.eventBus().send(MessageBusAddress.RETRY_BUS.getAddress(), jsonObject);
-		revertx.eventBus().consumer(MessageBusAddress.ERROR.getAddress(), msg -> {
-			testContext.assertTrue(msg.body().toString().contains(dto.getRid()));
-			if (!async.isCompleted())
-				async.complete();
-		});
-		async.awaitSuccess();
-	}
-	
-}
->>>>>>> 6e4060ce
+}