/**
 * 
 */
package io.mosip.registration.processor.biodedupe.stage;

import org.springframework.beans.factory.annotation.Autowired;
import org.springframework.beans.factory.annotation.Value;
import org.springframework.stereotype.Service;

<<<<<<< HEAD
=======
import io.mosip.kernel.core.fsadapter.exception.FSAdapterException;
import io.mosip.kernel.core.logger.spi.Logger;
import io.mosip.registration.processor.bio.dedupe.exception.ABISAbortException;
import io.mosip.registration.processor.bio.dedupe.exception.ABISInternalError;
import io.mosip.registration.processor.bio.dedupe.exception.UnableToServeRequestABISException;
import io.mosip.registration.processor.bio.dedupe.exception.UnexceptedError;
import io.mosip.registration.processor.biodedupe.stage.utils.StatusMessage;
>>>>>>> 5413d16e
import io.mosip.registration.processor.core.abstractverticle.MessageBusAddress;
import io.mosip.registration.processor.core.abstractverticle.MessageDTO;
import io.mosip.registration.processor.core.abstractverticle.MosipEventBus;
import io.mosip.registration.processor.core.abstractverticle.MosipVerticleManager;

/**
 * The Class BioDedupeStage.
 *
 * @author Sowmya
 */
@Service
public class BioDedupeStage extends MosipVerticleManager {

	/** The cluster manager url. */
	@Value("${vertx.ignite.configuration}")
	private String clusterManagerUrl;

	@Autowired
	BioDedupeProcessor bioDedupeProcessor;

	/**
	 * Deploy verticle.
	 */
	public void deployVerticle() {
		MosipEventBus mosipEventBus = this.getEventBus(this.getClass(), clusterManagerUrl);
		this.consumeAndSend(mosipEventBus, MessageBusAddress.BIO_DEDUPE_BUS_IN, MessageBusAddress.BIO_DEDUPE_BUS_OUT);
	}

	/*
	 * (non-Javadoc)
	 * 
	 * @see
	 * io.mosip.registration.processor.core.spi.eventbus.EventBusManager#process(
	 * java.lang.Object)
	 */
	@Override
	public MessageDTO process(MessageDTO object) {
<<<<<<< HEAD
		return bioDedupeProcessor.process(object);
=======
		object.setMessageBusAddress(MessageBusAddress.BIO_DEDUPE_BUS_IN);
		object.setInternalError(Boolean.FALSE);

		boolean isTransactionSuccessful = false;

		String registrationId = object.getRid();

		InternalRegistrationStatusDto registrationStatusDto = registrationStatusService
				.getRegistrationStatus(registrationId);
		try {
			String insertionResult = bioDedupeService.insertBiometrics(registrationId);
			if (insertionResult.equalsIgnoreCase(ResponseStatusCode.SUCCESS.name())) {
				List<String> matchedRegIds = bioDedupeService.performDedupe(registrationId);
				checkBiometricPotentialMatch(matchedRegIds, registrationStatusDto, registrationId, object);
			} else {
				object.setIsValid(Boolean.FALSE);
				registrationStatusDto.setStatusComment(StatusMessage.PACKET_BIOMETRIC_INSERTION_TO_ABIS);
				registrationStatusDto.setStatusCode(RegistrationStatusCode.PACKET_BIO_DEDUPE_FAILED.toString());
				description = registrationStatusDto.getStatusComment() + registrationId;
			}
			registrationStatusDto.setUpdatedBy(USER);
			registrationStatusService.updateRegistrationStatus(registrationStatusDto);
			isTransactionSuccessful = true;

			regProcLogger.info(LoggerFileConstant.SESSIONID.toString(), LoggerFileConstant.REGISTRATIONID.toString(),
					registrationId, description);
		} catch (ABISInternalError e) {
			regProcLogger.error(LoggerFileConstant.SESSIONID.toString(), LoggerFileConstant.REGISTRATIONID.toString(),
					registrationId,
					PlatformErrorMessages.PACKET_BIO_DEDUPE_FAILED.getMessage() + ExceptionUtils.getStackTrace(e));
			object.setInternalError(Boolean.TRUE);
			description = "ABIS Internal error occured while processing registration  id  : " + registrationId;

		}

		catch (ABISAbortException e) {
			regProcLogger.error(LoggerFileConstant.SESSIONID.toString(), LoggerFileConstant.REGISTRATIONID.toString(),
					registrationId,
					PlatformErrorMessages.PACKET_BIO_DEDUPE_FAILED.getMessage() + ExceptionUtils.getStackTrace(e));
			object.setInternalError(Boolean.TRUE);
			description = "ABIS Abort Exception occured while processing registration  id : " + registrationId;

		} catch (UnexceptedError e) {
			regProcLogger.error(LoggerFileConstant.SESSIONID.toString(), LoggerFileConstant.REGISTRATIONID.toString(),
					registrationId,
					PlatformErrorMessages.PACKET_BIO_DEDUPE_FAILED.getMessage() + ExceptionUtils.getStackTrace(e));
			object.setInternalError(Boolean.TRUE);
			description = "Unexcepted Error occured while processing registration  id : " + registrationId;

		} catch (UnableToServeRequestABISException e) {
			regProcLogger.error(LoggerFileConstant.SESSIONID.toString(), LoggerFileConstant.REGISTRATIONID.toString(),
					registrationId,
					PlatformErrorMessages.PACKET_BIO_DEDUPE_FAILED.getMessage() + ExceptionUtils.getStackTrace(e));
			object.setInternalError(Boolean.TRUE);
			description = "Unable To Serve Request ABIS Exception occured while processing registration  id : "
					+ registrationId;

		} catch (FSAdapterException e) {
			regProcLogger.error(LoggerFileConstant.SESSIONID.toString(), LoggerFileConstant.REGISTRATIONID.toString(),
					registrationId, PlatformErrorMessages.PACKET_BDD_PACKET_STORE_NOT_ACCESSIBLE.getMessage()
							+ ExceptionUtils.getStackTrace(e));
			object.setInternalError(Boolean.TRUE);
			description = "The Packet store set by the System is not accessible for registration  id : "
					+ registrationId;
		} catch (DataAccessException e) {
			regProcLogger.error(LoggerFileConstant.SESSIONID.toString(), LoggerFileConstant.REGISTRATIONID.toString(),
					registrationId,
					PlatformErrorMessages.PACKET_BIO_DEDUPE_FAILED.getMessage() + ExceptionUtils.getStackTrace(e));
			object.setInternalError(Boolean.TRUE);
			description = "Data voilation in reg packet : " + registrationId;

		}

		catch (ApisResourceAccessException e) {
			regProcLogger.error(LoggerFileConstant.SESSIONID.toString(), LoggerFileConstant.REGISTRATIONID.toString(),
					registrationId,
					PlatformErrorMessages.PACKET_BIO_DEDUPE_FAILED.getMessage() + ExceptionUtils.getStackTrace(e));
			object.setInternalError(Boolean.TRUE);
			description = "Internal error occured while processing registration  id : " + registrationId;

		} catch (Exception ex) {
			regProcLogger.error(LoggerFileConstant.SESSIONID.toString(), LoggerFileConstant.REGISTRATIONID.toString(),
					registrationId,
					PlatformErrorMessages.PACKET_BIO_DEDUPE_FAILED.getMessage() + ExceptionUtils.getStackTrace(ex));
			object.setInternalError(Boolean.TRUE);
			description = "Internal error occured while processing registration  id : " + registrationId;
		} finally {
			String eventId = isTransactionSuccessful ? EventId.RPR_402.toString() : EventId.RPR_405.toString();
			String eventName = eventId.equalsIgnoreCase(EventId.RPR_402.toString()) ? EventName.UPDATE.toString()
					: EventName.EXCEPTION.toString();
			String eventType = eventId.equalsIgnoreCase(EventId.RPR_402.toString()) ? EventType.BUSINESS.toString()
					: EventType.SYSTEM.toString();

			auditLogRequestBuilder.createAuditRequestBuilder(description, eventId, eventName, eventType,
					registrationId);

		}
		return object;
	}

	private void checkBiometricPotentialMatch(List<String> matchedRegIds,
			InternalRegistrationStatusDto registrationStatusDto, String registrationId, MessageDTO object) {
		if (matchedRegIds != null && !matchedRegIds.isEmpty()) {
			object.setIsValid(Boolean.FALSE);
			registrationStatusDto.setStatusComment(StatusMessage.PACKET_BIOMETRIC_POTENTIAL_MATCH);
			registrationStatusDto.setStatusCode(RegistrationStatusCode.PACKET_BIO_POTENTIAL_MATCH.toString());
			description = registrationStatusDto.getStatusComment() + registrationId;
			packetInfoManager.saveManualAdjudicationData(matchedRegIds, registrationId);
		} else {
			object.setIsValid(Boolean.TRUE);
			registrationStatusDto.setStatusComment(StatusMessage.PACKET_BIODEDUPE_SUCCESS);
			registrationStatusDto.setStatusCode(RegistrationStatusCode.PACKET_BIO_DEDUPE_SUCCESS.toString());
			description = registrationStatusDto.getStatusComment() + registrationId;
		}
>>>>>>> 5413d16e
	}

}
<|MERGE_RESOLUTION|>--- conflicted
+++ resolved
@@ -7,16 +7,6 @@
 import org.springframework.beans.factory.annotation.Value;
 import org.springframework.stereotype.Service;
 
-<<<<<<< HEAD
-=======
-import io.mosip.kernel.core.fsadapter.exception.FSAdapterException;
-import io.mosip.kernel.core.logger.spi.Logger;
-import io.mosip.registration.processor.bio.dedupe.exception.ABISAbortException;
-import io.mosip.registration.processor.bio.dedupe.exception.ABISInternalError;
-import io.mosip.registration.processor.bio.dedupe.exception.UnableToServeRequestABISException;
-import io.mosip.registration.processor.bio.dedupe.exception.UnexceptedError;
-import io.mosip.registration.processor.biodedupe.stage.utils.StatusMessage;
->>>>>>> 5413d16e
 import io.mosip.registration.processor.core.abstractverticle.MessageBusAddress;
 import io.mosip.registration.processor.core.abstractverticle.MessageDTO;
 import io.mosip.registration.processor.core.abstractverticle.MosipEventBus;
@@ -54,124 +44,7 @@
 	 */
 	@Override
 	public MessageDTO process(MessageDTO object) {
-<<<<<<< HEAD
 		return bioDedupeProcessor.process(object);
-=======
-		object.setMessageBusAddress(MessageBusAddress.BIO_DEDUPE_BUS_IN);
-		object.setInternalError(Boolean.FALSE);
-
-		boolean isTransactionSuccessful = false;
-
-		String registrationId = object.getRid();
-
-		InternalRegistrationStatusDto registrationStatusDto = registrationStatusService
-				.getRegistrationStatus(registrationId);
-		try {
-			String insertionResult = bioDedupeService.insertBiometrics(registrationId);
-			if (insertionResult.equalsIgnoreCase(ResponseStatusCode.SUCCESS.name())) {
-				List<String> matchedRegIds = bioDedupeService.performDedupe(registrationId);
-				checkBiometricPotentialMatch(matchedRegIds, registrationStatusDto, registrationId, object);
-			} else {
-				object.setIsValid(Boolean.FALSE);
-				registrationStatusDto.setStatusComment(StatusMessage.PACKET_BIOMETRIC_INSERTION_TO_ABIS);
-				registrationStatusDto.setStatusCode(RegistrationStatusCode.PACKET_BIO_DEDUPE_FAILED.toString());
-				description = registrationStatusDto.getStatusComment() + registrationId;
-			}
-			registrationStatusDto.setUpdatedBy(USER);
-			registrationStatusService.updateRegistrationStatus(registrationStatusDto);
-			isTransactionSuccessful = true;
-
-			regProcLogger.info(LoggerFileConstant.SESSIONID.toString(), LoggerFileConstant.REGISTRATIONID.toString(),
-					registrationId, description);
-		} catch (ABISInternalError e) {
-			regProcLogger.error(LoggerFileConstant.SESSIONID.toString(), LoggerFileConstant.REGISTRATIONID.toString(),
-					registrationId,
-					PlatformErrorMessages.PACKET_BIO_DEDUPE_FAILED.getMessage() + ExceptionUtils.getStackTrace(e));
-			object.setInternalError(Boolean.TRUE);
-			description = "ABIS Internal error occured while processing registration  id  : " + registrationId;
-
-		}
-
-		catch (ABISAbortException e) {
-			regProcLogger.error(LoggerFileConstant.SESSIONID.toString(), LoggerFileConstant.REGISTRATIONID.toString(),
-					registrationId,
-					PlatformErrorMessages.PACKET_BIO_DEDUPE_FAILED.getMessage() + ExceptionUtils.getStackTrace(e));
-			object.setInternalError(Boolean.TRUE);
-			description = "ABIS Abort Exception occured while processing registration  id : " + registrationId;
-
-		} catch (UnexceptedError e) {
-			regProcLogger.error(LoggerFileConstant.SESSIONID.toString(), LoggerFileConstant.REGISTRATIONID.toString(),
-					registrationId,
-					PlatformErrorMessages.PACKET_BIO_DEDUPE_FAILED.getMessage() + ExceptionUtils.getStackTrace(e));
-			object.setInternalError(Boolean.TRUE);
-			description = "Unexcepted Error occured while processing registration  id : " + registrationId;
-
-		} catch (UnableToServeRequestABISException e) {
-			regProcLogger.error(LoggerFileConstant.SESSIONID.toString(), LoggerFileConstant.REGISTRATIONID.toString(),
-					registrationId,
-					PlatformErrorMessages.PACKET_BIO_DEDUPE_FAILED.getMessage() + ExceptionUtils.getStackTrace(e));
-			object.setInternalError(Boolean.TRUE);
-			description = "Unable To Serve Request ABIS Exception occured while processing registration  id : "
-					+ registrationId;
-
-		} catch (FSAdapterException e) {
-			regProcLogger.error(LoggerFileConstant.SESSIONID.toString(), LoggerFileConstant.REGISTRATIONID.toString(),
-					registrationId, PlatformErrorMessages.PACKET_BDD_PACKET_STORE_NOT_ACCESSIBLE.getMessage()
-							+ ExceptionUtils.getStackTrace(e));
-			object.setInternalError(Boolean.TRUE);
-			description = "The Packet store set by the System is not accessible for registration  id : "
-					+ registrationId;
-		} catch (DataAccessException e) {
-			regProcLogger.error(LoggerFileConstant.SESSIONID.toString(), LoggerFileConstant.REGISTRATIONID.toString(),
-					registrationId,
-					PlatformErrorMessages.PACKET_BIO_DEDUPE_FAILED.getMessage() + ExceptionUtils.getStackTrace(e));
-			object.setInternalError(Boolean.TRUE);
-			description = "Data voilation in reg packet : " + registrationId;
-
-		}
-
-		catch (ApisResourceAccessException e) {
-			regProcLogger.error(LoggerFileConstant.SESSIONID.toString(), LoggerFileConstant.REGISTRATIONID.toString(),
-					registrationId,
-					PlatformErrorMessages.PACKET_BIO_DEDUPE_FAILED.getMessage() + ExceptionUtils.getStackTrace(e));
-			object.setInternalError(Boolean.TRUE);
-			description = "Internal error occured while processing registration  id : " + registrationId;
-
-		} catch (Exception ex) {
-			regProcLogger.error(LoggerFileConstant.SESSIONID.toString(), LoggerFileConstant.REGISTRATIONID.toString(),
-					registrationId,
-					PlatformErrorMessages.PACKET_BIO_DEDUPE_FAILED.getMessage() + ExceptionUtils.getStackTrace(ex));
-			object.setInternalError(Boolean.TRUE);
-			description = "Internal error occured while processing registration  id : " + registrationId;
-		} finally {
-			String eventId = isTransactionSuccessful ? EventId.RPR_402.toString() : EventId.RPR_405.toString();
-			String eventName = eventId.equalsIgnoreCase(EventId.RPR_402.toString()) ? EventName.UPDATE.toString()
-					: EventName.EXCEPTION.toString();
-			String eventType = eventId.equalsIgnoreCase(EventId.RPR_402.toString()) ? EventType.BUSINESS.toString()
-					: EventType.SYSTEM.toString();
-
-			auditLogRequestBuilder.createAuditRequestBuilder(description, eventId, eventName, eventType,
-					registrationId);
-
-		}
-		return object;
 	}
 
-	private void checkBiometricPotentialMatch(List<String> matchedRegIds,
-			InternalRegistrationStatusDto registrationStatusDto, String registrationId, MessageDTO object) {
-		if (matchedRegIds != null && !matchedRegIds.isEmpty()) {
-			object.setIsValid(Boolean.FALSE);
-			registrationStatusDto.setStatusComment(StatusMessage.PACKET_BIOMETRIC_POTENTIAL_MATCH);
-			registrationStatusDto.setStatusCode(RegistrationStatusCode.PACKET_BIO_POTENTIAL_MATCH.toString());
-			description = registrationStatusDto.getStatusComment() + registrationId;
-			packetInfoManager.saveManualAdjudicationData(matchedRegIds, registrationId);
-		} else {
-			object.setIsValid(Boolean.TRUE);
-			registrationStatusDto.setStatusComment(StatusMessage.PACKET_BIODEDUPE_SUCCESS);
-			registrationStatusDto.setStatusCode(RegistrationStatusCode.PACKET_BIO_DEDUPE_SUCCESS.toString());
-			description = registrationStatusDto.getStatusComment() + registrationId;
-		}
->>>>>>> 5413d16e
-	}
-
-}
+}