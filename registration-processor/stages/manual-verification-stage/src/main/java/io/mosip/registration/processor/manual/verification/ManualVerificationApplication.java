--- conflicted
+++ resolved
@@ -5,7 +5,7 @@
 import io.mosip.registration.processor.manual.verification.stage.ManualVerificationStage;
 
 /**
- * ManualAdjudicationApplication Main class .
+ * ManualAdjudicationApplication Main class	.
  *
  * @author Pranav Kumar
  * @since 0.0.1
@@ -15,29 +15,19 @@
 	/**
 	 * Main method to instantiate the spring boot application.
 	 *
-	 * @param args
-	 *            the command line arguments
+	 * @param args the command line arguments
 	 */
 	public static void main(String[] args) {
 		AnnotationConfigApplicationContext configApplicationContext = new AnnotationConfigApplicationContext();
-<<<<<<< HEAD
-		configApplicationContext.scan("io.mosip.registration.processor.manual.verification.config",
-				"io.mosip.registration.processor.packet.receiver.config",
-				"io.mosip.registration.processor.packet.manager.config",
-				"io.mosip.registration.processor.status.config", "io.mosip.registration.processor.rest.client.config",
-				"io.mosip.registration.processor.filesystem.ceph.adapter.impl.config",
-=======
 		configApplicationContext.scan(
 				"io.mosip.registration.processor.manual.verification.config",
 				"io.mosip.registration.processor.packet.receiver.config",
 				"io.mosip.registration.processor.packet.manager.config",
 				"io.mosip.registration.processor.status.config",
 				"io.mosip.registration.processor.rest.client.config",
->>>>>>> 874629ef
 				"io.mosip.registration.processor.core.kernel.beans");
 		configApplicationContext.refresh();
-		ManualVerificationStage manualVerificationStage = configApplicationContext
-				.getBean(ManualVerificationStage.class);
+		ManualVerificationStage manualVerificationStage = configApplicationContext.getBean(ManualVerificationStage.class);
 		manualVerificationStage.deployStage();
 	}
 }