<<<<<<< HEAD
/**
 * 
 */
package io.mosip.registration.processor.packet.manager.exception;

import io.mosip.kernel.core.exception.BaseUncheckedException;
import io.mosip.registration.processor.packet.manager.exception.utils.IISPlatformErrorCodes;

/**
 * FilePathNotAccessibleException occurs when file path is not accessible.
 *
 * @author Sowmya Goudar
 */
public class FilePathNotAccessibleException extends BaseUncheckedException{


	/** The Constant serialVersionUID. */
	private static final long serialVersionUID = 1L;

	/**
	 * Instantiates a new file path not accessible exception.
	 */
	public FilePathNotAccessibleException() {
		super();

	}

	/**
	 * Instantiates a new file path not accessible exception.
	 *
	 * @param errorMessage the error message
	 */
	public FilePathNotAccessibleException(String errorMessage) {
		super(IISPlatformErrorCodes.IIS_EPU_FSS_FILE_PATH_NOT_ACCESSIBLE, errorMessage);
	}

	/**
	 * Instantiates a new file path not accessible exception.
	 *
	 * @param message the message
	 * @param cause the cause
	 */
	public FilePathNotAccessibleException(String message, Throwable cause) {
		super(IISPlatformErrorCodes.IIS_EPU_FSS_FILE_PATH_NOT_ACCESSIBLE + EMPTY_SPACE, message, cause);

	}





}
=======
/**
 * 
 */
package io.mosip.registration.processor.packet.manager.exception;

import io.mosip.kernel.core.exception.BaseUncheckedException;
import io.mosip.registration.processor.core.exception.util.PlatformErrorMessages;

/**
 * FilePathNotAccessibleException occurs when file path is not accessible.
 *
 * @author Sowmya Goudar
 */
public class FilePathNotAccessibleException extends BaseUncheckedException{


	/** The Constant serialVersionUID. */
	private static final long serialVersionUID = 1L;

	/**
	 * Instantiates a new file path not accessible exception.
	 */
	public FilePathNotAccessibleException() {
		super();

	}

	/**
	 * Instantiates a new file path not accessible exception.
	 *
	 * @param errorMessage the error message
	 */
	public FilePathNotAccessibleException(String errorMessage) {
		super(PlatformErrorMessages.RPR_PKM_FILE_PATH_NOT_ACCESSIBLE.getCode(), errorMessage);
	}

	/**
	 * Instantiates a new file path not accessible exception.
	 *
	 * @param message the message
	 * @param cause the cause
	 */
	public FilePathNotAccessibleException(String message, Throwable cause) {
		super(PlatformErrorMessages.RPR_PKM_FILE_PATH_NOT_ACCESSIBLE.getCode() + EMPTY_SPACE, message, cause);

	}





}
>>>>>>> 11986b7c
<|MERGE_RESOLUTION|>--- conflicted
+++ resolved
@@ -1,57 +1,3 @@
-<<<<<<< HEAD
-/**
- * 
- */
-package io.mosip.registration.processor.packet.manager.exception;
-
-import io.mosip.kernel.core.exception.BaseUncheckedException;
-import io.mosip.registration.processor.packet.manager.exception.utils.IISPlatformErrorCodes;
-
-/**
- * FilePathNotAccessibleException occurs when file path is not accessible.
- *
- * @author Sowmya Goudar
- */
-public class FilePathNotAccessibleException extends BaseUncheckedException{
-
-
-	/** The Constant serialVersionUID. */
-	private static final long serialVersionUID = 1L;
-
-	/**
-	 * Instantiates a new file path not accessible exception.
-	 */
-	public FilePathNotAccessibleException() {
-		super();
-
-	}
-
-	/**
-	 * Instantiates a new file path not accessible exception.
-	 *
-	 * @param errorMessage the error message
-	 */
-	public FilePathNotAccessibleException(String errorMessage) {
-		super(IISPlatformErrorCodes.IIS_EPU_FSS_FILE_PATH_NOT_ACCESSIBLE, errorMessage);
-	}
-
-	/**
-	 * Instantiates a new file path not accessible exception.
-	 *
-	 * @param message the message
-	 * @param cause the cause
-	 */
-	public FilePathNotAccessibleException(String message, Throwable cause) {
-		super(IISPlatformErrorCodes.IIS_EPU_FSS_FILE_PATH_NOT_ACCESSIBLE + EMPTY_SPACE, message, cause);
-
-	}
-
-
-
-
-
-}
-=======
 /**
  * 
  */
@@ -103,5 +49,4 @@
 
 
 
-}
->>>>>>> 11986b7c
+}