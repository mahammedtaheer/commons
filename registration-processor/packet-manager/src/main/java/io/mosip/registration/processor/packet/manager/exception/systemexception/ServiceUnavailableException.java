<<<<<<< HEAD
package io.mosip.registration.processor.packet.manager.exception.systemexception;

import io.mosip.kernel.core.exception.BaseUncheckedException;
import io.mosip.registration.processor.packet.manager.exception.utils.IISPlatformErrorCodes;

/**
 * ServiceUnavailableException occurs when service is not available.
 *
 */
public class ServiceUnavailableException extends BaseUncheckedException{

	/** The Constant serialVersionUID. */
	private static final long serialVersionUID = 1L;

	/**
	 * Instantiates a new service unavailable exception.
	 */
	public ServiceUnavailableException() {
		super();
	}

	/**
	 * Instantiates a new service unavailable exception.
	 *
	 * @param message the message
	 */
	public ServiceUnavailableException(String message) {
		super(IISPlatformErrorCodes.IIS_EPU_FSS_SERVICE_UNAVAILABLE, message);
	}

	/**
	 * Instantiates a new service unavailable exception.
	 *
	 * @param message the message
	 * @param cause the cause
	 */
	public ServiceUnavailableException(String message, Throwable cause) {
		super(IISPlatformErrorCodes.IIS_EPU_FSS_SERVICE_UNAVAILABLE + EMPTY_SPACE, message, cause);
	}

}
=======
package io.mosip.registration.processor.packet.manager.exception.systemexception;

import io.mosip.kernel.core.exception.BaseUncheckedException;
import io.mosip.registration.processor.core.exception.util.PlatformErrorMessages;

/**
 * ServiceUnavailableException occurs when service is not available.
 *
 */
public class ServiceUnavailableException extends BaseUncheckedException{

	/** The Constant serialVersionUID. */
	private static final long serialVersionUID = 1L;

	/**
	 * Instantiates a new service unavailable exception.
	 */
	public ServiceUnavailableException() {
		super();
	}

	/**
	 * Instantiates a new service unavailable exception.
	 *
	 * @param message the message
	 */
	public ServiceUnavailableException(String message) {
		super(PlatformErrorMessages.RPR_PKM_SERVICE_UNAVAILABLE.getCode(), message);
	}

	/**
	 * Instantiates a new service unavailable exception.
	 *
	 * @param message the message
	 * @param cause the cause
	 */
	public ServiceUnavailableException(String message, Throwable cause) {
		super(PlatformErrorMessages.RPR_PKM_SERVICE_UNAVAILABLE.getCode() + EMPTY_SPACE, message, cause);
	}

}
>>>>>>> 11986b7c
<|MERGE_RESOLUTION|>--- conflicted
+++ resolved
@@ -1,46 +1,3 @@
-<<<<<<< HEAD
-package io.mosip.registration.processor.packet.manager.exception.systemexception;
-
-import io.mosip.kernel.core.exception.BaseUncheckedException;
-import io.mosip.registration.processor.packet.manager.exception.utils.IISPlatformErrorCodes;
-
-/**
- * ServiceUnavailableException occurs when service is not available.
- *
- */
-public class ServiceUnavailableException extends BaseUncheckedException{
-
-	/** The Constant serialVersionUID. */
-	private static final long serialVersionUID = 1L;
-
-	/**
-	 * Instantiates a new service unavailable exception.
-	 */
-	public ServiceUnavailableException() {
-		super();
-	}
-
-	/**
-	 * Instantiates a new service unavailable exception.
-	 *
-	 * @param message the message
-	 */
-	public ServiceUnavailableException(String message) {
-		super(IISPlatformErrorCodes.IIS_EPU_FSS_SERVICE_UNAVAILABLE, message);
-	}
-
-	/**
-	 * Instantiates a new service unavailable exception.
-	 *
-	 * @param message the message
-	 * @param cause the cause
-	 */
-	public ServiceUnavailableException(String message, Throwable cause) {
-		super(IISPlatformErrorCodes.IIS_EPU_FSS_SERVICE_UNAVAILABLE + EMPTY_SPACE, message, cause);
-	}
-
-}
-=======
 package io.mosip.registration.processor.packet.manager.exception.systemexception;
 
 import io.mosip.kernel.core.exception.BaseUncheckedException;
@@ -81,5 +38,4 @@
 		super(PlatformErrorMessages.RPR_PKM_SERVICE_UNAVAILABLE.getCode() + EMPTY_SPACE, message, cause);
 	}
 
-}
->>>>>>> 11986b7c
+}