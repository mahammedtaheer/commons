--- conflicted
+++ resolved
@@ -1,55 +1,3 @@
-<<<<<<< HEAD
-/**
- * 
- */
-package io.mosip.registration.processor.packet.manager.exception;
-
-import io.mosip.kernel.core.exception.BaseUncheckedException;
-import io.mosip.registration.processor.packet.manager.exception.utils.IISPlatformErrorCodes;
-
-
-/**
- * FileNotFoundInSourceException occurs when file is not present 
- * in source location .
- *
- * @author Sowmya Goudar
- */
-public class FileNotFoundInSourceException extends BaseUncheckedException{
-
-
-	/** The Constant serialVersionUID. */
-	private static final long serialVersionUID = 1L;
-
-	/**
-	 * Instantiates a new file not found in source exception.
-	 */
-	public FileNotFoundInSourceException() {
-		super();
-
-	}
-
-	/**
-	 * Instantiates a new file not found in source exception.
-	 *
-	 * @param errorMessage the error message
-	 */
-	public FileNotFoundInSourceException(String errorMessage) {
-		super(IISPlatformErrorCodes.IIS_EPU_FSS_FILE_NOT_FOUND_IN_SOURCE, errorMessage);
-	}
-
-	/**
-	 * Instantiates a new file not found in source exception.
-	 *
-	 * @param message the message
-	 * @param cause the cause
-	 */
-	public FileNotFoundInSourceException(String message, Throwable cause) {
-		super(IISPlatformErrorCodes.IIS_EPU_FSS_FILE_NOT_FOUND_IN_SOURCE + EMPTY_SPACE, message, cause);
-
-	}
-
-}
-=======
 /**
  * 
  */
@@ -99,5 +47,4 @@
 
 	}
 
-}
->>>>>>> 11986b7c
+}