--- conflicted
+++ resolved
@@ -1,79 +1,75 @@
-<?xml version="1.0"?>
-<project
-	xsi:schemaLocation="http://maven.apache.org/POM/4.0.0 http://maven.apache.org/xsd/maven-4.0.0.xsd"
-	xmlns="http://maven.apache.org/POM/4.0.0"
-	xmlns:xsi="http://www.w3.org/2001/XMLSchema-instance">
-	<modelVersion>4.0.0</modelVersion>
-	<packaging>jar</packaging>
-
-	<parent>
-		<groupId>io.mosip.registrationprocessor</groupId>
-		<artifactId>registration-processor</artifactId>
-<<<<<<< HEAD
-		<version>1.0.3</version>
-=======
-		<version>1.0.4</version>
->>>>>>> 0c43e2d0
-	</parent>
-
-	<artifactId>registration-processor-rest-client</artifactId>
-	<name>registration-processor-rest-client</name>
-
-	<properties>
-		<project.build.sourceEncoding>UTF-8</project.build.sourceEncoding>
-	</properties>
-	<dependencies>
-		<dependency>
-			<groupId>org.springframework.cloud</groupId>
-			<artifactId>spring-cloud-starter-config</artifactId>
-			<version>${spring-cloud-config.version}</version>
-		</dependency>
-		<dependency>
-			<groupId>org.springframework.boot</groupId>
-			<artifactId>spring-boot-starter-web</artifactId>
-		</dependency>
-		<dependency>
-			<groupId>org.springframework.boot</groupId>
-			<artifactId>spring-boot-starter-test</artifactId>
-		</dependency>
-		<dependency>
-			<groupId>org.springframework.boot</groupId>
-			<artifactId>spring-boot-starter-data-jpa</artifactId>
-		</dependency>
-		<dependency>
-			<groupId>org.postgresql</groupId>
-			<artifactId>postgresql</artifactId>
-		</dependency>
-		<dependency>
-			<groupId>io.springfox</groupId>
-			<artifactId>springfox-swagger-ui</artifactId>
-			<version>${swagger.version}</version>
-		</dependency>
-		<dependency>
-			<groupId>io.springfox</groupId>
-			<artifactId>springfox-swagger2</artifactId>
-			<version>${swagger.version}</version>
-		</dependency>
-
-		<dependency>
-			<groupId>junit</groupId>
-			<artifactId>junit</artifactId>
-			<scope>test</scope>
-		</dependency>
-
-		<dependency>
-			<groupId>com.h2database</groupId>
-			<artifactId>h2</artifactId>
-		</dependency>
-
-		<dependency>
-			<groupId>io.mosip.registrationprocessor</groupId>
-			<artifactId>registration-processor-core</artifactId>
-			<version>${registration.processor.core.version}</version>
-		</dependency>
-		<dependency>
-			<groupId>org.apache.httpcomponents</groupId>
-			<artifactId>httpclient</artifactId>
-			</dependency>
-	</dependencies>
-</project>
+<?xml version="1.0"?>
+<project
+	xsi:schemaLocation="http://maven.apache.org/POM/4.0.0 http://maven.apache.org/xsd/maven-4.0.0.xsd"
+	xmlns="http://maven.apache.org/POM/4.0.0"
+	xmlns:xsi="http://www.w3.org/2001/XMLSchema-instance">
+	<modelVersion>4.0.0</modelVersion>
+	<packaging>jar</packaging>
+
+	<parent>
+		<groupId>io.mosip.registrationprocessor</groupId>
+		<artifactId>registration-processor</artifactId>
+		<version>1.0.4</version>
+	</parent>
+
+	<artifactId>registration-processor-rest-client</artifactId>
+	<name>registration-processor-rest-client</name>
+
+	<properties>
+		<project.build.sourceEncoding>UTF-8</project.build.sourceEncoding>
+	</properties>
+	<dependencies>
+		<dependency>
+			<groupId>org.springframework.cloud</groupId>
+			<artifactId>spring-cloud-starter-config</artifactId>
+			<version>${spring-cloud-config.version}</version>
+		</dependency>
+		<dependency>
+			<groupId>org.springframework.boot</groupId>
+			<artifactId>spring-boot-starter-web</artifactId>
+		</dependency>
+		<dependency>
+			<groupId>org.springframework.boot</groupId>
+			<artifactId>spring-boot-starter-test</artifactId>
+		</dependency>
+		<dependency>
+			<groupId>org.springframework.boot</groupId>
+			<artifactId>spring-boot-starter-data-jpa</artifactId>
+		</dependency>
+		<dependency>
+			<groupId>org.postgresql</groupId>
+			<artifactId>postgresql</artifactId>
+		</dependency>
+		<dependency>
+			<groupId>io.springfox</groupId>
+			<artifactId>springfox-swagger-ui</artifactId>
+			<version>${swagger.version}</version>
+		</dependency>
+		<dependency>
+			<groupId>io.springfox</groupId>
+			<artifactId>springfox-swagger2</artifactId>
+			<version>${swagger.version}</version>
+		</dependency>
+
+		<dependency>
+			<groupId>junit</groupId>
+			<artifactId>junit</artifactId>
+			<scope>test</scope>
+		</dependency>
+
+		<dependency>
+			<groupId>com.h2database</groupId>
+			<artifactId>h2</artifactId>
+		</dependency>
+
+		<dependency>
+			<groupId>io.mosip.registrationprocessor</groupId>
+			<artifactId>registration-processor-core</artifactId>
+			<version>${registration.processor.core.version}</version>
+		</dependency>
+		<dependency>
+			<groupId>org.apache.httpcomponents</groupId>
+			<artifactId>httpclient</artifactId>
+			</dependency>
+	</dependencies>
+</project>