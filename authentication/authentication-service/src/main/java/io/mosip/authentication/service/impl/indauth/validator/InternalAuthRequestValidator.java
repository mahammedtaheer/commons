package io.mosip.authentication.service.impl.indauth.validator;

import java.time.Duration;
import java.time.Instant;
import java.util.Date;
import java.util.HashSet;
import java.util.Optional;
import java.util.Set;

import org.springframework.stereotype.Component;
import org.springframework.validation.Errors;

import io.mosip.authentication.core.constant.IdAuthenticationErrorConstants;
import io.mosip.authentication.core.dto.indauth.AuthRequestDTO;
import io.mosip.authentication.core.dto.indauth.AuthTypeDTO;
import io.mosip.authentication.core.dto.indauth.IdType;
import io.mosip.authentication.core.dto.indauth.IdentityDTO;
import io.mosip.authentication.core.dto.indauth.InternalAuthType;
import io.mosip.authentication.core.dto.indauth.RequestDTO;
import io.mosip.kernel.core.exception.ParseException;
import io.mosip.kernel.core.util.DateUtils;

/**
 * Validator for internal authentication request
 * 
 * @author Prem Kumar
 *
 */
@Component
public class InternalAuthRequestValidator extends BaseAuthRequestValidator {
	/** The Final Constant For allowed Internal auth  type*/
	private static final String INTERNAL_ALLOWED_AUTH_TYPE = "internal.allowed.auth.type";

	/** The Constant REQ_TIME. */
	private static final String REQ_TIME = "requestTime";

	/** The Constant REQUEST. */
	private static final String REQUEST = "request";
	
	/** The Constant AUTH_TYPE. */
	private static final String AUTH_TYPE = "requestedAuth";
	
	/** The Constant REQUESTDATE_RECEIVED_IN_MAX_TIME_MINS. */
	private static final String REQUESTDATE_RECEIVED_IN_MAX_TIME_MINS = "authrequest.received-time-allowed.in-hours";


	/* (non-Javadoc)
	 * @see io.mosip.authentication.service.impl.indauth.validator.BaseAuthRequestValidator#supports(java.lang.Class)
	 */
	@Override
	public boolean supports(Class<?> clazz) {
		return clazz.equals(AuthRequestDTO.class);
	}

	/* (non-Javadoc)
	 * @see io.mosip.authentication.service.impl.indauth.validator.BaseAuthRequestValidator#validate(java.lang.Object, org.springframework.validation.Errors)
	 */
	@Override
	public void validate(Object authRequestDTO, Errors errors) {
		if (authRequestDTO instanceof AuthRequestDTO) {
			AuthRequestDTO requestDTO = (AuthRequestDTO) authRequestDTO;
			validateId(requestDTO.getId(), errors);
			Optional<String> uinOpt = Optional.ofNullable(requestDTO.getRequest())
					.map(RequestDTO::getIdentity)
					.map(IdentityDTO::getUin);
			Optional<String> vidOpt = Optional.ofNullable(requestDTO.getRequest())
					.map(RequestDTO::getIdentity)
					.map(IdentityDTO::getVid);
			if(uinOpt.isPresent()) {
				validateIdvId(uinOpt.get(), IdType.UIN.getType(), errors);
			} else if(vidOpt.isPresent()) {
				validateIdvId(vidOpt.get(), IdType.VID.getType(), errors);
			} else {
				// TODO Missing UIN/VID
			}
			//validateVer(requestDTO.getVer(), errors);
			validateTxnId(requestDTO.getTransactionID(), errors);
			validateDate(requestDTO, errors);
			validateAuthType(requestDTO.getRequestedAuth(), errors);
			validateRequest(requestDTO, errors);
		}
	}

<<<<<<< HEAD
	/**
	 * Method to validate auth type
	 * 
	 * @param requestDTO
	 * @param errors
	 */
	private void validateRequest(AuthRequestDTO requestDTO, Errors errors) {
		AuthTypeDTO authTypeDTO = requestDTO.getRequestedAuth();
		if (authTypeDTO != null) {
			Set<String> allowedAuthType = extractAuthInfo();			
			validateAuthType(requestDTO, errors, authTypeDTO, allowedAuthType);
		}else {
			errors.rejectValue(REQUEST, IdAuthenticationErrorConstants.INVALID_AUTH_REQUEST.getErrorCode(),
					String.format(IdAuthenticationErrorConstants.INVALID_AUTH_REQUEST.getErrorMessage(), REQUEST));
		}
		
		
	}

	/**
	 * Validate auth type.
	 *
	 * @param requestDTO the request DTO
	 * @param errors the errors
	 * @param authTypeDTO the auth type DTO
	 * @param allowedAuthType the allowed auth type
	 */
	private void validateAuthType(AuthRequestDTO requestDTO, Errors errors, AuthTypeDTO authTypeDTO,
			Set<String> allowedAuthType) {
		checkAllowedAuthType(requestDTO, errors, authTypeDTO, allowedAuthType);
		
		if(authTypeDTO.isBio()) {
			if(allowedAuthType.contains(InternalAuthType.BIO.getType())) {
				validateBioMetadataDetails(requestDTO, errors);
			} else {
				errors.rejectValue(AUTH_TYPE, IdAuthenticationErrorConstants.INVALID_AUTH_REQUEST.getErrorCode(),
						new Object[]{AUTH_TYPE} , IdAuthenticationErrorConstants.INVALID_AUTH_REQUEST.getErrorMessage());
			}
			
		}
	}

	/**
	 * Check allowed auth type.
	 *
	 * @param requestDTO the request DTO
	 * @param errors the errors
	 * @param authTypeDTO the auth type DTO
	 * @param allowedAuthType the allowed auth type
	 */
	private void checkAllowedAuthType(AuthRequestDTO requestDTO, Errors errors, AuthTypeDTO authTypeDTO,
			Set<String> allowedAuthType) {
		if(authTypeDTO.isDemo()) {
			if(allowedAuthType.contains(InternalAuthType.DEMO.getType())) {
				checkDemoAuth(requestDTO, errors);
			} else {
				errors.rejectValue(AUTH_TYPE, IdAuthenticationErrorConstants.INVALID_AUTH_REQUEST.getErrorCode(),
						new Object[]{AUTH_TYPE} , IdAuthenticationErrorConstants.INVALID_AUTH_REQUEST.getErrorMessage());
			}
		} 
		
		if(authTypeDTO.isOtp()) {
			if(allowedAuthType.contains(InternalAuthType.OTP.getType())) {
				checkOTPAuth(requestDTO, errors);
			} else {
				errors.rejectValue(AUTH_TYPE, IdAuthenticationErrorConstants.INVALID_AUTH_REQUEST.getErrorCode(),
						new Object[]{AUTH_TYPE} , IdAuthenticationErrorConstants.INVALID_AUTH_REQUEST.getErrorMessage());
			}
		}
		
		if(authTypeDTO.isPin()) {
			if(allowedAuthType.contains(InternalAuthType.SPIN.getType())) {
				validateAdditionalFactorsDetails(requestDTO, errors);
			} else {
				errors.rejectValue(AUTH_TYPE, IdAuthenticationErrorConstants.INVALID_AUTH_REQUEST.getErrorCode(),
						new Object[]{AUTH_TYPE} , IdAuthenticationErrorConstants.INVALID_AUTH_REQUEST.getErrorMessage());
			}
		}
	}

	/**
	 * Extract auth info.
	 *
	 * @return the sets the
	 */
	private Set<String> extractAuthInfo() {
		Set<String> allowedAuthType = new HashSet<>();
		String intAllowedAuthType = env.getProperty(INTERNAL_ALLOWED_AUTH_TYPE);
		if (null!=intAllowedAuthType && intAllowedAuthType.contains(",")) {
			String value[] = intAllowedAuthType.split(",");
			for (int i = 0; i < value.length; i++) {
				allowedAuthType.add(value[i]);				
			}
		}else {
			allowedAuthType.add(intAllowedAuthType);
		}
		return allowedAuthType;
	}
=======
	
>>>>>>> 5ed9d139

	/**
	 *  Validation for DateTime.
	 *
	 * @param authRequestDTO the auth request DTO
	 * @param errors the errors
	 */
	public void validateDate(AuthRequestDTO authRequestDTO, Errors errors) {
		if (null != authRequestDTO.getRequestTime()&& !authRequestDTO.getRequestTime().isEmpty()) {
			try {
				Date reqDate = DateUtils.parseToDate(authRequestDTO.getRequestTime(),env.getProperty("datetime.pattern"));
				Instant reqTimeInstance =reqDate.toInstant();
				Instant now = Instant.now();
				Integer reqDateMaxTimeInt = env.getProperty(REQUESTDATE_RECEIVED_IN_MAX_TIME_MINS, Integer.class);
				if (reqDate.after(new Date())|| Duration.between(reqTimeInstance, now).toHours() > reqDateMaxTimeInt) {
					errors.rejectValue(REQ_TIME, IdAuthenticationErrorConstants.INVALID_AUTH_REQUEST_TIMESTAMP.getErrorCode(),
							new Object[] {env.getProperty(REQUESTDATE_RECEIVED_IN_MAX_TIME_MINS, Integer.class)},IdAuthenticationErrorConstants.INVALID_AUTH_REQUEST_TIMESTAMP.getErrorMessage());
				}

			} catch (ParseException | java.text.ParseException e) {
				errors.rejectValue(REQ_TIME, IdAuthenticationErrorConstants.INVALID_AUTH_REQUEST.getErrorCode(),
						new Object[] {REQ_TIME},IdAuthenticationErrorConstants.INVALID_AUTH_REQUEST.getErrorMessage());
			}

		}else {
			errors.rejectValue(REQ_TIME, IdAuthenticationErrorConstants.MISSING_INPUT_PARAMETER.getErrorCode(),
					new Object[] {REQ_TIME},IdAuthenticationErrorConstants.MISSING_INPUT_PARAMETER.getErrorMessage());
		
			
		}
	}

}
<|MERGE_RESOLUTION|>--- conflicted
+++ resolved
@@ -1,218 +1,113 @@
-package io.mosip.authentication.service.impl.indauth.validator;
-
-import java.time.Duration;
-import java.time.Instant;
-import java.util.Date;
-import java.util.HashSet;
-import java.util.Optional;
-import java.util.Set;
-
-import org.springframework.stereotype.Component;
-import org.springframework.validation.Errors;
-
-import io.mosip.authentication.core.constant.IdAuthenticationErrorConstants;
-import io.mosip.authentication.core.dto.indauth.AuthRequestDTO;
-import io.mosip.authentication.core.dto.indauth.AuthTypeDTO;
-import io.mosip.authentication.core.dto.indauth.IdType;
-import io.mosip.authentication.core.dto.indauth.IdentityDTO;
-import io.mosip.authentication.core.dto.indauth.InternalAuthType;
-import io.mosip.authentication.core.dto.indauth.RequestDTO;
-import io.mosip.kernel.core.exception.ParseException;
-import io.mosip.kernel.core.util.DateUtils;
-
-/**
- * Validator for internal authentication request
- * 
- * @author Prem Kumar
- *
- */
-@Component
-public class InternalAuthRequestValidator extends BaseAuthRequestValidator {
-	/** The Final Constant For allowed Internal auth  type*/
-	private static final String INTERNAL_ALLOWED_AUTH_TYPE = "internal.allowed.auth.type";
-
-	/** The Constant REQ_TIME. */
-	private static final String REQ_TIME = "requestTime";
-
-	/** The Constant REQUEST. */
-	private static final String REQUEST = "request";
-	
-	/** The Constant AUTH_TYPE. */
-	private static final String AUTH_TYPE = "requestedAuth";
-	
-	/** The Constant REQUESTDATE_RECEIVED_IN_MAX_TIME_MINS. */
-	private static final String REQUESTDATE_RECEIVED_IN_MAX_TIME_MINS = "authrequest.received-time-allowed.in-hours";
-
-
-	/* (non-Javadoc)
-	 * @see io.mosip.authentication.service.impl.indauth.validator.BaseAuthRequestValidator#supports(java.lang.Class)
-	 */
-	@Override
-	public boolean supports(Class<?> clazz) {
-		return clazz.equals(AuthRequestDTO.class);
-	}
-
-	/* (non-Javadoc)
-	 * @see io.mosip.authentication.service.impl.indauth.validator.BaseAuthRequestValidator#validate(java.lang.Object, org.springframework.validation.Errors)
-	 */
-	@Override
-	public void validate(Object authRequestDTO, Errors errors) {
-		if (authRequestDTO instanceof AuthRequestDTO) {
-			AuthRequestDTO requestDTO = (AuthRequestDTO) authRequestDTO;
-			validateId(requestDTO.getId(), errors);
-			Optional<String> uinOpt = Optional.ofNullable(requestDTO.getRequest())
-					.map(RequestDTO::getIdentity)
-					.map(IdentityDTO::getUin);
-			Optional<String> vidOpt = Optional.ofNullable(requestDTO.getRequest())
-					.map(RequestDTO::getIdentity)
-					.map(IdentityDTO::getVid);
-			if(uinOpt.isPresent()) {
-				validateIdvId(uinOpt.get(), IdType.UIN.getType(), errors);
-			} else if(vidOpt.isPresent()) {
-				validateIdvId(vidOpt.get(), IdType.VID.getType(), errors);
-			} else {
-				// TODO Missing UIN/VID
-			}
-			//validateVer(requestDTO.getVer(), errors);
-			validateTxnId(requestDTO.getTransactionID(), errors);
-			validateDate(requestDTO, errors);
-			validateAuthType(requestDTO.getRequestedAuth(), errors);
-			validateRequest(requestDTO, errors);
-		}
-	}
-
-<<<<<<< HEAD
-	/**
-	 * Method to validate auth type
-	 * 
-	 * @param requestDTO
-	 * @param errors
-	 */
-	private void validateRequest(AuthRequestDTO requestDTO, Errors errors) {
-		AuthTypeDTO authTypeDTO = requestDTO.getRequestedAuth();
-		if (authTypeDTO != null) {
-			Set<String> allowedAuthType = extractAuthInfo();			
-			validateAuthType(requestDTO, errors, authTypeDTO, allowedAuthType);
-		}else {
-			errors.rejectValue(REQUEST, IdAuthenticationErrorConstants.INVALID_AUTH_REQUEST.getErrorCode(),
-					String.format(IdAuthenticationErrorConstants.INVALID_AUTH_REQUEST.getErrorMessage(), REQUEST));
-		}
-		
-		
-	}
-
-	/**
-	 * Validate auth type.
-	 *
-	 * @param requestDTO the request DTO
-	 * @param errors the errors
-	 * @param authTypeDTO the auth type DTO
-	 * @param allowedAuthType the allowed auth type
-	 */
-	private void validateAuthType(AuthRequestDTO requestDTO, Errors errors, AuthTypeDTO authTypeDTO,
-			Set<String> allowedAuthType) {
-		checkAllowedAuthType(requestDTO, errors, authTypeDTO, allowedAuthType);
-		
-		if(authTypeDTO.isBio()) {
-			if(allowedAuthType.contains(InternalAuthType.BIO.getType())) {
-				validateBioMetadataDetails(requestDTO, errors);
-			} else {
-				errors.rejectValue(AUTH_TYPE, IdAuthenticationErrorConstants.INVALID_AUTH_REQUEST.getErrorCode(),
-						new Object[]{AUTH_TYPE} , IdAuthenticationErrorConstants.INVALID_AUTH_REQUEST.getErrorMessage());
-			}
-			
-		}
-	}
-
-	/**
-	 * Check allowed auth type.
-	 *
-	 * @param requestDTO the request DTO
-	 * @param errors the errors
-	 * @param authTypeDTO the auth type DTO
-	 * @param allowedAuthType the allowed auth type
-	 */
-	private void checkAllowedAuthType(AuthRequestDTO requestDTO, Errors errors, AuthTypeDTO authTypeDTO,
-			Set<String> allowedAuthType) {
-		if(authTypeDTO.isDemo()) {
-			if(allowedAuthType.contains(InternalAuthType.DEMO.getType())) {
-				checkDemoAuth(requestDTO, errors);
-			} else {
-				errors.rejectValue(AUTH_TYPE, IdAuthenticationErrorConstants.INVALID_AUTH_REQUEST.getErrorCode(),
-						new Object[]{AUTH_TYPE} , IdAuthenticationErrorConstants.INVALID_AUTH_REQUEST.getErrorMessage());
-			}
-		} 
-		
-		if(authTypeDTO.isOtp()) {
-			if(allowedAuthType.contains(InternalAuthType.OTP.getType())) {
-				checkOTPAuth(requestDTO, errors);
-			} else {
-				errors.rejectValue(AUTH_TYPE, IdAuthenticationErrorConstants.INVALID_AUTH_REQUEST.getErrorCode(),
-						new Object[]{AUTH_TYPE} , IdAuthenticationErrorConstants.INVALID_AUTH_REQUEST.getErrorMessage());
-			}
-		}
-		
-		if(authTypeDTO.isPin()) {
-			if(allowedAuthType.contains(InternalAuthType.SPIN.getType())) {
-				validateAdditionalFactorsDetails(requestDTO, errors);
-			} else {
-				errors.rejectValue(AUTH_TYPE, IdAuthenticationErrorConstants.INVALID_AUTH_REQUEST.getErrorCode(),
-						new Object[]{AUTH_TYPE} , IdAuthenticationErrorConstants.INVALID_AUTH_REQUEST.getErrorMessage());
-			}
-		}
-	}
-
-	/**
-	 * Extract auth info.
-	 *
-	 * @return the sets the
-	 */
-	private Set<String> extractAuthInfo() {
-		Set<String> allowedAuthType = new HashSet<>();
-		String intAllowedAuthType = env.getProperty(INTERNAL_ALLOWED_AUTH_TYPE);
-		if (null!=intAllowedAuthType && intAllowedAuthType.contains(",")) {
-			String value[] = intAllowedAuthType.split(",");
-			for (int i = 0; i < value.length; i++) {
-				allowedAuthType.add(value[i]);				
-			}
-		}else {
-			allowedAuthType.add(intAllowedAuthType);
-		}
-		return allowedAuthType;
-	}
-=======
-	
->>>>>>> 5ed9d139
-
-	/**
-	 *  Validation for DateTime.
-	 *
-	 * @param authRequestDTO the auth request DTO
-	 * @param errors the errors
-	 */
-	public void validateDate(AuthRequestDTO authRequestDTO, Errors errors) {
-		if (null != authRequestDTO.getRequestTime()&& !authRequestDTO.getRequestTime().isEmpty()) {
-			try {
-				Date reqDate = DateUtils.parseToDate(authRequestDTO.getRequestTime(),env.getProperty("datetime.pattern"));
-				Instant reqTimeInstance =reqDate.toInstant();
-				Instant now = Instant.now();
-				Integer reqDateMaxTimeInt = env.getProperty(REQUESTDATE_RECEIVED_IN_MAX_TIME_MINS, Integer.class);
-				if (reqDate.after(new Date())|| Duration.between(reqTimeInstance, now).toHours() > reqDateMaxTimeInt) {
-					errors.rejectValue(REQ_TIME, IdAuthenticationErrorConstants.INVALID_AUTH_REQUEST_TIMESTAMP.getErrorCode(),
-							new Object[] {env.getProperty(REQUESTDATE_RECEIVED_IN_MAX_TIME_MINS, Integer.class)},IdAuthenticationErrorConstants.INVALID_AUTH_REQUEST_TIMESTAMP.getErrorMessage());
-				}
-
-			} catch (ParseException | java.text.ParseException e) {
-				errors.rejectValue(REQ_TIME, IdAuthenticationErrorConstants.INVALID_AUTH_REQUEST.getErrorCode(),
-						new Object[] {REQ_TIME},IdAuthenticationErrorConstants.INVALID_AUTH_REQUEST.getErrorMessage());
-			}
-
-		}else {
-			errors.rejectValue(REQ_TIME, IdAuthenticationErrorConstants.MISSING_INPUT_PARAMETER.getErrorCode(),
-					new Object[] {REQ_TIME},IdAuthenticationErrorConstants.MISSING_INPUT_PARAMETER.getErrorMessage());
-		
-			
-		}
-	}
-
-}
+package io.mosip.authentication.service.impl.indauth.validator;
+
+import java.time.Duration;
+import java.time.Instant;
+import java.util.Date;
+import java.util.Optional;
+
+import org.springframework.stereotype.Component;
+import org.springframework.validation.Errors;
+
+import io.mosip.authentication.core.constant.IdAuthenticationErrorConstants;
+import io.mosip.authentication.core.dto.indauth.AuthRequestDTO;
+import io.mosip.authentication.core.dto.indauth.IdType;
+import io.mosip.authentication.core.dto.indauth.IdentityDTO;
+import io.mosip.authentication.core.dto.indauth.RequestDTO;
+import io.mosip.kernel.core.exception.ParseException;
+import io.mosip.kernel.core.util.DateUtils;
+
+/**
+ * Validator for internal authentication request
+ * 
+ * @author Prem Kumar
+ *
+ */
+@Component
+public class InternalAuthRequestValidator extends BaseAuthRequestValidator {
+	/** The Final Constant For allowed Internal auth  type*/
+	private static final String INTERNAL_ALLOWED_AUTH_TYPE = "internal.allowed.auth.type";
+
+	/** The Constant REQ_TIME. */
+	private static final String REQ_TIME = "requestTime";
+
+	/** The Constant REQUEST. */
+	private static final String REQUEST = "request";
+	
+	/** The Constant AUTH_TYPE. */
+	private static final String AUTH_TYPE = "requestedAuth";
+	
+	/** The Constant REQUESTDATE_RECEIVED_IN_MAX_TIME_MINS. */
+	private static final String REQUESTDATE_RECEIVED_IN_MAX_TIME_MINS = "authrequest.received-time-allowed.in-hours";
+
+
+	/* (non-Javadoc)
+	 * @see io.mosip.authentication.service.impl.indauth.validator.BaseAuthRequestValidator#supports(java.lang.Class)
+	 */
+	@Override
+	public boolean supports(Class<?> clazz) {
+		return clazz.equals(AuthRequestDTO.class);
+	}
+
+	/* (non-Javadoc)
+	 * @see io.mosip.authentication.service.impl.indauth.validator.BaseAuthRequestValidator#validate(java.lang.Object, org.springframework.validation.Errors)
+	 */
+	@Override
+	public void validate(Object authRequestDTO, Errors errors) {
+		if (authRequestDTO instanceof AuthRequestDTO) {
+			AuthRequestDTO requestDTO = (AuthRequestDTO) authRequestDTO;
+			validateId(requestDTO.getId(), errors);
+			Optional<String> uinOpt = Optional.ofNullable(requestDTO.getRequest())
+					.map(RequestDTO::getIdentity)
+					.map(IdentityDTO::getUin);
+			Optional<String> vidOpt = Optional.ofNullable(requestDTO.getRequest())
+					.map(RequestDTO::getIdentity)
+					.map(IdentityDTO::getVid);
+			if(uinOpt.isPresent()) {
+				validateIdvId(uinOpt.get(), IdType.UIN.getType(), errors);
+			} else if(vidOpt.isPresent()) {
+				validateIdvId(vidOpt.get(), IdType.VID.getType(), errors);
+			} else {
+				// TODO Missing UIN/VID
+			}
+			//validateVer(requestDTO.getVer(), errors);
+			validateTxnId(requestDTO.getTransactionID(), errors);
+			validateDate(requestDTO, errors);
+			validateAuthType(requestDTO.getRequestedAuth(), errors);
+			validateRequest(requestDTO, errors);
+		}
+	}
+
+	
+
+	/**
+	 *  Validation for DateTime.
+	 *
+	 * @param authRequestDTO the auth request DTO
+	 * @param errors the errors
+	 */
+	public void validateDate(AuthRequestDTO authRequestDTO, Errors errors) {
+		if (null != authRequestDTO.getRequestTime()&& !authRequestDTO.getRequestTime().isEmpty()) {
+			try {
+				Date reqDate = DateUtils.parseToDate(authRequestDTO.getRequestTime(),env.getProperty("datetime.pattern"));
+				Instant reqTimeInstance =reqDate.toInstant();
+				Instant now = Instant.now();
+				Integer reqDateMaxTimeInt = env.getProperty(REQUESTDATE_RECEIVED_IN_MAX_TIME_MINS, Integer.class);
+				if (reqDate.after(new Date())|| Duration.between(reqTimeInstance, now).toHours() > reqDateMaxTimeInt) {
+					errors.rejectValue(REQ_TIME, IdAuthenticationErrorConstants.INVALID_AUTH_REQUEST_TIMESTAMP.getErrorCode(),
+							new Object[] {env.getProperty(REQUESTDATE_RECEIVED_IN_MAX_TIME_MINS, Integer.class)},IdAuthenticationErrorConstants.INVALID_AUTH_REQUEST_TIMESTAMP.getErrorMessage());
+				}
+
+			} catch (ParseException | java.text.ParseException e) {
+				errors.rejectValue(REQ_TIME, IdAuthenticationErrorConstants.INVALID_AUTH_REQUEST.getErrorCode(),
+						new Object[] {REQ_TIME},IdAuthenticationErrorConstants.INVALID_AUTH_REQUEST.getErrorMessage());
+			}
+
+		}else {
+			errors.rejectValue(REQ_TIME, IdAuthenticationErrorConstants.MISSING_INPUT_PARAMETER.getErrorCode(),
+					new Object[] {REQ_TIME},IdAuthenticationErrorConstants.MISSING_INPUT_PARAMETER.getErrorMessage());
+		
+			
+		}
+	}
+
+}