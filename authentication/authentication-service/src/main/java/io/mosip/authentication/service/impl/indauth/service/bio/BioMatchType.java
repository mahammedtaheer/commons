--- conflicted
+++ resolved
@@ -1,284 +1,280 @@
-package io.mosip.authentication.service.impl.indauth.service.bio;
-
-import java.util.Collections;
-import java.util.HashMap;
-import java.util.List;
-import java.util.Map;
-import java.util.Map.Entry;
-import java.util.Optional;
-import java.util.Set;
-import java.util.function.Function;
-import java.util.stream.Collectors;
-import java.util.stream.Stream;
-
-import io.mosip.authentication.core.dto.indauth.AuthUsageDataBit;
-import io.mosip.authentication.core.dto.indauth.IdentityDTO;
-import io.mosip.authentication.core.dto.indauth.IdentityInfoDTO;
-<<<<<<< HEAD
-=======
-import io.mosip.authentication.core.dto.indauth.LanguageType;
-import io.mosip.authentication.core.exception.IdAuthenticationBusinessException;
-import io.mosip.authentication.core.spi.indauth.match.IdInfoFetcher;
->>>>>>> 33a80b8c
-import io.mosip.authentication.core.spi.indauth.match.IdMapping;
-import io.mosip.authentication.core.spi.indauth.match.MatchType;
-import io.mosip.authentication.core.spi.indauth.match.MatchingStrategy;
-import io.mosip.authentication.core.spi.indauth.match.MatchingStrategyType;
-import io.mosip.authentication.service.impl.indauth.match.IdaIdMapping;
-
-/**
- * 
- *
- * @author Rakesh Roshan
- */
-public enum BioMatchType implements MatchType {
-
-	// Left Finger Minutiea
-	FGRMIN_LEFT_THUMB(IdaIdMapping.LEFTTHUMB, setOf(FingerPrintMatchingStrategy.PARTIAL), IdentityDTO::getLeftThumb,
-			AuthUsageDataBit.USED_BIO_FINGERPRINT_MINUTIAE, AuthUsageDataBit.MATCHED_BIO_FINGERPRINT_MINUTIAE,
-			CbeffDocType.FMR),
-	FGRMIN_LEFT_INDEX(IdaIdMapping.LEFTINDEX, setOf(FingerPrintMatchingStrategy.PARTIAL), IdentityDTO::getLeftIndex,
-			AuthUsageDataBit.USED_BIO_FINGERPRINT_MINUTIAE, AuthUsageDataBit.MATCHED_BIO_FINGERPRINT_MINUTIAE,
-			CbeffDocType.FMR),
-	FGRMIN_LEFT_MIDDLE(IdaIdMapping.LEFTMIDDLE, setOf(FingerPrintMatchingStrategy.PARTIAL), IdentityDTO::getLeftMiddle,
-			AuthUsageDataBit.USED_BIO_FINGERPRINT_MINUTIAE, AuthUsageDataBit.MATCHED_BIO_FINGERPRINT_MINUTIAE,
-			CbeffDocType.FMR),
-	FGRMIN_LEFT_RING(IdaIdMapping.LEFTRING, setOf(FingerPrintMatchingStrategy.PARTIAL), IdentityDTO::getLeftRing,
-			AuthUsageDataBit.USED_BIO_FINGERPRINT_MINUTIAE, AuthUsageDataBit.MATCHED_BIO_FINGERPRINT_MINUTIAE,
-			CbeffDocType.FMR),
-	FGRMIN_LEFT_LITTLE(IdaIdMapping.LEFTLITTLE, setOf(FingerPrintMatchingStrategy.PARTIAL), IdentityDTO::getLeftLittle,
-			AuthUsageDataBit.USED_BIO_FINGERPRINT_MINUTIAE, AuthUsageDataBit.MATCHED_BIO_FINGERPRINT_MINUTIAE,
-			CbeffDocType.FMR),
-	// Right Finger Minutiea
-	FGRMIN_RIGHT_THUMB(IdaIdMapping.RIGHTTHUMB, setOf(FingerPrintMatchingStrategy.PARTIAL), IdentityDTO::getRightThumb,
-			AuthUsageDataBit.USED_BIO_FINGERPRINT_MINUTIAE, AuthUsageDataBit.MATCHED_BIO_FINGERPRINT_MINUTIAE,
-			CbeffDocType.FMR),
-	FGRMIN_RIGHT_INDEX(IdaIdMapping.RIGHTINDEX, setOf(FingerPrintMatchingStrategy.PARTIAL), IdentityDTO::getRightIndex,
-			AuthUsageDataBit.USED_BIO_FINGERPRINT_MINUTIAE, AuthUsageDataBit.MATCHED_BIO_FINGERPRINT_MINUTIAE,
-			CbeffDocType.FMR),
-	FGRMIN_RIGHT_MIDDLE(IdaIdMapping.RIGHTMIDDLE, setOf(FingerPrintMatchingStrategy.PARTIAL),
-			IdentityDTO::getRightMiddle, AuthUsageDataBit.USED_BIO_FINGERPRINT_MINUTIAE,
-			AuthUsageDataBit.MATCHED_BIO_FINGERPRINT_MINUTIAE, CbeffDocType.FMR),
-	FGRMIN_RIGHT_RING(IdaIdMapping.RIGHTRING, setOf(FingerPrintMatchingStrategy.PARTIAL), IdentityDTO::getRightRing,
-			AuthUsageDataBit.USED_BIO_FINGERPRINT_MINUTIAE, AuthUsageDataBit.MATCHED_BIO_FINGERPRINT_MINUTIAE,
-			CbeffDocType.FMR),
-	FGRMIN_RIGHT_LITTLE(IdaIdMapping.RIGHTLITTLE, setOf(FingerPrintMatchingStrategy.PARTIAL),
-			IdentityDTO::getRightLittle, AuthUsageDataBit.USED_BIO_FINGERPRINT_MINUTIAE,
-			AuthUsageDataBit.MATCHED_BIO_FINGERPRINT_MINUTIAE, CbeffDocType.FMR),
-
-	// Left Finger Image FGRIMG
-	FGRIMG_LEFT_THUMB(IdaIdMapping.LEFTTHUMB, setOf(FingerPrintMatchingStrategy.PARTIAL), IdentityDTO::getLeftThumb,
-			AuthUsageDataBit.USED_BIO_FINGERPRINT_IMAGE, AuthUsageDataBit.MATCHED_BIO_FINGERPRINT_IMAGE,
-			CbeffDocType.FMR),
-	FGRIMG_LEFT_INDEX(IdaIdMapping.LEFTINDEX, setOf(FingerPrintMatchingStrategy.PARTIAL), IdentityDTO::getLeftIndex,
-			AuthUsageDataBit.USED_BIO_FINGERPRINT_IMAGE, AuthUsageDataBit.MATCHED_BIO_FINGERPRINT_IMAGE,
-			CbeffDocType.FMR),
-	FGRIMG_LEFT_MIDDLE(IdaIdMapping.LEFTMIDDLE, setOf(FingerPrintMatchingStrategy.PARTIAL), IdentityDTO::getLeftMiddle,
-			AuthUsageDataBit.USED_BIO_FINGERPRINT_IMAGE, AuthUsageDataBit.MATCHED_BIO_FINGERPRINT_IMAGE,
-			CbeffDocType.FMR),
-	FGRIMG_LEFT_RING(IdaIdMapping.LEFTRING, setOf(FingerPrintMatchingStrategy.PARTIAL), IdentityDTO::getLeftRing,
-			AuthUsageDataBit.USED_BIO_FINGERPRINT_IMAGE, AuthUsageDataBit.MATCHED_BIO_FINGERPRINT_IMAGE,
-			CbeffDocType.FMR),
-	FGRIMG_LEFT_LITTLE(IdaIdMapping.LEFTLITTLE, setOf(FingerPrintMatchingStrategy.PARTIAL), IdentityDTO::getLeftLittle,
-			AuthUsageDataBit.USED_BIO_FINGERPRINT_IMAGE, AuthUsageDataBit.MATCHED_BIO_FINGERPRINT_IMAGE,
-			CbeffDocType.FMR),
-
-	// Right Finger Image
-	FGRIMG_RIGHT_THUMB(IdaIdMapping.RIGHTTHUMB, setOf(FingerPrintMatchingStrategy.PARTIAL), IdentityDTO::getRightThumb,
-			AuthUsageDataBit.USED_BIO_FINGERPRINT_IMAGE, AuthUsageDataBit.MATCHED_BIO_FINGERPRINT_IMAGE,
-			CbeffDocType.FMR),
-	FGRIMG_RIGHT_INDEX(IdaIdMapping.RIGHTINDEX, setOf(FingerPrintMatchingStrategy.PARTIAL), IdentityDTO::getRightIndex,
-			AuthUsageDataBit.USED_BIO_FINGERPRINT_IMAGE, AuthUsageDataBit.MATCHED_BIO_FINGERPRINT_IMAGE,
-			CbeffDocType.FMR),
-	FGRIMG_RIGHT_MIDDLE(IdaIdMapping.RIGHTMIDDLE, setOf(FingerPrintMatchingStrategy.PARTIAL),
-			IdentityDTO::getRightMiddle, AuthUsageDataBit.USED_BIO_FINGERPRINT_IMAGE,
-			AuthUsageDataBit.MATCHED_BIO_FINGERPRINT_IMAGE, CbeffDocType.FMR),
-	FGRIMG_RIGHT_RING(IdaIdMapping.RIGHTRING, setOf(FingerPrintMatchingStrategy.PARTIAL), IdentityDTO::getRightRing,
-			AuthUsageDataBit.USED_BIO_FINGERPRINT_IMAGE, AuthUsageDataBit.MATCHED_BIO_FINGERPRINT_IMAGE,
-			CbeffDocType.FMR),
-	FGRIMG_RIGHT_LITTLE(IdaIdMapping.RIGHTLITTLE, setOf(FingerPrintMatchingStrategy.PARTIAL),
-			IdentityDTO::getRightLittle, AuthUsageDataBit.USED_BIO_FINGERPRINT_IMAGE,
-			AuthUsageDataBit.MATCHED_BIO_FINGERPRINT_IMAGE, CbeffDocType.FMR),
-
-	// Multi-fingerPrint
-	FGRMIN_MULTI(IdaIdMapping.FINGERPRINT, setOf(MultiFingerprintMatchingStrategy.PARTIAL),
-			AuthUsageDataBit.USED_BIO_FINGERPRINT_MINUTIAE, AuthUsageDataBit.MATCHED_BIO_FINGERPRINT_MINUTIAE,
-			CbeffDocType.FMR, t -> {
-				Map<String, List<IdentityInfoDTO>> multifingerMap = new HashMap<>();
-
-				if (null != t.getRightLittle() && !t.getRightLittle().isEmpty()) {
-					List<IdentityInfoDTO> rightLittle = t.getRightLittle();
-					multifingerMap.put(IdaIdMapping.RIGHTLITTLE.getIdname(), rightLittle);
-				}
-				if (null != t.getLeftLittle() && !t.getLeftLittle().isEmpty()) {
-					List<IdentityInfoDTO> leftLittle = t.getLeftLittle();
-					multifingerMap.put(IdaIdMapping.LEFTLITTLE.getIdname(), leftLittle);
-				}
-				if (null != t.getRightRing() && !t.getRightRing().isEmpty()) {
-					List<IdentityInfoDTO> rightRing = t.getRightRing();
-					multifingerMap.put(IdaIdMapping.RIGHTRING.getIdname(), rightRing);
-				}
-				if (null != t.getLeftRing() && !t.getLeftRing().isEmpty()) {
-					List<IdentityInfoDTO> leftRing = t.getLeftRing();
-					multifingerMap.put(IdaIdMapping.LEFTRING.getIdname(), leftRing);
-				}
-				if (null != t.getRightIndex() && !t.getRightIndex().isEmpty()) {
-					List<IdentityInfoDTO> rightIndex = t.getRightIndex();
-					multifingerMap.put(IdaIdMapping.RIGHTINDEX.getIdname(), rightIndex);
-				}
-				if (null != t.getLeftIndex() && !t.getLeftIndex().isEmpty()) {
-					List<IdentityInfoDTO> leftIndex = t.getLeftIndex();
-					multifingerMap.put(IdaIdMapping.LEFTINDEX.getIdname(), leftIndex);
-				}
-				if (null != t.getRightThumb() && !t.getRightThumb().isEmpty()) {
-					List<IdentityInfoDTO> rightThumb = t.getRightThumb();
-					multifingerMap.put(IdaIdMapping.RIGHTTHUMB.getIdname(), rightThumb);
-				}
-				if (null != t.getLeftThumb() && !t.getLeftThumb().isEmpty()) {
-					List<IdentityInfoDTO> leftThumb = t.getLeftThumb();
-					multifingerMap.put(IdaIdMapping.LEFTTHUMB.getIdname(), leftThumb);
-				}
-				if (null != t.getRightMiddle() && !t.getRightMiddle().isEmpty()) {
-					List<IdentityInfoDTO> rightMiddle = t.getRightMiddle();
-					multifingerMap.put(IdaIdMapping.RIGHTMIDDLE.getIdname(), rightMiddle);
-				}
-				if (null != t.getLeftMiddle() && !t.getLeftMiddle().isEmpty()) {
-					List<IdentityInfoDTO> leftMiddle = t.getLeftMiddle();
-					multifingerMap.put(IdaIdMapping.LEFTMIDDLE.getIdname(), leftMiddle);
-				}
-
-				return multifingerMap;
-			}),
-
-	RIGHT_IRIS(IdaIdMapping.RIGHTEYE, setOf(IrisMatchingStrategy.PARTIAL), IdentityDTO::getRightEye,
-			AuthUsageDataBit.USED_BIO_IRIS, AuthUsageDataBit.MATCHED_BIO_IRIS, CbeffDocType.FMR),
-
-	LEFT_IRIS(IdaIdMapping.LEFTEYE, setOf(IrisMatchingStrategy.PARTIAL), IdentityDTO::getLeftEye,
-			AuthUsageDataBit.USED_BIO_IRIS, AuthUsageDataBit.MATCHED_BIO_IRIS, CbeffDocType.FMR),
-
-	IRIS_COMP(IdaIdMapping.IRIS, setOf(CompositeIrisMatchingStrategy.PARTIAL), AuthUsageDataBit.USED_BIO_IRIS,
-			AuthUsageDataBit.MATCHED_BIO_IRIS, CbeffDocType.FMR, t -> {
-				Map<String, List<IdentityInfoDTO>> compositeIrisMap = new HashMap<>();
-				if (null != t.getLeftEye() && !t.getLeftEye().isEmpty()) {
-					List<IdentityInfoDTO> leftEye = t.getLeftEye();
-					compositeIrisMap.put(IdaIdMapping.LEFTEYE.getIdname(), leftEye);
-				}
-
-				if (null != t.getRightEye() && !t.getRightEye().isEmpty()) {
-					List<IdentityInfoDTO> rightEye = t.getRightEye();
-					compositeIrisMap.put(IdaIdMapping.RIGHTEYE.getIdname(), rightEye);
-				}
-
-				return compositeIrisMap;
-			});
-
-	/** The allowed matching strategy. */
-	private Set<MatchingStrategy> allowedMatchingStrategy;
-
-	/** The used bit. */
-	private AuthUsageDataBit usedBit;
-
-	/** The matched bit. */
-	private AuthUsageDataBit matchedBit;
-
-	private Function<IdentityDTO, Map<String, List<IdentityInfoDTO>>> identityInfoFunction;
-
-	private IdMapping idMapping;
-
-	private CbeffDocType cbeffDocType;
-
-	BioMatchType(IdMapping idMapping, Set<MatchingStrategy> allowedMatchingStrategy,
-			Function<IdentityDTO, List<IdentityInfoDTO>> identityInfoFunction, AuthUsageDataBit usedBit,
-			AuthUsageDataBit matchedBit, CbeffDocType cbeffDocType) {
-		this.idMapping = idMapping;
-		this.cbeffDocType = cbeffDocType;
-		this.identityInfoFunction = (IdentityDTO identityDTO) -> {
-			Map<String, List<IdentityInfoDTO>> map = new HashMap<>();
-			map.put(idMapping.getIdname(), identityInfoFunction.apply(identityDTO));
-			return map;
-		};
-		this.allowedMatchingStrategy = Collections.unmodifiableSet(allowedMatchingStrategy);
-		this.usedBit = usedBit;
-		this.matchedBit = matchedBit;
-	}
-
-	BioMatchType(IdMapping idMapping, Set<MatchingStrategy> allowedMatchingStrategy, AuthUsageDataBit usedBit,
-			AuthUsageDataBit matchedBit, CbeffDocType cbeffDocType,
-			Function<IdentityDTO, Map<String, List<IdentityInfoDTO>>> identityInfoFunction) {
-		this.idMapping = idMapping;
-		this.cbeffDocType = cbeffDocType;
-		this.identityInfoFunction = identityInfoFunction;
-		this.allowedMatchingStrategy = Collections.unmodifiableSet(allowedMatchingStrategy);
-		this.usedBit = usedBit;
-		this.matchedBit = matchedBit;
-		this.cbeffDocType = cbeffDocType;
-	}
-
-	/**
-	 * Gets the allowed matching strategy.
-	 *
-	 * @param matchStrategyType the match strategy type
-	 * @return the allowed matching strategy
-	 */
-	public Optional<MatchingStrategy> getAllowedMatchingStrategy(MatchingStrategyType matchStrategyType) {
-		return allowedMatchingStrategy.stream().filter(ms -> ms.getType().equals(matchStrategyType)).findAny();
-	}
-
-	/**
-	 * Gets the entity info.
-	 *
-	 * @return the entity info
-	 */
-	public Function<Map<String, String>, Map<String, String>> getEntityInfoMapper() {
-		return Function.identity();
-	}
-
-	/**
-	 * Gets the used bit.
-	 *
-	 * @return the used bit
-	 */
-	public AuthUsageDataBit getUsedBit() {
-		return usedBit;
-	}
-
-	/**
-	 * Gets the matched bit.
-	 *
-	 * @return the matched bit
-	 */
-	public AuthUsageDataBit getMatchedBit() {
-		return matchedBit;
-	}
-
-	/**
-	 * Sets the of.
-	 *
-	 * @param matchingStrategies the matching strategies
-	 * @return the sets the
-	 */
-	public static Set<MatchingStrategy> setOf(MatchingStrategy... matchingStrategies) {
-		return Stream.of(matchingStrategies).collect(Collectors.toSet());
-
-	}
-
-	public IdMapping getIdMapping() {
-		return idMapping;
-	}
-
-	@Override
-	public Function<IdentityDTO, Map<String, List<IdentityInfoDTO>>> getIdentityInfoFunction() {
-		return identityInfoFunction;
-	}
-
-	@Override
-	public Category getCategory() {
-		return Category.BIO;
-	}
-
-	@Override
-	public Map<String, Entry<String, List<IdentityInfoDTO>>> mapEntityInfo(Map<String, List<IdentityInfoDTO>> idEntity,
-			IdInfoFetcher idinfoFetcher) throws IdAuthenticationBusinessException {
-		return idinfoFetcher.getCbeffValues(idEntity, cbeffDocType.toString());
-	}
-}
+package io.mosip.authentication.service.impl.indauth.service.bio;
+
+import java.util.Collections;
+import java.util.HashMap;
+import java.util.List;
+import java.util.Map;
+import java.util.Map.Entry;
+import java.util.Optional;
+import java.util.Set;
+import java.util.function.Function;
+import java.util.stream.Collectors;
+import java.util.stream.Stream;
+
+import io.mosip.authentication.core.dto.indauth.AuthUsageDataBit;
+import io.mosip.authentication.core.dto.indauth.IdentityDTO;
+import io.mosip.authentication.core.dto.indauth.IdentityInfoDTO;
+import io.mosip.authentication.core.exception.IdAuthenticationBusinessException;
+import io.mosip.authentication.core.spi.indauth.match.IdInfoFetcher;
+import io.mosip.authentication.core.spi.indauth.match.IdMapping;
+import io.mosip.authentication.core.spi.indauth.match.MatchType;
+import io.mosip.authentication.core.spi.indauth.match.MatchingStrategy;
+import io.mosip.authentication.core.spi.indauth.match.MatchingStrategyType;
+import io.mosip.authentication.service.impl.indauth.match.IdaIdMapping;
+
+/**
+ * 
+ *
+ * @author Rakesh Roshan
+ */
+public enum BioMatchType implements MatchType {
+
+	// Left Finger Minutiea
+	FGRMIN_LEFT_THUMB(IdaIdMapping.LEFTTHUMB, setOf(FingerPrintMatchingStrategy.PARTIAL), IdentityDTO::getLeftThumb,
+			AuthUsageDataBit.USED_BIO_FINGERPRINT_MINUTIAE, AuthUsageDataBit.MATCHED_BIO_FINGERPRINT_MINUTIAE,
+			CbeffDocType.FMR),
+	FGRMIN_LEFT_INDEX(IdaIdMapping.LEFTINDEX, setOf(FingerPrintMatchingStrategy.PARTIAL), IdentityDTO::getLeftIndex,
+			AuthUsageDataBit.USED_BIO_FINGERPRINT_MINUTIAE, AuthUsageDataBit.MATCHED_BIO_FINGERPRINT_MINUTIAE,
+			CbeffDocType.FMR),
+	FGRMIN_LEFT_MIDDLE(IdaIdMapping.LEFTMIDDLE, setOf(FingerPrintMatchingStrategy.PARTIAL), IdentityDTO::getLeftMiddle,
+			AuthUsageDataBit.USED_BIO_FINGERPRINT_MINUTIAE, AuthUsageDataBit.MATCHED_BIO_FINGERPRINT_MINUTIAE,
+			CbeffDocType.FMR),
+	FGRMIN_LEFT_RING(IdaIdMapping.LEFTRING, setOf(FingerPrintMatchingStrategy.PARTIAL), IdentityDTO::getLeftRing,
+			AuthUsageDataBit.USED_BIO_FINGERPRINT_MINUTIAE, AuthUsageDataBit.MATCHED_BIO_FINGERPRINT_MINUTIAE,
+			CbeffDocType.FMR),
+	FGRMIN_LEFT_LITTLE(IdaIdMapping.LEFTLITTLE, setOf(FingerPrintMatchingStrategy.PARTIAL), IdentityDTO::getLeftLittle,
+			AuthUsageDataBit.USED_BIO_FINGERPRINT_MINUTIAE, AuthUsageDataBit.MATCHED_BIO_FINGERPRINT_MINUTIAE,
+			CbeffDocType.FMR),
+	// Right Finger Minutiea
+	FGRMIN_RIGHT_THUMB(IdaIdMapping.RIGHTTHUMB, setOf(FingerPrintMatchingStrategy.PARTIAL), IdentityDTO::getRightThumb,
+			AuthUsageDataBit.USED_BIO_FINGERPRINT_MINUTIAE, AuthUsageDataBit.MATCHED_BIO_FINGERPRINT_MINUTIAE,
+			CbeffDocType.FMR),
+	FGRMIN_RIGHT_INDEX(IdaIdMapping.RIGHTINDEX, setOf(FingerPrintMatchingStrategy.PARTIAL), IdentityDTO::getRightIndex,
+			AuthUsageDataBit.USED_BIO_FINGERPRINT_MINUTIAE, AuthUsageDataBit.MATCHED_BIO_FINGERPRINT_MINUTIAE,
+			CbeffDocType.FMR),
+	FGRMIN_RIGHT_MIDDLE(IdaIdMapping.RIGHTMIDDLE, setOf(FingerPrintMatchingStrategy.PARTIAL),
+			IdentityDTO::getRightMiddle, AuthUsageDataBit.USED_BIO_FINGERPRINT_MINUTIAE,
+			AuthUsageDataBit.MATCHED_BIO_FINGERPRINT_MINUTIAE, CbeffDocType.FMR),
+	FGRMIN_RIGHT_RING(IdaIdMapping.RIGHTRING, setOf(FingerPrintMatchingStrategy.PARTIAL), IdentityDTO::getRightRing,
+			AuthUsageDataBit.USED_BIO_FINGERPRINT_MINUTIAE, AuthUsageDataBit.MATCHED_BIO_FINGERPRINT_MINUTIAE,
+			CbeffDocType.FMR),
+	FGRMIN_RIGHT_LITTLE(IdaIdMapping.RIGHTLITTLE, setOf(FingerPrintMatchingStrategy.PARTIAL),
+			IdentityDTO::getRightLittle, AuthUsageDataBit.USED_BIO_FINGERPRINT_MINUTIAE,
+			AuthUsageDataBit.MATCHED_BIO_FINGERPRINT_MINUTIAE, CbeffDocType.FMR),
+
+	// Left Finger Image FGRIMG
+	FGRIMG_LEFT_THUMB(IdaIdMapping.LEFTTHUMB, setOf(FingerPrintMatchingStrategy.PARTIAL), IdentityDTO::getLeftThumb,
+			AuthUsageDataBit.USED_BIO_FINGERPRINT_IMAGE, AuthUsageDataBit.MATCHED_BIO_FINGERPRINT_IMAGE,
+			CbeffDocType.FMR),
+	FGRIMG_LEFT_INDEX(IdaIdMapping.LEFTINDEX, setOf(FingerPrintMatchingStrategy.PARTIAL), IdentityDTO::getLeftIndex,
+			AuthUsageDataBit.USED_BIO_FINGERPRINT_IMAGE, AuthUsageDataBit.MATCHED_BIO_FINGERPRINT_IMAGE,
+			CbeffDocType.FMR),
+	FGRIMG_LEFT_MIDDLE(IdaIdMapping.LEFTMIDDLE, setOf(FingerPrintMatchingStrategy.PARTIAL), IdentityDTO::getLeftMiddle,
+			AuthUsageDataBit.USED_BIO_FINGERPRINT_IMAGE, AuthUsageDataBit.MATCHED_BIO_FINGERPRINT_IMAGE,
+			CbeffDocType.FMR),
+	FGRIMG_LEFT_RING(IdaIdMapping.LEFTRING, setOf(FingerPrintMatchingStrategy.PARTIAL), IdentityDTO::getLeftRing,
+			AuthUsageDataBit.USED_BIO_FINGERPRINT_IMAGE, AuthUsageDataBit.MATCHED_BIO_FINGERPRINT_IMAGE,
+			CbeffDocType.FMR),
+	FGRIMG_LEFT_LITTLE(IdaIdMapping.LEFTLITTLE, setOf(FingerPrintMatchingStrategy.PARTIAL), IdentityDTO::getLeftLittle,
+			AuthUsageDataBit.USED_BIO_FINGERPRINT_IMAGE, AuthUsageDataBit.MATCHED_BIO_FINGERPRINT_IMAGE,
+			CbeffDocType.FMR),
+
+	// Right Finger Image
+	FGRIMG_RIGHT_THUMB(IdaIdMapping.RIGHTTHUMB, setOf(FingerPrintMatchingStrategy.PARTIAL), IdentityDTO::getRightThumb,
+			AuthUsageDataBit.USED_BIO_FINGERPRINT_IMAGE, AuthUsageDataBit.MATCHED_BIO_FINGERPRINT_IMAGE,
+			CbeffDocType.FMR),
+	FGRIMG_RIGHT_INDEX(IdaIdMapping.RIGHTINDEX, setOf(FingerPrintMatchingStrategy.PARTIAL), IdentityDTO::getRightIndex,
+			AuthUsageDataBit.USED_BIO_FINGERPRINT_IMAGE, AuthUsageDataBit.MATCHED_BIO_FINGERPRINT_IMAGE,
+			CbeffDocType.FMR),
+	FGRIMG_RIGHT_MIDDLE(IdaIdMapping.RIGHTMIDDLE, setOf(FingerPrintMatchingStrategy.PARTIAL),
+			IdentityDTO::getRightMiddle, AuthUsageDataBit.USED_BIO_FINGERPRINT_IMAGE,
+			AuthUsageDataBit.MATCHED_BIO_FINGERPRINT_IMAGE, CbeffDocType.FMR),
+	FGRIMG_RIGHT_RING(IdaIdMapping.RIGHTRING, setOf(FingerPrintMatchingStrategy.PARTIAL), IdentityDTO::getRightRing,
+			AuthUsageDataBit.USED_BIO_FINGERPRINT_IMAGE, AuthUsageDataBit.MATCHED_BIO_FINGERPRINT_IMAGE,
+			CbeffDocType.FMR),
+	FGRIMG_RIGHT_LITTLE(IdaIdMapping.RIGHTLITTLE, setOf(FingerPrintMatchingStrategy.PARTIAL),
+			IdentityDTO::getRightLittle, AuthUsageDataBit.USED_BIO_FINGERPRINT_IMAGE,
+			AuthUsageDataBit.MATCHED_BIO_FINGERPRINT_IMAGE, CbeffDocType.FMR),
+
+	// Multi-fingerPrint
+	FGRMIN_MULTI(IdaIdMapping.FINGERPRINT, setOf(MultiFingerprintMatchingStrategy.PARTIAL),
+			AuthUsageDataBit.USED_BIO_FINGERPRINT_MINUTIAE, AuthUsageDataBit.MATCHED_BIO_FINGERPRINT_MINUTIAE,
+			CbeffDocType.FMR, t -> {
+				Map<String, List<IdentityInfoDTO>> multifingerMap = new HashMap<>();
+
+				if (null != t.getRightLittle() && !t.getRightLittle().isEmpty()) {
+					List<IdentityInfoDTO> rightLittle = t.getRightLittle();
+					multifingerMap.put(IdaIdMapping.RIGHTLITTLE.getIdname(), rightLittle);
+				}
+				if (null != t.getLeftLittle() && !t.getLeftLittle().isEmpty()) {
+					List<IdentityInfoDTO> leftLittle = t.getLeftLittle();
+					multifingerMap.put(IdaIdMapping.LEFTLITTLE.getIdname(), leftLittle);
+				}
+				if (null != t.getRightRing() && !t.getRightRing().isEmpty()) {
+					List<IdentityInfoDTO> rightRing = t.getRightRing();
+					multifingerMap.put(IdaIdMapping.RIGHTRING.getIdname(), rightRing);
+				}
+				if (null != t.getLeftRing() && !t.getLeftRing().isEmpty()) {
+					List<IdentityInfoDTO> leftRing = t.getLeftRing();
+					multifingerMap.put(IdaIdMapping.LEFTRING.getIdname(), leftRing);
+				}
+				if (null != t.getRightIndex() && !t.getRightIndex().isEmpty()) {
+					List<IdentityInfoDTO> rightIndex = t.getRightIndex();
+					multifingerMap.put(IdaIdMapping.RIGHTINDEX.getIdname(), rightIndex);
+				}
+				if (null != t.getLeftIndex() && !t.getLeftIndex().isEmpty()) {
+					List<IdentityInfoDTO> leftIndex = t.getLeftIndex();
+					multifingerMap.put(IdaIdMapping.LEFTINDEX.getIdname(), leftIndex);
+				}
+				if (null != t.getRightThumb() && !t.getRightThumb().isEmpty()) {
+					List<IdentityInfoDTO> rightThumb = t.getRightThumb();
+					multifingerMap.put(IdaIdMapping.RIGHTTHUMB.getIdname(), rightThumb);
+				}
+				if (null != t.getLeftThumb() && !t.getLeftThumb().isEmpty()) {
+					List<IdentityInfoDTO> leftThumb = t.getLeftThumb();
+					multifingerMap.put(IdaIdMapping.LEFTTHUMB.getIdname(), leftThumb);
+				}
+				if (null != t.getRightMiddle() && !t.getRightMiddle().isEmpty()) {
+					List<IdentityInfoDTO> rightMiddle = t.getRightMiddle();
+					multifingerMap.put(IdaIdMapping.RIGHTMIDDLE.getIdname(), rightMiddle);
+				}
+				if (null != t.getLeftMiddle() && !t.getLeftMiddle().isEmpty()) {
+					List<IdentityInfoDTO> leftMiddle = t.getLeftMiddle();
+					multifingerMap.put(IdaIdMapping.LEFTMIDDLE.getIdname(), leftMiddle);
+				}
+
+				return multifingerMap;
+			}),
+
+	RIGHT_IRIS(IdaIdMapping.RIGHTEYE, setOf(IrisMatchingStrategy.PARTIAL), IdentityDTO::getRightEye,
+			AuthUsageDataBit.USED_BIO_IRIS, AuthUsageDataBit.MATCHED_BIO_IRIS, CbeffDocType.FMR),
+
+	LEFT_IRIS(IdaIdMapping.LEFTEYE, setOf(IrisMatchingStrategy.PARTIAL), IdentityDTO::getLeftEye,
+			AuthUsageDataBit.USED_BIO_IRIS, AuthUsageDataBit.MATCHED_BIO_IRIS, CbeffDocType.FMR),
+
+	IRIS_COMP(IdaIdMapping.IRIS, setOf(CompositeIrisMatchingStrategy.PARTIAL), AuthUsageDataBit.USED_BIO_IRIS,
+			AuthUsageDataBit.MATCHED_BIO_IRIS, CbeffDocType.FMR, t -> {
+				Map<String, List<IdentityInfoDTO>> compositeIrisMap = new HashMap<>();
+				if (null != t.getLeftEye() && !t.getLeftEye().isEmpty()) {
+					List<IdentityInfoDTO> leftEye = t.getLeftEye();
+					compositeIrisMap.put(IdaIdMapping.LEFTEYE.getIdname(), leftEye);
+				}
+
+				if (null != t.getRightEye() && !t.getRightEye().isEmpty()) {
+					List<IdentityInfoDTO> rightEye = t.getRightEye();
+					compositeIrisMap.put(IdaIdMapping.RIGHTEYE.getIdname(), rightEye);
+				}
+
+				return compositeIrisMap;
+			});
+
+	/** The allowed matching strategy. */
+	private Set<MatchingStrategy> allowedMatchingStrategy;
+
+	/** The used bit. */
+	private AuthUsageDataBit usedBit;
+
+	/** The matched bit. */
+	private AuthUsageDataBit matchedBit;
+
+	private Function<IdentityDTO, Map<String, List<IdentityInfoDTO>>> identityInfoFunction;
+
+	private IdMapping idMapping;
+
+	private CbeffDocType cbeffDocType;
+
+	BioMatchType(IdMapping idMapping, Set<MatchingStrategy> allowedMatchingStrategy,
+			Function<IdentityDTO, List<IdentityInfoDTO>> identityInfoFunction, AuthUsageDataBit usedBit,
+			AuthUsageDataBit matchedBit, CbeffDocType cbeffDocType) {
+		this.idMapping = idMapping;
+		this.cbeffDocType = cbeffDocType;
+		this.identityInfoFunction = (IdentityDTO identityDTO) -> {
+			Map<String, List<IdentityInfoDTO>> map = new HashMap<>();
+			map.put(idMapping.getIdname(), identityInfoFunction.apply(identityDTO));
+			return map;
+		};
+		this.allowedMatchingStrategy = Collections.unmodifiableSet(allowedMatchingStrategy);
+		this.usedBit = usedBit;
+		this.matchedBit = matchedBit;
+	}
+
+	BioMatchType(IdMapping idMapping, Set<MatchingStrategy> allowedMatchingStrategy, AuthUsageDataBit usedBit,
+			AuthUsageDataBit matchedBit, CbeffDocType cbeffDocType,
+			Function<IdentityDTO, Map<String, List<IdentityInfoDTO>>> identityInfoFunction) {
+		this.idMapping = idMapping;
+		this.cbeffDocType = cbeffDocType;
+		this.identityInfoFunction = identityInfoFunction;
+		this.allowedMatchingStrategy = Collections.unmodifiableSet(allowedMatchingStrategy);
+		this.usedBit = usedBit;
+		this.matchedBit = matchedBit;
+		this.cbeffDocType = cbeffDocType;
+	}
+
+	/**
+	 * Gets the allowed matching strategy.
+	 *
+	 * @param matchStrategyType the match strategy type
+	 * @return the allowed matching strategy
+	 */
+	public Optional<MatchingStrategy> getAllowedMatchingStrategy(MatchingStrategyType matchStrategyType) {
+		return allowedMatchingStrategy.stream().filter(ms -> ms.getType().equals(matchStrategyType)).findAny();
+	}
+
+	/**
+	 * Gets the entity info.
+	 *
+	 * @return the entity info
+	 */
+	public Function<Map<String, String>, Map<String, String>> getEntityInfoMapper() {
+		return Function.identity();
+	}
+
+	/**
+	 * Gets the used bit.
+	 *
+	 * @return the used bit
+	 */
+	public AuthUsageDataBit getUsedBit() {
+		return usedBit;
+	}
+
+	/**
+	 * Gets the matched bit.
+	 *
+	 * @return the matched bit
+	 */
+	public AuthUsageDataBit getMatchedBit() {
+		return matchedBit;
+	}
+
+	/**
+	 * Sets the of.
+	 *
+	 * @param matchingStrategies the matching strategies
+	 * @return the sets the
+	 */
+	public static Set<MatchingStrategy> setOf(MatchingStrategy... matchingStrategies) {
+		return Stream.of(matchingStrategies).collect(Collectors.toSet());
+
+	}
+
+	public IdMapping getIdMapping() {
+		return idMapping;
+	}
+
+	@Override
+	public Function<IdentityDTO, Map<String, List<IdentityInfoDTO>>> getIdentityInfoFunction() {
+		return identityInfoFunction;
+	}
+
+	@Override
+	public Category getCategory() {
+		return Category.BIO;
+	}
+
+	@Override
+	public Map<String, Entry<String, List<IdentityInfoDTO>>> mapEntityInfo(Map<String, List<IdentityInfoDTO>> idEntity,
+			IdInfoFetcher idinfoFetcher) throws IdAuthenticationBusinessException {
+		return idinfoFetcher.getCbeffValues(idEntity, cbeffDocType.toString());
+	}
+}