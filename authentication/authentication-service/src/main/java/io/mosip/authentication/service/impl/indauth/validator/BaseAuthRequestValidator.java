package io.mosip.authentication.service.impl.indauth.validator;

import java.util.AbstractMap.SimpleEntry;
import java.util.Arrays;
import java.util.Collections;
import java.util.HashSet;
import java.util.List;
import java.util.Map;
import java.util.Map.Entry;
import java.util.Objects;
import java.util.Optional;
import java.util.Set;
import java.util.function.Function;
import java.util.regex.Pattern;
import java.util.stream.Collectors;
import java.util.stream.Stream;

import javax.annotation.PostConstruct;

import org.springframework.beans.factory.annotation.Autowired;
import org.springframework.validation.Errors;

import io.mosip.authentication.core.constant.IdAuthenticationErrorConstants;
import io.mosip.authentication.core.dto.indauth.AuthRequestDTO;
import io.mosip.authentication.core.dto.indauth.AuthTypeDTO;
import io.mosip.authentication.core.dto.indauth.BaseAuthRequestDTO;
import io.mosip.authentication.core.dto.indauth.BioIdentityInfoDTO;
import io.mosip.authentication.core.dto.indauth.DataDTO;
import io.mosip.authentication.core.dto.indauth.IdentityDTO;
import io.mosip.authentication.core.dto.indauth.IdentityInfoDTO;
import io.mosip.authentication.core.dto.indauth.KycAuthRequestDTO;
import io.mosip.authentication.core.dto.indauth.RequestDTO;
import io.mosip.authentication.core.exception.IdAuthenticationBusinessException;
import io.mosip.authentication.core.logger.IdaLogger;
import io.mosip.authentication.core.spi.indauth.match.AuthType;
import io.mosip.authentication.core.spi.indauth.match.IdInfoFetcher;
import io.mosip.authentication.core.spi.indauth.match.IdMapping;
import io.mosip.authentication.core.spi.indauth.match.MatchType;
import io.mosip.authentication.service.helper.IdInfoHelper;
import io.mosip.authentication.service.impl.indauth.service.bio.BioAuthType;
import io.mosip.authentication.service.impl.indauth.service.bio.BioMatchType;
import io.mosip.authentication.service.impl.indauth.service.demo.DOBType;
import io.mosip.authentication.service.impl.indauth.service.demo.DemoAuthType;
import io.mosip.authentication.service.impl.indauth.service.demo.DemoMatchType;
import io.mosip.authentication.service.impl.indauth.service.pin.PinMatchType;
import io.mosip.authentication.service.integration.MasterDataManager;
import io.mosip.authentication.service.validator.IdAuthValidator;
import io.mosip.kernel.core.exception.ParseException;
import io.mosip.kernel.core.logger.spi.Logger;
import io.mosip.kernel.core.pinvalidator.exception.InvalidPinException;
import io.mosip.kernel.core.util.DateUtils;
import io.mosip.kernel.pinvalidator.impl.PinValidatorImpl;

/**
 * The Class BaseAuthRequestValidator.
 *
 * @author Manoj SP
 * @author Prem Kumar
 * @author RakeshRoshan
 * 
 */
public class BaseAuthRequestValidator extends IdAuthValidator {
	
	/** The Constant MOSIP_SUPPORTED_LANGUAGES. */
	private static final String MOSIP_SUPPORTED_LANGUAGES = "mosip.supported-languages";

	private static final String BIO_SUB_TYPE = "bioSubType";

	/** The Constant UNKNOWN. */
	private static final String UNKNOWN = "UNKNOWN";

	/** The Constant MOSIP_ID_VALIDATION_IDENTITY_EMAIL. */
	private static final String MOSIP_ID_VALIDATION_IDENTITY_EMAIL = "mosip.id.validation.identity.email";

	/** The Constant MOSIP_ID_VALIDATION_IDENTITY_PHONE. */
	private static final String MOSIP_ID_VALIDATION_IDENTITY_PHONE = "mosip.id.validation.identity.phone";

	/** The Constant OTP2. */
	private static final String OTP2 = "OTP";

	/** The Constant PIN. */
	private static final String PIN = "PIN";

//	private static final String REQUEST_ADDITIONAL_FACTORS_STATIC_PIN = "request/additionalFactors/staticPin";

	/** The Constant REQUEST_ADDITIONAL_FACTORS_TOTP. */
	private static final String REQUEST_ADDITIONAL_FACTORS_TOTP = "request/additionalFactors/totp";

	/** The Constant BIO_TYPE. */
	private static final String BIO_TYPE = "bioType";

	/** The Final Constant For PIN_VALUE */
	private static final String PIN_VALUE = "pinValue";

	/** The Final Constant For MODEL */
	private static final String DEVICE_PROVIDER_ID = "deviceProviderID";

	/** The mosip logger. */
	private static Logger mosipLogger = IdaLogger.getLogger(BaseAuthRequestValidator.class);

	/** The Constant SESSION_ID. */
	private static final String SESSION_ID = "SESSION_ID";

	/** The Constant VALIDATE. */
	private static final String VALIDATE = "VALIDATE";

	/** The Constant PRIMARY_LANG_CODE. */
	private static final String PRIMARY_LANG_CODE = "mosip.primary-language";

	/** The Constant INVALID_INPUT_PARAMETER. */
	private static final String INVALID_INPUT_PARAMETER = "INVALID_INPUT_PARAMETER - ";

	/** The Constant REQUEST. */
	private static final String REQUEST = "request";

	/** The Constant finger. */
	private static final String FINGER = "finger";

	/** The Constant iris. */
	private static final String IRIS = "iris";

	/** The Constant face. */
	private static final String FACE = "face";

	/** The Constant IdentityInfoDTO. */
	private static final String IDENTITY_INFO_DTO = "IdentityInfoDTO";

	/** The Constant AUTH_TYPE. */
	private static final String AUTH_TYPE = "requestedAuth";

	/** The id info helper. */
	@Autowired
	protected IdInfoHelper idInfoHelper;

	/** The id info helper. */
	@Autowired
	protected IdInfoFetcher idInfoFetcher;

	/** The master Data Manager. */
	@Autowired
	private MasterDataManager masterDataManager;

	@Autowired
	private PinValidatorImpl pinvalidator;

	/** The email Pattern. */
	private Pattern emailPattern;

	/** The phone Pattern. */
	private Pattern phonePattern;

	@PostConstruct
	private void initialize() {
		emailPattern = Pattern.compile(env.getProperty(MOSIP_ID_VALIDATION_IDENTITY_EMAIL));
		phonePattern = Pattern.compile(env.getProperty(MOSIP_ID_VALIDATION_IDENTITY_PHONE));
	}

	/*
	 * (non-Javadoc)
	 * 
	 * @see org.springframework.validation.Validator#supports(java.lang.Class)
	 */
	@Override
	public boolean supports(Class<?> clazz) {
		return BaseAuthRequestDTO.class.isAssignableFrom(clazz);
	}

	/*
	 * (non-Javadoc)
	 * 
	 * @see org.springframework.validation.Validator#validate(java.lang.Object,
	 * org.springframework.validation.Errors)
	 */
	@Override
	public void validate(Object req, Errors errors) {
		BaseAuthRequestDTO baseAuthRequestDTO = (BaseAuthRequestDTO) req;

		if (baseAuthRequestDTO != null) {
			validateId(baseAuthRequestDTO.getId(), errors);
		}

	}

	/**
	 * validates the Static Pin Details
	 * 
	 * @param authRequestDTO
	 * @param errors
	 */
	protected void validateAdditionalFactorsDetails(AuthRequestDTO authRequestDTO, Errors errors) {
		AuthTypeDTO authTypeDTO = authRequestDTO.getRequestedAuth();

		if ((authTypeDTO != null && authTypeDTO.isPin() && isMatchtypeEnabled(PinMatchType.SPIN))) {

			Optional<String> pinOpt = Optional.ofNullable(authRequestDTO.getRequest()).map(RequestDTO::getStaticPin);

			if (!pinOpt.isPresent()) {
				mosipLogger.error(SESSION_ID, this.getClass().getSimpleName(), VALIDATE,
						"Missing pinval in the request");
				errors.rejectValue(REQUEST, IdAuthenticationErrorConstants.MISSING_AUTHTYPE.getErrorCode(),
						new Object[] { PIN }, IdAuthenticationErrorConstants.MISSING_AUTHTYPE.getErrorMessage());
			} else {
				try {
					pinvalidator.validatePin(pinOpt.get());
				} catch (InvalidPinException e) {
					mosipLogger.error(SESSION_ID, this.getClass().getSimpleName(), "validateStaticPin",
							"INVALID_INPUT_PARAMETER - pinValue - value -> " + pinOpt.get());
					errors.rejectValue(REQUEST, IdAuthenticationErrorConstants.INVALID_INPUT_PARAMETER.getErrorCode(),
							new Object[] { PIN_VALUE },
							IdAuthenticationErrorConstants.INVALID_INPUT_PARAMETER.getErrorMessage());
				}

			}
		} else if ((authTypeDTO != null && authTypeDTO.isOtp() && isMatchtypeEnabled(PinMatchType.OTP))) {
			Optional<String> otp = Optional.ofNullable(authRequestDTO.getRequest()).map(RequestDTO::getOtp);

			if (!otp.isPresent()) {
				mosipLogger.error(SESSION_ID, this.getClass().getSimpleName(), VALIDATE,
						"Missing OTP value in the request");
				errors.rejectValue(REQUEST, IdAuthenticationErrorConstants.MISSING_INPUT_PARAMETER.getErrorCode(),
						new Object[] { REQUEST_ADDITIONAL_FACTORS_TOTP },
						IdAuthenticationErrorConstants.MISSING_INPUT_PARAMETER.getErrorMessage());
			} else {
				try {
					pinvalidator.validatePin(otp.get());
				} catch (InvalidPinException e) {
					mosipLogger.error(SESSION_ID, this.getClass().getSimpleName(), "validateOtpValue",
							"INVALID_INPUT_PARAMETER - OtppinValue - value -> " + otp.get());
					errors.rejectValue(REQUEST, IdAuthenticationErrorConstants.INVALID_INPUT_PARAMETER.getErrorCode(),
							new Object[] { OTP2 },
							IdAuthenticationErrorConstants.INVALID_INPUT_PARAMETER.getErrorMessage());
				}
			}
		}
	}

	/**
	 * Validate Biometric details i.e validating fingers,iris,face and device
	 * information.
	 *
	 * @param authRequestDTO the auth request DTO
	 * @param errors         the errors
	 */
	protected void validateBioMetadataDetails(AuthRequestDTO authRequestDTO, Errors errors) {

		AuthTypeDTO authTypeDTO = authRequestDTO.getRequestedAuth();

		if ((authTypeDTO != null && authTypeDTO.isBio())) {

			List<BioIdentityInfoDTO> bioInfo = authRequestDTO.getRequest().getBiometrics();

			if (bioInfo == null || bioInfo.isEmpty() || bioInfo.stream().anyMatch(bioDto -> bioDto.getData() == null)) {
				mosipLogger.error(SESSION_ID, this.getClass().getSimpleName(), VALIDATE, "missing biometric request");
				errors.rejectValue(REQUEST, IdAuthenticationErrorConstants.MISSING_BIOMETRICDATA.getErrorCode(),
						IdAuthenticationErrorConstants.MISSING_BIOMETRICDATA.getErrorMessage());
			} else {

				List<DataDTO> bioData = bioInfo.stream().map(BioIdentityInfoDTO::getData).collect(Collectors.toList());

				validateDeviceInfo(bioData, errors);

				validateBioType(bioData, errors);

				if (isAuthtypeEnabled(BioAuthType.FGR_MIN, BioAuthType.FGR_IMG, BioAuthType.FGR_MIN_MULTI)) {
					validateFinger(authRequestDTO, bioData, errors);
				}
				if (isAuthtypeEnabled(BioAuthType.IRIS_IMG, BioAuthType.IRIS_COMP_IMG)) {
					validateIris(authRequestDTO, bioData, errors);
				}
				if (isMatchtypeEnabled(BioMatchType.FACE)) {
					validateFace(authRequestDTO, bioData, errors);
				}

			}
		}

	}

	/**
	 * Validates the BioType value
	 * 
	 * @param bioInfo
	 * @param errors
	 */
	private void validateBioType(List<DataDTO> bioInfos, Errors errors) {
		AuthType[] authTypes = BioAuthType.values();
		Set<String> availableAuthTypeInfos = new HashSet<>();
		for (AuthType authType : authTypes) {
			availableAuthTypeInfos.add(authType.getType());
		}
		for (DataDTO bioInfo : bioInfos) {
			String bioType = bioInfo.getBioType();
			if (bioType == null || bioType.isEmpty()) {
				errors.rejectValue(REQUEST, IdAuthenticationErrorConstants.MISSING_INPUT_PARAMETER.getErrorCode(),
						new Object[] { BIO_TYPE },
						IdAuthenticationErrorConstants.MISSING_INPUT_PARAMETER.getErrorMessage());
			} else if (!availableAuthTypeInfos.contains(bioType)) {
				errors.rejectValue(REQUEST, IdAuthenticationErrorConstants.INVALID_BIOTYPE.getErrorCode(),
						new Object[] { bioType }, IdAuthenticationErrorConstants.INVALID_BIOTYPE.getErrorMessage());
			} else {
				String bioSubType = bioInfo.getBioSubType();
				if (bioSubType != null && !bioSubType.isEmpty()) {
					// Valid bio type
					Optional<BioAuthType> bioAuthTypeOpt = BioAuthType.getSingleBioAuthTypeForType(bioType);
					if (bioAuthTypeOpt.isPresent()) {
						BioAuthType bioAuthType = bioAuthTypeOpt.get();
						Set<MatchType> associatedMatchTypes = bioAuthType.getAssociatedMatchTypes();
						boolean invalidBioType = associatedMatchTypes.stream()
								.filter(matchType -> matchType instanceof BioMatchType)
								.map(matchType -> (BioMatchType) matchType).map(BioMatchType::getIdMapping)
								.map(IdMapping::getIdname).distinct()
								.noneMatch(idName -> idName.equalsIgnoreCase(bioSubType));
						if (invalidBioType) {
							errors.rejectValue(REQUEST,
									IdAuthenticationErrorConstants.INVALID_INPUT_PARAMETER.getErrorCode(),
									new Object[] { BIO_SUB_TYPE + " - " + bioSubType + " for bioType " + bioType },
									IdAuthenticationErrorConstants.INVALID_INPUT_PARAMETER.getErrorMessage());
						}

					}
				} else {
					/*
					 * errors.rejectValue(REQUEST,
					 * IdAuthenticationErrorConstants.MISSING_INPUT_PARAMETER.getErrorCode(), new
					 * Object[] { BIO_SUB_TYPE + " for bioType " + bioType },
					 * IdAuthenticationErrorConstants.MISSING_INPUT_PARAMETER.getErrorMessage());
					 */
					errors.rejectValue(REQUEST, IdAuthenticationErrorConstants.MISSING_INPUT_PARAMETER.getErrorCode(),
							new Object[] { BIO_SUB_TYPE },
							IdAuthenticationErrorConstants.MISSING_INPUT_PARAMETER.getErrorMessage());
				}
			}
		}

	}

	/**
	 * validates the DeviceInfo
	 * 
	 * @param bioInfos
	 * @param errors
	 */
	private void validateDeviceInfo(List<DataDTO> bioInfos, Errors errors) {
		if (!isContaindeviceProviderID(bioInfos)) {
			mosipLogger.error(SESSION_ID, this.getClass().getSimpleName(), VALIDATE,
					"missing biometric deviceProviderID Info request");
			errors.rejectValue(REQUEST, IdAuthenticationErrorConstants.MISSING_INPUT_PARAMETER.getErrorCode(),
					new Object[] { DEVICE_PROVIDER_ID },
					IdAuthenticationErrorConstants.MISSING_INPUT_PARAMETER.getErrorMessage());
		}
	}

	/**
	 * check model attribute is empty or null
	 * 
	 * @param bioInfos
	 * @return
	 */
	private boolean isContaindeviceProviderID(List<DataDTO> bioInfos) {
		return bioInfos.parallelStream().allMatch(
				deviceInfo -> deviceInfo.getDeviceProviderID() != null && !deviceInfo.getDeviceProviderID().isEmpty());
	}

	/**
	 * Validate fingers.
	 *
	 * @param authRequestDTO the auth request DTO
	 * @param bioInfo        the bio info
	 * @param errors         the errors
	 */
	private void validateFinger(AuthRequestDTO authRequestDTO, List<DataDTO> bioInfo, Errors errors) {
		if (isAvailableBioType(bioInfo, BioAuthType.FGR_MIN)) {
			checkAtleastOneFingerRequestAvailable(authRequestDTO, errors, BioAuthType.FGR_MIN.getType());
			if (!errors.hasErrors()) {
				validateFingerRequestCount(authRequestDTO, errors, BioAuthType.FGR_MIN.getType());
			}
		}
		if (isAvailableBioType(bioInfo, BioAuthType.FGR_IMG)) {
			checkAtleastOneFingerRequestAvailable(authRequestDTO, errors, BioAuthType.FGR_IMG.getType());
			if (!errors.hasErrors()) {
				validateFingerRequestCount(authRequestDTO, errors, BioAuthType.FGR_IMG.getType());
			}
		}
	}

	/**
	 * Validates the Iris parameters present in thr request.
	 *
	 * @param authRequestDTO the auth request DTO
	 * @param bioInfo        the bio info
	 * @param errors         the errors
	 */
	private void validateIris(AuthRequestDTO authRequestDTO, List<DataDTO> bioInfo, Errors errors) {
		if (isAvailableBioType(bioInfo, BioAuthType.IRIS_IMG)) {

			checkAtleastOneIrisRequestAvailable(authRequestDTO, errors);
			if (!errors.hasErrors()) {
				validateIrisRequestCount(authRequestDTO, errors);
				validateMultiIrisValue(authRequestDTO, errors);
			}

		}
	}

	/**
	 * Validation for MultiIris Values present in the request
	 * 
	 * @param authRequestDTO
	 * @param errors
	 */
	private void validateMultiIrisValue(AuthRequestDTO authRequestDTO, Errors errors) {
		if (isDuplicateBioValue(authRequestDTO, BioAuthType.IRIS_IMG.getType())) {
			mosipLogger.error(SESSION_ID, this.getClass().getSimpleName(), VALIDATE, "Duplicate IRIS in request");
			errors.rejectValue(REQUEST, IdAuthenticationErrorConstants.DUPLICATE_IRIS.getErrorCode(),
					String.format(IdAuthenticationErrorConstants.DUPLICATE_IRIS.getErrorMessage(), REQUEST));
		}
	}

	private boolean isDuplicateBioValue(AuthRequestDTO authRequestDTO, String type) {
		Map<String, Long> countsMap = getBioValueCounts(authRequestDTO, type);
		return hasDuplicate(countsMap);
	}

	private boolean hasDuplicate(Map<String, Long> countsMap) {
		return countsMap.entrySet().stream()
				.anyMatch(entry -> (entry.getKey().equalsIgnoreCase(UNKNOWN) && entry.getValue() > 2)
						|| (!entry.getKey().equalsIgnoreCase(UNKNOWN) && entry.getValue() > 1));
	}

	private Map<String, Long> getBioSubtypeCounts(AuthRequestDTO authRequestDTO, String type) {
		return getBioSubtypeCount(getBioIds(authRequestDTO, type));
	}

	private Map<String, Long> getBioValueCounts(AuthRequestDTO authRequestDTO, String type) {
		return getBioValuesCount(getBioIds(authRequestDTO, type));
	}

	private List<BioIdentityInfoDTO> getBioIds(AuthRequestDTO authRequestDTO, String type) {
		List<BioIdentityInfoDTO> identity = Optional.ofNullable(authRequestDTO.getRequest())
				.map(RequestDTO::getBiometrics).orElseGet(Collections::emptyList);
		if (!identity.isEmpty()) {
			List<BioIdentityInfoDTO> idendityInfoList = identity.stream().filter(Objects::nonNull)
					.filter(bioId -> bioId.getData().getBioType().equalsIgnoreCase(type)).collect(Collectors.toList());
			return idendityInfoList;
		}
		return Collections.emptyList();
	}

	/**
	 * Validate Face.
	 *
	 * @param authRequestDTO the auth request DTO
	 * @param bioInfo        the bio info
	 * @param errors         the errors
	 */
	private void validateFace(AuthRequestDTO authRequestDTO, List<DataDTO> bioInfo, Errors errors) {

		if (isAvailableBioType(bioInfo, BioAuthType.FACE_IMG)) {

			checkAtleastOneFaceRequestAvailable(authRequestDTO, errors);
			if (!errors.hasErrors()) {
				validateFaceBioType(authRequestDTO, errors);
			}
			if (!errors.hasErrors()) {
				validateFaceRequestSubTypeCount(authRequestDTO, errors);
			}
		}
	}

	private void validateFaceBioType(AuthRequestDTO authRequestDTO, Errors errors) {
		List<BioIdentityInfoDTO> listBioIdentity = getBioIds(authRequestDTO, BioAuthType.FACE_IMG.getType());
		if (listBioIdentity.size() > 1) {
			mosipLogger.error(SESSION_ID, this.getClass().getSimpleName(), VALIDATE,
					"Face : face count is more than 1.");
			errors.rejectValue(REQUEST, IdAuthenticationErrorConstants.FACE_EXCEEDING.getErrorCode(),
					new Object[] { FACE }, IdAuthenticationErrorConstants.FACE_EXCEEDING.getErrorMessage());
		}
	}

	/**
	 * validate atleast one finger request should be available for Bio.
	 *
	 * @param authRequestDTO the auth request DTO
	 * @param errors         the errors
	 */
	private void checkAtleastOneFingerRequestAvailable(AuthRequestDTO authRequestDTO, Errors errors,
			String bioAuthType) {

		boolean isAtleastOneFingerRequestAvailable = checkAnyBioIdAvailable(authRequestDTO, bioAuthType);
		if (!isAtleastOneFingerRequestAvailable) {
			mosipLogger.error(SESSION_ID, this.getClass().getSimpleName(), VALIDATE, "finger request is not available");
			errors.rejectValue(REQUEST, IdAuthenticationErrorConstants.MISSING_AUTHTYPE.getErrorCode(),
					new Object[] { FINGER }, IdAuthenticationErrorConstants.MISSING_AUTHTYPE.getErrorMessage());
		}

	}

	private boolean checkAnyBioIdAvailable(AuthRequestDTO authRequestDTO, String type) {
		return Optional.ofNullable(authRequestDTO.getRequest()).map(RequestDTO::getBiometrics)
				.filter(list -> list.stream().anyMatch(bioId -> bioId.getData().getBioType().equalsIgnoreCase(type)))
				.isPresent();
	}

	/**
	 * validate atleast one Iris request should be available for Bio.
	 *
	 * @param authRequestDTO the auth request DTO
	 * @param errors         the errors
	 */
	private void checkAtleastOneIrisRequestAvailable(AuthRequestDTO authRequestDTO, Errors errors) {
		boolean isIrisRequestAvailable = checkAnyBioIdAvailable(authRequestDTO, BioAuthType.IRIS_IMG.getType());
		if (!isIrisRequestAvailable) {
			mosipLogger.error(SESSION_ID, this.getClass().getSimpleName(), VALIDATE, "iris request is not available");
			errors.rejectValue(REQUEST, IdAuthenticationErrorConstants.MISSING_AUTHTYPE.getErrorCode(),
					new Object[] { IRIS }, IdAuthenticationErrorConstants.MISSING_AUTHTYPE.getErrorMessage());
		}
	}

	/**
	 * validate atleast one Face request should be available for Bio.
	 *
	 * @param authRequestDTO the auth request DTO
	 * @param errors         the errors
	 */
	private void checkAtleastOneFaceRequestAvailable(AuthRequestDTO authRequestDTO, Errors errors) {

		boolean isFaceRequestAvailable = checkAnyBioIdAvailable(authRequestDTO, BioAuthType.FACE_IMG.getType());
		if (!isFaceRequestAvailable) {
			mosipLogger.error(SESSION_ID, this.getClass().getSimpleName(), VALIDATE, "face request is not available");
			errors.rejectValue(REQUEST, IdAuthenticationErrorConstants.MISSING_AUTHTYPE.getErrorCode(),
					new Object[] { FACE }, IdAuthenticationErrorConstants.MISSING_AUTHTYPE.getErrorMessage());
		}
	}

	/**
	 * check any IdentityInfoDto data available or not.
	 *
	 * @param authRequestDTO the auth request DTO
	 * @param functions      the functions
	 * @return true, if successful
	 */
	@SuppressWarnings("unchecked")
	boolean checkAnyIdInfoAvailable(AuthRequestDTO authRequestDTO,
			Function<IdentityDTO, List<IdentityInfoDTO>>... functions) {
		return Stream.<Function<IdentityDTO, List<IdentityInfoDTO>>>of(functions).anyMatch(func -> Optional
				.ofNullable(authRequestDTO.getRequest()).map(RequestDTO::getDemographics).map(func)
				.filter(list -> list != null && !list.isEmpty()
						&& list.stream().allMatch(idDto -> idDto.getValue() != null && !idDto.getValue().isEmpty()))
				.isPresent());
	}

	/**
	 * If DemoAuthType is Bio, then validate bioinfo is available or not.
	 *
	 * @param bioInfoList the bio info list
	 * @param bioType     the bio type
	 * @return true, if is available bio type
	 */
	private boolean isAvailableBioType(List<DataDTO> bioInfoList, BioAuthType bioType) {
		return bioInfoList.parallelStream().anyMatch(bio -> bio.getBioType() != null && !bio.getBioType().isEmpty()
				&& bio.getBioType().equals(bioType.getType()));
	}

	/**
	 * If DemoAuthType is Bio, Then check duplicate request of finger and number
	 * finger of request should not exceed to 10.
	 *
	 * @param authRequestDTO the auth request DTO
	 * @param errors         the errors
	 */
	private void validateFingerRequestCount(AuthRequestDTO authRequestDTO, Errors errors, String bioType) {
		Map<String, Long> fingerSubtypesCountsMap = getBioSubtypeCounts(authRequestDTO, bioType);
		boolean anyInfoIsMoreThanOne = hasDuplicate(fingerSubtypesCountsMap);
		Map<String, Long> fingerValuesCountsMap = getBioValueCounts(authRequestDTO, bioType);
		boolean anyValueIsMoreThanOne = hasDuplicate(fingerValuesCountsMap);

		if (anyInfoIsMoreThanOne || anyValueIsMoreThanOne) {
			mosipLogger.error(SESSION_ID, this.getClass().getSimpleName(), VALIDATE, "Duplicate fingers");
			errors.reject(IdAuthenticationErrorConstants.DUPLICATE_FINGER.getErrorCode(),
					IdAuthenticationErrorConstants.DUPLICATE_FINGER.getErrorMessage());
		}

		Long fingerCountExceeding = fingerSubtypesCountsMap.values().stream().mapToLong(l -> l).sum();
		if (fingerCountExceeding > 2) {
			mosipLogger.error(SESSION_ID, this.getClass().getSimpleName(), VALIDATE, "finger count is exceeding to 2");
			errors.reject(IdAuthenticationErrorConstants.FINGER_EXCEEDING.getErrorCode(),
					String.format(IdAuthenticationErrorConstants.FINGER_EXCEEDING.getErrorMessage()));
		}
	}

	private Map<String, Long> getBioSubtypeCount(List<BioIdentityInfoDTO> idendityInfoList) {
		Map<String, Long> countsMap = idendityInfoList.stream().map(BioIdentityInfoDTO::getData)
				.collect(Collectors.groupingBy(DataDTO::getBioSubType, Collectors.counting()));
		return countsMap;

	}

	private Map<String, Long> getBioValuesCount(List<BioIdentityInfoDTO> idendityInfoList) {
		Map<String, Long> countsMap = idendityInfoList.stream().map(BioIdentityInfoDTO::getData)
				.collect(Collectors.groupingBy(DataDTO::getBioValue, Collectors.counting()));
		return countsMap;

	}

	/**
	 * validate Iris request count. left and right eye should not exceed 1 and total
	 * iris should not exceed 2.
	 *
	 * @param authRequestDTO the auth request DTO
	 * @param errors         the errors
	 */
	private void validateIrisRequestCount(AuthRequestDTO authRequestDTO, Errors errors) {
		Map<String, Long> irisSubtypeCounts = getBioSubtypeCounts(authRequestDTO, BioAuthType.IRIS_IMG.getType());
		if (irisSubtypeCounts.entrySet().stream()
				.anyMatch(map -> (map.getKey().equalsIgnoreCase(UNKNOWN) && map.getValue() > 2)
						|| (!map.getKey().equalsIgnoreCase(UNKNOWN) && map.getValue() > 1))) {
			mosipLogger.error(SESSION_ID, this.getClass().getSimpleName(), VALIDATE,
					"Iris : either left eye or right eye count is more than 1.");
			errors.rejectValue(REQUEST, IdAuthenticationErrorConstants.IRIS_EXCEEDING.getErrorCode(),
					new Object[] { IRIS }, IdAuthenticationErrorConstants.IRIS_EXCEEDING.getErrorMessage());
		}

	}

	private void validateFaceRequestSubTypeCount(AuthRequestDTO authRequestDTO, Errors errors) {
		List<BioIdentityInfoDTO> identity = Optional.ofNullable(authRequestDTO.getRequest())
				.map(RequestDTO::getBiometrics).orElseGet(Collections::emptyList);
		List<BioIdentityInfoDTO> idendityInfoListWithoutSubtype = identity.stream().filter(Objects::nonNull)
				.filter(bioId -> bioId.getData().getBioSubType() == null).collect(Collectors.toList());
		if (!idendityInfoListWithoutSubtype.isEmpty()) {
			mosipLogger.error(SESSION_ID, this.getClass().getSimpleName(), VALIDATE, "MISSING---" + BIO_SUB_TYPE);
			errors.rejectValue(REQUEST, IdAuthenticationErrorConstants.MISSING_INPUT_PARAMETER.getErrorCode(),
					new Object[] { BIO_SUB_TYPE + " for " + BioAuthType.FACE_IMG.getType() },
					IdAuthenticationErrorConstants.MISSING_INPUT_PARAMETER.getErrorMessage());

		}

	}

	/**
	 * Check demo auth.
	 *
	 * @param authRequest the auth request
	 * @param errors      the errors
	 */
	protected void checkDemoAuth(AuthRequestDTO authRequest, Errors errors) {
		AuthType[] authTypes = DemoAuthType.values();
		Set<String> availableAuthTypeInfos = new HashSet<>();
		boolean hasMatch = false;
		for (AuthType authType : authTypes) {
			if (authType.isAuthTypeEnabled(authRequest, idInfoFetcher)) {
				Set<MatchType> associatedMatchTypes = authType.getAssociatedMatchTypes();
				for (MatchType matchType : associatedMatchTypes) {
					if (isMatchtypeEnabled(matchType)) {
						List<IdentityInfoDTO> identityInfos = matchType.getIdentityInfoList(authRequest.getRequest());
						if (identityInfos != null && !identityInfos.isEmpty()) {
							availableAuthTypeInfos.add(authType.getType());
							hasMatch = true;
							checkIdentityInfoValue(identityInfos, errors);
							checkLangaugeDetails(matchType, identityInfos, errors);
						}
					}

				}
			}
		}

		if (!hasMatch) {
			mosipLogger.error(SESSION_ID, this.getClass().getSimpleName(), VALIDATE, "Missing IdentityInfoDTO");
			errors.rejectValue(REQUEST, IdAuthenticationErrorConstants.INVALID_INPUT_PARAMETER.getErrorCode(),
					new Object[] { IDENTITY_INFO_DTO },
					IdAuthenticationErrorConstants.INVALID_INPUT_PARAMETER.getErrorMessage());
		} else {
			checkOtherValues(authRequest, errors, availableAuthTypeInfos);
		}
	}

	/**
	 * Check identity info value.
	 *
	 * @param identityInfos the identity infos
	 * @param errors        the errors
	 */
	private void checkIdentityInfoValue(List<IdentityInfoDTO> identityInfos, Errors errors) {
		for (IdentityInfoDTO identityInfoDTO : identityInfos) {
			if (Objects.isNull(identityInfoDTO.getValue())) {
				mosipLogger.error(SESSION_ID, this.getClass().getSimpleName(), VALIDATE, "IdentityInfoDTO is invalid");
				errors.rejectValue(REQUEST, IdAuthenticationErrorConstants.INVALID_INPUT_PARAMETER.getErrorCode(),
						new Object[] { IDENTITY_INFO_DTO },
						IdAuthenticationErrorConstants.INVALID_INPUT_PARAMETER.getErrorMessage());
			}

		}

	}

	/**
	 * Check other values.
	 *
	 * @param authRequest            the auth request
	 * @param errors                 the errors
	 * @param availableAuthTypeInfos
	 * @param hasMatch               the has match
	 */
	private void checkOtherValues(AuthRequestDTO authRequest, Errors errors, Set<String> availableAuthTypeInfos) {
		if (isMatchtypeEnabled(DemoMatchType.DOB)) {
			checkDOB(authRequest, errors);
		}

		if (isMatchtypeEnabled(DemoMatchType.DOBTYPE)) {
			checkDOBType(authRequest, errors);
		}

		if (isMatchtypeEnabled(DemoMatchType.AGE)) {
			checkAge(authRequest, errors);
		}

		if (isMatchtypeEnabled(DemoMatchType.GENDER)) {
			checkGender(authRequest, errors);
		}

		if (isMatchtypeEnabled(DemoMatchType.EMAIL)) {
			validateEmail(authRequest, errors);
		}

		if (isMatchtypeEnabled(DemoMatchType.PHONE)) {
			validatePhone(authRequest, errors);
		}

		if (isAuthtypeEnabled(DemoAuthType.ADDRESS, DemoAuthType.FULL_ADDRESS)) {
			validateAdAndFullAd(availableAuthTypeInfos, errors);
		}

	}

	private boolean isMatchtypeEnabled(MatchType matchType) {
		return idInfoHelper.isMatchtypeEnabled(matchType);
	}

	private boolean isAuthtypeEnabled(AuthType... authTypes) {
		return Stream.of(authTypes).anyMatch(
				authType -> authType.getAssociatedMatchTypes().stream().anyMatch(idInfoHelper::isMatchtypeEnabled));
	}

	/**
	 * Validate ad and full ad.
	 *
	 * @param availableAuthTypeInfos the available auth type infos
	 * @param errors                 the errors
	 */
	private void validateAdAndFullAd(Set<String> availableAuthTypeInfos, Errors errors) {
		if (availableAuthTypeInfos.contains(DemoAuthType.ADDRESS.getType())
				&& availableAuthTypeInfos.contains(DemoAuthType.FULL_ADDRESS.getType())) {
			mosipLogger.error(SESSION_ID, this.getClass().getSimpleName(), VALIDATE, "Ad and FAD are enabled");
			errors.rejectValue(REQUEST, IdAuthenticationErrorConstants.INVALID_INPUT_PARAMETER.getErrorCode(),
					new Object[] { IDENTITY_INFO_DTO },
					IdAuthenticationErrorConstants.INVALID_INPUT_PARAMETER.getErrorMessage());
		}
	}

	/**
	 * Check gender.
	 *
	 * @param authRequest the auth request
	 * @param errors      the errors
	 */
	private void checkGender(AuthRequestDTO authRequest, Errors errors) {
		List<IdentityInfoDTO> genderList = DemoMatchType.GENDER.getIdentityInfoList(authRequest.getRequest());
		if (genderList != null && !genderList.isEmpty()) {
			Map<String, List<String>> fetchGenderType = null;
			try {
				fetchGenderType = masterDataManager.fetchGenderType();
			} catch (IdAuthenticationBusinessException e) {
				mosipLogger.error(SESSION_ID, this.getClass().getSimpleName(), VALIDATE,
						"Master Data util failed to load - Gender Type");
				errors.rejectValue(REQUEST, IdAuthenticationErrorConstants.MISSING_INPUT_PARAMETER.getErrorCode(),
						new Object[] { "gender" },
						IdAuthenticationErrorConstants.MISSING_INPUT_PARAMETER.getErrorMessage());
			}
			if (null != fetchGenderType) {
				checkGender(errors, genderList, fetchGenderType);
			}
		}
	}

	private void checkGender(Errors errors, List<IdentityInfoDTO> genderList,
			Map<String, List<String>> fetchGenderType) {
		for (IdentityInfoDTO identityInfoDTO : genderList) {
			String language = identityInfoDTO.getLanguage() != null ? identityInfoDTO.getLanguage()
					: env.getProperty(PRIMARY_LANG_CODE);
			List<String> genderTypeList = fetchGenderType.get(language);
			if (null != genderTypeList && !genderTypeList.contains(identityInfoDTO.getValue())) {
				mosipLogger.error(SESSION_ID, this.getClass().getSimpleName(), VALIDATE,
						"Demographic data – Gender(pi) did not match");
				errors.rejectValue(REQUEST, IdAuthenticationErrorConstants.INVALID_INPUT_PARAMETER.getErrorCode(),
						new Object[] { "gender" },
						IdAuthenticationErrorConstants.INVALID_INPUT_PARAMETER.getErrorMessage());
			}

		}
	}

	/**
	 * Check DOB type.
	 *
	 * @param authRequest the auth request
	 * @param errors      the errors
	 */
	private void checkDOBType(AuthRequestDTO authRequest, Errors errors) {
		List<IdentityInfoDTO> dobTypeList = DemoMatchType.DOBTYPE.getIdentityInfoList(authRequest.getRequest());
		if (dobTypeList != null) {
			for (IdentityInfoDTO identityInfoDTO : dobTypeList) {
				if (!DOBType.isTypePresent(identityInfoDTO.getValue())) {
					mosipLogger.error(SESSION_ID, this.getClass().getSimpleName(), VALIDATE,
							"Demographic data – DOBType(pi) did not match");
					errors.rejectValue(REQUEST, IdAuthenticationErrorConstants.INVALID_INPUT_PARAMETER.getErrorCode(),
							new Object[] { "DOBType" },
							IdAuthenticationErrorConstants.INVALID_INPUT_PARAMETER.getErrorMessage());
				}
			}
		}

	}

	/**
	 * Check age.
	 *
	 * @param authRequest the auth request
	 * @param errors      the errors
	 */
	private void checkAge(AuthRequestDTO authRequest, Errors errors) {
		List<IdentityInfoDTO> ageList = DemoMatchType.AGE.getIdentityInfoList(authRequest.getRequest());
		if (ageList != null) {
			for (IdentityInfoDTO identityInfoDTO : ageList) {
				try {
					Integer.parseInt(identityInfoDTO.getValue());
				} catch (NumberFormatException e) {
					mosipLogger.error(SESSION_ID, this.getClass().getSimpleName(), VALIDATE,
							"Demographic data – Age(pi) did not match");
					errors.rejectValue(REQUEST, IdAuthenticationErrorConstants.INVALID_INPUT_PARAMETER.getErrorCode(),
							new Object[] { "age" },
							IdAuthenticationErrorConstants.INVALID_INPUT_PARAMETER.getErrorMessage());
				}
			}
		}
	}

	/**
	 * Check DOB.
	 *
	 * @param authRequest the auth request
	 * @param errors      the errors
	 */
	private void checkDOB(AuthRequestDTO authRequest, Errors errors) {
		List<IdentityInfoDTO> dobList = DemoMatchType.DOB.getIdentityInfoList(authRequest.getRequest());
		if (dobList != null) {
			for (IdentityInfoDTO identityInfoDTO : dobList) {
				try {
					DateUtils.parseToDate(identityInfoDTO.getValue(), env.getProperty("dob.req.date.pattern"));
				} catch (ParseException e) {
					// FIXME change to DOB - Invalid -DOB - Please enter DOB in specified date
					// format or Age in the acceptable range

					mosipLogger.error(SESSION_ID, this.getClass().getSimpleName(), VALIDATE,
							"Demographic data – DOB(pi) did not match");
					errors.rejectValue(REQUEST, IdAuthenticationErrorConstants.INVALID_INPUT_PARAMETER.getErrorCode(),
							new Object[] { "dob" },
							IdAuthenticationErrorConstants.INVALID_INPUT_PARAMETER.getErrorMessage());
				}
			}
		}
	}

	/**
	 * Check langauge details.
	 *
	 * @param demoMatchType the demo match type
	 * @param identityInfos the identity infos
	 * @param errors        the errors
	 */
	private void checkLangaugeDetails(MatchType demoMatchType, List<IdentityInfoDTO> identityInfos, Errors errors) {
		String priLangCode = env.getProperty(PRIMARY_LANG_CODE);

		Map<String, Long> langCount = identityInfos.stream().map((IdentityInfoDTO idInfo) -> {
			String language = idInfo.getLanguage();
			if (language == null) {
				language = priLangCode;
			}
			return new SimpleEntry<>(language, idInfo);
		}).collect(Collectors.groupingBy(Entry::getKey, Collectors.counting()));
		
		langCount.keySet().forEach(langCode -> validateLangCode(langCode, errors, "request", "request/demographics/" + demoMatchType.getIdMapping().getIdname() + "/language"));

		for (long value : langCount.values()) {
			if (value > 1) {
				mosipLogger.error(SESSION_ID, this.getClass().getSimpleName(), INVALID_INPUT_PARAMETER,
						"Invalid or Multiple language code");
				errors.rejectValue(REQUEST, IdAuthenticationErrorConstants.INVALID_INPUT_PARAMETER.getErrorCode(),
						new Object[] { "LanguageCode" },
						IdAuthenticationErrorConstants.INVALID_INPUT_PARAMETER.getErrorMessage());
			}
		}

		if (langCount.keySet().size() > 1 && !demoMatchType.isMultiLanguage()) {
			mosipLogger.error(SESSION_ID, this.getClass().getSimpleName(), INVALID_INPUT_PARAMETER,
					"Invalid or Multiple language code");
			errors.rejectValue(REQUEST, IdAuthenticationErrorConstants.INVALID_INPUT_PARAMETER.getErrorCode(),
					new Object[] { "LanguageCode" },
					IdAuthenticationErrorConstants.INVALID_INPUT_PARAMETER.getErrorMessage());
		}
	}

	/**
	 * validate email id.
	 *
	 * @param authRequest authRequest
	 * @param errors      the errors
	 */
	private void validateEmail(AuthRequestDTO authRequest, Errors errors) {
		List<IdentityInfoDTO> emailId = DemoMatchType.EMAIL.getIdentityInfoList(authRequest.getRequest());
		if (emailId != null) {
			for (IdentityInfoDTO email : emailId) {
				validatePattern(email.getValue(), errors, "emailId", emailPattern);
			}
		}
	}

	private void validatePattern(String value, Errors errors, String type, Pattern pattern) {

		if (!pattern.matcher(value).matches()) {
			mosipLogger.error(SESSION_ID, this.getClass().getSimpleName(), INVALID_INPUT_PARAMETER,
					"Invalid email \n" + value);
			errors.rejectValue(REQUEST, IdAuthenticationErrorConstants.INVALID_INPUT_PARAMETER.getErrorCode(),
					new Object[] { type }, IdAuthenticationErrorConstants.INVALID_INPUT_PARAMETER.getErrorMessage());
		}
	}

	/**
	 * validate phone number.
	 *
	 * @param authRequest authRequest
	 * @param errors      the errors
	 */
	private void validatePhone(AuthRequestDTO authRequest, Errors errors) {
		List<IdentityInfoDTO> phoneNumber = DemoMatchType.PHONE.getIdentityInfoList(authRequest.getRequest());
		if (phoneNumber != null) {
			for (IdentityInfoDTO phone : phoneNumber) {
				validatePattern(phone.getValue(), errors, "phoneNumber", phonePattern);
			}
		}
	}

	/**
	 * Validates the AuthType
	 * 
	 * @param authType
	 * @param errors
	 */
	protected void validateAuthType(AuthTypeDTO authType, Errors errors) {
		if (!(authType.isDemo() || authType.isBio() || authType.isOtp() || authType.isPin())) {
			errors.rejectValue(AUTH_TYPE,
					IdAuthenticationErrorConstants.NO_AUTHENTICATION_TYPE_SELECTED_IN_REQUEST.getErrorCode(),
					IdAuthenticationErrorConstants.NO_AUTHENTICATION_TYPE_SELECTED_IN_REQUEST.getErrorMessage());
		}
	}

	/**
	 * Method to validate auth type
	 * 
	 * @param requestDTO
	 * @param errors
	 */
	protected void validateAllowedAuthTypes(AuthRequestDTO requestDTO, Errors errors, String configKey) {
		AuthTypeDTO authTypeDTO = requestDTO.getRequestedAuth();
		if (authTypeDTO != null) {
			Set<String> allowedAuthType = getAllowedAuthTypes(configKey);
			validateAuthType(requestDTO, errors, authTypeDTO, allowedAuthType);
		} else {
			errors.rejectValue(REQUEST, IdAuthenticationErrorConstants.AUTHTYPE_NOT_ALLOWED.getErrorCode(),
					String.format(IdAuthenticationErrorConstants.AUTHTYPE_NOT_ALLOWED.getErrorMessage(), REQUEST));
		}

	}

	/**
	 * Validate auth type.
	 *
	 * @param requestDTO      the request DTO
	 * @param errors          the errors
	 * @param authTypeDTO     the auth type DTO
	 * @param allowedAuthType the allowed auth type
	 */
	private void validateAuthType(AuthRequestDTO requestDTO, Errors errors, AuthTypeDTO authTypeDTO,
			Set<String> allowedAuthType) {
		checkAllowedAuthType(requestDTO, errors, authTypeDTO, allowedAuthType);

		if (authTypeDTO.isBio()) {
			if (allowedAuthType.contains(MatchType.Category.BIO.getType())) {
				validateBioMetadataDetails(requestDTO, errors);
			} else {
				errors.rejectValue(AUTH_TYPE, IdAuthenticationErrorConstants.AUTHTYPE_NOT_ALLOWED.getErrorCode(),
						new Object[] { MatchType.Category.BIO.getType() },
						IdAuthenticationErrorConstants.AUTHTYPE_NOT_ALLOWED.getErrorMessage());
			}

		}
	}

	/**
	 * Check allowed auth type.
	 *
	 * @param requestDTO      the request DTO
	 * @param errors          the errors
	 * @param authTypeDTO     the auth type DTO
	 * @param allowedAuthType the allowed auth type
	 */
	private void checkAllowedAuthType(AuthRequestDTO requestDTO, Errors errors, AuthTypeDTO authTypeDTO,
			Set<String> allowedAuthType) {
		if (authTypeDTO.isDemo()) {
			if (allowedAuthType.contains(MatchType.Category.DEMO.getType())) {
				checkDemoAuth(requestDTO, errors);
			} else {
				errors.rejectValue(AUTH_TYPE, IdAuthenticationErrorConstants.AUTHTYPE_NOT_ALLOWED.getErrorCode(),
						new Object[] { MatchType.Category.DEMO.getType() },
						IdAuthenticationErrorConstants.AUTHTYPE_NOT_ALLOWED.getErrorMessage());
			}
		}

		if (authTypeDTO.isOtp()) {
			if (!allowedAuthType.contains(MatchType.Category.OTP.getType())) {
				errors.rejectValue(REQUEST, IdAuthenticationErrorConstants.AUTHTYPE_NOT_ALLOWED.getErrorCode(),
						new Object[] { MatchType.Category.OTP.getType() },
						IdAuthenticationErrorConstants.AUTHTYPE_NOT_ALLOWED.getErrorMessage());
			}
		}

		if (authTypeDTO.isPin()) {
			if (!allowedAuthType.contains(MatchType.Category.SPIN.getType())) {
				errors.rejectValue(REQUEST, IdAuthenticationErrorConstants.AUTHTYPE_NOT_ALLOWED.getErrorCode(),
						new Object[] { MatchType.Category.SPIN.getType() },
						IdAuthenticationErrorConstants.AUTHTYPE_NOT_ALLOWED.getErrorMessage());
			}
		}

		if ((authTypeDTO.isPin() || authTypeDTO.isOtp()) && !errors.hasErrors()) {
			validateAdditionalFactorsDetails(requestDTO, errors);
		}
	}

	/**
	 * Extract auth info.
	 *
	 * @return the sets the
	 */
	private Set<String> getAllowedAuthTypes(String configKey) {
		String intAllowedAuthType = env.getProperty(configKey);
		return Stream.of(intAllowedAuthType.split(",")).filter(str -> !str.isEmpty()).collect(Collectors.toSet());
	}
<<<<<<< HEAD
=======

	private Pattern getPattern(String type) {
		Pattern pattern = null;
		if (type.equals(STATICPIN)) {
			// TODO add property for staticpin.
			pattern = Pattern.compile("^[0-9]{" + STATIC_PIN_LENGTH + "}");
		} else if (type.equals(OTP)) {
			pattern = Pattern.compile("^[0-9]{" + env.getProperty("mosip.kernel.otp.default-length") + "}");
		}
		return pattern;

	}
	
	/**
	 * validateSecondayLangCode method used to validate secondaryLangCode 
	 * for kyc request
	 *
	 * @param string the {@link KycAuthRequestDTO}
	 * @param errors the errors
	 * @param field the field
	 */
	protected void validateLangCode(String langCode, Errors errors, String field, String fieldHierarchy) {
		if(Objects.nonNull(langCode)) {
			Set<String> allowedLang;
			String languages = env.getProperty(MOSIP_SUPPORTED_LANGUAGES);
			if (null != languages && languages.contains(",")) {
				allowedLang = Arrays.stream(languages.split(",")).collect(Collectors.toSet());
			} else {
				allowedLang = new HashSet<>();
				allowedLang.add(languages);
			}
			
			if(!allowedLang.contains(langCode)) {
				mosipLogger.error(SESSION_ID, this.getClass().getSimpleName(), VALIDATE,
						INVALID_INPUT_PARAMETER + field + " : " + langCode);
				errors.rejectValue(field, IdAuthenticationErrorConstants.UNSUPPORTED_LANGUAGE.getErrorCode(),
						new Object[] { field.concat(" : " + langCode) },
						IdAuthenticationErrorConstants.UNSUPPORTED_LANGUAGE.getErrorMessage());
			}
		}
		
	}


>>>>>>> 72581456
}<|MERGE_RESOLUTION|>--- conflicted
+++ resolved
@@ -1,1106 +1,1089 @@
-package io.mosip.authentication.service.impl.indauth.validator;
-
-import java.util.AbstractMap.SimpleEntry;
-import java.util.Arrays;
-import java.util.Collections;
-import java.util.HashSet;
-import java.util.List;
-import java.util.Map;
-import java.util.Map.Entry;
-import java.util.Objects;
-import java.util.Optional;
-import java.util.Set;
-import java.util.function.Function;
-import java.util.regex.Pattern;
-import java.util.stream.Collectors;
-import java.util.stream.Stream;
-
-import javax.annotation.PostConstruct;
-
-import org.springframework.beans.factory.annotation.Autowired;
-import org.springframework.validation.Errors;
-
-import io.mosip.authentication.core.constant.IdAuthenticationErrorConstants;
-import io.mosip.authentication.core.dto.indauth.AuthRequestDTO;
-import io.mosip.authentication.core.dto.indauth.AuthTypeDTO;
-import io.mosip.authentication.core.dto.indauth.BaseAuthRequestDTO;
-import io.mosip.authentication.core.dto.indauth.BioIdentityInfoDTO;
-import io.mosip.authentication.core.dto.indauth.DataDTO;
-import io.mosip.authentication.core.dto.indauth.IdentityDTO;
-import io.mosip.authentication.core.dto.indauth.IdentityInfoDTO;
-import io.mosip.authentication.core.dto.indauth.KycAuthRequestDTO;
-import io.mosip.authentication.core.dto.indauth.RequestDTO;
-import io.mosip.authentication.core.exception.IdAuthenticationBusinessException;
-import io.mosip.authentication.core.logger.IdaLogger;
-import io.mosip.authentication.core.spi.indauth.match.AuthType;
-import io.mosip.authentication.core.spi.indauth.match.IdInfoFetcher;
-import io.mosip.authentication.core.spi.indauth.match.IdMapping;
-import io.mosip.authentication.core.spi.indauth.match.MatchType;
-import io.mosip.authentication.service.helper.IdInfoHelper;
-import io.mosip.authentication.service.impl.indauth.service.bio.BioAuthType;
-import io.mosip.authentication.service.impl.indauth.service.bio.BioMatchType;
-import io.mosip.authentication.service.impl.indauth.service.demo.DOBType;
-import io.mosip.authentication.service.impl.indauth.service.demo.DemoAuthType;
-import io.mosip.authentication.service.impl.indauth.service.demo.DemoMatchType;
-import io.mosip.authentication.service.impl.indauth.service.pin.PinMatchType;
-import io.mosip.authentication.service.integration.MasterDataManager;
-import io.mosip.authentication.service.validator.IdAuthValidator;
-import io.mosip.kernel.core.exception.ParseException;
-import io.mosip.kernel.core.logger.spi.Logger;
-import io.mosip.kernel.core.pinvalidator.exception.InvalidPinException;
-import io.mosip.kernel.core.util.DateUtils;
-import io.mosip.kernel.pinvalidator.impl.PinValidatorImpl;
-
-/**
- * The Class BaseAuthRequestValidator.
- *
- * @author Manoj SP
- * @author Prem Kumar
- * @author RakeshRoshan
- * 
- */
-public class BaseAuthRequestValidator extends IdAuthValidator {
-	
-	/** The Constant MOSIP_SUPPORTED_LANGUAGES. */
-	private static final String MOSIP_SUPPORTED_LANGUAGES = "mosip.supported-languages";
-
-	private static final String BIO_SUB_TYPE = "bioSubType";
-
-	/** The Constant UNKNOWN. */
-	private static final String UNKNOWN = "UNKNOWN";
-
-	/** The Constant MOSIP_ID_VALIDATION_IDENTITY_EMAIL. */
-	private static final String MOSIP_ID_VALIDATION_IDENTITY_EMAIL = "mosip.id.validation.identity.email";
-
-	/** The Constant MOSIP_ID_VALIDATION_IDENTITY_PHONE. */
-	private static final String MOSIP_ID_VALIDATION_IDENTITY_PHONE = "mosip.id.validation.identity.phone";
-
-	/** The Constant OTP2. */
-	private static final String OTP2 = "OTP";
-
-	/** The Constant PIN. */
-	private static final String PIN = "PIN";
-
-//	private static final String REQUEST_ADDITIONAL_FACTORS_STATIC_PIN = "request/additionalFactors/staticPin";
-
-	/** The Constant REQUEST_ADDITIONAL_FACTORS_TOTP. */
-	private static final String REQUEST_ADDITIONAL_FACTORS_TOTP = "request/additionalFactors/totp";
-
-	/** The Constant BIO_TYPE. */
-	private static final String BIO_TYPE = "bioType";
-
-	/** The Final Constant For PIN_VALUE */
-	private static final String PIN_VALUE = "pinValue";
-
-	/** The Final Constant For MODEL */
-	private static final String DEVICE_PROVIDER_ID = "deviceProviderID";
-
-	/** The mosip logger. */
-	private static Logger mosipLogger = IdaLogger.getLogger(BaseAuthRequestValidator.class);
-
-	/** The Constant SESSION_ID. */
-	private static final String SESSION_ID = "SESSION_ID";
-
-	/** The Constant VALIDATE. */
-	private static final String VALIDATE = "VALIDATE";
-
-	/** The Constant PRIMARY_LANG_CODE. */
-	private static final String PRIMARY_LANG_CODE = "mosip.primary-language";
-
-	/** The Constant INVALID_INPUT_PARAMETER. */
-	private static final String INVALID_INPUT_PARAMETER = "INVALID_INPUT_PARAMETER - ";
-
-	/** The Constant REQUEST. */
-	private static final String REQUEST = "request";
-
-	/** The Constant finger. */
-	private static final String FINGER = "finger";
-
-	/** The Constant iris. */
-	private static final String IRIS = "iris";
-
-	/** The Constant face. */
-	private static final String FACE = "face";
-
-	/** The Constant IdentityInfoDTO. */
-	private static final String IDENTITY_INFO_DTO = "IdentityInfoDTO";
-
-	/** The Constant AUTH_TYPE. */
-	private static final String AUTH_TYPE = "requestedAuth";
-
-	/** The id info helper. */
-	@Autowired
-	protected IdInfoHelper idInfoHelper;
-
-	/** The id info helper. */
-	@Autowired
-	protected IdInfoFetcher idInfoFetcher;
-
-	/** The master Data Manager. */
-	@Autowired
-	private MasterDataManager masterDataManager;
-
-	@Autowired
-	private PinValidatorImpl pinvalidator;
-
-	/** The email Pattern. */
-	private Pattern emailPattern;
-
-	/** The phone Pattern. */
-	private Pattern phonePattern;
-
-	@PostConstruct
-	private void initialize() {
-		emailPattern = Pattern.compile(env.getProperty(MOSIP_ID_VALIDATION_IDENTITY_EMAIL));
-		phonePattern = Pattern.compile(env.getProperty(MOSIP_ID_VALIDATION_IDENTITY_PHONE));
+package io.mosip.authentication.service.impl.indauth.validator;
+
+import java.util.AbstractMap.SimpleEntry;
+import java.util.Arrays;
+import java.util.Collections;
+import java.util.HashSet;
+import java.util.List;
+import java.util.Map;
+import java.util.Map.Entry;
+import java.util.Objects;
+import java.util.Optional;
+import java.util.Set;
+import java.util.function.Function;
+import java.util.regex.Pattern;
+import java.util.stream.Collectors;
+import java.util.stream.Stream;
+
+import javax.annotation.PostConstruct;
+
+import org.springframework.beans.factory.annotation.Autowired;
+import org.springframework.validation.Errors;
+
+import io.mosip.authentication.core.constant.IdAuthenticationErrorConstants;
+import io.mosip.authentication.core.dto.indauth.AuthRequestDTO;
+import io.mosip.authentication.core.dto.indauth.AuthTypeDTO;
+import io.mosip.authentication.core.dto.indauth.BaseAuthRequestDTO;
+import io.mosip.authentication.core.dto.indauth.BioIdentityInfoDTO;
+import io.mosip.authentication.core.dto.indauth.DataDTO;
+import io.mosip.authentication.core.dto.indauth.IdentityDTO;
+import io.mosip.authentication.core.dto.indauth.IdentityInfoDTO;
+import io.mosip.authentication.core.dto.indauth.KycAuthRequestDTO;
+import io.mosip.authentication.core.dto.indauth.RequestDTO;
+import io.mosip.authentication.core.exception.IdAuthenticationBusinessException;
+import io.mosip.authentication.core.logger.IdaLogger;
+import io.mosip.authentication.core.spi.indauth.match.AuthType;
+import io.mosip.authentication.core.spi.indauth.match.IdInfoFetcher;
+import io.mosip.authentication.core.spi.indauth.match.IdMapping;
+import io.mosip.authentication.core.spi.indauth.match.MatchType;
+import io.mosip.authentication.service.helper.IdInfoHelper;
+import io.mosip.authentication.service.impl.indauth.service.bio.BioAuthType;
+import io.mosip.authentication.service.impl.indauth.service.bio.BioMatchType;
+import io.mosip.authentication.service.impl.indauth.service.demo.DOBType;
+import io.mosip.authentication.service.impl.indauth.service.demo.DemoAuthType;
+import io.mosip.authentication.service.impl.indauth.service.demo.DemoMatchType;
+import io.mosip.authentication.service.impl.indauth.service.pin.PinMatchType;
+import io.mosip.authentication.service.integration.MasterDataManager;
+import io.mosip.authentication.service.validator.IdAuthValidator;
+import io.mosip.kernel.core.exception.ParseException;
+import io.mosip.kernel.core.logger.spi.Logger;
+import io.mosip.kernel.core.pinvalidator.exception.InvalidPinException;
+import io.mosip.kernel.core.util.DateUtils;
+import io.mosip.kernel.pinvalidator.impl.PinValidatorImpl;
+
+/**
+ * The Class BaseAuthRequestValidator.
+ *
+ * @author Manoj SP
+ * @author Prem Kumar
+ * @author RakeshRoshan
+ * 
+ */
+public class BaseAuthRequestValidator extends IdAuthValidator {
+	
+	/** The Constant MOSIP_SUPPORTED_LANGUAGES. */
+	private static final String MOSIP_SUPPORTED_LANGUAGES = "mosip.supported-languages";
+
+	private static final String BIO_SUB_TYPE = "bioSubType";
+
+	/** The Constant UNKNOWN. */
+	private static final String UNKNOWN = "UNKNOWN";
+
+	/** The Constant MOSIP_ID_VALIDATION_IDENTITY_EMAIL. */
+	private static final String MOSIP_ID_VALIDATION_IDENTITY_EMAIL = "mosip.id.validation.identity.email";
+
+	/** The Constant MOSIP_ID_VALIDATION_IDENTITY_PHONE. */
+	private static final String MOSIP_ID_VALIDATION_IDENTITY_PHONE = "mosip.id.validation.identity.phone";
+
+	/** The Constant OTP2. */
+	private static final String OTP2 = "OTP";
+
+	/** The Constant PIN. */
+	private static final String PIN = "PIN";
+
+//	private static final String REQUEST_ADDITIONAL_FACTORS_STATIC_PIN = "request/additionalFactors/staticPin";
+
+	/** The Constant REQUEST_ADDITIONAL_FACTORS_TOTP. */
+	private static final String REQUEST_ADDITIONAL_FACTORS_TOTP = "request/additionalFactors/totp";
+
+	/** The Constant BIO_TYPE. */
+	private static final String BIO_TYPE = "bioType";
+
+	/** The Final Constant For PIN_VALUE */
+	private static final String PIN_VALUE = "pinValue";
+
+	/** The Final Constant For MODEL */
+	private static final String DEVICE_PROVIDER_ID = "deviceProviderID";
+
+	/** The mosip logger. */
+	private static Logger mosipLogger = IdaLogger.getLogger(BaseAuthRequestValidator.class);
+
+	/** The Constant SESSION_ID. */
+	private static final String SESSION_ID = "SESSION_ID";
+
+	/** The Constant VALIDATE. */
+	private static final String VALIDATE = "VALIDATE";
+
+	/** The Constant PRIMARY_LANG_CODE. */
+	private static final String PRIMARY_LANG_CODE = "mosip.primary-language";
+
+	/** The Constant INVALID_INPUT_PARAMETER. */
+	private static final String INVALID_INPUT_PARAMETER = "INVALID_INPUT_PARAMETER - ";
+
+	/** The Constant REQUEST. */
+	private static final String REQUEST = "request";
+
+	/** The Constant finger. */
+	private static final String FINGER = "finger";
+
+	/** The Constant iris. */
+	private static final String IRIS = "iris";
+
+	/** The Constant face. */
+	private static final String FACE = "face";
+
+	/** The Constant IdentityInfoDTO. */
+	private static final String IDENTITY_INFO_DTO = "IdentityInfoDTO";
+
+	/** The Constant AUTH_TYPE. */
+	private static final String AUTH_TYPE = "requestedAuth";
+
+	/** The id info helper. */
+	@Autowired
+	protected IdInfoHelper idInfoHelper;
+
+	/** The id info helper. */
+	@Autowired
+	protected IdInfoFetcher idInfoFetcher;
+
+	/** The master Data Manager. */
+	@Autowired
+	private MasterDataManager masterDataManager;
+
+	@Autowired
+	private PinValidatorImpl pinvalidator;
+
+	/** The email Pattern. */
+	private Pattern emailPattern;
+
+	/** The phone Pattern. */
+	private Pattern phonePattern;
+
+	@PostConstruct
+	private void initialize() {
+		emailPattern = Pattern.compile(env.getProperty(MOSIP_ID_VALIDATION_IDENTITY_EMAIL));
+		phonePattern = Pattern.compile(env.getProperty(MOSIP_ID_VALIDATION_IDENTITY_PHONE));
+	}
+
+	/*
+	 * (non-Javadoc)
+	 * 
+	 * @see org.springframework.validation.Validator#supports(java.lang.Class)
+	 */
+	@Override
+	public boolean supports(Class<?> clazz) {
+		return BaseAuthRequestDTO.class.isAssignableFrom(clazz);
+	}
+
+	/*
+	 * (non-Javadoc)
+	 * 
+	 * @see org.springframework.validation.Validator#validate(java.lang.Object,
+	 * org.springframework.validation.Errors)
+	 */
+	@Override
+	public void validate(Object req, Errors errors) {
+		BaseAuthRequestDTO baseAuthRequestDTO = (BaseAuthRequestDTO) req;
+
+		if (baseAuthRequestDTO != null) {
+			validateId(baseAuthRequestDTO.getId(), errors);
+		}
+
+	}
+
+	/**
+	 * validates the Static Pin Details
+	 * 
+	 * @param authRequestDTO
+	 * @param errors
+	 */
+	protected void validateAdditionalFactorsDetails(AuthRequestDTO authRequestDTO, Errors errors) {
+		AuthTypeDTO authTypeDTO = authRequestDTO.getRequestedAuth();
+
+		if ((authTypeDTO != null && authTypeDTO.isPin() && isMatchtypeEnabled(PinMatchType.SPIN))) {
+
+			Optional<String> pinOpt = Optional.ofNullable(authRequestDTO.getRequest()).map(RequestDTO::getStaticPin);
+
+			if (!pinOpt.isPresent()) {
+				mosipLogger.error(SESSION_ID, this.getClass().getSimpleName(), VALIDATE,
+						"Missing pinval in the request");
+				errors.rejectValue(REQUEST, IdAuthenticationErrorConstants.MISSING_AUTHTYPE.getErrorCode(),
+						new Object[] { PIN }, IdAuthenticationErrorConstants.MISSING_AUTHTYPE.getErrorMessage());
+			} else {
+				try {
+					pinvalidator.validatePin(pinOpt.get());
+				} catch (InvalidPinException e) {
+					mosipLogger.error(SESSION_ID, this.getClass().getSimpleName(), "validateStaticPin",
+							"INVALID_INPUT_PARAMETER - pinValue - value -> " + pinOpt.get());
+					errors.rejectValue(REQUEST, IdAuthenticationErrorConstants.INVALID_INPUT_PARAMETER.getErrorCode(),
+							new Object[] { PIN_VALUE },
+							IdAuthenticationErrorConstants.INVALID_INPUT_PARAMETER.getErrorMessage());
+				}
+
+			}
+		} else if ((authTypeDTO != null && authTypeDTO.isOtp() && isMatchtypeEnabled(PinMatchType.OTP))) {
+			Optional<String> otp = Optional.ofNullable(authRequestDTO.getRequest()).map(RequestDTO::getOtp);
+
+			if (!otp.isPresent()) {
+				mosipLogger.error(SESSION_ID, this.getClass().getSimpleName(), VALIDATE,
+						"Missing OTP value in the request");
+				errors.rejectValue(REQUEST, IdAuthenticationErrorConstants.MISSING_INPUT_PARAMETER.getErrorCode(),
+						new Object[] { REQUEST_ADDITIONAL_FACTORS_TOTP },
+						IdAuthenticationErrorConstants.MISSING_INPUT_PARAMETER.getErrorMessage());
+			} else {
+				try {
+					pinvalidator.validatePin(otp.get());
+				} catch (InvalidPinException e) {
+					mosipLogger.error(SESSION_ID, this.getClass().getSimpleName(), "validateOtpValue",
+							"INVALID_INPUT_PARAMETER - OtppinValue - value -> " + otp.get());
+					errors.rejectValue(REQUEST, IdAuthenticationErrorConstants.INVALID_INPUT_PARAMETER.getErrorCode(),
+							new Object[] { OTP2 },
+							IdAuthenticationErrorConstants.INVALID_INPUT_PARAMETER.getErrorMessage());
+				}
+			}
+		}
+	}
+
+	/**
+	 * Validate Biometric details i.e validating fingers,iris,face and device
+	 * information.
+	 *
+	 * @param authRequestDTO the auth request DTO
+	 * @param errors         the errors
+	 */
+	protected void validateBioMetadataDetails(AuthRequestDTO authRequestDTO, Errors errors) {
+
+		AuthTypeDTO authTypeDTO = authRequestDTO.getRequestedAuth();
+
+		if ((authTypeDTO != null && authTypeDTO.isBio())) {
+
+			List<BioIdentityInfoDTO> bioInfo = authRequestDTO.getRequest().getBiometrics();
+
+			if (bioInfo == null || bioInfo.isEmpty() || bioInfo.stream().anyMatch(bioDto -> bioDto.getData() == null)) {
+				mosipLogger.error(SESSION_ID, this.getClass().getSimpleName(), VALIDATE, "missing biometric request");
+				errors.rejectValue(REQUEST, IdAuthenticationErrorConstants.MISSING_BIOMETRICDATA.getErrorCode(),
+						IdAuthenticationErrorConstants.MISSING_BIOMETRICDATA.getErrorMessage());
+			} else {
+
+				List<DataDTO> bioData = bioInfo.stream().map(BioIdentityInfoDTO::getData).collect(Collectors.toList());
+
+				validateDeviceInfo(bioData, errors);
+
+				validateBioType(bioData, errors);
+
+				if (isAuthtypeEnabled(BioAuthType.FGR_MIN, BioAuthType.FGR_IMG, BioAuthType.FGR_MIN_MULTI)) {
+					validateFinger(authRequestDTO, bioData, errors);
+				}
+				if (isAuthtypeEnabled(BioAuthType.IRIS_IMG, BioAuthType.IRIS_COMP_IMG)) {
+					validateIris(authRequestDTO, bioData, errors);
+				}
+				if (isMatchtypeEnabled(BioMatchType.FACE)) {
+					validateFace(authRequestDTO, bioData, errors);
+				}
+
+			}
+		}
+
+	}
+
+	/**
+	 * Validates the BioType value
+	 * 
+	 * @param bioInfo
+	 * @param errors
+	 */
+	private void validateBioType(List<DataDTO> bioInfos, Errors errors) {
+		AuthType[] authTypes = BioAuthType.values();
+		Set<String> availableAuthTypeInfos = new HashSet<>();
+		for (AuthType authType : authTypes) {
+			availableAuthTypeInfos.add(authType.getType());
+		}
+		for (DataDTO bioInfo : bioInfos) {
+			String bioType = bioInfo.getBioType();
+			if (bioType == null || bioType.isEmpty()) {
+				errors.rejectValue(REQUEST, IdAuthenticationErrorConstants.MISSING_INPUT_PARAMETER.getErrorCode(),
+						new Object[] { BIO_TYPE },
+						IdAuthenticationErrorConstants.MISSING_INPUT_PARAMETER.getErrorMessage());
+			} else if (!availableAuthTypeInfos.contains(bioType)) {
+				errors.rejectValue(REQUEST, IdAuthenticationErrorConstants.INVALID_BIOTYPE.getErrorCode(),
+						new Object[] { bioType }, IdAuthenticationErrorConstants.INVALID_BIOTYPE.getErrorMessage());
+			} else {
+				String bioSubType = bioInfo.getBioSubType();
+				if (bioSubType != null && !bioSubType.isEmpty()) {
+					// Valid bio type
+					Optional<BioAuthType> bioAuthTypeOpt = BioAuthType.getSingleBioAuthTypeForType(bioType);
+					if (bioAuthTypeOpt.isPresent()) {
+						BioAuthType bioAuthType = bioAuthTypeOpt.get();
+						Set<MatchType> associatedMatchTypes = bioAuthType.getAssociatedMatchTypes();
+						boolean invalidBioType = associatedMatchTypes.stream()
+								.filter(matchType -> matchType instanceof BioMatchType)
+								.map(matchType -> (BioMatchType) matchType).map(BioMatchType::getIdMapping)
+								.map(IdMapping::getIdname).distinct()
+								.noneMatch(idName -> idName.equalsIgnoreCase(bioSubType));
+						if (invalidBioType) {
+							errors.rejectValue(REQUEST,
+									IdAuthenticationErrorConstants.INVALID_INPUT_PARAMETER.getErrorCode(),
+									new Object[] { BIO_SUB_TYPE + " - " + bioSubType + " for bioType " + bioType },
+									IdAuthenticationErrorConstants.INVALID_INPUT_PARAMETER.getErrorMessage());
+						}
+
+					}
+				} else {
+					/*
+					 * errors.rejectValue(REQUEST,
+					 * IdAuthenticationErrorConstants.MISSING_INPUT_PARAMETER.getErrorCode(), new
+					 * Object[] { BIO_SUB_TYPE + " for bioType " + bioType },
+					 * IdAuthenticationErrorConstants.MISSING_INPUT_PARAMETER.getErrorMessage());
+					 */
+					errors.rejectValue(REQUEST, IdAuthenticationErrorConstants.MISSING_INPUT_PARAMETER.getErrorCode(),
+							new Object[] { BIO_SUB_TYPE },
+							IdAuthenticationErrorConstants.MISSING_INPUT_PARAMETER.getErrorMessage());
+				}
+			}
+		}
+
+	}
+
+	/**
+	 * validates the DeviceInfo
+	 * 
+	 * @param bioInfos
+	 * @param errors
+	 */
+	private void validateDeviceInfo(List<DataDTO> bioInfos, Errors errors) {
+		if (!isContaindeviceProviderID(bioInfos)) {
+			mosipLogger.error(SESSION_ID, this.getClass().getSimpleName(), VALIDATE,
+					"missing biometric deviceProviderID Info request");
+			errors.rejectValue(REQUEST, IdAuthenticationErrorConstants.MISSING_INPUT_PARAMETER.getErrorCode(),
+					new Object[] { DEVICE_PROVIDER_ID },
+					IdAuthenticationErrorConstants.MISSING_INPUT_PARAMETER.getErrorMessage());
+		}
+	}
+
+	/**
+	 * check model attribute is empty or null
+	 * 
+	 * @param bioInfos
+	 * @return
+	 */
+	private boolean isContaindeviceProviderID(List<DataDTO> bioInfos) {
+		return bioInfos.parallelStream().allMatch(
+				deviceInfo -> deviceInfo.getDeviceProviderID() != null && !deviceInfo.getDeviceProviderID().isEmpty());
+	}
+
+	/**
+	 * Validate fingers.
+	 *
+	 * @param authRequestDTO the auth request DTO
+	 * @param bioInfo        the bio info
+	 * @param errors         the errors
+	 */
+	private void validateFinger(AuthRequestDTO authRequestDTO, List<DataDTO> bioInfo, Errors errors) {
+		if (isAvailableBioType(bioInfo, BioAuthType.FGR_MIN)) {
+			checkAtleastOneFingerRequestAvailable(authRequestDTO, errors, BioAuthType.FGR_MIN.getType());
+			if (!errors.hasErrors()) {
+				validateFingerRequestCount(authRequestDTO, errors, BioAuthType.FGR_MIN.getType());
+			}
+		}
+		if (isAvailableBioType(bioInfo, BioAuthType.FGR_IMG)) {
+			checkAtleastOneFingerRequestAvailable(authRequestDTO, errors, BioAuthType.FGR_IMG.getType());
+			if (!errors.hasErrors()) {
+				validateFingerRequestCount(authRequestDTO, errors, BioAuthType.FGR_IMG.getType());
+			}
+		}
+	}
+
+	/**
+	 * Validates the Iris parameters present in thr request.
+	 *
+	 * @param authRequestDTO the auth request DTO
+	 * @param bioInfo        the bio info
+	 * @param errors         the errors
+	 */
+	private void validateIris(AuthRequestDTO authRequestDTO, List<DataDTO> bioInfo, Errors errors) {
+		if (isAvailableBioType(bioInfo, BioAuthType.IRIS_IMG)) {
+
+			checkAtleastOneIrisRequestAvailable(authRequestDTO, errors);
+			if (!errors.hasErrors()) {
+				validateIrisRequestCount(authRequestDTO, errors);
+				validateMultiIrisValue(authRequestDTO, errors);
+			}
+
+		}
+	}
+
+	/**
+	 * Validation for MultiIris Values present in the request
+	 * 
+	 * @param authRequestDTO
+	 * @param errors
+	 */
+	private void validateMultiIrisValue(AuthRequestDTO authRequestDTO, Errors errors) {
+		if (isDuplicateBioValue(authRequestDTO, BioAuthType.IRIS_IMG.getType())) {
+			mosipLogger.error(SESSION_ID, this.getClass().getSimpleName(), VALIDATE, "Duplicate IRIS in request");
+			errors.rejectValue(REQUEST, IdAuthenticationErrorConstants.DUPLICATE_IRIS.getErrorCode(),
+					String.format(IdAuthenticationErrorConstants.DUPLICATE_IRIS.getErrorMessage(), REQUEST));
+		}
+	}
+
+	private boolean isDuplicateBioValue(AuthRequestDTO authRequestDTO, String type) {
+		Map<String, Long> countsMap = getBioValueCounts(authRequestDTO, type);
+		return hasDuplicate(countsMap);
+	}
+
+	private boolean hasDuplicate(Map<String, Long> countsMap) {
+		return countsMap.entrySet().stream()
+				.anyMatch(entry -> (entry.getKey().equalsIgnoreCase(UNKNOWN) && entry.getValue() > 2)
+						|| (!entry.getKey().equalsIgnoreCase(UNKNOWN) && entry.getValue() > 1));
+	}
+
+	private Map<String, Long> getBioSubtypeCounts(AuthRequestDTO authRequestDTO, String type) {
+		return getBioSubtypeCount(getBioIds(authRequestDTO, type));
+	}
+
+	private Map<String, Long> getBioValueCounts(AuthRequestDTO authRequestDTO, String type) {
+		return getBioValuesCount(getBioIds(authRequestDTO, type));
+	}
+
+	private List<BioIdentityInfoDTO> getBioIds(AuthRequestDTO authRequestDTO, String type) {
+		List<BioIdentityInfoDTO> identity = Optional.ofNullable(authRequestDTO.getRequest())
+				.map(RequestDTO::getBiometrics).orElseGet(Collections::emptyList);
+		if (!identity.isEmpty()) {
+			List<BioIdentityInfoDTO> idendityInfoList = identity.stream().filter(Objects::nonNull)
+					.filter(bioId -> bioId.getData().getBioType().equalsIgnoreCase(type)).collect(Collectors.toList());
+			return idendityInfoList;
+		}
+		return Collections.emptyList();
+	}
+
+	/**
+	 * Validate Face.
+	 *
+	 * @param authRequestDTO the auth request DTO
+	 * @param bioInfo        the bio info
+	 * @param errors         the errors
+	 */
+	private void validateFace(AuthRequestDTO authRequestDTO, List<DataDTO> bioInfo, Errors errors) {
+
+		if (isAvailableBioType(bioInfo, BioAuthType.FACE_IMG)) {
+
+			checkAtleastOneFaceRequestAvailable(authRequestDTO, errors);
+			if (!errors.hasErrors()) {
+				validateFaceBioType(authRequestDTO, errors);
+			}
+			if (!errors.hasErrors()) {
+				validateFaceRequestSubTypeCount(authRequestDTO, errors);
+			}
+		}
+	}
+
+	private void validateFaceBioType(AuthRequestDTO authRequestDTO, Errors errors) {
+		List<BioIdentityInfoDTO> listBioIdentity = getBioIds(authRequestDTO, BioAuthType.FACE_IMG.getType());
+		if (listBioIdentity.size() > 1) {
+			mosipLogger.error(SESSION_ID, this.getClass().getSimpleName(), VALIDATE,
+					"Face : face count is more than 1.");
+			errors.rejectValue(REQUEST, IdAuthenticationErrorConstants.FACE_EXCEEDING.getErrorCode(),
+					new Object[] { FACE }, IdAuthenticationErrorConstants.FACE_EXCEEDING.getErrorMessage());
+		}
+	}
+
+	/**
+	 * validate atleast one finger request should be available for Bio.
+	 *
+	 * @param authRequestDTO the auth request DTO
+	 * @param errors         the errors
+	 */
+	private void checkAtleastOneFingerRequestAvailable(AuthRequestDTO authRequestDTO, Errors errors,
+			String bioAuthType) {
+
+		boolean isAtleastOneFingerRequestAvailable = checkAnyBioIdAvailable(authRequestDTO, bioAuthType);
+		if (!isAtleastOneFingerRequestAvailable) {
+			mosipLogger.error(SESSION_ID, this.getClass().getSimpleName(), VALIDATE, "finger request is not available");
+			errors.rejectValue(REQUEST, IdAuthenticationErrorConstants.MISSING_AUTHTYPE.getErrorCode(),
+					new Object[] { FINGER }, IdAuthenticationErrorConstants.MISSING_AUTHTYPE.getErrorMessage());
+		}
+
+	}
+
+	private boolean checkAnyBioIdAvailable(AuthRequestDTO authRequestDTO, String type) {
+		return Optional.ofNullable(authRequestDTO.getRequest()).map(RequestDTO::getBiometrics)
+				.filter(list -> list.stream().anyMatch(bioId -> bioId.getData().getBioType().equalsIgnoreCase(type)))
+				.isPresent();
+	}
+
+	/**
+	 * validate atleast one Iris request should be available for Bio.
+	 *
+	 * @param authRequestDTO the auth request DTO
+	 * @param errors         the errors
+	 */
+	private void checkAtleastOneIrisRequestAvailable(AuthRequestDTO authRequestDTO, Errors errors) {
+		boolean isIrisRequestAvailable = checkAnyBioIdAvailable(authRequestDTO, BioAuthType.IRIS_IMG.getType());
+		if (!isIrisRequestAvailable) {
+			mosipLogger.error(SESSION_ID, this.getClass().getSimpleName(), VALIDATE, "iris request is not available");
+			errors.rejectValue(REQUEST, IdAuthenticationErrorConstants.MISSING_AUTHTYPE.getErrorCode(),
+					new Object[] { IRIS }, IdAuthenticationErrorConstants.MISSING_AUTHTYPE.getErrorMessage());
+		}
+	}
+
+	/**
+	 * validate atleast one Face request should be available for Bio.
+	 *
+	 * @param authRequestDTO the auth request DTO
+	 * @param errors         the errors
+	 */
+	private void checkAtleastOneFaceRequestAvailable(AuthRequestDTO authRequestDTO, Errors errors) {
+
+		boolean isFaceRequestAvailable = checkAnyBioIdAvailable(authRequestDTO, BioAuthType.FACE_IMG.getType());
+		if (!isFaceRequestAvailable) {
+			mosipLogger.error(SESSION_ID, this.getClass().getSimpleName(), VALIDATE, "face request is not available");
+			errors.rejectValue(REQUEST, IdAuthenticationErrorConstants.MISSING_AUTHTYPE.getErrorCode(),
+					new Object[] { FACE }, IdAuthenticationErrorConstants.MISSING_AUTHTYPE.getErrorMessage());
+		}
+	}
+
+	/**
+	 * check any IdentityInfoDto data available or not.
+	 *
+	 * @param authRequestDTO the auth request DTO
+	 * @param functions      the functions
+	 * @return true, if successful
+	 */
+	@SuppressWarnings("unchecked")
+	boolean checkAnyIdInfoAvailable(AuthRequestDTO authRequestDTO,
+			Function<IdentityDTO, List<IdentityInfoDTO>>... functions) {
+		return Stream.<Function<IdentityDTO, List<IdentityInfoDTO>>>of(functions).anyMatch(func -> Optional
+				.ofNullable(authRequestDTO.getRequest()).map(RequestDTO::getDemographics).map(func)
+				.filter(list -> list != null && !list.isEmpty()
+						&& list.stream().allMatch(idDto -> idDto.getValue() != null && !idDto.getValue().isEmpty()))
+				.isPresent());
+	}
+
+	/**
+	 * If DemoAuthType is Bio, then validate bioinfo is available or not.
+	 *
+	 * @param bioInfoList the bio info list
+	 * @param bioType     the bio type
+	 * @return true, if is available bio type
+	 */
+	private boolean isAvailableBioType(List<DataDTO> bioInfoList, BioAuthType bioType) {
+		return bioInfoList.parallelStream().anyMatch(bio -> bio.getBioType() != null && !bio.getBioType().isEmpty()
+				&& bio.getBioType().equals(bioType.getType()));
+	}
+
+	/**
+	 * If DemoAuthType is Bio, Then check duplicate request of finger and number
+	 * finger of request should not exceed to 10.
+	 *
+	 * @param authRequestDTO the auth request DTO
+	 * @param errors         the errors
+	 */
+	private void validateFingerRequestCount(AuthRequestDTO authRequestDTO, Errors errors, String bioType) {
+		Map<String, Long> fingerSubtypesCountsMap = getBioSubtypeCounts(authRequestDTO, bioType);
+		boolean anyInfoIsMoreThanOne = hasDuplicate(fingerSubtypesCountsMap);
+		Map<String, Long> fingerValuesCountsMap = getBioValueCounts(authRequestDTO, bioType);
+		boolean anyValueIsMoreThanOne = hasDuplicate(fingerValuesCountsMap);
+
+		if (anyInfoIsMoreThanOne || anyValueIsMoreThanOne) {
+			mosipLogger.error(SESSION_ID, this.getClass().getSimpleName(), VALIDATE, "Duplicate fingers");
+			errors.reject(IdAuthenticationErrorConstants.DUPLICATE_FINGER.getErrorCode(),
+					IdAuthenticationErrorConstants.DUPLICATE_FINGER.getErrorMessage());
+		}
+
+		Long fingerCountExceeding = fingerSubtypesCountsMap.values().stream().mapToLong(l -> l).sum();
+		if (fingerCountExceeding > 2) {
+			mosipLogger.error(SESSION_ID, this.getClass().getSimpleName(), VALIDATE, "finger count is exceeding to 2");
+			errors.reject(IdAuthenticationErrorConstants.FINGER_EXCEEDING.getErrorCode(),
+					String.format(IdAuthenticationErrorConstants.FINGER_EXCEEDING.getErrorMessage()));
+		}
+	}
+
+	private Map<String, Long> getBioSubtypeCount(List<BioIdentityInfoDTO> idendityInfoList) {
+		Map<String, Long> countsMap = idendityInfoList.stream().map(BioIdentityInfoDTO::getData)
+				.collect(Collectors.groupingBy(DataDTO::getBioSubType, Collectors.counting()));
+		return countsMap;
+
+	}
+
+	private Map<String, Long> getBioValuesCount(List<BioIdentityInfoDTO> idendityInfoList) {
+		Map<String, Long> countsMap = idendityInfoList.stream().map(BioIdentityInfoDTO::getData)
+				.collect(Collectors.groupingBy(DataDTO::getBioValue, Collectors.counting()));
+		return countsMap;
+
+	}
+
+	/**
+	 * validate Iris request count. left and right eye should not exceed 1 and total
+	 * iris should not exceed 2.
+	 *
+	 * @param authRequestDTO the auth request DTO
+	 * @param errors         the errors
+	 */
+	private void validateIrisRequestCount(AuthRequestDTO authRequestDTO, Errors errors) {
+		Map<String, Long> irisSubtypeCounts = getBioSubtypeCounts(authRequestDTO, BioAuthType.IRIS_IMG.getType());
+		if (irisSubtypeCounts.entrySet().stream()
+				.anyMatch(map -> (map.getKey().equalsIgnoreCase(UNKNOWN) && map.getValue() > 2)
+						|| (!map.getKey().equalsIgnoreCase(UNKNOWN) && map.getValue() > 1))) {
+			mosipLogger.error(SESSION_ID, this.getClass().getSimpleName(), VALIDATE,
+					"Iris : either left eye or right eye count is more than 1.");
+			errors.rejectValue(REQUEST, IdAuthenticationErrorConstants.IRIS_EXCEEDING.getErrorCode(),
+					new Object[] { IRIS }, IdAuthenticationErrorConstants.IRIS_EXCEEDING.getErrorMessage());
+		}
+
+	}
+
+	private void validateFaceRequestSubTypeCount(AuthRequestDTO authRequestDTO, Errors errors) {
+		List<BioIdentityInfoDTO> identity = Optional.ofNullable(authRequestDTO.getRequest())
+				.map(RequestDTO::getBiometrics).orElseGet(Collections::emptyList);
+		List<BioIdentityInfoDTO> idendityInfoListWithoutSubtype = identity.stream().filter(Objects::nonNull)
+				.filter(bioId -> bioId.getData().getBioSubType() == null).collect(Collectors.toList());
+		if (!idendityInfoListWithoutSubtype.isEmpty()) {
+			mosipLogger.error(SESSION_ID, this.getClass().getSimpleName(), VALIDATE, "MISSING---" + BIO_SUB_TYPE);
+			errors.rejectValue(REQUEST, IdAuthenticationErrorConstants.MISSING_INPUT_PARAMETER.getErrorCode(),
+					new Object[] { BIO_SUB_TYPE + " for " + BioAuthType.FACE_IMG.getType() },
+					IdAuthenticationErrorConstants.MISSING_INPUT_PARAMETER.getErrorMessage());
+
+		}
+
+	}
+
+	/**
+	 * Check demo auth.
+	 *
+	 * @param authRequest the auth request
+	 * @param errors      the errors
+	 */
+	protected void checkDemoAuth(AuthRequestDTO authRequest, Errors errors) {
+		AuthType[] authTypes = DemoAuthType.values();
+		Set<String> availableAuthTypeInfos = new HashSet<>();
+		boolean hasMatch = false;
+		for (AuthType authType : authTypes) {
+			if (authType.isAuthTypeEnabled(authRequest, idInfoFetcher)) {
+				Set<MatchType> associatedMatchTypes = authType.getAssociatedMatchTypes();
+				for (MatchType matchType : associatedMatchTypes) {
+					if (isMatchtypeEnabled(matchType)) {
+						List<IdentityInfoDTO> identityInfos = matchType.getIdentityInfoList(authRequest.getRequest());
+						if (identityInfos != null && !identityInfos.isEmpty()) {
+							availableAuthTypeInfos.add(authType.getType());
+							hasMatch = true;
+							checkIdentityInfoValue(identityInfos, errors);
+							checkLangaugeDetails(matchType, identityInfos, errors);
+						}
+					}
+
+				}
+			}
+		}
+
+		if (!hasMatch) {
+			mosipLogger.error(SESSION_ID, this.getClass().getSimpleName(), VALIDATE, "Missing IdentityInfoDTO");
+			errors.rejectValue(REQUEST, IdAuthenticationErrorConstants.INVALID_INPUT_PARAMETER.getErrorCode(),
+					new Object[] { IDENTITY_INFO_DTO },
+					IdAuthenticationErrorConstants.INVALID_INPUT_PARAMETER.getErrorMessage());
+		} else {
+			checkOtherValues(authRequest, errors, availableAuthTypeInfos);
+		}
+	}
+
+	/**
+	 * Check identity info value.
+	 *
+	 * @param identityInfos the identity infos
+	 * @param errors        the errors
+	 */
+	private void checkIdentityInfoValue(List<IdentityInfoDTO> identityInfos, Errors errors) {
+		for (IdentityInfoDTO identityInfoDTO : identityInfos) {
+			if (Objects.isNull(identityInfoDTO.getValue())) {
+				mosipLogger.error(SESSION_ID, this.getClass().getSimpleName(), VALIDATE, "IdentityInfoDTO is invalid");
+				errors.rejectValue(REQUEST, IdAuthenticationErrorConstants.INVALID_INPUT_PARAMETER.getErrorCode(),
+						new Object[] { IDENTITY_INFO_DTO },
+						IdAuthenticationErrorConstants.INVALID_INPUT_PARAMETER.getErrorMessage());
+			}
+
+		}
+
+	}
+
+	/**
+	 * Check other values.
+	 *
+	 * @param authRequest            the auth request
+	 * @param errors                 the errors
+	 * @param availableAuthTypeInfos
+	 * @param hasMatch               the has match
+	 */
+	private void checkOtherValues(AuthRequestDTO authRequest, Errors errors, Set<String> availableAuthTypeInfos) {
+		if (isMatchtypeEnabled(DemoMatchType.DOB)) {
+			checkDOB(authRequest, errors);
+		}
+
+		if (isMatchtypeEnabled(DemoMatchType.DOBTYPE)) {
+			checkDOBType(authRequest, errors);
+		}
+
+		if (isMatchtypeEnabled(DemoMatchType.AGE)) {
+			checkAge(authRequest, errors);
+		}
+
+		if (isMatchtypeEnabled(DemoMatchType.GENDER)) {
+			checkGender(authRequest, errors);
+		}
+
+		if (isMatchtypeEnabled(DemoMatchType.EMAIL)) {
+			validateEmail(authRequest, errors);
+		}
+
+		if (isMatchtypeEnabled(DemoMatchType.PHONE)) {
+			validatePhone(authRequest, errors);
+		}
+
+		if (isAuthtypeEnabled(DemoAuthType.ADDRESS, DemoAuthType.FULL_ADDRESS)) {
+			validateAdAndFullAd(availableAuthTypeInfos, errors);
+		}
+
+	}
+
+	private boolean isMatchtypeEnabled(MatchType matchType) {
+		return idInfoHelper.isMatchtypeEnabled(matchType);
+	}
+
+	private boolean isAuthtypeEnabled(AuthType... authTypes) {
+		return Stream.of(authTypes).anyMatch(
+				authType -> authType.getAssociatedMatchTypes().stream().anyMatch(idInfoHelper::isMatchtypeEnabled));
+	}
+
+	/**
+	 * Validate ad and full ad.
+	 *
+	 * @param availableAuthTypeInfos the available auth type infos
+	 * @param errors                 the errors
+	 */
+	private void validateAdAndFullAd(Set<String> availableAuthTypeInfos, Errors errors) {
+		if (availableAuthTypeInfos.contains(DemoAuthType.ADDRESS.getType())
+				&& availableAuthTypeInfos.contains(DemoAuthType.FULL_ADDRESS.getType())) {
+			mosipLogger.error(SESSION_ID, this.getClass().getSimpleName(), VALIDATE, "Ad and FAD are enabled");
+			errors.rejectValue(REQUEST, IdAuthenticationErrorConstants.INVALID_INPUT_PARAMETER.getErrorCode(),
+					new Object[] { IDENTITY_INFO_DTO },
+					IdAuthenticationErrorConstants.INVALID_INPUT_PARAMETER.getErrorMessage());
+		}
+	}
+
+	/**
+	 * Check gender.
+	 *
+	 * @param authRequest the auth request
+	 * @param errors      the errors
+	 */
+	private void checkGender(AuthRequestDTO authRequest, Errors errors) {
+		List<IdentityInfoDTO> genderList = DemoMatchType.GENDER.getIdentityInfoList(authRequest.getRequest());
+		if (genderList != null && !genderList.isEmpty()) {
+			Map<String, List<String>> fetchGenderType = null;
+			try {
+				fetchGenderType = masterDataManager.fetchGenderType();
+			} catch (IdAuthenticationBusinessException e) {
+				mosipLogger.error(SESSION_ID, this.getClass().getSimpleName(), VALIDATE,
+						"Master Data util failed to load - Gender Type");
+				errors.rejectValue(REQUEST, IdAuthenticationErrorConstants.MISSING_INPUT_PARAMETER.getErrorCode(),
+						new Object[] { "gender" },
+						IdAuthenticationErrorConstants.MISSING_INPUT_PARAMETER.getErrorMessage());
+			}
+			if (null != fetchGenderType) {
+				checkGender(errors, genderList, fetchGenderType);
+			}
+		}
+	}
+
+	private void checkGender(Errors errors, List<IdentityInfoDTO> genderList,
+			Map<String, List<String>> fetchGenderType) {
+		for (IdentityInfoDTO identityInfoDTO : genderList) {
+			String language = identityInfoDTO.getLanguage() != null ? identityInfoDTO.getLanguage()
+					: env.getProperty(PRIMARY_LANG_CODE);
+			List<String> genderTypeList = fetchGenderType.get(language);
+			if (null != genderTypeList && !genderTypeList.contains(identityInfoDTO.getValue())) {
+				mosipLogger.error(SESSION_ID, this.getClass().getSimpleName(), VALIDATE,
+						"Demographic data – Gender(pi) did not match");
+				errors.rejectValue(REQUEST, IdAuthenticationErrorConstants.INVALID_INPUT_PARAMETER.getErrorCode(),
+						new Object[] { "gender" },
+						IdAuthenticationErrorConstants.INVALID_INPUT_PARAMETER.getErrorMessage());
+			}
+
+		}
+	}
+
+	/**
+	 * Check DOB type.
+	 *
+	 * @param authRequest the auth request
+	 * @param errors      the errors
+	 */
+	private void checkDOBType(AuthRequestDTO authRequest, Errors errors) {
+		List<IdentityInfoDTO> dobTypeList = DemoMatchType.DOBTYPE.getIdentityInfoList(authRequest.getRequest());
+		if (dobTypeList != null) {
+			for (IdentityInfoDTO identityInfoDTO : dobTypeList) {
+				if (!DOBType.isTypePresent(identityInfoDTO.getValue())) {
+					mosipLogger.error(SESSION_ID, this.getClass().getSimpleName(), VALIDATE,
+							"Demographic data – DOBType(pi) did not match");
+					errors.rejectValue(REQUEST, IdAuthenticationErrorConstants.INVALID_INPUT_PARAMETER.getErrorCode(),
+							new Object[] { "DOBType" },
+							IdAuthenticationErrorConstants.INVALID_INPUT_PARAMETER.getErrorMessage());
+				}
+			}
+		}
+
+	}
+
+	/**
+	 * Check age.
+	 *
+	 * @param authRequest the auth request
+	 * @param errors      the errors
+	 */
+	private void checkAge(AuthRequestDTO authRequest, Errors errors) {
+		List<IdentityInfoDTO> ageList = DemoMatchType.AGE.getIdentityInfoList(authRequest.getRequest());
+		if (ageList != null) {
+			for (IdentityInfoDTO identityInfoDTO : ageList) {
+				try {
+					Integer.parseInt(identityInfoDTO.getValue());
+				} catch (NumberFormatException e) {
+					mosipLogger.error(SESSION_ID, this.getClass().getSimpleName(), VALIDATE,
+							"Demographic data – Age(pi) did not match");
+					errors.rejectValue(REQUEST, IdAuthenticationErrorConstants.INVALID_INPUT_PARAMETER.getErrorCode(),
+							new Object[] { "age" },
+							IdAuthenticationErrorConstants.INVALID_INPUT_PARAMETER.getErrorMessage());
+				}
+			}
+		}
+	}
+
+	/**
+	 * Check DOB.
+	 *
+	 * @param authRequest the auth request
+	 * @param errors      the errors
+	 */
+	private void checkDOB(AuthRequestDTO authRequest, Errors errors) {
+		List<IdentityInfoDTO> dobList = DemoMatchType.DOB.getIdentityInfoList(authRequest.getRequest());
+		if (dobList != null) {
+			for (IdentityInfoDTO identityInfoDTO : dobList) {
+				try {
+					DateUtils.parseToDate(identityInfoDTO.getValue(), env.getProperty("dob.req.date.pattern"));
+				} catch (ParseException e) {
+					// FIXME change to DOB - Invalid -DOB - Please enter DOB in specified date
+					// format or Age in the acceptable range
+
+					mosipLogger.error(SESSION_ID, this.getClass().getSimpleName(), VALIDATE,
+							"Demographic data – DOB(pi) did not match");
+					errors.rejectValue(REQUEST, IdAuthenticationErrorConstants.INVALID_INPUT_PARAMETER.getErrorCode(),
+							new Object[] { "dob" },
+							IdAuthenticationErrorConstants.INVALID_INPUT_PARAMETER.getErrorMessage());
+				}
+			}
+		}
+	}
+
+	/**
+	 * Check langauge details.
+	 *
+	 * @param demoMatchType the demo match type
+	 * @param identityInfos the identity infos
+	 * @param errors        the errors
+	 */
+	private void checkLangaugeDetails(MatchType demoMatchType, List<IdentityInfoDTO> identityInfos, Errors errors) {
+		String priLangCode = env.getProperty(PRIMARY_LANG_CODE);
+
+		Map<String, Long> langCount = identityInfos.stream().map((IdentityInfoDTO idInfo) -> {
+			String language = idInfo.getLanguage();
+			if (language == null) {
+				language = priLangCode;
+			}
+			return new SimpleEntry<>(language, idInfo);
+		}).collect(Collectors.groupingBy(Entry::getKey, Collectors.counting()));
+		
+		langCount.keySet().forEach(langCode -> validateLangCode(langCode, errors, "request", "request/demographics/" + demoMatchType.getIdMapping().getIdname() + "/language"));
+
+		for (long value : langCount.values()) {
+			if (value > 1) {
+				mosipLogger.error(SESSION_ID, this.getClass().getSimpleName(), INVALID_INPUT_PARAMETER,
+						"Invalid or Multiple language code");
+				errors.rejectValue(REQUEST, IdAuthenticationErrorConstants.INVALID_INPUT_PARAMETER.getErrorCode(),
+						new Object[] { "LanguageCode" },
+						IdAuthenticationErrorConstants.INVALID_INPUT_PARAMETER.getErrorMessage());
+			}
+		}
+
+		if (langCount.keySet().size() > 1 && !demoMatchType.isMultiLanguage()) {
+			mosipLogger.error(SESSION_ID, this.getClass().getSimpleName(), INVALID_INPUT_PARAMETER,
+					"Invalid or Multiple language code");
+			errors.rejectValue(REQUEST, IdAuthenticationErrorConstants.INVALID_INPUT_PARAMETER.getErrorCode(),
+					new Object[] { "LanguageCode" },
+					IdAuthenticationErrorConstants.INVALID_INPUT_PARAMETER.getErrorMessage());
+		}
+	}
+
+	/**
+	 * validate email id.
+	 *
+	 * @param authRequest authRequest
+	 * @param errors      the errors
+	 */
+	private void validateEmail(AuthRequestDTO authRequest, Errors errors) {
+		List<IdentityInfoDTO> emailId = DemoMatchType.EMAIL.getIdentityInfoList(authRequest.getRequest());
+		if (emailId != null) {
+			for (IdentityInfoDTO email : emailId) {
+				validatePattern(email.getValue(), errors, "emailId", emailPattern);
+			}
+		}
+	}
+
+	private void validatePattern(String value, Errors errors, String type, Pattern pattern) {
+
+		if (!pattern.matcher(value).matches()) {
+			mosipLogger.error(SESSION_ID, this.getClass().getSimpleName(), INVALID_INPUT_PARAMETER,
+					"Invalid email \n" + value);
+			errors.rejectValue(REQUEST, IdAuthenticationErrorConstants.INVALID_INPUT_PARAMETER.getErrorCode(),
+					new Object[] { type }, IdAuthenticationErrorConstants.INVALID_INPUT_PARAMETER.getErrorMessage());
+		}
+	}
+
+	/**
+	 * validate phone number.
+	 *
+	 * @param authRequest authRequest
+	 * @param errors      the errors
+	 */
+	private void validatePhone(AuthRequestDTO authRequest, Errors errors) {
+		List<IdentityInfoDTO> phoneNumber = DemoMatchType.PHONE.getIdentityInfoList(authRequest.getRequest());
+		if (phoneNumber != null) {
+			for (IdentityInfoDTO phone : phoneNumber) {
+				validatePattern(phone.getValue(), errors, "phoneNumber", phonePattern);
+			}
+		}
+	}
+
+	/**
+	 * Validates the AuthType
+	 * 
+	 * @param authType
+	 * @param errors
+	 */
+	protected void validateAuthType(AuthTypeDTO authType, Errors errors) {
+		if (!(authType.isDemo() || authType.isBio() || authType.isOtp() || authType.isPin())) {
+			errors.rejectValue(AUTH_TYPE,
+					IdAuthenticationErrorConstants.NO_AUTHENTICATION_TYPE_SELECTED_IN_REQUEST.getErrorCode(),
+					IdAuthenticationErrorConstants.NO_AUTHENTICATION_TYPE_SELECTED_IN_REQUEST.getErrorMessage());
+		}
+	}
+
+	/**
+	 * Method to validate auth type
+	 * 
+	 * @param requestDTO
+	 * @param errors
+	 */
+	protected void validateAllowedAuthTypes(AuthRequestDTO requestDTO, Errors errors, String configKey) {
+		AuthTypeDTO authTypeDTO = requestDTO.getRequestedAuth();
+		if (authTypeDTO != null) {
+			Set<String> allowedAuthType = getAllowedAuthTypes(configKey);
+			validateAuthType(requestDTO, errors, authTypeDTO, allowedAuthType);
+		} else {
+			errors.rejectValue(REQUEST, IdAuthenticationErrorConstants.AUTHTYPE_NOT_ALLOWED.getErrorCode(),
+					String.format(IdAuthenticationErrorConstants.AUTHTYPE_NOT_ALLOWED.getErrorMessage(), REQUEST));
+		}
+
+	}
+
+	/**
+	 * Validate auth type.
+	 *
+	 * @param requestDTO      the request DTO
+	 * @param errors          the errors
+	 * @param authTypeDTO     the auth type DTO
+	 * @param allowedAuthType the allowed auth type
+	 */
+	private void validateAuthType(AuthRequestDTO requestDTO, Errors errors, AuthTypeDTO authTypeDTO,
+			Set<String> allowedAuthType) {
+		checkAllowedAuthType(requestDTO, errors, authTypeDTO, allowedAuthType);
+
+		if (authTypeDTO.isBio()) {
+			if (allowedAuthType.contains(MatchType.Category.BIO.getType())) {
+				validateBioMetadataDetails(requestDTO, errors);
+			} else {
+				errors.rejectValue(AUTH_TYPE, IdAuthenticationErrorConstants.AUTHTYPE_NOT_ALLOWED.getErrorCode(),
+						new Object[] { MatchType.Category.BIO.getType() },
+						IdAuthenticationErrorConstants.AUTHTYPE_NOT_ALLOWED.getErrorMessage());
+			}
+
+		}
+	}
+
+	/**
+	 * Check allowed auth type.
+	 *
+	 * @param requestDTO      the request DTO
+	 * @param errors          the errors
+	 * @param authTypeDTO     the auth type DTO
+	 * @param allowedAuthType the allowed auth type
+	 */
+	private void checkAllowedAuthType(AuthRequestDTO requestDTO, Errors errors, AuthTypeDTO authTypeDTO,
+			Set<String> allowedAuthType) {
+		if (authTypeDTO.isDemo()) {
+			if (allowedAuthType.contains(MatchType.Category.DEMO.getType())) {
+				checkDemoAuth(requestDTO, errors);
+			} else {
+				errors.rejectValue(AUTH_TYPE, IdAuthenticationErrorConstants.AUTHTYPE_NOT_ALLOWED.getErrorCode(),
+						new Object[] { MatchType.Category.DEMO.getType() },
+						IdAuthenticationErrorConstants.AUTHTYPE_NOT_ALLOWED.getErrorMessage());
+			}
+		}
+
+		if (authTypeDTO.isOtp()) {
+			if (!allowedAuthType.contains(MatchType.Category.OTP.getType())) {
+				errors.rejectValue(REQUEST, IdAuthenticationErrorConstants.AUTHTYPE_NOT_ALLOWED.getErrorCode(),
+						new Object[] { MatchType.Category.OTP.getType() },
+						IdAuthenticationErrorConstants.AUTHTYPE_NOT_ALLOWED.getErrorMessage());
+			}
+		}
+
+		if (authTypeDTO.isPin()) {
+			if (!allowedAuthType.contains(MatchType.Category.SPIN.getType())) {
+				errors.rejectValue(REQUEST, IdAuthenticationErrorConstants.AUTHTYPE_NOT_ALLOWED.getErrorCode(),
+						new Object[] { MatchType.Category.SPIN.getType() },
+						IdAuthenticationErrorConstants.AUTHTYPE_NOT_ALLOWED.getErrorMessage());
+			}
+		}
+
+		if ((authTypeDTO.isPin() || authTypeDTO.isOtp()) && !errors.hasErrors()) {
+			validateAdditionalFactorsDetails(requestDTO, errors);
+		}
+	}
+
+	/**
+	 * Extract auth info.
+	 *
+	 * @return the sets the
+	 */
+	private Set<String> getAllowedAuthTypes(String configKey) {
+		String intAllowedAuthType = env.getProperty(configKey);
+		return Stream.of(intAllowedAuthType.split(",")).filter(str -> !str.isEmpty()).collect(Collectors.toSet());
+	}
+	
+	/**
+	 * validateSecondayLangCode method used to validate secondaryLangCode 
+	 * for kyc request
+	 *
+	 * @param string the {@link KycAuthRequestDTO}
+	 * @param errors the errors
+	 * @param field the field
+	 */
+	protected void validateLangCode(String langCode, Errors errors, String field, String fieldHierarchy) {
+		if(Objects.nonNull(langCode)) {
+			Set<String> allowedLang;
+			String languages = env.getProperty(MOSIP_SUPPORTED_LANGUAGES);
+			if (null != languages && languages.contains(",")) {
+				allowedLang = Arrays.stream(languages.split(",")).collect(Collectors.toSet());
+			} else {
+				allowedLang = new HashSet<>();
+				allowedLang.add(languages);
+			}
+			
+			if(!allowedLang.contains(langCode)) {
+				mosipLogger.error(SESSION_ID, this.getClass().getSimpleName(), VALIDATE,
+						INVALID_INPUT_PARAMETER + field + " : " + langCode);
+				errors.rejectValue(field, IdAuthenticationErrorConstants.UNSUPPORTED_LANGUAGE.getErrorCode(),
+						new Object[] { field.concat(" : " + langCode) },
+						IdAuthenticationErrorConstants.UNSUPPORTED_LANGUAGE.getErrorMessage());
+			}
+		}
+		
 	}
-
-	/*
-	 * (non-Javadoc)
-	 * 
-	 * @see org.springframework.validation.Validator#supports(java.lang.Class)
-	 */
-	@Override
-	public boolean supports(Class<?> clazz) {
-		return BaseAuthRequestDTO.class.isAssignableFrom(clazz);
-	}
-
-	/*
-	 * (non-Javadoc)
-	 * 
-	 * @see org.springframework.validation.Validator#validate(java.lang.Object,
-	 * org.springframework.validation.Errors)
-	 */
-	@Override
-	public void validate(Object req, Errors errors) {
-		BaseAuthRequestDTO baseAuthRequestDTO = (BaseAuthRequestDTO) req;
-
-		if (baseAuthRequestDTO != null) {
-			validateId(baseAuthRequestDTO.getId(), errors);
-		}
-
-	}
-
-	/**
-	 * validates the Static Pin Details
-	 * 
-	 * @param authRequestDTO
-	 * @param errors
-	 */
-	protected void validateAdditionalFactorsDetails(AuthRequestDTO authRequestDTO, Errors errors) {
-		AuthTypeDTO authTypeDTO = authRequestDTO.getRequestedAuth();
-
-		if ((authTypeDTO != null && authTypeDTO.isPin() && isMatchtypeEnabled(PinMatchType.SPIN))) {
-
-			Optional<String> pinOpt = Optional.ofNullable(authRequestDTO.getRequest()).map(RequestDTO::getStaticPin);
-
-			if (!pinOpt.isPresent()) {
-				mosipLogger.error(SESSION_ID, this.getClass().getSimpleName(), VALIDATE,
-						"Missing pinval in the request");
-				errors.rejectValue(REQUEST, IdAuthenticationErrorConstants.MISSING_AUTHTYPE.getErrorCode(),
-						new Object[] { PIN }, IdAuthenticationErrorConstants.MISSING_AUTHTYPE.getErrorMessage());
-			} else {
-				try {
-					pinvalidator.validatePin(pinOpt.get());
-				} catch (InvalidPinException e) {
-					mosipLogger.error(SESSION_ID, this.getClass().getSimpleName(), "validateStaticPin",
-							"INVALID_INPUT_PARAMETER - pinValue - value -> " + pinOpt.get());
-					errors.rejectValue(REQUEST, IdAuthenticationErrorConstants.INVALID_INPUT_PARAMETER.getErrorCode(),
-							new Object[] { PIN_VALUE },
-							IdAuthenticationErrorConstants.INVALID_INPUT_PARAMETER.getErrorMessage());
-				}
-
-			}
-		} else if ((authTypeDTO != null && authTypeDTO.isOtp() && isMatchtypeEnabled(PinMatchType.OTP))) {
-			Optional<String> otp = Optional.ofNullable(authRequestDTO.getRequest()).map(RequestDTO::getOtp);
-
-			if (!otp.isPresent()) {
-				mosipLogger.error(SESSION_ID, this.getClass().getSimpleName(), VALIDATE,
-						"Missing OTP value in the request");
-				errors.rejectValue(REQUEST, IdAuthenticationErrorConstants.MISSING_INPUT_PARAMETER.getErrorCode(),
-						new Object[] { REQUEST_ADDITIONAL_FACTORS_TOTP },
-						IdAuthenticationErrorConstants.MISSING_INPUT_PARAMETER.getErrorMessage());
-			} else {
-				try {
-					pinvalidator.validatePin(otp.get());
-				} catch (InvalidPinException e) {
-					mosipLogger.error(SESSION_ID, this.getClass().getSimpleName(), "validateOtpValue",
-							"INVALID_INPUT_PARAMETER - OtppinValue - value -> " + otp.get());
-					errors.rejectValue(REQUEST, IdAuthenticationErrorConstants.INVALID_INPUT_PARAMETER.getErrorCode(),
-							new Object[] { OTP2 },
-							IdAuthenticationErrorConstants.INVALID_INPUT_PARAMETER.getErrorMessage());
-				}
-			}
-		}
-	}
-
-	/**
-	 * Validate Biometric details i.e validating fingers,iris,face and device
-	 * information.
-	 *
-	 * @param authRequestDTO the auth request DTO
-	 * @param errors         the errors
-	 */
-	protected void validateBioMetadataDetails(AuthRequestDTO authRequestDTO, Errors errors) {
-
-		AuthTypeDTO authTypeDTO = authRequestDTO.getRequestedAuth();
-
-		if ((authTypeDTO != null && authTypeDTO.isBio())) {
-
-			List<BioIdentityInfoDTO> bioInfo = authRequestDTO.getRequest().getBiometrics();
-
-			if (bioInfo == null || bioInfo.isEmpty() || bioInfo.stream().anyMatch(bioDto -> bioDto.getData() == null)) {
-				mosipLogger.error(SESSION_ID, this.getClass().getSimpleName(), VALIDATE, "missing biometric request");
-				errors.rejectValue(REQUEST, IdAuthenticationErrorConstants.MISSING_BIOMETRICDATA.getErrorCode(),
-						IdAuthenticationErrorConstants.MISSING_BIOMETRICDATA.getErrorMessage());
-			} else {
-
-				List<DataDTO> bioData = bioInfo.stream().map(BioIdentityInfoDTO::getData).collect(Collectors.toList());
-
-				validateDeviceInfo(bioData, errors);
-
-				validateBioType(bioData, errors);
-
-				if (isAuthtypeEnabled(BioAuthType.FGR_MIN, BioAuthType.FGR_IMG, BioAuthType.FGR_MIN_MULTI)) {
-					validateFinger(authRequestDTO, bioData, errors);
-				}
-				if (isAuthtypeEnabled(BioAuthType.IRIS_IMG, BioAuthType.IRIS_COMP_IMG)) {
-					validateIris(authRequestDTO, bioData, errors);
-				}
-				if (isMatchtypeEnabled(BioMatchType.FACE)) {
-					validateFace(authRequestDTO, bioData, errors);
-				}
-
-			}
-		}
-
-	}
-
-	/**
-	 * Validates the BioType value
-	 * 
-	 * @param bioInfo
-	 * @param errors
-	 */
-	private void validateBioType(List<DataDTO> bioInfos, Errors errors) {
-		AuthType[] authTypes = BioAuthType.values();
-		Set<String> availableAuthTypeInfos = new HashSet<>();
-		for (AuthType authType : authTypes) {
-			availableAuthTypeInfos.add(authType.getType());
-		}
-		for (DataDTO bioInfo : bioInfos) {
-			String bioType = bioInfo.getBioType();
-			if (bioType == null || bioType.isEmpty()) {
-				errors.rejectValue(REQUEST, IdAuthenticationErrorConstants.MISSING_INPUT_PARAMETER.getErrorCode(),
-						new Object[] { BIO_TYPE },
-						IdAuthenticationErrorConstants.MISSING_INPUT_PARAMETER.getErrorMessage());
-			} else if (!availableAuthTypeInfos.contains(bioType)) {
-				errors.rejectValue(REQUEST, IdAuthenticationErrorConstants.INVALID_BIOTYPE.getErrorCode(),
-						new Object[] { bioType }, IdAuthenticationErrorConstants.INVALID_BIOTYPE.getErrorMessage());
-			} else {
-				String bioSubType = bioInfo.getBioSubType();
-				if (bioSubType != null && !bioSubType.isEmpty()) {
-					// Valid bio type
-					Optional<BioAuthType> bioAuthTypeOpt = BioAuthType.getSingleBioAuthTypeForType(bioType);
-					if (bioAuthTypeOpt.isPresent()) {
-						BioAuthType bioAuthType = bioAuthTypeOpt.get();
-						Set<MatchType> associatedMatchTypes = bioAuthType.getAssociatedMatchTypes();
-						boolean invalidBioType = associatedMatchTypes.stream()
-								.filter(matchType -> matchType instanceof BioMatchType)
-								.map(matchType -> (BioMatchType) matchType).map(BioMatchType::getIdMapping)
-								.map(IdMapping::getIdname).distinct()
-								.noneMatch(idName -> idName.equalsIgnoreCase(bioSubType));
-						if (invalidBioType) {
-							errors.rejectValue(REQUEST,
-									IdAuthenticationErrorConstants.INVALID_INPUT_PARAMETER.getErrorCode(),
-									new Object[] { BIO_SUB_TYPE + " - " + bioSubType + " for bioType " + bioType },
-									IdAuthenticationErrorConstants.INVALID_INPUT_PARAMETER.getErrorMessage());
-						}
-
-					}
-				} else {
-					/*
-					 * errors.rejectValue(REQUEST,
-					 * IdAuthenticationErrorConstants.MISSING_INPUT_PARAMETER.getErrorCode(), new
-					 * Object[] { BIO_SUB_TYPE + " for bioType " + bioType },
-					 * IdAuthenticationErrorConstants.MISSING_INPUT_PARAMETER.getErrorMessage());
-					 */
-					errors.rejectValue(REQUEST, IdAuthenticationErrorConstants.MISSING_INPUT_PARAMETER.getErrorCode(),
-							new Object[] { BIO_SUB_TYPE },
-							IdAuthenticationErrorConstants.MISSING_INPUT_PARAMETER.getErrorMessage());
-				}
-			}
-		}
-
-	}
-
-	/**
-	 * validates the DeviceInfo
-	 * 
-	 * @param bioInfos
-	 * @param errors
-	 */
-	private void validateDeviceInfo(List<DataDTO> bioInfos, Errors errors) {
-		if (!isContaindeviceProviderID(bioInfos)) {
-			mosipLogger.error(SESSION_ID, this.getClass().getSimpleName(), VALIDATE,
-					"missing biometric deviceProviderID Info request");
-			errors.rejectValue(REQUEST, IdAuthenticationErrorConstants.MISSING_INPUT_PARAMETER.getErrorCode(),
-					new Object[] { DEVICE_PROVIDER_ID },
-					IdAuthenticationErrorConstants.MISSING_INPUT_PARAMETER.getErrorMessage());
-		}
-	}
-
-	/**
-	 * check model attribute is empty or null
-	 * 
-	 * @param bioInfos
-	 * @return
-	 */
-	private boolean isContaindeviceProviderID(List<DataDTO> bioInfos) {
-		return bioInfos.parallelStream().allMatch(
-				deviceInfo -> deviceInfo.getDeviceProviderID() != null && !deviceInfo.getDeviceProviderID().isEmpty());
-	}
-
-	/**
-	 * Validate fingers.
-	 *
-	 * @param authRequestDTO the auth request DTO
-	 * @param bioInfo        the bio info
-	 * @param errors         the errors
-	 */
-	private void validateFinger(AuthRequestDTO authRequestDTO, List<DataDTO> bioInfo, Errors errors) {
-		if (isAvailableBioType(bioInfo, BioAuthType.FGR_MIN)) {
-			checkAtleastOneFingerRequestAvailable(authRequestDTO, errors, BioAuthType.FGR_MIN.getType());
-			if (!errors.hasErrors()) {
-				validateFingerRequestCount(authRequestDTO, errors, BioAuthType.FGR_MIN.getType());
-			}
-		}
-		if (isAvailableBioType(bioInfo, BioAuthType.FGR_IMG)) {
-			checkAtleastOneFingerRequestAvailable(authRequestDTO, errors, BioAuthType.FGR_IMG.getType());
-			if (!errors.hasErrors()) {
-				validateFingerRequestCount(authRequestDTO, errors, BioAuthType.FGR_IMG.getType());
-			}
-		}
-	}
-
-	/**
-	 * Validates the Iris parameters present in thr request.
-	 *
-	 * @param authRequestDTO the auth request DTO
-	 * @param bioInfo        the bio info
-	 * @param errors         the errors
-	 */
-	private void validateIris(AuthRequestDTO authRequestDTO, List<DataDTO> bioInfo, Errors errors) {
-		if (isAvailableBioType(bioInfo, BioAuthType.IRIS_IMG)) {
-
-			checkAtleastOneIrisRequestAvailable(authRequestDTO, errors);
-			if (!errors.hasErrors()) {
-				validateIrisRequestCount(authRequestDTO, errors);
-				validateMultiIrisValue(authRequestDTO, errors);
-			}
-
-		}
-	}
-
-	/**
-	 * Validation for MultiIris Values present in the request
-	 * 
-	 * @param authRequestDTO
-	 * @param errors
-	 */
-	private void validateMultiIrisValue(AuthRequestDTO authRequestDTO, Errors errors) {
-		if (isDuplicateBioValue(authRequestDTO, BioAuthType.IRIS_IMG.getType())) {
-			mosipLogger.error(SESSION_ID, this.getClass().getSimpleName(), VALIDATE, "Duplicate IRIS in request");
-			errors.rejectValue(REQUEST, IdAuthenticationErrorConstants.DUPLICATE_IRIS.getErrorCode(),
-					String.format(IdAuthenticationErrorConstants.DUPLICATE_IRIS.getErrorMessage(), REQUEST));
-		}
-	}
-
-	private boolean isDuplicateBioValue(AuthRequestDTO authRequestDTO, String type) {
-		Map<String, Long> countsMap = getBioValueCounts(authRequestDTO, type);
-		return hasDuplicate(countsMap);
-	}
-
-	private boolean hasDuplicate(Map<String, Long> countsMap) {
-		return countsMap.entrySet().stream()
-				.anyMatch(entry -> (entry.getKey().equalsIgnoreCase(UNKNOWN) && entry.getValue() > 2)
-						|| (!entry.getKey().equalsIgnoreCase(UNKNOWN) && entry.getValue() > 1));
-	}
-
-	private Map<String, Long> getBioSubtypeCounts(AuthRequestDTO authRequestDTO, String type) {
-		return getBioSubtypeCount(getBioIds(authRequestDTO, type));
-	}
-
-	private Map<String, Long> getBioValueCounts(AuthRequestDTO authRequestDTO, String type) {
-		return getBioValuesCount(getBioIds(authRequestDTO, type));
-	}
-
-	private List<BioIdentityInfoDTO> getBioIds(AuthRequestDTO authRequestDTO, String type) {
-		List<BioIdentityInfoDTO> identity = Optional.ofNullable(authRequestDTO.getRequest())
-				.map(RequestDTO::getBiometrics).orElseGet(Collections::emptyList);
-		if (!identity.isEmpty()) {
-			List<BioIdentityInfoDTO> idendityInfoList = identity.stream().filter(Objects::nonNull)
-					.filter(bioId -> bioId.getData().getBioType().equalsIgnoreCase(type)).collect(Collectors.toList());
-			return idendityInfoList;
-		}
-		return Collections.emptyList();
-	}
-
-	/**
-	 * Validate Face.
-	 *
-	 * @param authRequestDTO the auth request DTO
-	 * @param bioInfo        the bio info
-	 * @param errors         the errors
-	 */
-	private void validateFace(AuthRequestDTO authRequestDTO, List<DataDTO> bioInfo, Errors errors) {
-
-		if (isAvailableBioType(bioInfo, BioAuthType.FACE_IMG)) {
-
-			checkAtleastOneFaceRequestAvailable(authRequestDTO, errors);
-			if (!errors.hasErrors()) {
-				validateFaceBioType(authRequestDTO, errors);
-			}
-			if (!errors.hasErrors()) {
-				validateFaceRequestSubTypeCount(authRequestDTO, errors);
-			}
-		}
-	}
-
-	private void validateFaceBioType(AuthRequestDTO authRequestDTO, Errors errors) {
-		List<BioIdentityInfoDTO> listBioIdentity = getBioIds(authRequestDTO, BioAuthType.FACE_IMG.getType());
-		if (listBioIdentity.size() > 1) {
-			mosipLogger.error(SESSION_ID, this.getClass().getSimpleName(), VALIDATE,
-					"Face : face count is more than 1.");
-			errors.rejectValue(REQUEST, IdAuthenticationErrorConstants.FACE_EXCEEDING.getErrorCode(),
-					new Object[] { FACE }, IdAuthenticationErrorConstants.FACE_EXCEEDING.getErrorMessage());
-		}
-	}
-
-	/**
-	 * validate atleast one finger request should be available for Bio.
-	 *
-	 * @param authRequestDTO the auth request DTO
-	 * @param errors         the errors
-	 */
-	private void checkAtleastOneFingerRequestAvailable(AuthRequestDTO authRequestDTO, Errors errors,
-			String bioAuthType) {
-
-		boolean isAtleastOneFingerRequestAvailable = checkAnyBioIdAvailable(authRequestDTO, bioAuthType);
-		if (!isAtleastOneFingerRequestAvailable) {
-			mosipLogger.error(SESSION_ID, this.getClass().getSimpleName(), VALIDATE, "finger request is not available");
-			errors.rejectValue(REQUEST, IdAuthenticationErrorConstants.MISSING_AUTHTYPE.getErrorCode(),
-					new Object[] { FINGER }, IdAuthenticationErrorConstants.MISSING_AUTHTYPE.getErrorMessage());
-		}
-
-	}
-
-	private boolean checkAnyBioIdAvailable(AuthRequestDTO authRequestDTO, String type) {
-		return Optional.ofNullable(authRequestDTO.getRequest()).map(RequestDTO::getBiometrics)
-				.filter(list -> list.stream().anyMatch(bioId -> bioId.getData().getBioType().equalsIgnoreCase(type)))
-				.isPresent();
-	}
-
-	/**
-	 * validate atleast one Iris request should be available for Bio.
-	 *
-	 * @param authRequestDTO the auth request DTO
-	 * @param errors         the errors
-	 */
-	private void checkAtleastOneIrisRequestAvailable(AuthRequestDTO authRequestDTO, Errors errors) {
-		boolean isIrisRequestAvailable = checkAnyBioIdAvailable(authRequestDTO, BioAuthType.IRIS_IMG.getType());
-		if (!isIrisRequestAvailable) {
-			mosipLogger.error(SESSION_ID, this.getClass().getSimpleName(), VALIDATE, "iris request is not available");
-			errors.rejectValue(REQUEST, IdAuthenticationErrorConstants.MISSING_AUTHTYPE.getErrorCode(),
-					new Object[] { IRIS }, IdAuthenticationErrorConstants.MISSING_AUTHTYPE.getErrorMessage());
-		}
-	}
-
-	/**
-	 * validate atleast one Face request should be available for Bio.
-	 *
-	 * @param authRequestDTO the auth request DTO
-	 * @param errors         the errors
-	 */
-	private void checkAtleastOneFaceRequestAvailable(AuthRequestDTO authRequestDTO, Errors errors) {
-
-		boolean isFaceRequestAvailable = checkAnyBioIdAvailable(authRequestDTO, BioAuthType.FACE_IMG.getType());
-		if (!isFaceRequestAvailable) {
-			mosipLogger.error(SESSION_ID, this.getClass().getSimpleName(), VALIDATE, "face request is not available");
-			errors.rejectValue(REQUEST, IdAuthenticationErrorConstants.MISSING_AUTHTYPE.getErrorCode(),
-					new Object[] { FACE }, IdAuthenticationErrorConstants.MISSING_AUTHTYPE.getErrorMessage());
-		}
-	}
-
-	/**
-	 * check any IdentityInfoDto data available or not.
-	 *
-	 * @param authRequestDTO the auth request DTO
-	 * @param functions      the functions
-	 * @return true, if successful
-	 */
-	@SuppressWarnings("unchecked")
-	boolean checkAnyIdInfoAvailable(AuthRequestDTO authRequestDTO,
-			Function<IdentityDTO, List<IdentityInfoDTO>>... functions) {
-		return Stream.<Function<IdentityDTO, List<IdentityInfoDTO>>>of(functions).anyMatch(func -> Optional
-				.ofNullable(authRequestDTO.getRequest()).map(RequestDTO::getDemographics).map(func)
-				.filter(list -> list != null && !list.isEmpty()
-						&& list.stream().allMatch(idDto -> idDto.getValue() != null && !idDto.getValue().isEmpty()))
-				.isPresent());
-	}
-
-	/**
-	 * If DemoAuthType is Bio, then validate bioinfo is available or not.
-	 *
-	 * @param bioInfoList the bio info list
-	 * @param bioType     the bio type
-	 * @return true, if is available bio type
-	 */
-	private boolean isAvailableBioType(List<DataDTO> bioInfoList, BioAuthType bioType) {
-		return bioInfoList.parallelStream().anyMatch(bio -> bio.getBioType() != null && !bio.getBioType().isEmpty()
-				&& bio.getBioType().equals(bioType.getType()));
-	}
-
-	/**
-	 * If DemoAuthType is Bio, Then check duplicate request of finger and number
-	 * finger of request should not exceed to 10.
-	 *
-	 * @param authRequestDTO the auth request DTO
-	 * @param errors         the errors
-	 */
-	private void validateFingerRequestCount(AuthRequestDTO authRequestDTO, Errors errors, String bioType) {
-		Map<String, Long> fingerSubtypesCountsMap = getBioSubtypeCounts(authRequestDTO, bioType);
-		boolean anyInfoIsMoreThanOne = hasDuplicate(fingerSubtypesCountsMap);
-		Map<String, Long> fingerValuesCountsMap = getBioValueCounts(authRequestDTO, bioType);
-		boolean anyValueIsMoreThanOne = hasDuplicate(fingerValuesCountsMap);
-
-		if (anyInfoIsMoreThanOne || anyValueIsMoreThanOne) {
-			mosipLogger.error(SESSION_ID, this.getClass().getSimpleName(), VALIDATE, "Duplicate fingers");
-			errors.reject(IdAuthenticationErrorConstants.DUPLICATE_FINGER.getErrorCode(),
-					IdAuthenticationErrorConstants.DUPLICATE_FINGER.getErrorMessage());
-		}
-
-		Long fingerCountExceeding = fingerSubtypesCountsMap.values().stream().mapToLong(l -> l).sum();
-		if (fingerCountExceeding > 2) {
-			mosipLogger.error(SESSION_ID, this.getClass().getSimpleName(), VALIDATE, "finger count is exceeding to 2");
-			errors.reject(IdAuthenticationErrorConstants.FINGER_EXCEEDING.getErrorCode(),
-					String.format(IdAuthenticationErrorConstants.FINGER_EXCEEDING.getErrorMessage()));
-		}
-	}
-
-	private Map<String, Long> getBioSubtypeCount(List<BioIdentityInfoDTO> idendityInfoList) {
-		Map<String, Long> countsMap = idendityInfoList.stream().map(BioIdentityInfoDTO::getData)
-				.collect(Collectors.groupingBy(DataDTO::getBioSubType, Collectors.counting()));
-		return countsMap;
-
-	}
-
-	private Map<String, Long> getBioValuesCount(List<BioIdentityInfoDTO> idendityInfoList) {
-		Map<String, Long> countsMap = idendityInfoList.stream().map(BioIdentityInfoDTO::getData)
-				.collect(Collectors.groupingBy(DataDTO::getBioValue, Collectors.counting()));
-		return countsMap;
-
-	}
-
-	/**
-	 * validate Iris request count. left and right eye should not exceed 1 and total
-	 * iris should not exceed 2.
-	 *
-	 * @param authRequestDTO the auth request DTO
-	 * @param errors         the errors
-	 */
-	private void validateIrisRequestCount(AuthRequestDTO authRequestDTO, Errors errors) {
-		Map<String, Long> irisSubtypeCounts = getBioSubtypeCounts(authRequestDTO, BioAuthType.IRIS_IMG.getType());
-		if (irisSubtypeCounts.entrySet().stream()
-				.anyMatch(map -> (map.getKey().equalsIgnoreCase(UNKNOWN) && map.getValue() > 2)
-						|| (!map.getKey().equalsIgnoreCase(UNKNOWN) && map.getValue() > 1))) {
-			mosipLogger.error(SESSION_ID, this.getClass().getSimpleName(), VALIDATE,
-					"Iris : either left eye or right eye count is more than 1.");
-			errors.rejectValue(REQUEST, IdAuthenticationErrorConstants.IRIS_EXCEEDING.getErrorCode(),
-					new Object[] { IRIS }, IdAuthenticationErrorConstants.IRIS_EXCEEDING.getErrorMessage());
-		}
-
-	}
-
-	private void validateFaceRequestSubTypeCount(AuthRequestDTO authRequestDTO, Errors errors) {
-		List<BioIdentityInfoDTO> identity = Optional.ofNullable(authRequestDTO.getRequest())
-				.map(RequestDTO::getBiometrics).orElseGet(Collections::emptyList);
-		List<BioIdentityInfoDTO> idendityInfoListWithoutSubtype = identity.stream().filter(Objects::nonNull)
-				.filter(bioId -> bioId.getData().getBioSubType() == null).collect(Collectors.toList());
-		if (!idendityInfoListWithoutSubtype.isEmpty()) {
-			mosipLogger.error(SESSION_ID, this.getClass().getSimpleName(), VALIDATE, "MISSING---" + BIO_SUB_TYPE);
-			errors.rejectValue(REQUEST, IdAuthenticationErrorConstants.MISSING_INPUT_PARAMETER.getErrorCode(),
-					new Object[] { BIO_SUB_TYPE + " for " + BioAuthType.FACE_IMG.getType() },
-					IdAuthenticationErrorConstants.MISSING_INPUT_PARAMETER.getErrorMessage());
-
-		}
-
-	}
-
-	/**
-	 * Check demo auth.
-	 *
-	 * @param authRequest the auth request
-	 * @param errors      the errors
-	 */
-	protected void checkDemoAuth(AuthRequestDTO authRequest, Errors errors) {
-		AuthType[] authTypes = DemoAuthType.values();
-		Set<String> availableAuthTypeInfos = new HashSet<>();
-		boolean hasMatch = false;
-		for (AuthType authType : authTypes) {
-			if (authType.isAuthTypeEnabled(authRequest, idInfoFetcher)) {
-				Set<MatchType> associatedMatchTypes = authType.getAssociatedMatchTypes();
-				for (MatchType matchType : associatedMatchTypes) {
-					if (isMatchtypeEnabled(matchType)) {
-						List<IdentityInfoDTO> identityInfos = matchType.getIdentityInfoList(authRequest.getRequest());
-						if (identityInfos != null && !identityInfos.isEmpty()) {
-							availableAuthTypeInfos.add(authType.getType());
-							hasMatch = true;
-							checkIdentityInfoValue(identityInfos, errors);
-							checkLangaugeDetails(matchType, identityInfos, errors);
-						}
-					}
-
-				}
-			}
-		}
-
-		if (!hasMatch) {
-			mosipLogger.error(SESSION_ID, this.getClass().getSimpleName(), VALIDATE, "Missing IdentityInfoDTO");
-			errors.rejectValue(REQUEST, IdAuthenticationErrorConstants.INVALID_INPUT_PARAMETER.getErrorCode(),
-					new Object[] { IDENTITY_INFO_DTO },
-					IdAuthenticationErrorConstants.INVALID_INPUT_PARAMETER.getErrorMessage());
-		} else {
-			checkOtherValues(authRequest, errors, availableAuthTypeInfos);
-		}
-	}
-
-	/**
-	 * Check identity info value.
-	 *
-	 * @param identityInfos the identity infos
-	 * @param errors        the errors
-	 */
-	private void checkIdentityInfoValue(List<IdentityInfoDTO> identityInfos, Errors errors) {
-		for (IdentityInfoDTO identityInfoDTO : identityInfos) {
-			if (Objects.isNull(identityInfoDTO.getValue())) {
-				mosipLogger.error(SESSION_ID, this.getClass().getSimpleName(), VALIDATE, "IdentityInfoDTO is invalid");
-				errors.rejectValue(REQUEST, IdAuthenticationErrorConstants.INVALID_INPUT_PARAMETER.getErrorCode(),
-						new Object[] { IDENTITY_INFO_DTO },
-						IdAuthenticationErrorConstants.INVALID_INPUT_PARAMETER.getErrorMessage());
-			}
-
-		}
-
-	}
-
-	/**
-	 * Check other values.
-	 *
-	 * @param authRequest            the auth request
-	 * @param errors                 the errors
-	 * @param availableAuthTypeInfos
-	 * @param hasMatch               the has match
-	 */
-	private void checkOtherValues(AuthRequestDTO authRequest, Errors errors, Set<String> availableAuthTypeInfos) {
-		if (isMatchtypeEnabled(DemoMatchType.DOB)) {
-			checkDOB(authRequest, errors);
-		}
-
-		if (isMatchtypeEnabled(DemoMatchType.DOBTYPE)) {
-			checkDOBType(authRequest, errors);
-		}
-
-		if (isMatchtypeEnabled(DemoMatchType.AGE)) {
-			checkAge(authRequest, errors);
-		}
-
-		if (isMatchtypeEnabled(DemoMatchType.GENDER)) {
-			checkGender(authRequest, errors);
-		}
-
-		if (isMatchtypeEnabled(DemoMatchType.EMAIL)) {
-			validateEmail(authRequest, errors);
-		}
-
-		if (isMatchtypeEnabled(DemoMatchType.PHONE)) {
-			validatePhone(authRequest, errors);
-		}
-
-		if (isAuthtypeEnabled(DemoAuthType.ADDRESS, DemoAuthType.FULL_ADDRESS)) {
-			validateAdAndFullAd(availableAuthTypeInfos, errors);
-		}
-
-	}
-
-	private boolean isMatchtypeEnabled(MatchType matchType) {
-		return idInfoHelper.isMatchtypeEnabled(matchType);
-	}
-
-	private boolean isAuthtypeEnabled(AuthType... authTypes) {
-		return Stream.of(authTypes).anyMatch(
-				authType -> authType.getAssociatedMatchTypes().stream().anyMatch(idInfoHelper::isMatchtypeEnabled));
-	}
-
-	/**
-	 * Validate ad and full ad.
-	 *
-	 * @param availableAuthTypeInfos the available auth type infos
-	 * @param errors                 the errors
-	 */
-	private void validateAdAndFullAd(Set<String> availableAuthTypeInfos, Errors errors) {
-		if (availableAuthTypeInfos.contains(DemoAuthType.ADDRESS.getType())
-				&& availableAuthTypeInfos.contains(DemoAuthType.FULL_ADDRESS.getType())) {
-			mosipLogger.error(SESSION_ID, this.getClass().getSimpleName(), VALIDATE, "Ad and FAD are enabled");
-			errors.rejectValue(REQUEST, IdAuthenticationErrorConstants.INVALID_INPUT_PARAMETER.getErrorCode(),
-					new Object[] { IDENTITY_INFO_DTO },
-					IdAuthenticationErrorConstants.INVALID_INPUT_PARAMETER.getErrorMessage());
-		}
-	}
-
-	/**
-	 * Check gender.
-	 *
-	 * @param authRequest the auth request
-	 * @param errors      the errors
-	 */
-	private void checkGender(AuthRequestDTO authRequest, Errors errors) {
-		List<IdentityInfoDTO> genderList = DemoMatchType.GENDER.getIdentityInfoList(authRequest.getRequest());
-		if (genderList != null && !genderList.isEmpty()) {
-			Map<String, List<String>> fetchGenderType = null;
-			try {
-				fetchGenderType = masterDataManager.fetchGenderType();
-			} catch (IdAuthenticationBusinessException e) {
-				mosipLogger.error(SESSION_ID, this.getClass().getSimpleName(), VALIDATE,
-						"Master Data util failed to load - Gender Type");
-				errors.rejectValue(REQUEST, IdAuthenticationErrorConstants.MISSING_INPUT_PARAMETER.getErrorCode(),
-						new Object[] { "gender" },
-						IdAuthenticationErrorConstants.MISSING_INPUT_PARAMETER.getErrorMessage());
-			}
-			if (null != fetchGenderType) {
-				checkGender(errors, genderList, fetchGenderType);
-			}
-		}
-	}
-
-	private void checkGender(Errors errors, List<IdentityInfoDTO> genderList,
-			Map<String, List<String>> fetchGenderType) {
-		for (IdentityInfoDTO identityInfoDTO : genderList) {
-			String language = identityInfoDTO.getLanguage() != null ? identityInfoDTO.getLanguage()
-					: env.getProperty(PRIMARY_LANG_CODE);
-			List<String> genderTypeList = fetchGenderType.get(language);
-			if (null != genderTypeList && !genderTypeList.contains(identityInfoDTO.getValue())) {
-				mosipLogger.error(SESSION_ID, this.getClass().getSimpleName(), VALIDATE,
-						"Demographic data – Gender(pi) did not match");
-				errors.rejectValue(REQUEST, IdAuthenticationErrorConstants.INVALID_INPUT_PARAMETER.getErrorCode(),
-						new Object[] { "gender" },
-						IdAuthenticationErrorConstants.INVALID_INPUT_PARAMETER.getErrorMessage());
-			}
-
-		}
-	}
-
-	/**
-	 * Check DOB type.
-	 *
-	 * @param authRequest the auth request
-	 * @param errors      the errors
-	 */
-	private void checkDOBType(AuthRequestDTO authRequest, Errors errors) {
-		List<IdentityInfoDTO> dobTypeList = DemoMatchType.DOBTYPE.getIdentityInfoList(authRequest.getRequest());
-		if (dobTypeList != null) {
-			for (IdentityInfoDTO identityInfoDTO : dobTypeList) {
-				if (!DOBType.isTypePresent(identityInfoDTO.getValue())) {
-					mosipLogger.error(SESSION_ID, this.getClass().getSimpleName(), VALIDATE,
-							"Demographic data – DOBType(pi) did not match");
-					errors.rejectValue(REQUEST, IdAuthenticationErrorConstants.INVALID_INPUT_PARAMETER.getErrorCode(),
-							new Object[] { "DOBType" },
-							IdAuthenticationErrorConstants.INVALID_INPUT_PARAMETER.getErrorMessage());
-				}
-			}
-		}
-
-	}
-
-	/**
-	 * Check age.
-	 *
-	 * @param authRequest the auth request
-	 * @param errors      the errors
-	 */
-	private void checkAge(AuthRequestDTO authRequest, Errors errors) {
-		List<IdentityInfoDTO> ageList = DemoMatchType.AGE.getIdentityInfoList(authRequest.getRequest());
-		if (ageList != null) {
-			for (IdentityInfoDTO identityInfoDTO : ageList) {
-				try {
-					Integer.parseInt(identityInfoDTO.getValue());
-				} catch (NumberFormatException e) {
-					mosipLogger.error(SESSION_ID, this.getClass().getSimpleName(), VALIDATE,
-							"Demographic data – Age(pi) did not match");
-					errors.rejectValue(REQUEST, IdAuthenticationErrorConstants.INVALID_INPUT_PARAMETER.getErrorCode(),
-							new Object[] { "age" },
-							IdAuthenticationErrorConstants.INVALID_INPUT_PARAMETER.getErrorMessage());
-				}
-			}
-		}
-	}
-
-	/**
-	 * Check DOB.
-	 *
-	 * @param authRequest the auth request
-	 * @param errors      the errors
-	 */
-	private void checkDOB(AuthRequestDTO authRequest, Errors errors) {
-		List<IdentityInfoDTO> dobList = DemoMatchType.DOB.getIdentityInfoList(authRequest.getRequest());
-		if (dobList != null) {
-			for (IdentityInfoDTO identityInfoDTO : dobList) {
-				try {
-					DateUtils.parseToDate(identityInfoDTO.getValue(), env.getProperty("dob.req.date.pattern"));
-				} catch (ParseException e) {
-					// FIXME change to DOB - Invalid -DOB - Please enter DOB in specified date
-					// format or Age in the acceptable range
-
-					mosipLogger.error(SESSION_ID, this.getClass().getSimpleName(), VALIDATE,
-							"Demographic data – DOB(pi) did not match");
-					errors.rejectValue(REQUEST, IdAuthenticationErrorConstants.INVALID_INPUT_PARAMETER.getErrorCode(),
-							new Object[] { "dob" },
-							IdAuthenticationErrorConstants.INVALID_INPUT_PARAMETER.getErrorMessage());
-				}
-			}
-		}
-	}
-
-	/**
-	 * Check langauge details.
-	 *
-	 * @param demoMatchType the demo match type
-	 * @param identityInfos the identity infos
-	 * @param errors        the errors
-	 */
-	private void checkLangaugeDetails(MatchType demoMatchType, List<IdentityInfoDTO> identityInfos, Errors errors) {
-		String priLangCode = env.getProperty(PRIMARY_LANG_CODE);
-
-		Map<String, Long> langCount = identityInfos.stream().map((IdentityInfoDTO idInfo) -> {
-			String language = idInfo.getLanguage();
-			if (language == null) {
-				language = priLangCode;
-			}
-			return new SimpleEntry<>(language, idInfo);
-		}).collect(Collectors.groupingBy(Entry::getKey, Collectors.counting()));
-		
-		langCount.keySet().forEach(langCode -> validateLangCode(langCode, errors, "request", "request/demographics/" + demoMatchType.getIdMapping().getIdname() + "/language"));
-
-		for (long value : langCount.values()) {
-			if (value > 1) {
-				mosipLogger.error(SESSION_ID, this.getClass().getSimpleName(), INVALID_INPUT_PARAMETER,
-						"Invalid or Multiple language code");
-				errors.rejectValue(REQUEST, IdAuthenticationErrorConstants.INVALID_INPUT_PARAMETER.getErrorCode(),
-						new Object[] { "LanguageCode" },
-						IdAuthenticationErrorConstants.INVALID_INPUT_PARAMETER.getErrorMessage());
-			}
-		}
-
-		if (langCount.keySet().size() > 1 && !demoMatchType.isMultiLanguage()) {
-			mosipLogger.error(SESSION_ID, this.getClass().getSimpleName(), INVALID_INPUT_PARAMETER,
-					"Invalid or Multiple language code");
-			errors.rejectValue(REQUEST, IdAuthenticationErrorConstants.INVALID_INPUT_PARAMETER.getErrorCode(),
-					new Object[] { "LanguageCode" },
-					IdAuthenticationErrorConstants.INVALID_INPUT_PARAMETER.getErrorMessage());
-		}
-	}
-
-	/**
-	 * validate email id.
-	 *
-	 * @param authRequest authRequest
-	 * @param errors      the errors
-	 */
-	private void validateEmail(AuthRequestDTO authRequest, Errors errors) {
-		List<IdentityInfoDTO> emailId = DemoMatchType.EMAIL.getIdentityInfoList(authRequest.getRequest());
-		if (emailId != null) {
-			for (IdentityInfoDTO email : emailId) {
-				validatePattern(email.getValue(), errors, "emailId", emailPattern);
-			}
-		}
-	}
-
-	private void validatePattern(String value, Errors errors, String type, Pattern pattern) {
-
-		if (!pattern.matcher(value).matches()) {
-			mosipLogger.error(SESSION_ID, this.getClass().getSimpleName(), INVALID_INPUT_PARAMETER,
-					"Invalid email \n" + value);
-			errors.rejectValue(REQUEST, IdAuthenticationErrorConstants.INVALID_INPUT_PARAMETER.getErrorCode(),
-					new Object[] { type }, IdAuthenticationErrorConstants.INVALID_INPUT_PARAMETER.getErrorMessage());
-		}
-	}
-
-	/**
-	 * validate phone number.
-	 *
-	 * @param authRequest authRequest
-	 * @param errors      the errors
-	 */
-	private void validatePhone(AuthRequestDTO authRequest, Errors errors) {
-		List<IdentityInfoDTO> phoneNumber = DemoMatchType.PHONE.getIdentityInfoList(authRequest.getRequest());
-		if (phoneNumber != null) {
-			for (IdentityInfoDTO phone : phoneNumber) {
-				validatePattern(phone.getValue(), errors, "phoneNumber", phonePattern);
-			}
-		}
-	}
-
-	/**
-	 * Validates the AuthType
-	 * 
-	 * @param authType
-	 * @param errors
-	 */
-	protected void validateAuthType(AuthTypeDTO authType, Errors errors) {
-		if (!(authType.isDemo() || authType.isBio() || authType.isOtp() || authType.isPin())) {
-			errors.rejectValue(AUTH_TYPE,
-					IdAuthenticationErrorConstants.NO_AUTHENTICATION_TYPE_SELECTED_IN_REQUEST.getErrorCode(),
-					IdAuthenticationErrorConstants.NO_AUTHENTICATION_TYPE_SELECTED_IN_REQUEST.getErrorMessage());
-		}
-	}
-
-	/**
-	 * Method to validate auth type
-	 * 
-	 * @param requestDTO
-	 * @param errors
-	 */
-	protected void validateAllowedAuthTypes(AuthRequestDTO requestDTO, Errors errors, String configKey) {
-		AuthTypeDTO authTypeDTO = requestDTO.getRequestedAuth();
-		if (authTypeDTO != null) {
-			Set<String> allowedAuthType = getAllowedAuthTypes(configKey);
-			validateAuthType(requestDTO, errors, authTypeDTO, allowedAuthType);
-		} else {
-			errors.rejectValue(REQUEST, IdAuthenticationErrorConstants.AUTHTYPE_NOT_ALLOWED.getErrorCode(),
-					String.format(IdAuthenticationErrorConstants.AUTHTYPE_NOT_ALLOWED.getErrorMessage(), REQUEST));
-		}
-
-	}
-
-	/**
-	 * Validate auth type.
-	 *
-	 * @param requestDTO      the request DTO
-	 * @param errors          the errors
-	 * @param authTypeDTO     the auth type DTO
-	 * @param allowedAuthType the allowed auth type
-	 */
-	private void validateAuthType(AuthRequestDTO requestDTO, Errors errors, AuthTypeDTO authTypeDTO,
-			Set<String> allowedAuthType) {
-		checkAllowedAuthType(requestDTO, errors, authTypeDTO, allowedAuthType);
-
-		if (authTypeDTO.isBio()) {
-			if (allowedAuthType.contains(MatchType.Category.BIO.getType())) {
-				validateBioMetadataDetails(requestDTO, errors);
-			} else {
-				errors.rejectValue(AUTH_TYPE, IdAuthenticationErrorConstants.AUTHTYPE_NOT_ALLOWED.getErrorCode(),
-						new Object[] { MatchType.Category.BIO.getType() },
-						IdAuthenticationErrorConstants.AUTHTYPE_NOT_ALLOWED.getErrorMessage());
-			}
-
-		}
-	}
-
-	/**
-	 * Check allowed auth type.
-	 *
-	 * @param requestDTO      the request DTO
-	 * @param errors          the errors
-	 * @param authTypeDTO     the auth type DTO
-	 * @param allowedAuthType the allowed auth type
-	 */
-	private void checkAllowedAuthType(AuthRequestDTO requestDTO, Errors errors, AuthTypeDTO authTypeDTO,
-			Set<String> allowedAuthType) {
-		if (authTypeDTO.isDemo()) {
-			if (allowedAuthType.contains(MatchType.Category.DEMO.getType())) {
-				checkDemoAuth(requestDTO, errors);
-			} else {
-				errors.rejectValue(AUTH_TYPE, IdAuthenticationErrorConstants.AUTHTYPE_NOT_ALLOWED.getErrorCode(),
-						new Object[] { MatchType.Category.DEMO.getType() },
-						IdAuthenticationErrorConstants.AUTHTYPE_NOT_ALLOWED.getErrorMessage());
-			}
-		}
-
-		if (authTypeDTO.isOtp()) {
-			if (!allowedAuthType.contains(MatchType.Category.OTP.getType())) {
-				errors.rejectValue(REQUEST, IdAuthenticationErrorConstants.AUTHTYPE_NOT_ALLOWED.getErrorCode(),
-						new Object[] { MatchType.Category.OTP.getType() },
-						IdAuthenticationErrorConstants.AUTHTYPE_NOT_ALLOWED.getErrorMessage());
-			}
-		}
-
-		if (authTypeDTO.isPin()) {
-			if (!allowedAuthType.contains(MatchType.Category.SPIN.getType())) {
-				errors.rejectValue(REQUEST, IdAuthenticationErrorConstants.AUTHTYPE_NOT_ALLOWED.getErrorCode(),
-						new Object[] { MatchType.Category.SPIN.getType() },
-						IdAuthenticationErrorConstants.AUTHTYPE_NOT_ALLOWED.getErrorMessage());
-			}
-		}
-
-		if ((authTypeDTO.isPin() || authTypeDTO.isOtp()) && !errors.hasErrors()) {
-			validateAdditionalFactorsDetails(requestDTO, errors);
-		}
-	}
-
-	/**
-	 * Extract auth info.
-	 *
-	 * @return the sets the
-	 */
-	private Set<String> getAllowedAuthTypes(String configKey) {
-		String intAllowedAuthType = env.getProperty(configKey);
-		return Stream.of(intAllowedAuthType.split(",")).filter(str -> !str.isEmpty()).collect(Collectors.toSet());
-	}
-<<<<<<< HEAD
-=======
-
-	private Pattern getPattern(String type) {
-		Pattern pattern = null;
-		if (type.equals(STATICPIN)) {
-			// TODO add property for staticpin.
-			pattern = Pattern.compile("^[0-9]{" + STATIC_PIN_LENGTH + "}");
-		} else if (type.equals(OTP)) {
-			pattern = Pattern.compile("^[0-9]{" + env.getProperty("mosip.kernel.otp.default-length") + "}");
-		}
-		return pattern;
-
-	}
-	
-	/**
-	 * validateSecondayLangCode method used to validate secondaryLangCode 
-	 * for kyc request
-	 *
-	 * @param string the {@link KycAuthRequestDTO}
-	 * @param errors the errors
-	 * @param field the field
-	 */
-	protected void validateLangCode(String langCode, Errors errors, String field, String fieldHierarchy) {
-		if(Objects.nonNull(langCode)) {
-			Set<String> allowedLang;
-			String languages = env.getProperty(MOSIP_SUPPORTED_LANGUAGES);
-			if (null != languages && languages.contains(",")) {
-				allowedLang = Arrays.stream(languages.split(",")).collect(Collectors.toSet());
-			} else {
-				allowedLang = new HashSet<>();
-				allowedLang.add(languages);
-			}
-			
-			if(!allowedLang.contains(langCode)) {
-				mosipLogger.error(SESSION_ID, this.getClass().getSimpleName(), VALIDATE,
-						INVALID_INPUT_PARAMETER + field + " : " + langCode);
-				errors.rejectValue(field, IdAuthenticationErrorConstants.UNSUPPORTED_LANGUAGE.getErrorCode(),
-						new Object[] { field.concat(" : " + langCode) },
-						IdAuthenticationErrorConstants.UNSUPPORTED_LANGUAGE.getErrorMessage());
-			}
-		}
-		
-	}
-
-
->>>>>>> 72581456
 }