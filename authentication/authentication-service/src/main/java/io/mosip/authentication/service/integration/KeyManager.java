--- conflicted
+++ resolved
@@ -1,185 +1,176 @@
-package io.mosip.authentication.service.integration;
-
-import java.io.IOException;
-import java.nio.charset.StandardCharsets;
-<<<<<<< HEAD
-=======
-import java.util.List;
->>>>>>> 41fedc99
-//import java.util.Base64;
-import java.util.Map;
-import java.util.Objects;
-import java.util.Optional;
-
-import javax.crypto.SecretKey;
-
-import org.apache.commons.codec.binary.Base64;
-import org.springframework.beans.factory.annotation.Autowired;
-import org.springframework.beans.factory.annotation.Value;
-import org.springframework.core.env.Environment;
-import org.springframework.stereotype.Component;
-
-import com.fasterxml.jackson.core.type.TypeReference;
-import com.fasterxml.jackson.databind.ObjectMapper;
-
-import io.mosip.authentication.core.constant.IdAuthenticationErrorConstants;
-import io.mosip.authentication.core.constant.RestServicesConstants;
-import io.mosip.authentication.core.exception.IDDataValidationException;
-import io.mosip.authentication.core.exception.IdAuthenticationAppException;
-import io.mosip.authentication.core.exception.IdAuthenticationBusinessException;
-import io.mosip.authentication.core.exception.RestServiceException;
-import io.mosip.authentication.core.logger.IdaLogger;
-import io.mosip.authentication.core.util.dto.RestRequestDTO;
-import io.mosip.authentication.service.factory.RestRequestFactory;
-import io.mosip.authentication.service.helper.RestHelper;
-import io.mosip.authentication.service.integration.dto.CryptomanagerRequestDto;
-import io.mosip.authentication.service.integration.dto.CryptomanagerResponseDto;
-import io.mosip.kernel.core.logger.spi.Logger;
-import io.mosip.kernel.core.util.CryptoUtil;
-import io.mosip.kernel.core.util.DateUtils;
-import io.mosip.kernel.keygenerator.bouncycastle.KeyGenerator;
-
-/**
- * The Class KeyManager.
- * 
- * @author Sanjay Murali
- */
-@Component
-public class KeyManager {
-
-	private static final String SESSION_ID = "SESSION_ID";
-
-	/** The Constant SESSION_KEY. */
-	private static final String SESSION_KEY = "sessionKey";
-
-	/** The Constant KEY. */
-	private static final String KEY = "key";
-
-	/** The Constant REQUEST. */
-	private static final String REQUEST = "request";
-
-	/** The Constant TSP_ID. */
-	private static final String PARTNER_ID = "partnerID";
-
-	/** KeySplitter. */
-
-	@Value("${mosip.kernel.data-key-splitter}")
-	private String keySplitter;
-
-	/** The app id. */
-	@Value("${application.id}")
-	private String appId;
-
-	/** The rest helper. */
-	@Autowired
-	private RestHelper restHelper;
-
-	/** The rest request factory. */
-	@Autowired
-	private RestRequestFactory restRequestFactory;
-
-	@Autowired
-	private KeyGenerator keyGenerator;
-
-	@Autowired
-	private Environment environment;
-	
-
-
-	/** The logger. */
-	private static Logger logger = IdaLogger.getLogger(KeyManager.class);
-
-	/**
-	 * Request data.
-	 *
-	 * @param requestBody the request body
-	 * @param mapper      the mapper
-	 * @return the map
-	 * @throws IdAuthenticationAppException the id authentication app exception
-	 * @throws IdAuthenticationBusinessException 
-	 */
-	@SuppressWarnings("unchecked")
-	public Map<String, Object> requestData(Map<String, Object> requestBody, ObjectMapper mapper)
-			throws IdAuthenticationAppException {
-		Map<String, Object> request = null;
-		try {
-			String tspId = (String) requestBody.get(PARTNER_ID);
-			if (Objects.isNull(tspId) || tspId.isEmpty()) {
-				logger.error(SESSION_ID, this.getClass().getSimpleName(), IdAuthenticationErrorConstants.MISSING_INPUT_PARAMETER.getErrorCode(),
-						IdAuthenticationErrorConstants.MISSING_INPUT_PARAMETER.getErrorMessage());
-				throw new IdAuthenticationAppException(
-						IdAuthenticationErrorConstants.MISSING_INPUT_PARAMETER.getErrorCode(),
-						IdAuthenticationErrorConstants.MISSING_INPUT_PARAMETER.getErrorMessage());
-			}
-			byte[] encryptedRequest = (byte[]) requestBody.get(REQUEST);
-			Optional<String> encryptedSessionKey = Optional.ofNullable(requestBody.get(KEY))// check if key is null
-					.filter(obj -> obj instanceof Map)
-					.map(obj -> String.valueOf(((Map<String, Object>) obj).get(SESSION_KEY)));
-			if (encryptedSessionKey.isPresent()) {
-				byte[] encyptedSessionkey = Base64.decodeBase64(encryptedSessionKey.get());// remove key attribute from
-																							// auth request
-				RestRequestDTO restRequestDTO = null;
-				CryptomanagerRequestDto cryptoManagerRequestDto = new CryptomanagerRequestDto();
-				CryptomanagerResponseDto cryptomanagerResponseDto = null;
-				String decryptedData = null;
-
-				try {
-					cryptoManagerRequestDto.setApplicationId(appId);
-					cryptoManagerRequestDto.setReferenceId(environment.getProperty("mosip.ida.publickey"));
-					cryptoManagerRequestDto.setTimeStamp(
-							DateUtils.getUTCCurrentDateTimeString(environment.getProperty("datetime.pattern")));
-					//cryptoManagerRequestDto.setTimeStamp("2031-03-07T12:58:41.762Z");
-					cryptoManagerRequestDto.setData(CryptoUtil.encodeBase64(
-							CryptoUtil.combineByteArray(encryptedRequest, encyptedSessionkey, keySplitter)));
-					restRequestDTO = restRequestFactory.buildRequest(RestServicesConstants.DECRYPTION_SERVICE,
-							cryptoManagerRequestDto, CryptomanagerResponseDto.class);
-					cryptomanagerResponseDto = restHelper.requestSync(restRequestDTO);
-					decryptedData = new String(Base64.decodeBase64(cryptomanagerResponseDto.getData()),
-							StandardCharsets.UTF_8);
-					logger.info("NA", "NA", "NA", "cryptomanagerResponseDto " + decryptedData);	
-				} catch (RestServiceException e) {
-<<<<<<< HEAD
-					logger.error(SESSION_ID, this.getClass().getSimpleName(), e.getErrorCode(), e.getErrorText());
-					throw new IdAuthenticationAppException(IdAuthenticationErrorConstants.SERVER_ERROR);
-				} catch (IDDataValidationException e) {
-					logger.error(SESSION_ID, this.getClass().getSimpleName(), e.getErrorCode(), e.getErrorText());
-=======
-					 Optional<Object> responseBody = e.getResponseBody();
-						if (responseBody.isPresent()) {
-							Map<String, Object> idrepoMap = (Map<String, Object>) responseBody.get();
-							if (idrepoMap.containsKey("errors")) {
-								List<Map<String, Object>> idRepoerrorList = (List<Map<String, Object>>) idrepoMap.get("errors");
-								String keyExpErrorCode="KER-KMS-003"; //TODO FIXME integrate with kernel error constant
-								if (!idRepoerrorList.isEmpty() && idRepoerrorList.stream().anyMatch(
-										map -> map.containsKey("errCode") && ((String)map.get("errCode")).equalsIgnoreCase(keyExpErrorCode))) {
-									throw new IdAuthenticationAppException(IdAuthenticationErrorConstants.MOSIP_PUBLICKEYEXP);
-								} else {
-									throw new IdAuthenticationAppException(IdAuthenticationErrorConstants.UNABLE_PROCESS);
-								}
-							}
-						}
-					
-					logger.error("NA", "NA", e.getErrorCode(), e.getErrorText());
-					throw new IdAuthenticationAppException(IdAuthenticationErrorConstants.SERVER_ERROR);
-				} catch (IDDataValidationException e) {
-					logger.error("NA", "NA", e.getErrorCode(), e.getErrorText());
->>>>>>> 41fedc99
-					throw new IdAuthenticationAppException(IdAuthenticationErrorConstants.INVALID_AUTH_REQUEST, e);
-				}
-
-				request = mapper.readValue(decryptedData, new TypeReference<Map<String, Object>>() {
-				});
-			}
-		} catch (IOException e) {
-			logger.error(SESSION_ID, this.getClass().getSimpleName(), "requestData", e.getMessage());
-			throw new IdAuthenticationAppException(IdAuthenticationErrorConstants.INVALID_AUTH_REQUEST.getErrorCode(),
-					IdAuthenticationErrorConstants.INVALID_AUTH_REQUEST.getErrorMessage());
-		}
-		return request;
-	}
-
-	public SecretKey getSymmetricKey() {
-		return keyGenerator.getSymmetricKey();
-	}
-
-}
+package io.mosip.authentication.service.integration;
+
+import java.io.IOException;
+import java.nio.charset.StandardCharsets;
+import java.util.List;
+//import java.util.Base64;
+import java.util.Map;
+import java.util.Objects;
+import java.util.Optional;
+
+import javax.crypto.SecretKey;
+
+import org.apache.commons.codec.binary.Base64;
+import org.springframework.beans.factory.annotation.Autowired;
+import org.springframework.beans.factory.annotation.Value;
+import org.springframework.core.env.Environment;
+import org.springframework.stereotype.Component;
+
+import com.fasterxml.jackson.core.type.TypeReference;
+import com.fasterxml.jackson.databind.ObjectMapper;
+
+import io.mosip.authentication.core.constant.IdAuthenticationErrorConstants;
+import io.mosip.authentication.core.constant.RestServicesConstants;
+import io.mosip.authentication.core.exception.IDDataValidationException;
+import io.mosip.authentication.core.exception.IdAuthenticationAppException;
+import io.mosip.authentication.core.exception.IdAuthenticationBusinessException;
+import io.mosip.authentication.core.exception.RestServiceException;
+import io.mosip.authentication.core.logger.IdaLogger;
+import io.mosip.authentication.core.util.dto.RestRequestDTO;
+import io.mosip.authentication.service.factory.RestRequestFactory;
+import io.mosip.authentication.service.helper.RestHelper;
+import io.mosip.authentication.service.integration.dto.CryptomanagerRequestDto;
+import io.mosip.authentication.service.integration.dto.CryptomanagerResponseDto;
+import io.mosip.kernel.core.logger.spi.Logger;
+import io.mosip.kernel.core.util.CryptoUtil;
+import io.mosip.kernel.core.util.DateUtils;
+import io.mosip.kernel.keygenerator.bouncycastle.KeyGenerator;
+
+/**
+ * The Class KeyManager.
+ * 
+ * @author Sanjay Murali
+ */
+@Component
+public class KeyManager {
+
+	private static final String SESSION_ID = "SESSION_ID";
+
+	/** The Constant SESSION_KEY. */
+	private static final String SESSION_KEY = "sessionKey";
+
+	/** The Constant KEY. */
+	private static final String KEY = "key";
+
+	/** The Constant REQUEST. */
+	private static final String REQUEST = "request";
+
+	/** The Constant TSP_ID. */
+	private static final String PARTNER_ID = "partnerID";
+
+	/** KeySplitter. */
+
+	@Value("${mosip.kernel.data-key-splitter}")
+	private String keySplitter;
+
+	/** The app id. */
+	@Value("${application.id}")
+	private String appId;
+
+	/** The rest helper. */
+	@Autowired
+	private RestHelper restHelper;
+
+	/** The rest request factory. */
+	@Autowired
+	private RestRequestFactory restRequestFactory;
+
+	@Autowired
+	private KeyGenerator keyGenerator;
+
+	@Autowired
+	private Environment environment;
+	
+
+
+	/** The logger. */
+	private static Logger logger = IdaLogger.getLogger(KeyManager.class);
+
+	/**
+	 * Request data.
+	 *
+	 * @param requestBody the request body
+	 * @param mapper      the mapper
+	 * @return the map
+	 * @throws IdAuthenticationAppException the id authentication app exception
+	 * @throws IdAuthenticationBusinessException 
+	 */
+	@SuppressWarnings("unchecked")
+	public Map<String, Object> requestData(Map<String, Object> requestBody, ObjectMapper mapper)
+			throws IdAuthenticationAppException {
+		Map<String, Object> request = null;
+		try {
+			String tspId = (String) requestBody.get(PARTNER_ID);
+			if (Objects.isNull(tspId) || tspId.isEmpty()) {
+				logger.error(SESSION_ID, this.getClass().getSimpleName(), IdAuthenticationErrorConstants.MISSING_INPUT_PARAMETER.getErrorCode(),
+						IdAuthenticationErrorConstants.MISSING_INPUT_PARAMETER.getErrorMessage());
+				throw new IdAuthenticationAppException(
+						IdAuthenticationErrorConstants.MISSING_INPUT_PARAMETER.getErrorCode(),
+						IdAuthenticationErrorConstants.MISSING_INPUT_PARAMETER.getErrorMessage());
+			}
+			byte[] encryptedRequest = (byte[]) requestBody.get(REQUEST);
+			Optional<String> encryptedSessionKey = Optional.ofNullable(requestBody.get(KEY))// check if key is null
+					.filter(obj -> obj instanceof Map)
+					.map(obj -> String.valueOf(((Map<String, Object>) obj).get(SESSION_KEY)));
+			if (encryptedSessionKey.isPresent()) {
+				byte[] encyptedSessionkey = Base64.decodeBase64(encryptedSessionKey.get());// remove key attribute from
+																							// auth request
+				RestRequestDTO restRequestDTO = null;
+				CryptomanagerRequestDto cryptoManagerRequestDto = new CryptomanagerRequestDto();
+				CryptomanagerResponseDto cryptomanagerResponseDto = null;
+				String decryptedData = null;
+
+				try {
+					cryptoManagerRequestDto.setApplicationId(appId);
+					cryptoManagerRequestDto.setReferenceId(environment.getProperty("mosip.ida.publickey"));
+					cryptoManagerRequestDto.setTimeStamp(
+							DateUtils.getUTCCurrentDateTimeString(environment.getProperty("datetime.pattern")));
+					//cryptoManagerRequestDto.setTimeStamp("2031-03-07T12:58:41.762Z");
+					cryptoManagerRequestDto.setData(CryptoUtil.encodeBase64(
+							CryptoUtil.combineByteArray(encryptedRequest, encyptedSessionkey, keySplitter)));
+					restRequestDTO = restRequestFactory.buildRequest(RestServicesConstants.DECRYPTION_SERVICE,
+							cryptoManagerRequestDto, CryptomanagerResponseDto.class);
+					cryptomanagerResponseDto = restHelper.requestSync(restRequestDTO);
+					decryptedData = new String(Base64.decodeBase64(cryptomanagerResponseDto.getData()),
+							StandardCharsets.UTF_8);
+					logger.info(SESSION_ID, this.getClass().getSimpleName(), "requestData", "cryptomanagerResponseDto " + decryptedData);	
+				} catch (RestServiceException e) {
+					logger.error(SESSION_ID, this.getClass().getSimpleName(), e.getErrorCode(), e.getErrorText());
+					 Optional<Object> responseBody = e.getResponseBody();
+						if (responseBody.isPresent()) {
+							Map<String, Object> idrepoMap = (Map<String, Object>) responseBody.get();
+							if (idrepoMap.containsKey("errors")) {
+								List<Map<String, Object>> idRepoerrorList = (List<Map<String, Object>>) idrepoMap.get("errors");
+								String keyExpErrorCode="KER-KMS-003"; //TODO FIXME integrate with kernel error constant
+								if (!idRepoerrorList.isEmpty() && idRepoerrorList.stream().anyMatch(
+										map -> map.containsKey("errCode") && ((String)map.get("errCode")).equalsIgnoreCase(keyExpErrorCode))) {
+									throw new IdAuthenticationAppException(IdAuthenticationErrorConstants.MOSIP_PUBLICKEYEXP);
+								} else {
+									throw new IdAuthenticationAppException(IdAuthenticationErrorConstants.UNABLE_PROCESS);
+								}
+							}
+						}
+					
+					logger.error(SESSION_ID, this.getClass().getSimpleName(), e.getErrorCode(), e.getErrorText());
+					throw new IdAuthenticationAppException(IdAuthenticationErrorConstants.SERVER_ERROR);
+				} catch (IDDataValidationException e) {
+					logger.error(SESSION_ID, this.getClass().getSimpleName(), e.getErrorCode(), e.getErrorText());
+					throw new IdAuthenticationAppException(IdAuthenticationErrorConstants.INVALID_AUTH_REQUEST, e);
+				}
+
+				request = mapper.readValue(decryptedData, new TypeReference<Map<String, Object>>() {
+				});
+			}
+		} catch (IOException e) {
+			logger.error(SESSION_ID, this.getClass().getSimpleName(), "requestData", e.getMessage());
+			throw new IdAuthenticationAppException(IdAuthenticationErrorConstants.INVALID_AUTH_REQUEST.getErrorCode(),
+					IdAuthenticationErrorConstants.INVALID_AUTH_REQUEST.getErrorMessage());
+		}
+		return request;
+	}
+
+	public SecretKey getSymmetricKey() {
+		return keyGenerator.getSymmetricKey();
+	}
+
+}