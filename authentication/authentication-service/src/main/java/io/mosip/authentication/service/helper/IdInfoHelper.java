/*
 * 
 */
package io.mosip.authentication.service.helper;

import java.util.AbstractMap.SimpleEntry;
import java.util.ArrayList;
import java.util.Arrays;
import java.util.Collection;
import java.util.Collections;
<<<<<<< HEAD
import java.util.HashSet;
=======
import java.util.HashMap;
>>>>>>> 33a80b8c
import java.util.LinkedHashMap;
import java.util.List;
import java.util.Map;
import java.util.Map.Entry;
import java.util.Objects;
import java.util.Optional;
<<<<<<< HEAD
import java.util.Set;
import java.util.function.Function;
=======
>>>>>>> 33a80b8c
import java.util.stream.Collectors;
import java.util.stream.Stream;

import org.springframework.beans.factory.annotation.Autowired;
import org.springframework.core.env.Environment;
import org.springframework.stereotype.Component;

import io.mosip.authentication.core.constant.IdAuthenticationErrorConstants;
import io.mosip.authentication.core.dto.indauth.AuthError;
import io.mosip.authentication.core.dto.indauth.AuthRequestDTO;
import io.mosip.authentication.core.dto.indauth.AuthStatusInfo;
import io.mosip.authentication.core.dto.indauth.BioInfo;
import io.mosip.authentication.core.dto.indauth.DeviceInfo;
import io.mosip.authentication.core.dto.indauth.IdentityDTO;
import io.mosip.authentication.core.dto.indauth.IdentityInfoDTO;
import io.mosip.authentication.core.dto.indauth.LanguageType;
import io.mosip.authentication.core.dto.indauth.RequestDTO;
import io.mosip.authentication.core.exception.IdAuthenticationBusinessException;
import io.mosip.authentication.core.logger.IdaLogger;
import io.mosip.authentication.core.spi.bioauth.provider.MosipBiometricProvider;
import io.mosip.authentication.core.spi.indauth.match.AuthType;
import io.mosip.authentication.core.spi.indauth.match.EntityValueFetcher;
import io.mosip.authentication.core.spi.indauth.match.IdInfoFetcher;
import io.mosip.authentication.core.spi.indauth.match.IdMapping;
import io.mosip.authentication.core.spi.indauth.match.MatchInput;
import io.mosip.authentication.core.spi.indauth.match.MatchOutput;
import io.mosip.authentication.core.spi.indauth.match.MatchType;
import io.mosip.authentication.core.spi.indauth.match.MatchType.Category;
import io.mosip.authentication.core.spi.indauth.match.MatchingStrategy;
import io.mosip.authentication.core.spi.indauth.match.MatchingStrategyType;
import io.mosip.authentication.core.spi.indauth.match.ValidateOtpFunction;
import io.mosip.authentication.service.config.IDAMappingConfig;
import io.mosip.authentication.service.factory.BiometricProviderFactory;
import io.mosip.authentication.service.impl.indauth.builder.AuthStatusInfoBuilder;
import io.mosip.authentication.service.impl.indauth.match.IdaIdMapping;
import io.mosip.authentication.service.impl.indauth.service.bio.BioAuthType;
import io.mosip.authentication.service.impl.indauth.service.demo.PinAuthType;
import io.mosip.authentication.service.integration.OTPManager;
import io.mosip.kernel.cbeffutil.service.CbeffI;
import io.mosip.kernel.core.logger.spi.Logger;
import io.mosip.kernel.core.util.CryptoUtil;

/**
 * The Class IdInfoHelper.
 *
 * @author Dinesh Karuppiah.T
 */

@Component
public class IdInfoHelper implements IdInfoFetcher {

	/** The logger. */
	private static Logger logger = IdaLogger.getLogger(IdInfoHelper.class);

	private static final String INDIVIDUAL_BIOMETRICS = "individualBiometrics";

	/** The Constant DEFAULT_SESSION_ID. */
	private static final String SESSION_ID = "sessionId";

	/** The Constant PRIMARY_LANG_CODE. */
	private static final String PRIMARY_LANG_CODE = "mosip.primary.lang-code";

	/** The Constant SECONDARY_LANG_CODE. */
	private static final String SECONDARY_LANG_CODE = "mosip.secondary.lang-code";

	/** The Constant DEFAULT_EXACT_MATCH_VALUE. */
	public static final int DEFAULT_EXACT_MATCH_VALUE = 100;

	/** The Constant DEFAULT_MATCH_VALUE. */
	public static final String DEFAULT_MATCH_VALUE = "demo.min.match.value";

	/** The id mapping config. */
	@Autowired
	private IDAMappingConfig idMappingConfig;

	/** The environment. */
	@Autowired
	private Environment environment;

	/** The BiometricProviderFactory value */
	@Autowired
	private BiometricProviderFactory biometricProviderFactory;

	/** The OTPManager */
	@Autowired
	private OTPManager otpManager;

	@Autowired
	private CbeffI cbeffUtil;

	/*
	 * Fetch language Name based on language code
	 */
	public Optional<String> getLanguageName(String languageCode) {
		String languagName = null;
		String key = null;
		if (languageCode != null) {
			key = "mosip.phonetic.lang.".concat(languageCode.toLowerCase()); // mosip.phonetic.lang.
			String property = environment.getProperty(key);
			if (property != null && !property.isEmpty()) {
				String[] split = property.split("-");
				languagName = split[0];
			}
		}
		return Optional.ofNullable(languagName);
	}

	/**
	 * Fetch language code from properties
	 *
	 * @param langType - the language code
	 * @return the language code
	 */
	public String getLanguageCode(LanguageType langType) {
		if (langType == LanguageType.PRIMARY_LANG) {
			return environment.getProperty(PRIMARY_LANG_CODE);
		} else {
			return environment.getProperty(SECONDARY_LANG_CODE);
		}
	}

	public Map<String, String> getAuthReqestInfo(MatchType matchType, AuthRequestDTO authRequestDTO) {
		return matchType.getReqestInfoFunction().apply(authRequestDTO);
	}

	/**
	 * Fetch Identity info based on Match type and Identity
	 *
	 * 
	 * @return Map
	 */
	public Map<String, String> getIdentityRequestInfo(MatchType matchType, IdentityDTO identity, String language) {
		return getInfo(matchType.getIdentityInfoFunction().apply(identity), language);
	}

	/**
	 * Fetch the Identity info based on Identity Info map and Language.
	 *
	 * @param idInfosMap           the id infos map
	 * @param languageForMatchType the language for match type
	 * @return the info
	 */
	private Map<String, String> getInfo(Map<String, List<IdentityInfoDTO>> idInfosMap, String languageForMatchType) {
		if (idInfosMap != null && !idInfosMap.isEmpty()) {
			return idInfosMap.entrySet().parallelStream()

					.map(entry -> new SimpleEntry<String, String>(entry.getKey(),
							Optional.ofNullable(entry.getValue()).flatMap(value -> value.stream()
									.filter(idInfo -> checkLanguageType(languageForMatchType, idInfo.getLanguage()))
									.map(IdentityInfoDTO::getValue).findAny()).orElse("")))
					.filter(entry -> entry.getValue().length() > 0)
					.collect(Collectors.toMap(Entry::getKey, Entry::getValue));
		}
		return Collections.emptyMap();
	}

	/**
	 * Fetch the identity value.
	 *
	 * @param name                 the name
	 * @param languageForMatchType the language for match type
	 * @param demoInfo             the demo info
	 * @return the identity value
	 */
	private Stream<String> getIdentityValueFromMap(String name, String languageForMatchType,
			Map<String, Entry<String, List<IdentityInfoDTO>>> demoInfo) {
		List<IdentityInfoDTO> identityInfoList = demoInfo.get(name).getValue();
		if (identityInfoList != null && !identityInfoList.isEmpty()) {
			return identityInfoList.stream()
					.filter(idinfo -> checkLanguageType(languageForMatchType, idinfo.getLanguage()))
					.map(idInfo -> idInfo.getValue());
		}
		return Stream.empty();
	}

	/**
	 * Fetch the identity value.
	 *
	 * @param name                 the name
	 * @param languageForMatchType the language for match type
	 * @param demoInfo             the demo info
	 * @return the identity value
	 */
	private Stream<String> getIdentityValue(String name, String languageForMatchType,
			Map<String, List<IdentityInfoDTO>> demoInfo) {
		List<IdentityInfoDTO> identityInfoList = demoInfo.get(name);
		if (identityInfoList != null && !identityInfoList.isEmpty()) {
			return identityInfoList.stream()
					.filter(idinfo -> checkLanguageType(languageForMatchType, idinfo.getLanguage()))
					.map(idInfo -> idInfo.getValue());
		}

		return Stream.empty();
	}

	/**
	 * Check language type.
	 *
	 * @param languageForMatchType the language for match type
	 * @param languageFromReq      the language from req
	 * @return true, if successful
	 */
	private boolean checkLanguageType(String languageForMatchType, String languageFromReq) {
		if (languageFromReq == null || languageFromReq.isEmpty() || languageFromReq.equalsIgnoreCase("null")) {
<<<<<<< HEAD
			return languageForMatchType == null || getLanguageCode(LanguageType.PRIMARY_LANG).equalsIgnoreCase(languageForMatchType);
=======
			return languageForMatchType == null
					|| getLanguageCode(LanguageType.PRIMARY_LANG).equalsIgnoreCase(languageForMatchType);
>>>>>>> 33a80b8c
		} else {
			return languageForMatchType.equalsIgnoreCase(languageFromReq);
		}
	}

	/**
	 * Gets the id mapping value.
	 *
	 * @param idMapping the id mapping
	 * @return the id mapping value
	 */
	public List<String> getIdMappingValue(IdMapping idMapping) {
		List<String> mappings = idMapping.getMappingFunction().apply(idMappingConfig);
		List<String> fullMapping = new ArrayList<>();
		for (String mappingStr : mappings) {
			Optional<IdMapping> mappingInternal = IdMapping.getIdMapping(mappingStr, IdaIdMapping.values());
			if (mappingInternal.isPresent() && idMapping != mappingInternal.get()) {
				List<String> internalMapping = getIdMappingValue(mappingInternal.get());
				fullMapping.addAll(internalMapping);
			} else {
				fullMapping.add(mappingStr);
			}
		}
		return fullMapping;
	}
	
	/**
	 * Gets the entity info as string.
	 *
	 * @param matchType  the match type
	 * @param demoEntity the demo entity
	 * @return the entity info as string
	 * @throws IdAuthenticationBusinessException
	 * @throws Exception
	 */
<<<<<<< HEAD
	public String getEntityInfoAsString(MatchType matchType, Map<String, List<IdentityInfoDTO>> demoEntity) {
		String langCode = getLanguageCode(LanguageType.PRIMARY_LANG);
		return getEntityInfoAsString(matchType, langCode, demoEntity);
	}

	/**
	 * Gets the entity info as string.
	 *
	 * @param matchType  the match type
	 * @param demoEntity the demo entity
	 * @return the entity info as string
	 */
	public String getEntityInfoAsString(MatchType matchType, String langCode, Map<String, List<IdentityInfoDTO>> demoEntity) {
		Map<String, String> entityInfoMap = getIdEntityInfoMap(matchType, demoEntity, langCode);
=======
	public String getEntityInfoAsString(MatchType matchType, Map<String, List<IdentityInfoDTO>> demoEntity)
			throws IdAuthenticationBusinessException {
		Map<String, String> entityInfoMap = getIdEntityInfoMap(matchType, demoEntity);
>>>>>>> 33a80b8c
		return concatValues(entityInfoMap.values().toArray(new String[entityInfoMap.size()]));
	}

	/**
	 * Gets the identity values map.
	 *
	 * @param propertyNames the property names
	 * @param languageCode  the language code
	 * @param demoEntity    the demo entity
	 * @return the identity values map
	 * @throws IdAuthenticationBusinessException
	 * @throws Exception
	 */
	private Map<String, String> getIdentityValuesMap(MatchType matchType, List<String> propertyNames,
			String languageCode, Map<String, List<IdentityInfoDTO>> idEntity) throws IdAuthenticationBusinessException {
		Map<String, Entry<String, List<IdentityInfoDTO>>> mappedIdEntity = matchType.mapEntityInfo(idEntity, this);
		return propertyNames.stream().filter(propName -> mappedIdEntity.containsKey(propName)).collect(Collectors.toMap(
				propName -> mappedIdEntity.get(propName).getKey(),
				propName -> getIdentityValueFromMap(propName, languageCode, mappedIdEntity).findAny().orElse(""),
				(p1, p2) -> p1, () -> new LinkedHashMap<String, String>()));
	}

	/**
	 * Gets the entity info map.
	 *
	 * @param matchType  the match type
	 * @param demoEntity the demo entity
	 * @param language 
	 * @return the entity info map
	 * @throws IdAuthenticationBusinessException
	 * @throws Exception
	 */
<<<<<<< HEAD
	public Map<String, String> getIdEntityInfoMap(MatchType matchType, Map<String, List<IdentityInfoDTO>> demoEntity, String language) {
		List<String> propertyNames = getIdMappingValue(matchType.getIdMapping());
		Map<String, String> identityValuesMap = getIdentityValuesMap(propertyNames, language, demoEntity);
=======
	public Map<String, String> getIdEntityInfoMap(MatchType matchType, Map<String, List<IdentityInfoDTO>> demoEntity)
			throws IdAuthenticationBusinessException {
		String languageCode = getLanguageCode(matchType.getLanguageType()).toLowerCase();
		List<String> propertyNames = getIdMappingValue(matchType.getIdMapping());
		Map<String, String> identityValuesMap = getIdentityValuesMap(matchType, propertyNames, languageCode,
				demoEntity);
>>>>>>> 33a80b8c
		Map<String, String> entityInfo = matchType.getEntityInfoMapper().apply(identityValuesMap);
		return entityInfo;
	}

	/**
	 * Match demo data.
	 *
	 * @param authRequestDTO  the identity DTO
	 * @param identityEntity  the demo entity
	 * @param listMatchInputs the list match inputs
	 * @return the list
	 * @throws IdAuthenticationBusinessException the id authentication business
	 *                                           exception
	 */
	public List<MatchOutput> matchIdentityData(AuthRequestDTO authRequestDTO,
			Map<String, List<IdentityInfoDTO>> identityEntity, Collection<MatchInput> listMatchInputs)
			throws IdAuthenticationBusinessException {
		List<MatchOutput> matchOutputList = new ArrayList<>();
		for (MatchInput matchInput : listMatchInputs) {
			MatchOutput matchOutput = matchType(authRequestDTO, identityEntity, matchInput);
			if (matchOutput != null) {
				matchOutputList.add(matchOutput);
			}
		}
		return matchOutputList;
	}

	/**
	 * Match identity data.
	 *
	 * @param authRequestDTO     the auth request DTO
	 * @param uin                the uin
	 * @param listMatchInputs    the list match inputs
	 * @param entityValueFetcher the entity value fetcher
	 * @return the list
	 * @throws IdAuthenticationBusinessException the id authentication business
	 *                                           exception
	 */
	public List<MatchOutput> matchIdentityData(AuthRequestDTO authRequestDTO, String uin,
			Collection<MatchInput> listMatchInputs, EntityValueFetcher entityValueFetcher)
			throws IdAuthenticationBusinessException {
		List<MatchOutput> matchOutputList = new ArrayList<>();
		for (MatchInput matchInput : listMatchInputs) {
			MatchOutput matchOutput = matchType(authRequestDTO, uin, matchInput, entityValueFetcher);
			if (matchOutput != null) {
				matchOutputList.add(matchOutput);
			}
		}
		return matchOutputList;
	}

	/**
	 * Match type.
	 *
	 * @param authRequestDTO     the auth request DTO
	 * @param uin                the uin
	 * @param input              the input
	 * @param entityValueFetcher the entity value fetcher
	 * @return the match output
	 * @throws IdAuthenticationBusinessException the id authentication business
	 *                                           exception
	 */
	private MatchOutput matchType(AuthRequestDTO authRequestDTO, String uin, MatchInput input,
			EntityValueFetcher entityValueFetcher) throws IdAuthenticationBusinessException {
		return matchType(authRequestDTO, Collections.emptyMap(), uin, input, entityValueFetcher);
	}

	/**
	 * Match type.
	 *
	 * @param authRequestDTO the auth request DTO
	 * @param demoEntity     the demo entity
	 * @param input          the input
	 * @return the match output
	 * @throws IdAuthenticationBusinessException the id authentication business
	 *                                           exception
	 */
	private MatchOutput matchType(AuthRequestDTO authRequestDTO, Map<String, List<IdentityInfoDTO>> demoEntity,
			MatchInput input) throws IdAuthenticationBusinessException {
		return matchType(authRequestDTO, demoEntity, "", input, (t, m) -> null);
	}

	/**
	 * Match type.
	 *
	 * @param authRequestDTO the demo DTO
	 * @param demoEntity     the demo entity
	 * @param input          the input
	 * @return the match output
	 * @throws IdAuthenticationBusinessException the id authentication business
	 *                                           exception
	 */
	private MatchOutput matchType(AuthRequestDTO authRequestDTO, Map<String, List<IdentityInfoDTO>> demoEntity,
			String uin, MatchInput input, EntityValueFetcher entityValueFetcher)
			throws IdAuthenticationBusinessException {
		String matchStrategyTypeStr = input.getMatchStrategyType();
		if (matchStrategyTypeStr == null) {
			matchStrategyTypeStr = MatchingStrategyType.EXACT.getType();
		}

		Optional<MatchingStrategyType> matchStrategyType = MatchingStrategyType
				.getMatchStrategyType(matchStrategyTypeStr);
		if (matchStrategyType.isPresent()) {
			MatchingStrategyType strategyType = matchStrategyType.get();
			MatchType matchType = input.getMatchType();
			Optional<MatchingStrategy> matchingStrategy = matchType.getAllowedMatchingStrategy(strategyType);
			if (matchingStrategy.isPresent()) {
				MatchingStrategy strategy = matchingStrategy.get();
				Map<String, String> reqInfo = null;
				reqInfo = getAuthReqestInfo(matchType, authRequestDTO);
				if (null == reqInfo || reqInfo.isEmpty()) {
					reqInfo = getIdentityRequestInfo(matchType, authRequestDTO.getRequest().getIdentity(), input.getLanguage());
				}
				if (null != reqInfo && reqInfo.size() > 0) {
					Map<String, String> entityInfo = getEntityInfo(demoEntity, uin, authRequestDTO, input,
							entityValueFetcher, matchType, strategy, reqInfo);

					Map<String, Object> matchProperties = input.getMatchProperties();
					int mtOut = strategy.match(reqInfo, entityInfo, matchProperties);
					boolean matchOutput = mtOut >= input.getMatchValue();
					return new MatchOutput(mtOut, matchOutput, input.getMatchStrategyType(), matchType);
				}
			} else {
				// FIXME Log that matching strategy is not allowed for the match type.
				logger.info(SESSION_ID, "Matching strategy >>>>>: " + strategyType, " is not allowed for - ",
						matchType + " MatchType");
			}

		}
		return null;
	}

	/**
	 * Construct match type.
	 *
	 * @param demoEntity         the demo entity
	 * @param uin                the uin
	 * @param input              the input
	 * @param entityValueFetcher the entity value fetcher
	 * @param matchType          the match type
	 * @param strategy           the strategy
	 * @param reqInfo            the req info
	 * @return the match output
	 * @throws IdAuthenticationBusinessException the id authentication business
	 *                                           exception
	 */
	private Map<String, String> getEntityInfo(Map<String, List<IdentityInfoDTO>> demoEntity, String uin,
			AuthRequestDTO req, MatchInput input, EntityValueFetcher entityValueFetcher, MatchType matchType,
			MatchingStrategy strategy, Map<String, String> reqInfo) throws IdAuthenticationBusinessException {
		Map<String, String> entityInfo = null;
		if (matchType.hasRequestEntityInfo()) {
			entityInfo = entityValueFetcher.fetch(uin, req);
		} else if (matchType.hasIdEntityInfo()) {
			entityInfo = getIdEntityInfoMap(matchType, demoEntity, input.getLanguage());
		} else {
			entityInfo = Collections.emptyMap();
		}
		return entityInfo;
	}

	/**
	 * Construct match input.
	 *
	 * @param authRequestDTO the auth request DTO
	 * @param authTypes      the auth types
	 * @param matchTypes     the match types
	 * @return the list
	 */
	public List<MatchInput> constructMatchInput(AuthRequestDTO authRequestDTO, AuthType[] authTypes,
			MatchType[] matchTypes) {
		return Stream.of(matchTypes).flatMap(matchType -> {
			Set<String> languages = extractAllowedLang();
			List<MatchInput> matchInputs = new ArrayList<>();
			if (matchType.isMultiLanguage()) {
				for (String language : languages) {
					addMatchInput(authRequestDTO, authTypes, matchType, matchInputs, language);
				}
			} else {
				addMatchInput(authRequestDTO, authTypes, matchType, matchInputs, null);
			}
			return matchInputs.stream();
		}).filter(Objects::nonNull).collect(Collectors.toList());

	}

	private void addMatchInput(AuthRequestDTO authRequestDTO, AuthType[] authTypes, MatchType matchType,
			List<MatchInput> matchInputs, String language) {
		Map<String, String> infoFromAuthRequest = matchType.getReqestInfoFunction().apply(authRequestDTO);
		Optional<AuthType> authTypeOpt = AuthType.getAuthTypeForMatchType(matchType, authTypes);
		if (authTypeOpt.isPresent()) {
			matchInputs.add(buildMatchInput(authRequestDTO, matchType, infoFromAuthRequest, authTypeOpt, language));
		}
	}

	private MatchInput buildMatchInput(AuthRequestDTO authRequestDTO, MatchType matchType,
			Map<String, String> infoFromAuthRequest, Optional<AuthType> authTypeOpt, String language) {
		AuthType authType = authTypeOpt.get();
		if (infoFromAuthRequest.isEmpty()) {
			// For Identity
			Optional<IdentityDTO> identityOpt = Optional.ofNullable(authRequestDTO.getRequest())
					.map(RequestDTO::getIdentity);
			if (identityOpt.isPresent()) {
				IdentityDTO identity = identityOpt.get();
				if (authType.isAuthTypeEnabled(authRequestDTO, this)
						&& getIdentityRequestInfo(matchType, identity, language).size() > 0) {
					return contstructMatchInput(authRequestDTO, matchType, authType, language);
				}
			}
		} else {
			// For non-identity
			if (authType.isAuthTypeEnabled(authRequestDTO, this) && authType.isAuthTypeInfoAvailable(authRequestDTO)) {
				return contstructMatchInput(authRequestDTO, matchType, authType, null);
			}
		}
		return null;
	}

	/**
	 * Construct match input.
	 *
	 * @param authRequestDTO the auth request DTO
	 * @param matchType      TODO
	 * @param authType       TODO
	 * @param language the language
	 * @return the list
	 */
	public MatchInput contstructMatchInput(AuthRequestDTO authRequestDTO, MatchType matchType, AuthType authType, String language) {

		if (matchType.getCategory() == Category.BIO && !authType.isAuthTypeInfoAvailable(authRequestDTO)) {
			return null;
		} else {
			Integer matchValue = DEFAULT_EXACT_MATCH_VALUE;
			String matchingStrategy = MatchingStrategyType.DEFAULT_MATCHING_STRATEGY.getType();
			
			Optional<String> matchingStrategyOpt = authType.getMatchingStrategy(authRequestDTO, language);
			if (matchingStrategyOpt.isPresent()) {
				matchingStrategy = matchingStrategyOpt.get();
				if (matchingStrategyOpt.get().equals(MatchingStrategyType.PARTIAL.getType())
						|| matchingStrategyOpt.get().equals(MatchingStrategyType.PHONETICS.getType())) {
					Optional<Integer> matchThresholdOpt = authType.getMatchingThreshold(authRequestDTO,
							language, environment);
					matchValue = matchThresholdOpt
							.orElseGet(() -> Integer.parseInt(environment.getProperty(DEFAULT_MATCH_VALUE)));
				}
			}
			Map<String, Object> matchProperties = authType.getMatchProperties(authRequestDTO,this, language);
			DeviceInfo deviceInfo = new DeviceInfo();
			if (authRequestDTO.getAuthType().isBio()) {
				Optional<DeviceInfo> deviceInfoOptional = getDeviceInfo(authRequestDTO.getBioInfo());
				deviceInfo = deviceInfoOptional.orElse(null);
			}

			return new MatchInput(authType, matchType, matchingStrategy, matchValue, matchProperties, deviceInfo, language);
		}
	}

	private Optional<DeviceInfo> getDeviceInfo(List<BioInfo> bioInfo) {
		return bioInfo.stream().findAny().map(BioInfo::getDeviceInfo);
	}

	/**
	 * Builds the status info.
	 *
	 * @param demoMatched      the demo matched
	 * @param listMatchInputs  the list match inputs
	 * @param listMatchOutputs the list match outputs
	 * @param authTypes        the auth types
	 * @return the auth status info
	 */
	public AuthStatusInfo buildStatusInfo(boolean demoMatched, List<MatchInput> listMatchInputs,
			List<MatchOutput> listMatchOutputs, AuthType[] authTypes) {
		AuthStatusInfoBuilder statusInfoBuilder = AuthStatusInfoBuilder.newInstance();

		statusInfoBuilder.setStatus(demoMatched);

		buildMatchInfos(listMatchInputs, statusInfoBuilder, authTypes);

		buildBioInfos(listMatchInputs, statusInfoBuilder, authTypes);

		buildUsageDataBits(listMatchOutputs, statusInfoBuilder);

		return statusInfoBuilder.build();
	}

	/**
	 * Builds the Bio info
	 * 
	 * @param listMatchInputs
	 * @param statusInfoBuilder
	 * @param authTypes
	 */
	private void buildBioInfos(List<MatchInput> listMatchInputs, AuthStatusInfoBuilder statusInfoBuilder,
			AuthType[] authTypes) {
		listMatchInputs.stream().forEach((MatchInput matchInput) -> {
			MatchType matchType = matchInput.getMatchType();
			boolean hasPartialMatch = matchType.getAllowedMatchingStrategy(MatchingStrategyType.PARTIAL).isPresent();
			Category category = matchType.getCategory();
			if (hasPartialMatch && category.equals(Category.BIO)) {
				AuthType authType = matchInput.getAuthType();
				String bioTypeStr = authType.getType();
				DeviceInfo deviceInfo = matchInput.getDeviceInfo();
				statusInfoBuilder.addBioInfo(bioTypeStr, deviceInfo);
			}

			statusInfoBuilder.addAuthUsageDataBits(matchType.getUsedBit());
		});

	}

	/**
	 * Builds the usage data bits.
	 *
	 * @param listMatchOutputs  the list match outputs
	 * @param statusInfoBuilder the status info builder
	 */
	private void buildUsageDataBits(List<MatchOutput> listMatchOutputs, AuthStatusInfoBuilder statusInfoBuilder) {
		listMatchOutputs.forEach((MatchOutput matchOutput) -> {
			if (matchOutput.isMatched()) {
				statusInfoBuilder.addAuthUsageDataBits(matchOutput.getMatchType().getMatchedBit());
			} else {
				prepareErrorList(matchOutput, statusInfoBuilder);
			}
		});
	}

	private void prepareErrorList(MatchOutput matchOutput, AuthStatusInfoBuilder statusInfoBuilder) {

		if (matchOutput != null && !matchOutput.isMatched()) {
			String category = matchOutput.getMatchType().getCategory().getType();
			if (category.equalsIgnoreCase(Category.BIO.getType())) {
				constructBioError(matchOutput, statusInfoBuilder);
			} else if (category.equalsIgnoreCase(Category.SPIN.getType())) {
				constructPinError(matchOutput, statusInfoBuilder);
			}
			// TODO to be applied for DEMO and OTP authentications

		}
	}

	/**
	 * Construct pin error.
	 *
	 * @param matchOutput       the match output
	 * @param statusInfoBuilder the status info builder
	 */
	private void constructPinError(MatchOutput matchOutput, AuthStatusInfoBuilder statusInfoBuilder) {
		Optional<AuthType> authTypeForMatchType;
		AuthType authType;
		AuthType[] authTypes;
		authTypes = PinAuthType.values();
		authTypeForMatchType = AuthType.getAuthTypeForMatchType(matchOutput.getMatchType(), authTypes);

		if (authTypeForMatchType.isPresent()) {
			authType = authTypeForMatchType.get();
			AuthError errors = null;

			if (authType.getDisplayName().equals(PinAuthType.SPIN.getDisplayName())) {
				errors = new AuthError(IdAuthenticationErrorConstants.PIN_MISMATCH.getErrorCode(),
						IdAuthenticationErrorConstants.PIN_MISMATCH.getErrorMessage());
			}
			statusInfoBuilder.addErrors(errors);
		}
	}

	/**
	 * Construct bio error.
	 *
	 * @param matchOutput       the match output
	 * @param statusInfoBuilder the status info builder
	 */
	private void constructBioError(MatchOutput matchOutput, AuthStatusInfoBuilder statusInfoBuilder) {
		Optional<AuthType> authTypeForMatchType;
		AuthType authType;
		AuthType[] authTypes;
		authTypes = BioAuthType.values();
		authTypeForMatchType = AuthType.getAuthTypeForMatchType(matchOutput.getMatchType(), authTypes);

		if (authTypeForMatchType.isPresent()) {
			authType = authTypeForMatchType.get();
			AuthError errors = null;

			if (authType.getDisplayName().equals(BioAuthType.FGR_MIN.getDisplayName())) {
				errors = new AuthError(IdAuthenticationErrorConstants.FGRMIN_MISMATCH.getErrorCode(),
						IdAuthenticationErrorConstants.FGRMIN_MISMATCH.getErrorMessage());
			}

			else if (authType.getDisplayName().equals(BioAuthType.IRIS_IMG.getDisplayName())) {
				errors = new AuthError(IdAuthenticationErrorConstants.IRISIMG_MISMATCH.getErrorCode(),
						IdAuthenticationErrorConstants.IRISIMG_MISMATCH.getErrorMessage());

			}
			statusInfoBuilder.addErrors(errors);
		}
	}

	/**
	 * Builds the match infos.
	 *
	 * @param listMatchInputs   the list match inputs
	 * @param statusInfoBuilder the status info builder
	 * @param authTypes         the auth types
	 */
	public void buildMatchInfos(List<MatchInput> listMatchInputs, AuthStatusInfoBuilder statusInfoBuilder,
			AuthType[] authTypes) {
		listMatchInputs.stream().forEach((MatchInput matchInput) -> {
			MatchType matchType = matchInput.getMatchType();
			boolean hasPartialMatch = matchType.getAllowedMatchingStrategy(MatchingStrategyType.PARTIAL).isPresent();
			Category category = matchType.getCategory();
			if (hasPartialMatch && category.equals(Category.DEMO)) {
				String ms = matchInput.getMatchStrategyType();
				if (ms == null || matchInput.getMatchStrategyType().trim().isEmpty()) {
					ms = MatchingStrategyType.DEFAULT_MATCHING_STRATEGY.getType();
				}
				Integer mt = matchInput.getMatchValue();
				if (mt == null) {
					mt = Integer.parseInt(environment.getProperty(DEFAULT_MATCH_VALUE));
				}
				AuthType authType = matchInput.getAuthType();
				String authTypeStr = authType.getType();

				statusInfoBuilder.addMatchInfo(authTypeStr, ms, mt, matchInput.getLanguage());
			}

			statusInfoBuilder.addAuthUsageDataBits(matchType.getUsedBit());
		});
	}

	/**
	 * Concat values.
	 *
	 * @param values the values
	 * @return the string
	 */
	public static String concatValues(String... values) {
		StringBuilder demoBuilder = new StringBuilder();
		for (int i = 0; i < values.length; i++) {
			String demo = values[i];
			if (null != demo && demo.length() > 0) {
				demoBuilder.append(demo);
				if (i < values.length - 1) {
					demoBuilder.append(" ");
				}
			}
		}
		return demoBuilder.toString();
	}

	/**
	 * Gets the finger print provider.
	 *
	 * @param bioinfovalue the bioinfovalue
	 * @return the finger print provider
	 */
	public MosipBiometricProvider getFingerPrintProvider(BioInfo bioinfovalue) {
		return biometricProviderFactory.getBiometricProvider(bioinfovalue);
	}

	/*
	 * (non-Javadoc)
	 * 
	 * @see
	 * io.mosip.authentication.core.spi.indauth.match.IdInfoFetcher#getIrisProvider(
	 * io.mosip.authentication.core.dto.indauth.BioInfo)
	 */
	public MosipBiometricProvider getIrisProvider(BioInfo bioinfovalue) {
		return biometricProviderFactory.getBiometricProvider(bioinfovalue);
	}

	@Override
	public ValidateOtpFunction getValidateOTPFunction() {
		return otpManager::validateOtp;
	}
	
	
	/**
	 * Extract allowed lang.
	 *
	 * @return the sets the
	 */
	private Set<String> extractAllowedLang() {
		Set<String> allowedLang;
		String languages = environment.getProperty("mosip.supported-languages");
		if (null!=languages && languages.contains(",")) {
			allowedLang = Arrays.stream(languages.split(",")).collect(Collectors.toSet());
		}else {
			allowedLang = new HashSet<>();
			allowedLang.add(languages);
		}
		return allowedLang;
	}

	@Override
	public Map<String, Entry<String, List<IdentityInfoDTO>>> getCbeffValues(Map<String, List<IdentityInfoDTO>> idEntity,String type) throws IdAuthenticationBusinessException {
		Optional<String> identityValue = getIdentityValue("documents." + INDIVIDUAL_BIOMETRICS, null, idEntity)
				.findAny();
		if (identityValue.isPresent()) {
			Map<String, String> bdbBasedOnType = new HashMap<>();
			try {
				bdbBasedOnType = cbeffUtil.getBDBBasedOnType(CryptoUtil.decodeBase64(identityValue.get()), type, null);

			} catch (Exception e) {
				// TODO Auto-generated catch block
				throw new IdAuthenticationBusinessException("Inside getCbeffValues", "", e);
			}
			return bdbBasedOnType.entrySet().stream()
					.collect(Collectors.toMap(Entry<String, String>::getKey, (Entry<String, String> entry) -> {
						IdentityInfoDTO identityInfoDTO = new IdentityInfoDTO();
						identityInfoDTO.setValue(entry.getValue());
						List<IdentityInfoDTO> idenityList = new ArrayList<>(1);
						idenityList.add(identityInfoDTO);
						return new SimpleEntry<>(getNameForCbeffName(entry.getKey()), idenityList);
					}));
		} else {
			return Collections.emptyMap();
		}
	}

	private String getNameForCbeffName(String cbeffName) {
		return Stream.of(IdaIdMapping.values())
				.map(cfg -> new SimpleEntry<>(cfg.getIdname(), cfg.getMappingFunction().apply(idMappingConfig)))
				.filter(entry -> entry.getValue().stream().anyMatch(v -> v.equalsIgnoreCase(cbeffName)))
				.map(Entry::getKey).findAny().orElse("");
	}

}
<|MERGE_RESOLUTION|>--- conflicted
+++ resolved
@@ -1,860 +1,835 @@
-/*
- * 
- */
-package io.mosip.authentication.service.helper;
-
-import java.util.AbstractMap.SimpleEntry;
-import java.util.ArrayList;
-import java.util.Arrays;
-import java.util.Collection;
-import java.util.Collections;
-<<<<<<< HEAD
-import java.util.HashSet;
-=======
-import java.util.HashMap;
->>>>>>> 33a80b8c
-import java.util.LinkedHashMap;
-import java.util.List;
-import java.util.Map;
-import java.util.Map.Entry;
-import java.util.Objects;
-import java.util.Optional;
-<<<<<<< HEAD
-import java.util.Set;
-import java.util.function.Function;
-=======
->>>>>>> 33a80b8c
-import java.util.stream.Collectors;
-import java.util.stream.Stream;
-
-import org.springframework.beans.factory.annotation.Autowired;
-import org.springframework.core.env.Environment;
-import org.springframework.stereotype.Component;
-
-import io.mosip.authentication.core.constant.IdAuthenticationErrorConstants;
-import io.mosip.authentication.core.dto.indauth.AuthError;
-import io.mosip.authentication.core.dto.indauth.AuthRequestDTO;
-import io.mosip.authentication.core.dto.indauth.AuthStatusInfo;
-import io.mosip.authentication.core.dto.indauth.BioInfo;
-import io.mosip.authentication.core.dto.indauth.DeviceInfo;
-import io.mosip.authentication.core.dto.indauth.IdentityDTO;
-import io.mosip.authentication.core.dto.indauth.IdentityInfoDTO;
-import io.mosip.authentication.core.dto.indauth.LanguageType;
-import io.mosip.authentication.core.dto.indauth.RequestDTO;
-import io.mosip.authentication.core.exception.IdAuthenticationBusinessException;
-import io.mosip.authentication.core.logger.IdaLogger;
-import io.mosip.authentication.core.spi.bioauth.provider.MosipBiometricProvider;
-import io.mosip.authentication.core.spi.indauth.match.AuthType;
-import io.mosip.authentication.core.spi.indauth.match.EntityValueFetcher;
-import io.mosip.authentication.core.spi.indauth.match.IdInfoFetcher;
-import io.mosip.authentication.core.spi.indauth.match.IdMapping;
-import io.mosip.authentication.core.spi.indauth.match.MatchInput;
-import io.mosip.authentication.core.spi.indauth.match.MatchOutput;
-import io.mosip.authentication.core.spi.indauth.match.MatchType;
-import io.mosip.authentication.core.spi.indauth.match.MatchType.Category;
-import io.mosip.authentication.core.spi.indauth.match.MatchingStrategy;
-import io.mosip.authentication.core.spi.indauth.match.MatchingStrategyType;
-import io.mosip.authentication.core.spi.indauth.match.ValidateOtpFunction;
-import io.mosip.authentication.service.config.IDAMappingConfig;
-import io.mosip.authentication.service.factory.BiometricProviderFactory;
-import io.mosip.authentication.service.impl.indauth.builder.AuthStatusInfoBuilder;
-import io.mosip.authentication.service.impl.indauth.match.IdaIdMapping;
-import io.mosip.authentication.service.impl.indauth.service.bio.BioAuthType;
-import io.mosip.authentication.service.impl.indauth.service.demo.PinAuthType;
-import io.mosip.authentication.service.integration.OTPManager;
-import io.mosip.kernel.cbeffutil.service.CbeffI;
-import io.mosip.kernel.core.logger.spi.Logger;
-import io.mosip.kernel.core.util.CryptoUtil;
-
-/**
- * The Class IdInfoHelper.
- *
- * @author Dinesh Karuppiah.T
- */
-
-@Component
-public class IdInfoHelper implements IdInfoFetcher {
-
-	/** The logger. */
-	private static Logger logger = IdaLogger.getLogger(IdInfoHelper.class);
-
-	private static final String INDIVIDUAL_BIOMETRICS = "individualBiometrics";
-
-	/** The Constant DEFAULT_SESSION_ID. */
-	private static final String SESSION_ID = "sessionId";
-
-	/** The Constant PRIMARY_LANG_CODE. */
-	private static final String PRIMARY_LANG_CODE = "mosip.primary.lang-code";
-
-	/** The Constant SECONDARY_LANG_CODE. */
-	private static final String SECONDARY_LANG_CODE = "mosip.secondary.lang-code";
-
-	/** The Constant DEFAULT_EXACT_MATCH_VALUE. */
-	public static final int DEFAULT_EXACT_MATCH_VALUE = 100;
-
-	/** The Constant DEFAULT_MATCH_VALUE. */
-	public static final String DEFAULT_MATCH_VALUE = "demo.min.match.value";
-
-	/** The id mapping config. */
-	@Autowired
-	private IDAMappingConfig idMappingConfig;
-
-	/** The environment. */
-	@Autowired
-	private Environment environment;
-
-	/** The BiometricProviderFactory value */
-	@Autowired
-	private BiometricProviderFactory biometricProviderFactory;
-
-	/** The OTPManager */
-	@Autowired
-	private OTPManager otpManager;
-
-	@Autowired
-	private CbeffI cbeffUtil;
-
-	/*
-	 * Fetch language Name based on language code
+/*
+ * 
+ */
+package io.mosip.authentication.service.helper;
+
+import java.util.AbstractMap.SimpleEntry;
+import java.util.ArrayList;
+import java.util.Arrays;
+import java.util.Collection;
+import java.util.Collections;
+import java.util.HashMap;
+import java.util.HashSet;
+import java.util.LinkedHashMap;
+import java.util.List;
+import java.util.Map;
+import java.util.Map.Entry;
+import java.util.Objects;
+import java.util.Optional;
+import java.util.Set;
+import java.util.stream.Collectors;
+import java.util.stream.Stream;
+
+import org.springframework.beans.factory.annotation.Autowired;
+import org.springframework.core.env.Environment;
+import org.springframework.stereotype.Component;
+
+import io.mosip.authentication.core.constant.IdAuthenticationErrorConstants;
+import io.mosip.authentication.core.dto.indauth.AuthError;
+import io.mosip.authentication.core.dto.indauth.AuthRequestDTO;
+import io.mosip.authentication.core.dto.indauth.AuthStatusInfo;
+import io.mosip.authentication.core.dto.indauth.BioInfo;
+import io.mosip.authentication.core.dto.indauth.DeviceInfo;
+import io.mosip.authentication.core.dto.indauth.IdentityDTO;
+import io.mosip.authentication.core.dto.indauth.IdentityInfoDTO;
+import io.mosip.authentication.core.dto.indauth.LanguageType;
+import io.mosip.authentication.core.dto.indauth.RequestDTO;
+import io.mosip.authentication.core.exception.IdAuthenticationBusinessException;
+import io.mosip.authentication.core.logger.IdaLogger;
+import io.mosip.authentication.core.spi.bioauth.provider.MosipBiometricProvider;
+import io.mosip.authentication.core.spi.indauth.match.AuthType;
+import io.mosip.authentication.core.spi.indauth.match.EntityValueFetcher;
+import io.mosip.authentication.core.spi.indauth.match.IdInfoFetcher;
+import io.mosip.authentication.core.spi.indauth.match.IdMapping;
+import io.mosip.authentication.core.spi.indauth.match.MatchInput;
+import io.mosip.authentication.core.spi.indauth.match.MatchOutput;
+import io.mosip.authentication.core.spi.indauth.match.MatchType;
+import io.mosip.authentication.core.spi.indauth.match.MatchType.Category;
+import io.mosip.authentication.core.spi.indauth.match.MatchingStrategy;
+import io.mosip.authentication.core.spi.indauth.match.MatchingStrategyType;
+import io.mosip.authentication.core.spi.indauth.match.ValidateOtpFunction;
+import io.mosip.authentication.service.config.IDAMappingConfig;
+import io.mosip.authentication.service.factory.BiometricProviderFactory;
+import io.mosip.authentication.service.impl.indauth.builder.AuthStatusInfoBuilder;
+import io.mosip.authentication.service.impl.indauth.match.IdaIdMapping;
+import io.mosip.authentication.service.impl.indauth.service.bio.BioAuthType;
+import io.mosip.authentication.service.impl.indauth.service.demo.PinAuthType;
+import io.mosip.authentication.service.integration.OTPManager;
+import io.mosip.kernel.cbeffutil.service.CbeffI;
+import io.mosip.kernel.core.logger.spi.Logger;
+import io.mosip.kernel.core.util.CryptoUtil;
+
+/**
+ * The Class IdInfoHelper.
+ *
+ * @author Dinesh Karuppiah.T
+ */
+
+@Component
+public class IdInfoHelper implements IdInfoFetcher {
+
+	/** The logger. */
+	private static Logger logger = IdaLogger.getLogger(IdInfoHelper.class);
+
+	private static final String INDIVIDUAL_BIOMETRICS = "individualBiometrics";
+
+	/** The Constant DEFAULT_SESSION_ID. */
+	private static final String SESSION_ID = "sessionId";
+
+	/** The Constant PRIMARY_LANG_CODE. */
+	private static final String PRIMARY_LANG_CODE = "mosip.primary.lang-code";
+
+	/** The Constant SECONDARY_LANG_CODE. */
+	private static final String SECONDARY_LANG_CODE = "mosip.secondary.lang-code";
+
+	/** The Constant DEFAULT_EXACT_MATCH_VALUE. */
+	public static final int DEFAULT_EXACT_MATCH_VALUE = 100;
+
+	/** The Constant DEFAULT_MATCH_VALUE. */
+	public static final String DEFAULT_MATCH_VALUE = "demo.min.match.value";
+
+	/** The id mapping config. */
+	@Autowired
+	private IDAMappingConfig idMappingConfig;
+
+	/** The environment. */
+	@Autowired
+	private Environment environment;
+
+	/** The BiometricProviderFactory value */
+	@Autowired
+	private BiometricProviderFactory biometricProviderFactory;
+
+	/** The OTPManager */
+	@Autowired
+	private OTPManager otpManager;
+
+	@Autowired
+	private CbeffI cbeffUtil;
+
+	/*
+	 * Fetch language Name based on language code
+	 */
+	public Optional<String> getLanguageName(String languageCode) {
+		String languagName = null;
+		String key = null;
+		if (languageCode != null) {
+			key = "mosip.phonetic.lang.".concat(languageCode.toLowerCase()); // mosip.phonetic.lang.
+			String property = environment.getProperty(key);
+			if (property != null && !property.isEmpty()) {
+				String[] split = property.split("-");
+				languagName = split[0];
+			}
+		}
+		return Optional.ofNullable(languagName);
+	}
+
+	/**
+	 * Fetch language code from properties
+	 *
+	 * @param langType - the language code
+	 * @return the language code
+	 */
+	public String getLanguageCode(LanguageType langType) {
+		if (langType == LanguageType.PRIMARY_LANG) {
+			return environment.getProperty(PRIMARY_LANG_CODE);
+		} else {
+			return environment.getProperty(SECONDARY_LANG_CODE);
+		}
+	}
+
+	public Map<String, String> getAuthReqestInfo(MatchType matchType, AuthRequestDTO authRequestDTO) {
+		return matchType.getReqestInfoFunction().apply(authRequestDTO);
+	}
+
+	/**
+	 * Fetch Identity info based on Match type and Identity
+	 *
+	 * 
+	 * @return Map
+	 */
+	public Map<String, String> getIdentityRequestInfo(MatchType matchType, IdentityDTO identity, String language) {
+		return getInfo(matchType.getIdentityInfoFunction().apply(identity), language);
+	}
+
+	/**
+	 * Fetch the Identity info based on Identity Info map and Language.
+	 *
+	 * @param idInfosMap           the id infos map
+	 * @param languageForMatchType the language for match type
+	 * @return the info
+	 */
+	private Map<String, String> getInfo(Map<String, List<IdentityInfoDTO>> idInfosMap, String languageForMatchType) {
+		if (idInfosMap != null && !idInfosMap.isEmpty()) {
+			return idInfosMap.entrySet().parallelStream()
+
+					.map(entry -> new SimpleEntry<String, String>(entry.getKey(),
+							Optional.ofNullable(entry.getValue()).flatMap(value -> value.stream()
+									.filter(idInfo -> checkLanguageType(languageForMatchType, idInfo.getLanguage()))
+									.map(IdentityInfoDTO::getValue).findAny()).orElse("")))
+					.filter(entry -> entry.getValue().length() > 0)
+					.collect(Collectors.toMap(Entry::getKey, Entry::getValue));
+		}
+		return Collections.emptyMap();
+	}
+
+	/**
+	 * Fetch the identity value.
+	 *
+	 * @param name                 the name
+	 * @param languageForMatchType the language for match type
+	 * @param demoInfo             the demo info
+	 * @return the identity value
+	 */
+	private Stream<String> getIdentityValueFromMap(String name, String languageForMatchType,
+			Map<String, Entry<String, List<IdentityInfoDTO>>> demoInfo) {
+		List<IdentityInfoDTO> identityInfoList = demoInfo.get(name).getValue();
+		if (identityInfoList != null && !identityInfoList.isEmpty()) {
+			return identityInfoList.stream()
+					.filter(idinfo -> checkLanguageType(languageForMatchType, idinfo.getLanguage()))
+					.map(idInfo -> idInfo.getValue());
+		}
+		return Stream.empty();
+	}
+
+	/**
+	 * Fetch the identity value.
+	 *
+	 * @param name                 the name
+	 * @param languageForMatchType the language for match type
+	 * @param demoInfo             the demo info
+	 * @return the identity value
+	 */
+	private Stream<String> getIdentityValue(String name, String languageForMatchType,
+			Map<String, List<IdentityInfoDTO>> demoInfo) {
+		List<IdentityInfoDTO> identityInfoList = demoInfo.get(name);
+		if (identityInfoList != null && !identityInfoList.isEmpty()) {
+			return identityInfoList.stream()
+					.filter(idinfo -> checkLanguageType(languageForMatchType, idinfo.getLanguage()))
+					.map(idInfo -> idInfo.getValue());
+		}
+
+		return Stream.empty();
+	}
+
+	/**
+	 * Check language type.
+	 *
+	 * @param languageForMatchType the language for match type
+	 * @param languageFromReq      the language from req
+	 * @return true, if successful
+	 */
+	private boolean checkLanguageType(String languageForMatchType, String languageFromReq) {
+		if (languageFromReq == null || languageFromReq.isEmpty() || languageFromReq.equalsIgnoreCase("null")) {
+			return languageForMatchType == null
+					|| getLanguageCode(LanguageType.PRIMARY_LANG).equalsIgnoreCase(languageForMatchType);
+		} else {
+			return languageForMatchType.equalsIgnoreCase(languageFromReq);
+		}
+	}
+
+	/**
+	 * Gets the id mapping value.
+	 *
+	 * @param idMapping the id mapping
+	 * @return the id mapping value
+	 */
+	public List<String> getIdMappingValue(IdMapping idMapping) {
+		List<String> mappings = idMapping.getMappingFunction().apply(idMappingConfig);
+		List<String> fullMapping = new ArrayList<>();
+		for (String mappingStr : mappings) {
+			Optional<IdMapping> mappingInternal = IdMapping.getIdMapping(mappingStr, IdaIdMapping.values());
+			if (mappingInternal.isPresent() && idMapping != mappingInternal.get()) {
+				List<String> internalMapping = getIdMappingValue(mappingInternal.get());
+				fullMapping.addAll(internalMapping);
+			} else {
+				fullMapping.add(mappingStr);
+			}
+		}
+		return fullMapping;
+	}
+	
+	/**
+	 * Gets the entity info as string.
+	 *
+	 * @param matchType  the match type
+	 * @param demoEntity the demo entity
+	 * @return the entity info as string
+	 * @throws IdAuthenticationBusinessException
+	 * @throws Exception
 	 */
-	public Optional<String> getLanguageName(String languageCode) {
-		String languagName = null;
-		String key = null;
-		if (languageCode != null) {
-			key = "mosip.phonetic.lang.".concat(languageCode.toLowerCase()); // mosip.phonetic.lang.
-			String property = environment.getProperty(key);
-			if (property != null && !property.isEmpty()) {
-				String[] split = property.split("-");
-				languagName = split[0];
-			}
-		}
-		return Optional.ofNullable(languagName);
-	}
-
-	/**
-	 * Fetch language code from properties
-	 *
-	 * @param langType - the language code
-	 * @return the language code
+	public String getEntityInfoAsString(MatchType matchType, Map<String, List<IdentityInfoDTO>> demoEntity) throws IdAuthenticationBusinessException {
+		String langCode = getLanguageCode(LanguageType.PRIMARY_LANG);
+		return getEntityInfoAsString(matchType, langCode, demoEntity);
+	}
+
+	/**
+	 * Gets the entity info as string.
+	 *
+	 * @param matchType  the match type
+	 * @param demoEntity the demo entity
+	 * @return the entity info as string
+	 * @throws IdAuthenticationBusinessException 
+	 */
+	public String getEntityInfoAsString(MatchType matchType, String langCode, Map<String, List<IdentityInfoDTO>> demoEntity) throws IdAuthenticationBusinessException {
+		Map<String, String> entityInfoMap = getIdEntityInfoMap(matchType, demoEntity, langCode);
+		return concatValues(entityInfoMap.values().toArray(new String[entityInfoMap.size()]));
+	}
+
+	/**
+	 * Gets the identity values map.
+	 *
+	 * @param propertyNames the property names
+	 * @param languageCode  the language code
+	 * @param demoEntity    the demo entity
+	 * @return the identity values map
+	 * @throws IdAuthenticationBusinessException
+	 * @throws Exception
+	 */
+	private Map<String, String> getIdentityValuesMap(MatchType matchType, List<String> propertyNames,
+			String languageCode, Map<String, List<IdentityInfoDTO>> idEntity) throws IdAuthenticationBusinessException {
+		Map<String, Entry<String, List<IdentityInfoDTO>>> mappedIdEntity = matchType.mapEntityInfo(idEntity, this);
+		return propertyNames.stream().filter(propName -> mappedIdEntity.containsKey(propName)).collect(Collectors.toMap(
+				propName -> mappedIdEntity.get(propName).getKey(),
+				propName -> getIdentityValueFromMap(propName, languageCode, mappedIdEntity).findAny().orElse(""),
+				(p1, p2) -> p1, () -> new LinkedHashMap<String, String>()));
+	}
+
+	/**
+	 * Gets the entity info map.
+	 *
+	 * @param matchType  the match type
+	 * @param demoEntity the demo entity
+	 * @param language 
+	 * @return the entity info map
+	 * @throws IdAuthenticationBusinessException
+	 * @throws Exception
 	 */
-	public String getLanguageCode(LanguageType langType) {
-		if (langType == LanguageType.PRIMARY_LANG) {
-			return environment.getProperty(PRIMARY_LANG_CODE);
-		} else {
-			return environment.getProperty(SECONDARY_LANG_CODE);
-		}
-	}
-
-	public Map<String, String> getAuthReqestInfo(MatchType matchType, AuthRequestDTO authRequestDTO) {
-		return matchType.getReqestInfoFunction().apply(authRequestDTO);
-	}
-
-	/**
-	 * Fetch Identity info based on Match type and Identity
-	 *
-	 * 
-	 * @return Map
-	 */
-	public Map<String, String> getIdentityRequestInfo(MatchType matchType, IdentityDTO identity, String language) {
-		return getInfo(matchType.getIdentityInfoFunction().apply(identity), language);
-	}
-
-	/**
-	 * Fetch the Identity info based on Identity Info map and Language.
-	 *
-	 * @param idInfosMap           the id infos map
-	 * @param languageForMatchType the language for match type
-	 * @return the info
-	 */
-	private Map<String, String> getInfo(Map<String, List<IdentityInfoDTO>> idInfosMap, String languageForMatchType) {
-		if (idInfosMap != null && !idInfosMap.isEmpty()) {
-			return idInfosMap.entrySet().parallelStream()
-
-					.map(entry -> new SimpleEntry<String, String>(entry.getKey(),
-							Optional.ofNullable(entry.getValue()).flatMap(value -> value.stream()
-									.filter(idInfo -> checkLanguageType(languageForMatchType, idInfo.getLanguage()))
-									.map(IdentityInfoDTO::getValue).findAny()).orElse("")))
-					.filter(entry -> entry.getValue().length() > 0)
-					.collect(Collectors.toMap(Entry::getKey, Entry::getValue));
-		}
-		return Collections.emptyMap();
-	}
-
-	/**
-	 * Fetch the identity value.
-	 *
-	 * @param name                 the name
-	 * @param languageForMatchType the language for match type
-	 * @param demoInfo             the demo info
-	 * @return the identity value
-	 */
-	private Stream<String> getIdentityValueFromMap(String name, String languageForMatchType,
-			Map<String, Entry<String, List<IdentityInfoDTO>>> demoInfo) {
-		List<IdentityInfoDTO> identityInfoList = demoInfo.get(name).getValue();
-		if (identityInfoList != null && !identityInfoList.isEmpty()) {
-			return identityInfoList.stream()
-					.filter(idinfo -> checkLanguageType(languageForMatchType, idinfo.getLanguage()))
-					.map(idInfo -> idInfo.getValue());
-		}
-		return Stream.empty();
-	}
-
-	/**
-	 * Fetch the identity value.
-	 *
-	 * @param name                 the name
-	 * @param languageForMatchType the language for match type
-	 * @param demoInfo             the demo info
-	 * @return the identity value
-	 */
-	private Stream<String> getIdentityValue(String name, String languageForMatchType,
-			Map<String, List<IdentityInfoDTO>> demoInfo) {
-		List<IdentityInfoDTO> identityInfoList = demoInfo.get(name);
-		if (identityInfoList != null && !identityInfoList.isEmpty()) {
-			return identityInfoList.stream()
-					.filter(idinfo -> checkLanguageType(languageForMatchType, idinfo.getLanguage()))
-					.map(idInfo -> idInfo.getValue());
-		}
-
-		return Stream.empty();
-	}
-
-	/**
-	 * Check language type.
-	 *
-	 * @param languageForMatchType the language for match type
-	 * @param languageFromReq      the language from req
-	 * @return true, if successful
-	 */
-	private boolean checkLanguageType(String languageForMatchType, String languageFromReq) {
-		if (languageFromReq == null || languageFromReq.isEmpty() || languageFromReq.equalsIgnoreCase("null")) {
-<<<<<<< HEAD
-			return languageForMatchType == null || getLanguageCode(LanguageType.PRIMARY_LANG).equalsIgnoreCase(languageForMatchType);
-=======
-			return languageForMatchType == null
-					|| getLanguageCode(LanguageType.PRIMARY_LANG).equalsIgnoreCase(languageForMatchType);
->>>>>>> 33a80b8c
-		} else {
-			return languageForMatchType.equalsIgnoreCase(languageFromReq);
-		}
-	}
-
-	/**
-	 * Gets the id mapping value.
-	 *
-	 * @param idMapping the id mapping
-	 * @return the id mapping value
-	 */
-	public List<String> getIdMappingValue(IdMapping idMapping) {
-		List<String> mappings = idMapping.getMappingFunction().apply(idMappingConfig);
-		List<String> fullMapping = new ArrayList<>();
-		for (String mappingStr : mappings) {
-			Optional<IdMapping> mappingInternal = IdMapping.getIdMapping(mappingStr, IdaIdMapping.values());
-			if (mappingInternal.isPresent() && idMapping != mappingInternal.get()) {
-				List<String> internalMapping = getIdMappingValue(mappingInternal.get());
-				fullMapping.addAll(internalMapping);
-			} else {
-				fullMapping.add(mappingStr);
-			}
-		}
-		return fullMapping;
-	}
-	
-	/**
-	 * Gets the entity info as string.
-	 *
-	 * @param matchType  the match type
-	 * @param demoEntity the demo entity
-	 * @return the entity info as string
-	 * @throws IdAuthenticationBusinessException
-	 * @throws Exception
-	 */
-<<<<<<< HEAD
-	public String getEntityInfoAsString(MatchType matchType, Map<String, List<IdentityInfoDTO>> demoEntity) {
-		String langCode = getLanguageCode(LanguageType.PRIMARY_LANG);
-		return getEntityInfoAsString(matchType, langCode, demoEntity);
-	}
-
-	/**
-	 * Gets the entity info as string.
-	 *
-	 * @param matchType  the match type
-	 * @param demoEntity the demo entity
-	 * @return the entity info as string
-	 */
-	public String getEntityInfoAsString(MatchType matchType, String langCode, Map<String, List<IdentityInfoDTO>> demoEntity) {
-		Map<String, String> entityInfoMap = getIdEntityInfoMap(matchType, demoEntity, langCode);
-=======
-	public String getEntityInfoAsString(MatchType matchType, Map<String, List<IdentityInfoDTO>> demoEntity)
-			throws IdAuthenticationBusinessException {
-		Map<String, String> entityInfoMap = getIdEntityInfoMap(matchType, demoEntity);
->>>>>>> 33a80b8c
-		return concatValues(entityInfoMap.values().toArray(new String[entityInfoMap.size()]));
-	}
-
-	/**
-	 * Gets the identity values map.
-	 *
-	 * @param propertyNames the property names
-	 * @param languageCode  the language code
-	 * @param demoEntity    the demo entity
-	 * @return the identity values map
-	 * @throws IdAuthenticationBusinessException
-	 * @throws Exception
-	 */
-	private Map<String, String> getIdentityValuesMap(MatchType matchType, List<String> propertyNames,
-			String languageCode, Map<String, List<IdentityInfoDTO>> idEntity) throws IdAuthenticationBusinessException {
-		Map<String, Entry<String, List<IdentityInfoDTO>>> mappedIdEntity = matchType.mapEntityInfo(idEntity, this);
-		return propertyNames.stream().filter(propName -> mappedIdEntity.containsKey(propName)).collect(Collectors.toMap(
-				propName -> mappedIdEntity.get(propName).getKey(),
-				propName -> getIdentityValueFromMap(propName, languageCode, mappedIdEntity).findAny().orElse(""),
-				(p1, p2) -> p1, () -> new LinkedHashMap<String, String>()));
-	}
-
-	/**
-	 * Gets the entity info map.
-	 *
-	 * @param matchType  the match type
-	 * @param demoEntity the demo entity
-	 * @param language 
-	 * @return the entity info map
-	 * @throws IdAuthenticationBusinessException
-	 * @throws Exception
-	 */
-<<<<<<< HEAD
-	public Map<String, String> getIdEntityInfoMap(MatchType matchType, Map<String, List<IdentityInfoDTO>> demoEntity, String language) {
+	public Map<String, String> getIdEntityInfoMap(MatchType matchType, Map<String, List<IdentityInfoDTO>> demoEntity, String language) throws IdAuthenticationBusinessException {
 		List<String> propertyNames = getIdMappingValue(matchType.getIdMapping());
-		Map<String, String> identityValuesMap = getIdentityValuesMap(propertyNames, language, demoEntity);
-=======
-	public Map<String, String> getIdEntityInfoMap(MatchType matchType, Map<String, List<IdentityInfoDTO>> demoEntity)
-			throws IdAuthenticationBusinessException {
-		String languageCode = getLanguageCode(matchType.getLanguageType()).toLowerCase();
-		List<String> propertyNames = getIdMappingValue(matchType.getIdMapping());
-		Map<String, String> identityValuesMap = getIdentityValuesMap(matchType, propertyNames, languageCode,
+		Map<String, String> identityValuesMap = getIdentityValuesMap(matchType, propertyNames, language,
 				demoEntity);
->>>>>>> 33a80b8c
-		Map<String, String> entityInfo = matchType.getEntityInfoMapper().apply(identityValuesMap);
-		return entityInfo;
-	}
-
-	/**
-	 * Match demo data.
-	 *
-	 * @param authRequestDTO  the identity DTO
-	 * @param identityEntity  the demo entity
-	 * @param listMatchInputs the list match inputs
-	 * @return the list
-	 * @throws IdAuthenticationBusinessException the id authentication business
-	 *                                           exception
-	 */
-	public List<MatchOutput> matchIdentityData(AuthRequestDTO authRequestDTO,
-			Map<String, List<IdentityInfoDTO>> identityEntity, Collection<MatchInput> listMatchInputs)
-			throws IdAuthenticationBusinessException {
-		List<MatchOutput> matchOutputList = new ArrayList<>();
-		for (MatchInput matchInput : listMatchInputs) {
-			MatchOutput matchOutput = matchType(authRequestDTO, identityEntity, matchInput);
-			if (matchOutput != null) {
-				matchOutputList.add(matchOutput);
-			}
-		}
-		return matchOutputList;
-	}
-
-	/**
-	 * Match identity data.
-	 *
-	 * @param authRequestDTO     the auth request DTO
-	 * @param uin                the uin
-	 * @param listMatchInputs    the list match inputs
-	 * @param entityValueFetcher the entity value fetcher
-	 * @return the list
-	 * @throws IdAuthenticationBusinessException the id authentication business
-	 *                                           exception
-	 */
-	public List<MatchOutput> matchIdentityData(AuthRequestDTO authRequestDTO, String uin,
-			Collection<MatchInput> listMatchInputs, EntityValueFetcher entityValueFetcher)
-			throws IdAuthenticationBusinessException {
-		List<MatchOutput> matchOutputList = new ArrayList<>();
-		for (MatchInput matchInput : listMatchInputs) {
-			MatchOutput matchOutput = matchType(authRequestDTO, uin, matchInput, entityValueFetcher);
-			if (matchOutput != null) {
-				matchOutputList.add(matchOutput);
-			}
-		}
-		return matchOutputList;
-	}
-
-	/**
-	 * Match type.
-	 *
-	 * @param authRequestDTO     the auth request DTO
-	 * @param uin                the uin
-	 * @param input              the input
-	 * @param entityValueFetcher the entity value fetcher
-	 * @return the match output
-	 * @throws IdAuthenticationBusinessException the id authentication business
-	 *                                           exception
-	 */
-	private MatchOutput matchType(AuthRequestDTO authRequestDTO, String uin, MatchInput input,
-			EntityValueFetcher entityValueFetcher) throws IdAuthenticationBusinessException {
-		return matchType(authRequestDTO, Collections.emptyMap(), uin, input, entityValueFetcher);
-	}
-
-	/**
-	 * Match type.
-	 *
-	 * @param authRequestDTO the auth request DTO
-	 * @param demoEntity     the demo entity
-	 * @param input          the input
-	 * @return the match output
-	 * @throws IdAuthenticationBusinessException the id authentication business
-	 *                                           exception
-	 */
-	private MatchOutput matchType(AuthRequestDTO authRequestDTO, Map<String, List<IdentityInfoDTO>> demoEntity,
-			MatchInput input) throws IdAuthenticationBusinessException {
-		return matchType(authRequestDTO, demoEntity, "", input, (t, m) -> null);
-	}
-
-	/**
-	 * Match type.
-	 *
-	 * @param authRequestDTO the demo DTO
-	 * @param demoEntity     the demo entity
-	 * @param input          the input
-	 * @return the match output
-	 * @throws IdAuthenticationBusinessException the id authentication business
-	 *                                           exception
-	 */
-	private MatchOutput matchType(AuthRequestDTO authRequestDTO, Map<String, List<IdentityInfoDTO>> demoEntity,
-			String uin, MatchInput input, EntityValueFetcher entityValueFetcher)
-			throws IdAuthenticationBusinessException {
-		String matchStrategyTypeStr = input.getMatchStrategyType();
-		if (matchStrategyTypeStr == null) {
-			matchStrategyTypeStr = MatchingStrategyType.EXACT.getType();
-		}
-
-		Optional<MatchingStrategyType> matchStrategyType = MatchingStrategyType
-				.getMatchStrategyType(matchStrategyTypeStr);
-		if (matchStrategyType.isPresent()) {
-			MatchingStrategyType strategyType = matchStrategyType.get();
-			MatchType matchType = input.getMatchType();
-			Optional<MatchingStrategy> matchingStrategy = matchType.getAllowedMatchingStrategy(strategyType);
-			if (matchingStrategy.isPresent()) {
-				MatchingStrategy strategy = matchingStrategy.get();
-				Map<String, String> reqInfo = null;
-				reqInfo = getAuthReqestInfo(matchType, authRequestDTO);
-				if (null == reqInfo || reqInfo.isEmpty()) {
-					reqInfo = getIdentityRequestInfo(matchType, authRequestDTO.getRequest().getIdentity(), input.getLanguage());
-				}
-				if (null != reqInfo && reqInfo.size() > 0) {
-					Map<String, String> entityInfo = getEntityInfo(demoEntity, uin, authRequestDTO, input,
-							entityValueFetcher, matchType, strategy, reqInfo);
-
-					Map<String, Object> matchProperties = input.getMatchProperties();
-					int mtOut = strategy.match(reqInfo, entityInfo, matchProperties);
-					boolean matchOutput = mtOut >= input.getMatchValue();
-					return new MatchOutput(mtOut, matchOutput, input.getMatchStrategyType(), matchType);
-				}
-			} else {
-				// FIXME Log that matching strategy is not allowed for the match type.
-				logger.info(SESSION_ID, "Matching strategy >>>>>: " + strategyType, " is not allowed for - ",
-						matchType + " MatchType");
-			}
-
-		}
-		return null;
-	}
-
-	/**
-	 * Construct match type.
-	 *
-	 * @param demoEntity         the demo entity
-	 * @param uin                the uin
-	 * @param input              the input
-	 * @param entityValueFetcher the entity value fetcher
-	 * @param matchType          the match type
-	 * @param strategy           the strategy
-	 * @param reqInfo            the req info
-	 * @return the match output
-	 * @throws IdAuthenticationBusinessException the id authentication business
-	 *                                           exception
-	 */
-	private Map<String, String> getEntityInfo(Map<String, List<IdentityInfoDTO>> demoEntity, String uin,
-			AuthRequestDTO req, MatchInput input, EntityValueFetcher entityValueFetcher, MatchType matchType,
-			MatchingStrategy strategy, Map<String, String> reqInfo) throws IdAuthenticationBusinessException {
-		Map<String, String> entityInfo = null;
-		if (matchType.hasRequestEntityInfo()) {
-			entityInfo = entityValueFetcher.fetch(uin, req);
-		} else if (matchType.hasIdEntityInfo()) {
-			entityInfo = getIdEntityInfoMap(matchType, demoEntity, input.getLanguage());
-		} else {
-			entityInfo = Collections.emptyMap();
-		}
-		return entityInfo;
-	}
-
-	/**
-	 * Construct match input.
-	 *
-	 * @param authRequestDTO the auth request DTO
-	 * @param authTypes      the auth types
-	 * @param matchTypes     the match types
-	 * @return the list
-	 */
-	public List<MatchInput> constructMatchInput(AuthRequestDTO authRequestDTO, AuthType[] authTypes,
-			MatchType[] matchTypes) {
-		return Stream.of(matchTypes).flatMap(matchType -> {
-			Set<String> languages = extractAllowedLang();
-			List<MatchInput> matchInputs = new ArrayList<>();
-			if (matchType.isMultiLanguage()) {
-				for (String language : languages) {
-					addMatchInput(authRequestDTO, authTypes, matchType, matchInputs, language);
-				}
-			} else {
-				addMatchInput(authRequestDTO, authTypes, matchType, matchInputs, null);
-			}
-			return matchInputs.stream();
-		}).filter(Objects::nonNull).collect(Collectors.toList());
-
-	}
-
-	private void addMatchInput(AuthRequestDTO authRequestDTO, AuthType[] authTypes, MatchType matchType,
-			List<MatchInput> matchInputs, String language) {
-		Map<String, String> infoFromAuthRequest = matchType.getReqestInfoFunction().apply(authRequestDTO);
-		Optional<AuthType> authTypeOpt = AuthType.getAuthTypeForMatchType(matchType, authTypes);
-		if (authTypeOpt.isPresent()) {
-			matchInputs.add(buildMatchInput(authRequestDTO, matchType, infoFromAuthRequest, authTypeOpt, language));
-		}
-	}
-
-	private MatchInput buildMatchInput(AuthRequestDTO authRequestDTO, MatchType matchType,
-			Map<String, String> infoFromAuthRequest, Optional<AuthType> authTypeOpt, String language) {
-		AuthType authType = authTypeOpt.get();
-		if (infoFromAuthRequest.isEmpty()) {
-			// For Identity
-			Optional<IdentityDTO> identityOpt = Optional.ofNullable(authRequestDTO.getRequest())
-					.map(RequestDTO::getIdentity);
-			if (identityOpt.isPresent()) {
-				IdentityDTO identity = identityOpt.get();
-				if (authType.isAuthTypeEnabled(authRequestDTO, this)
-						&& getIdentityRequestInfo(matchType, identity, language).size() > 0) {
-					return contstructMatchInput(authRequestDTO, matchType, authType, language);
-				}
-			}
-		} else {
-			// For non-identity
-			if (authType.isAuthTypeEnabled(authRequestDTO, this) && authType.isAuthTypeInfoAvailable(authRequestDTO)) {
-				return contstructMatchInput(authRequestDTO, matchType, authType, null);
-			}
-		}
-		return null;
-	}
-
-	/**
-	 * Construct match input.
-	 *
-	 * @param authRequestDTO the auth request DTO
-	 * @param matchType      TODO
-	 * @param authType       TODO
-	 * @param language the language
-	 * @return the list
-	 */
-	public MatchInput contstructMatchInput(AuthRequestDTO authRequestDTO, MatchType matchType, AuthType authType, String language) {
-
-		if (matchType.getCategory() == Category.BIO && !authType.isAuthTypeInfoAvailable(authRequestDTO)) {
-			return null;
-		} else {
-			Integer matchValue = DEFAULT_EXACT_MATCH_VALUE;
-			String matchingStrategy = MatchingStrategyType.DEFAULT_MATCHING_STRATEGY.getType();
-			
-			Optional<String> matchingStrategyOpt = authType.getMatchingStrategy(authRequestDTO, language);
-			if (matchingStrategyOpt.isPresent()) {
-				matchingStrategy = matchingStrategyOpt.get();
-				if (matchingStrategyOpt.get().equals(MatchingStrategyType.PARTIAL.getType())
-						|| matchingStrategyOpt.get().equals(MatchingStrategyType.PHONETICS.getType())) {
-					Optional<Integer> matchThresholdOpt = authType.getMatchingThreshold(authRequestDTO,
-							language, environment);
-					matchValue = matchThresholdOpt
-							.orElseGet(() -> Integer.parseInt(environment.getProperty(DEFAULT_MATCH_VALUE)));
-				}
-			}
-			Map<String, Object> matchProperties = authType.getMatchProperties(authRequestDTO,this, language);
-			DeviceInfo deviceInfo = new DeviceInfo();
-			if (authRequestDTO.getAuthType().isBio()) {
-				Optional<DeviceInfo> deviceInfoOptional = getDeviceInfo(authRequestDTO.getBioInfo());
-				deviceInfo = deviceInfoOptional.orElse(null);
-			}
-
-			return new MatchInput(authType, matchType, matchingStrategy, matchValue, matchProperties, deviceInfo, language);
-		}
-	}
-
-	private Optional<DeviceInfo> getDeviceInfo(List<BioInfo> bioInfo) {
-		return bioInfo.stream().findAny().map(BioInfo::getDeviceInfo);
-	}
-
-	/**
-	 * Builds the status info.
-	 *
-	 * @param demoMatched      the demo matched
-	 * @param listMatchInputs  the list match inputs
-	 * @param listMatchOutputs the list match outputs
-	 * @param authTypes        the auth types
-	 * @return the auth status info
-	 */
-	public AuthStatusInfo buildStatusInfo(boolean demoMatched, List<MatchInput> listMatchInputs,
-			List<MatchOutput> listMatchOutputs, AuthType[] authTypes) {
-		AuthStatusInfoBuilder statusInfoBuilder = AuthStatusInfoBuilder.newInstance();
-
-		statusInfoBuilder.setStatus(demoMatched);
-
-		buildMatchInfos(listMatchInputs, statusInfoBuilder, authTypes);
-
-		buildBioInfos(listMatchInputs, statusInfoBuilder, authTypes);
-
-		buildUsageDataBits(listMatchOutputs, statusInfoBuilder);
-
-		return statusInfoBuilder.build();
-	}
-
-	/**
-	 * Builds the Bio info
-	 * 
-	 * @param listMatchInputs
-	 * @param statusInfoBuilder
-	 * @param authTypes
-	 */
-	private void buildBioInfos(List<MatchInput> listMatchInputs, AuthStatusInfoBuilder statusInfoBuilder,
-			AuthType[] authTypes) {
-		listMatchInputs.stream().forEach((MatchInput matchInput) -> {
-			MatchType matchType = matchInput.getMatchType();
-			boolean hasPartialMatch = matchType.getAllowedMatchingStrategy(MatchingStrategyType.PARTIAL).isPresent();
-			Category category = matchType.getCategory();
-			if (hasPartialMatch && category.equals(Category.BIO)) {
-				AuthType authType = matchInput.getAuthType();
-				String bioTypeStr = authType.getType();
-				DeviceInfo deviceInfo = matchInput.getDeviceInfo();
-				statusInfoBuilder.addBioInfo(bioTypeStr, deviceInfo);
-			}
-
-			statusInfoBuilder.addAuthUsageDataBits(matchType.getUsedBit());
-		});
-
-	}
-
-	/**
-	 * Builds the usage data bits.
-	 *
-	 * @param listMatchOutputs  the list match outputs
-	 * @param statusInfoBuilder the status info builder
-	 */
-	private void buildUsageDataBits(List<MatchOutput> listMatchOutputs, AuthStatusInfoBuilder statusInfoBuilder) {
-		listMatchOutputs.forEach((MatchOutput matchOutput) -> {
-			if (matchOutput.isMatched()) {
-				statusInfoBuilder.addAuthUsageDataBits(matchOutput.getMatchType().getMatchedBit());
-			} else {
-				prepareErrorList(matchOutput, statusInfoBuilder);
-			}
-		});
-	}
-
-	private void prepareErrorList(MatchOutput matchOutput, AuthStatusInfoBuilder statusInfoBuilder) {
-
-		if (matchOutput != null && !matchOutput.isMatched()) {
-			String category = matchOutput.getMatchType().getCategory().getType();
-			if (category.equalsIgnoreCase(Category.BIO.getType())) {
-				constructBioError(matchOutput, statusInfoBuilder);
-			} else if (category.equalsIgnoreCase(Category.SPIN.getType())) {
-				constructPinError(matchOutput, statusInfoBuilder);
-			}
-			// TODO to be applied for DEMO and OTP authentications
-
-		}
-	}
-
-	/**
-	 * Construct pin error.
-	 *
-	 * @param matchOutput       the match output
-	 * @param statusInfoBuilder the status info builder
-	 */
-	private void constructPinError(MatchOutput matchOutput, AuthStatusInfoBuilder statusInfoBuilder) {
-		Optional<AuthType> authTypeForMatchType;
-		AuthType authType;
-		AuthType[] authTypes;
-		authTypes = PinAuthType.values();
-		authTypeForMatchType = AuthType.getAuthTypeForMatchType(matchOutput.getMatchType(), authTypes);
-
-		if (authTypeForMatchType.isPresent()) {
-			authType = authTypeForMatchType.get();
-			AuthError errors = null;
-
-			if (authType.getDisplayName().equals(PinAuthType.SPIN.getDisplayName())) {
-				errors = new AuthError(IdAuthenticationErrorConstants.PIN_MISMATCH.getErrorCode(),
-						IdAuthenticationErrorConstants.PIN_MISMATCH.getErrorMessage());
-			}
-			statusInfoBuilder.addErrors(errors);
-		}
-	}
-
-	/**
-	 * Construct bio error.
-	 *
-	 * @param matchOutput       the match output
-	 * @param statusInfoBuilder the status info builder
-	 */
-	private void constructBioError(MatchOutput matchOutput, AuthStatusInfoBuilder statusInfoBuilder) {
-		Optional<AuthType> authTypeForMatchType;
-		AuthType authType;
-		AuthType[] authTypes;
-		authTypes = BioAuthType.values();
-		authTypeForMatchType = AuthType.getAuthTypeForMatchType(matchOutput.getMatchType(), authTypes);
-
-		if (authTypeForMatchType.isPresent()) {
-			authType = authTypeForMatchType.get();
-			AuthError errors = null;
-
-			if (authType.getDisplayName().equals(BioAuthType.FGR_MIN.getDisplayName())) {
-				errors = new AuthError(IdAuthenticationErrorConstants.FGRMIN_MISMATCH.getErrorCode(),
-						IdAuthenticationErrorConstants.FGRMIN_MISMATCH.getErrorMessage());
-			}
-
-			else if (authType.getDisplayName().equals(BioAuthType.IRIS_IMG.getDisplayName())) {
-				errors = new AuthError(IdAuthenticationErrorConstants.IRISIMG_MISMATCH.getErrorCode(),
-						IdAuthenticationErrorConstants.IRISIMG_MISMATCH.getErrorMessage());
-
-			}
-			statusInfoBuilder.addErrors(errors);
-		}
-	}
-
-	/**
-	 * Builds the match infos.
-	 *
-	 * @param listMatchInputs   the list match inputs
-	 * @param statusInfoBuilder the status info builder
-	 * @param authTypes         the auth types
-	 */
-	public void buildMatchInfos(List<MatchInput> listMatchInputs, AuthStatusInfoBuilder statusInfoBuilder,
-			AuthType[] authTypes) {
-		listMatchInputs.stream().forEach((MatchInput matchInput) -> {
-			MatchType matchType = matchInput.getMatchType();
-			boolean hasPartialMatch = matchType.getAllowedMatchingStrategy(MatchingStrategyType.PARTIAL).isPresent();
-			Category category = matchType.getCategory();
-			if (hasPartialMatch && category.equals(Category.DEMO)) {
-				String ms = matchInput.getMatchStrategyType();
-				if (ms == null || matchInput.getMatchStrategyType().trim().isEmpty()) {
-					ms = MatchingStrategyType.DEFAULT_MATCHING_STRATEGY.getType();
-				}
-				Integer mt = matchInput.getMatchValue();
-				if (mt == null) {
-					mt = Integer.parseInt(environment.getProperty(DEFAULT_MATCH_VALUE));
-				}
-				AuthType authType = matchInput.getAuthType();
-				String authTypeStr = authType.getType();
-
-				statusInfoBuilder.addMatchInfo(authTypeStr, ms, mt, matchInput.getLanguage());
-			}
-
-			statusInfoBuilder.addAuthUsageDataBits(matchType.getUsedBit());
-		});
-	}
-
-	/**
-	 * Concat values.
-	 *
-	 * @param values the values
-	 * @return the string
-	 */
-	public static String concatValues(String... values) {
-		StringBuilder demoBuilder = new StringBuilder();
-		for (int i = 0; i < values.length; i++) {
-			String demo = values[i];
-			if (null != demo && demo.length() > 0) {
-				demoBuilder.append(demo);
-				if (i < values.length - 1) {
-					demoBuilder.append(" ");
-				}
-			}
-		}
-		return demoBuilder.toString();
-	}
-
-	/**
-	 * Gets the finger print provider.
-	 *
-	 * @param bioinfovalue the bioinfovalue
-	 * @return the finger print provider
-	 */
-	public MosipBiometricProvider getFingerPrintProvider(BioInfo bioinfovalue) {
-		return biometricProviderFactory.getBiometricProvider(bioinfovalue);
-	}
-
-	/*
-	 * (non-Javadoc)
-	 * 
-	 * @see
-	 * io.mosip.authentication.core.spi.indauth.match.IdInfoFetcher#getIrisProvider(
-	 * io.mosip.authentication.core.dto.indauth.BioInfo)
-	 */
-	public MosipBiometricProvider getIrisProvider(BioInfo bioinfovalue) {
-		return biometricProviderFactory.getBiometricProvider(bioinfovalue);
-	}
-
-	@Override
-	public ValidateOtpFunction getValidateOTPFunction() {
-		return otpManager::validateOtp;
-	}
-	
-	
-	/**
-	 * Extract allowed lang.
-	 *
-	 * @return the sets the
-	 */
-	private Set<String> extractAllowedLang() {
-		Set<String> allowedLang;
-		String languages = environment.getProperty("mosip.supported-languages");
-		if (null!=languages && languages.contains(",")) {
-			allowedLang = Arrays.stream(languages.split(",")).collect(Collectors.toSet());
-		}else {
-			allowedLang = new HashSet<>();
-			allowedLang.add(languages);
-		}
-		return allowedLang;
-	}
-
-	@Override
-	public Map<String, Entry<String, List<IdentityInfoDTO>>> getCbeffValues(Map<String, List<IdentityInfoDTO>> idEntity,String type) throws IdAuthenticationBusinessException {
-		Optional<String> identityValue = getIdentityValue("documents." + INDIVIDUAL_BIOMETRICS, null, idEntity)
-				.findAny();
-		if (identityValue.isPresent()) {
-			Map<String, String> bdbBasedOnType = new HashMap<>();
-			try {
-				bdbBasedOnType = cbeffUtil.getBDBBasedOnType(CryptoUtil.decodeBase64(identityValue.get()), type, null);
-
-			} catch (Exception e) {
-				// TODO Auto-generated catch block
-				throw new IdAuthenticationBusinessException("Inside getCbeffValues", "", e);
-			}
-			return bdbBasedOnType.entrySet().stream()
-					.collect(Collectors.toMap(Entry<String, String>::getKey, (Entry<String, String> entry) -> {
-						IdentityInfoDTO identityInfoDTO = new IdentityInfoDTO();
-						identityInfoDTO.setValue(entry.getValue());
-						List<IdentityInfoDTO> idenityList = new ArrayList<>(1);
-						idenityList.add(identityInfoDTO);
-						return new SimpleEntry<>(getNameForCbeffName(entry.getKey()), idenityList);
-					}));
-		} else {
-			return Collections.emptyMap();
-		}
-	}
-
-	private String getNameForCbeffName(String cbeffName) {
-		return Stream.of(IdaIdMapping.values())
-				.map(cfg -> new SimpleEntry<>(cfg.getIdname(), cfg.getMappingFunction().apply(idMappingConfig)))
-				.filter(entry -> entry.getValue().stream().anyMatch(v -> v.equalsIgnoreCase(cbeffName)))
-				.map(Entry::getKey).findAny().orElse("");
-	}
-
-}
+		return matchType.getEntityInfoMapper().apply(identityValuesMap);
+	}
+
+	/**
+	 * Match demo data.
+	 *
+	 * @param authRequestDTO  the identity DTO
+	 * @param identityEntity  the demo entity
+	 * @param listMatchInputs the list match inputs
+	 * @return the list
+	 * @throws IdAuthenticationBusinessException the id authentication business
+	 *                                           exception
+	 */
+	public List<MatchOutput> matchIdentityData(AuthRequestDTO authRequestDTO,
+			Map<String, List<IdentityInfoDTO>> identityEntity, Collection<MatchInput> listMatchInputs)
+			throws IdAuthenticationBusinessException {
+		List<MatchOutput> matchOutputList = new ArrayList<>();
+		for (MatchInput matchInput : listMatchInputs) {
+			MatchOutput matchOutput = matchType(authRequestDTO, identityEntity, matchInput);
+			if (matchOutput != null) {
+				matchOutputList.add(matchOutput);
+			}
+		}
+		return matchOutputList;
+	}
+
+	/**
+	 * Match identity data.
+	 *
+	 * @param authRequestDTO     the auth request DTO
+	 * @param uin                the uin
+	 * @param listMatchInputs    the list match inputs
+	 * @param entityValueFetcher the entity value fetcher
+	 * @return the list
+	 * @throws IdAuthenticationBusinessException the id authentication business
+	 *                                           exception
+	 */
+	public List<MatchOutput> matchIdentityData(AuthRequestDTO authRequestDTO, String uin,
+			Collection<MatchInput> listMatchInputs, EntityValueFetcher entityValueFetcher)
+			throws IdAuthenticationBusinessException {
+		List<MatchOutput> matchOutputList = new ArrayList<>();
+		for (MatchInput matchInput : listMatchInputs) {
+			MatchOutput matchOutput = matchType(authRequestDTO, uin, matchInput, entityValueFetcher);
+			if (matchOutput != null) {
+				matchOutputList.add(matchOutput);
+			}
+		}
+		return matchOutputList;
+	}
+
+	/**
+	 * Match type.
+	 *
+	 * @param authRequestDTO     the auth request DTO
+	 * @param uin                the uin
+	 * @param input              the input
+	 * @param entityValueFetcher the entity value fetcher
+	 * @return the match output
+	 * @throws IdAuthenticationBusinessException the id authentication business
+	 *                                           exception
+	 */
+	private MatchOutput matchType(AuthRequestDTO authRequestDTO, String uin, MatchInput input,
+			EntityValueFetcher entityValueFetcher) throws IdAuthenticationBusinessException {
+		return matchType(authRequestDTO, Collections.emptyMap(), uin, input, entityValueFetcher);
+	}
+
+	/**
+	 * Match type.
+	 *
+	 * @param authRequestDTO the auth request DTO
+	 * @param demoEntity     the demo entity
+	 * @param input          the input
+	 * @return the match output
+	 * @throws IdAuthenticationBusinessException the id authentication business
+	 *                                           exception
+	 */
+	private MatchOutput matchType(AuthRequestDTO authRequestDTO, Map<String, List<IdentityInfoDTO>> demoEntity,
+			MatchInput input) throws IdAuthenticationBusinessException {
+		return matchType(authRequestDTO, demoEntity, "", input, (t, m) -> null);
+	}
+
+	/**
+	 * Match type.
+	 *
+	 * @param authRequestDTO the demo DTO
+	 * @param demoEntity     the demo entity
+	 * @param input          the input
+	 * @return the match output
+	 * @throws IdAuthenticationBusinessException the id authentication business
+	 *                                           exception
+	 */
+	private MatchOutput matchType(AuthRequestDTO authRequestDTO, Map<String, List<IdentityInfoDTO>> demoEntity,
+			String uin, MatchInput input, EntityValueFetcher entityValueFetcher)
+			throws IdAuthenticationBusinessException {
+		String matchStrategyTypeStr = input.getMatchStrategyType();
+		if (matchStrategyTypeStr == null) {
+			matchStrategyTypeStr = MatchingStrategyType.EXACT.getType();
+		}
+
+		Optional<MatchingStrategyType> matchStrategyType = MatchingStrategyType
+				.getMatchStrategyType(matchStrategyTypeStr);
+		if (matchStrategyType.isPresent()) {
+			MatchingStrategyType strategyType = matchStrategyType.get();
+			MatchType matchType = input.getMatchType();
+			Optional<MatchingStrategy> matchingStrategy = matchType.getAllowedMatchingStrategy(strategyType);
+			if (matchingStrategy.isPresent()) {
+				MatchingStrategy strategy = matchingStrategy.get();
+				Map<String, String> reqInfo = null;
+				reqInfo = getAuthReqestInfo(matchType, authRequestDTO);
+				if (null == reqInfo || reqInfo.isEmpty()) {
+					reqInfo = getIdentityRequestInfo(matchType, authRequestDTO.getRequest().getIdentity(), input.getLanguage());
+				}
+				if (null != reqInfo && reqInfo.size() > 0) {
+					Map<String, String> entityInfo = getEntityInfo(demoEntity, uin, authRequestDTO, input,
+							entityValueFetcher, matchType, strategy, reqInfo);
+
+					Map<String, Object> matchProperties = input.getMatchProperties();
+					int mtOut = strategy.match(reqInfo, entityInfo, matchProperties);
+					boolean matchOutput = mtOut >= input.getMatchValue();
+					return new MatchOutput(mtOut, matchOutput, input.getMatchStrategyType(), matchType);
+				}
+			} else {
+				// FIXME Log that matching strategy is not allowed for the match type.
+				logger.info(SESSION_ID, "Matching strategy >>>>>: " + strategyType, " is not allowed for - ",
+						matchType + " MatchType");
+			}
+
+		}
+		return null;
+	}
+
+	/**
+	 * Construct match type.
+	 *
+	 * @param demoEntity         the demo entity
+	 * @param uin                the uin
+	 * @param input              the input
+	 * @param entityValueFetcher the entity value fetcher
+	 * @param matchType          the match type
+	 * @param strategy           the strategy
+	 * @param reqInfo            the req info
+	 * @return the match output
+	 * @throws IdAuthenticationBusinessException the id authentication business
+	 *                                           exception
+	 */
+	private Map<String, String> getEntityInfo(Map<String, List<IdentityInfoDTO>> demoEntity, String uin,
+			AuthRequestDTO req, MatchInput input, EntityValueFetcher entityValueFetcher, MatchType matchType,
+			MatchingStrategy strategy, Map<String, String> reqInfo) throws IdAuthenticationBusinessException {
+		Map<String, String> entityInfo = null;
+		if (matchType.hasRequestEntityInfo()) {
+			entityInfo = entityValueFetcher.fetch(uin, req);
+		} else if (matchType.hasIdEntityInfo()) {
+			entityInfo = getIdEntityInfoMap(matchType, demoEntity, input.getLanguage());
+		} else {
+			entityInfo = Collections.emptyMap();
+		}
+		return entityInfo;
+	}
+
+	/**
+	 * Construct match input.
+	 *
+	 * @param authRequestDTO the auth request DTO
+	 * @param authTypes      the auth types
+	 * @param matchTypes     the match types
+	 * @return the list
+	 */
+	public List<MatchInput> constructMatchInput(AuthRequestDTO authRequestDTO, AuthType[] authTypes,
+			MatchType[] matchTypes) {
+		return Stream.of(matchTypes).flatMap(matchType -> {
+			Set<String> languages = extractAllowedLang();
+			List<MatchInput> matchInputs = new ArrayList<>();
+			if (matchType.isMultiLanguage()) {
+				for (String language : languages) {
+					addMatchInput(authRequestDTO, authTypes, matchType, matchInputs, language);
+				}
+			} else {
+				addMatchInput(authRequestDTO, authTypes, matchType, matchInputs, null);
+			}
+			return matchInputs.stream();
+		}).filter(Objects::nonNull).collect(Collectors.toList());
+
+	}
+
+	private void addMatchInput(AuthRequestDTO authRequestDTO, AuthType[] authTypes, MatchType matchType,
+			List<MatchInput> matchInputs, String language) {
+		Map<String, String> infoFromAuthRequest = matchType.getReqestInfoFunction().apply(authRequestDTO);
+		Optional<AuthType> authTypeOpt = AuthType.getAuthTypeForMatchType(matchType, authTypes);
+		if (authTypeOpt.isPresent()) {
+			matchInputs.add(buildMatchInput(authRequestDTO, matchType, infoFromAuthRequest, authTypeOpt, language));
+		}
+	}
+
+	private MatchInput buildMatchInput(AuthRequestDTO authRequestDTO, MatchType matchType,
+			Map<String, String> infoFromAuthRequest, Optional<AuthType> authTypeOpt, String language) {
+		AuthType authType = authTypeOpt.get();
+		if (infoFromAuthRequest.isEmpty()) {
+			// For Identity
+			Optional<IdentityDTO> identityOpt = Optional.ofNullable(authRequestDTO.getRequest())
+					.map(RequestDTO::getIdentity);
+			if (identityOpt.isPresent()) {
+				IdentityDTO identity = identityOpt.get();
+				if (authType.isAuthTypeEnabled(authRequestDTO, this)
+						&& getIdentityRequestInfo(matchType, identity, language).size() > 0) {
+					return contstructMatchInput(authRequestDTO, matchType, authType, language);
+				}
+			}
+		} else {
+			// For non-identity
+			if (authType.isAuthTypeEnabled(authRequestDTO, this) && authType.isAuthTypeInfoAvailable(authRequestDTO)) {
+				return contstructMatchInput(authRequestDTO, matchType, authType, null);
+			}
+		}
+		return null;
+	}
+
+	/**
+	 * Construct match input.
+	 *
+	 * @param authRequestDTO the auth request DTO
+	 * @param matchType      TODO
+	 * @param authType       TODO
+	 * @param language the language
+	 * @return the list
+	 */
+	public MatchInput contstructMatchInput(AuthRequestDTO authRequestDTO, MatchType matchType, AuthType authType, String language) {
+
+		if (matchType.getCategory() == Category.BIO && !authType.isAuthTypeInfoAvailable(authRequestDTO)) {
+			return null;
+		} else {
+			Integer matchValue = DEFAULT_EXACT_MATCH_VALUE;
+			String matchingStrategy = MatchingStrategyType.DEFAULT_MATCHING_STRATEGY.getType();
+			
+			Optional<String> matchingStrategyOpt = authType.getMatchingStrategy(authRequestDTO, language);
+			if (matchingStrategyOpt.isPresent()) {
+				matchingStrategy = matchingStrategyOpt.get();
+				if (matchingStrategyOpt.get().equals(MatchingStrategyType.PARTIAL.getType())
+						|| matchingStrategyOpt.get().equals(MatchingStrategyType.PHONETICS.getType())) {
+					Optional<Integer> matchThresholdOpt = authType.getMatchingThreshold(authRequestDTO,
+							language, environment);
+					matchValue = matchThresholdOpt
+							.orElseGet(() -> Integer.parseInt(environment.getProperty(DEFAULT_MATCH_VALUE)));
+				}
+			}
+			Map<String, Object> matchProperties = authType.getMatchProperties(authRequestDTO,this, language);
+			DeviceInfo deviceInfo = new DeviceInfo();
+			if (authRequestDTO.getAuthType().isBio()) {
+				Optional<DeviceInfo> deviceInfoOptional = getDeviceInfo(authRequestDTO.getBioInfo());
+				deviceInfo = deviceInfoOptional.orElse(null);
+			}
+
+			return new MatchInput(authType, matchType, matchingStrategy, matchValue, matchProperties, deviceInfo, language);
+		}
+	}
+
+	private Optional<DeviceInfo> getDeviceInfo(List<BioInfo> bioInfo) {
+		return bioInfo.stream().findAny().map(BioInfo::getDeviceInfo);
+	}
+
+	/**
+	 * Builds the status info.
+	 *
+	 * @param demoMatched      the demo matched
+	 * @param listMatchInputs  the list match inputs
+	 * @param listMatchOutputs the list match outputs
+	 * @param authTypes        the auth types
+	 * @return the auth status info
+	 */
+	public AuthStatusInfo buildStatusInfo(boolean demoMatched, List<MatchInput> listMatchInputs,
+			List<MatchOutput> listMatchOutputs, AuthType[] authTypes) {
+		AuthStatusInfoBuilder statusInfoBuilder = AuthStatusInfoBuilder.newInstance();
+
+		statusInfoBuilder.setStatus(demoMatched);
+
+		buildMatchInfos(listMatchInputs, statusInfoBuilder, authTypes);
+
+		buildBioInfos(listMatchInputs, statusInfoBuilder, authTypes);
+
+		buildUsageDataBits(listMatchOutputs, statusInfoBuilder);
+
+		return statusInfoBuilder.build();
+	}
+
+	/**
+	 * Builds the Bio info
+	 * 
+	 * @param listMatchInputs
+	 * @param statusInfoBuilder
+	 * @param authTypes
+	 */
+	private void buildBioInfos(List<MatchInput> listMatchInputs, AuthStatusInfoBuilder statusInfoBuilder,
+			AuthType[] authTypes) {
+		listMatchInputs.stream().forEach((MatchInput matchInput) -> {
+			MatchType matchType = matchInput.getMatchType();
+			boolean hasPartialMatch = matchType.getAllowedMatchingStrategy(MatchingStrategyType.PARTIAL).isPresent();
+			Category category = matchType.getCategory();
+			if (hasPartialMatch && category.equals(Category.BIO)) {
+				AuthType authType = matchInput.getAuthType();
+				String bioTypeStr = authType.getType();
+				DeviceInfo deviceInfo = matchInput.getDeviceInfo();
+				statusInfoBuilder.addBioInfo(bioTypeStr, deviceInfo);
+			}
+
+			statusInfoBuilder.addAuthUsageDataBits(matchType.getUsedBit());
+		});
+
+	}
+
+	/**
+	 * Builds the usage data bits.
+	 *
+	 * @param listMatchOutputs  the list match outputs
+	 * @param statusInfoBuilder the status info builder
+	 */
+	private void buildUsageDataBits(List<MatchOutput> listMatchOutputs, AuthStatusInfoBuilder statusInfoBuilder) {
+		listMatchOutputs.forEach((MatchOutput matchOutput) -> {
+			if (matchOutput.isMatched()) {
+				statusInfoBuilder.addAuthUsageDataBits(matchOutput.getMatchType().getMatchedBit());
+			} else {
+				prepareErrorList(matchOutput, statusInfoBuilder);
+			}
+		});
+	}
+
+	private void prepareErrorList(MatchOutput matchOutput, AuthStatusInfoBuilder statusInfoBuilder) {
+
+		if (matchOutput != null && !matchOutput.isMatched()) {
+			String category = matchOutput.getMatchType().getCategory().getType();
+			if (category.equalsIgnoreCase(Category.BIO.getType())) {
+				constructBioError(matchOutput, statusInfoBuilder);
+			} else if (category.equalsIgnoreCase(Category.SPIN.getType())) {
+				constructPinError(matchOutput, statusInfoBuilder);
+			}
+			// TODO to be applied for DEMO and OTP authentications
+
+		}
+	}
+
+	/**
+	 * Construct pin error.
+	 *
+	 * @param matchOutput       the match output
+	 * @param statusInfoBuilder the status info builder
+	 */
+	private void constructPinError(MatchOutput matchOutput, AuthStatusInfoBuilder statusInfoBuilder) {
+		Optional<AuthType> authTypeForMatchType;
+		AuthType authType;
+		AuthType[] authTypes;
+		authTypes = PinAuthType.values();
+		authTypeForMatchType = AuthType.getAuthTypeForMatchType(matchOutput.getMatchType(), authTypes);
+
+		if (authTypeForMatchType.isPresent()) {
+			authType = authTypeForMatchType.get();
+			AuthError errors = null;
+
+			if (authType.getDisplayName().equals(PinAuthType.SPIN.getDisplayName())) {
+				errors = new AuthError(IdAuthenticationErrorConstants.PIN_MISMATCH.getErrorCode(),
+						IdAuthenticationErrorConstants.PIN_MISMATCH.getErrorMessage());
+			}
+			statusInfoBuilder.addErrors(errors);
+		}
+	}
+
+	/**
+	 * Construct bio error.
+	 *
+	 * @param matchOutput       the match output
+	 * @param statusInfoBuilder the status info builder
+	 */
+	private void constructBioError(MatchOutput matchOutput, AuthStatusInfoBuilder statusInfoBuilder) {
+		Optional<AuthType> authTypeForMatchType;
+		AuthType authType;
+		AuthType[] authTypes;
+		authTypes = BioAuthType.values();
+		authTypeForMatchType = AuthType.getAuthTypeForMatchType(matchOutput.getMatchType(), authTypes);
+
+		if (authTypeForMatchType.isPresent()) {
+			authType = authTypeForMatchType.get();
+			AuthError errors = null;
+
+			if (authType.getDisplayName().equals(BioAuthType.FGR_MIN.getDisplayName())) {
+				errors = new AuthError(IdAuthenticationErrorConstants.FGRMIN_MISMATCH.getErrorCode(),
+						IdAuthenticationErrorConstants.FGRMIN_MISMATCH.getErrorMessage());
+			}
+
+			else if (authType.getDisplayName().equals(BioAuthType.IRIS_IMG.getDisplayName())) {
+				errors = new AuthError(IdAuthenticationErrorConstants.IRISIMG_MISMATCH.getErrorCode(),
+						IdAuthenticationErrorConstants.IRISIMG_MISMATCH.getErrorMessage());
+
+			}
+			statusInfoBuilder.addErrors(errors);
+		}
+	}
+
+	/**
+	 * Builds the match infos.
+	 *
+	 * @param listMatchInputs   the list match inputs
+	 * @param statusInfoBuilder the status info builder
+	 * @param authTypes         the auth types
+	 */
+	public void buildMatchInfos(List<MatchInput> listMatchInputs, AuthStatusInfoBuilder statusInfoBuilder,
+			AuthType[] authTypes) {
+		listMatchInputs.stream().forEach((MatchInput matchInput) -> {
+			MatchType matchType = matchInput.getMatchType();
+			boolean hasPartialMatch = matchType.getAllowedMatchingStrategy(MatchingStrategyType.PARTIAL).isPresent();
+			Category category = matchType.getCategory();
+			if (hasPartialMatch && category.equals(Category.DEMO)) {
+				String ms = matchInput.getMatchStrategyType();
+				if (ms == null || matchInput.getMatchStrategyType().trim().isEmpty()) {
+					ms = MatchingStrategyType.DEFAULT_MATCHING_STRATEGY.getType();
+				}
+				Integer mt = matchInput.getMatchValue();
+				if (mt == null) {
+					mt = Integer.parseInt(environment.getProperty(DEFAULT_MATCH_VALUE));
+				}
+				AuthType authType = matchInput.getAuthType();
+				String authTypeStr = authType.getType();
+
+				statusInfoBuilder.addMatchInfo(authTypeStr, ms, mt, matchInput.getLanguage());
+			}
+
+			statusInfoBuilder.addAuthUsageDataBits(matchType.getUsedBit());
+		});
+	}
+
+	/**
+	 * Concat values.
+	 *
+	 * @param values the values
+	 * @return the string
+	 */
+	public static String concatValues(String... values) {
+		StringBuilder demoBuilder = new StringBuilder();
+		for (int i = 0; i < values.length; i++) {
+			String demo = values[i];
+			if (null != demo && demo.length() > 0) {
+				demoBuilder.append(demo);
+				if (i < values.length - 1) {
+					demoBuilder.append(" ");
+				}
+			}
+		}
+		return demoBuilder.toString();
+	}
+
+	/**
+	 * Gets the finger print provider.
+	 *
+	 * @param bioinfovalue the bioinfovalue
+	 * @return the finger print provider
+	 */
+	public MosipBiometricProvider getFingerPrintProvider(BioInfo bioinfovalue) {
+		return biometricProviderFactory.getBiometricProvider(bioinfovalue);
+	}
+
+	/*
+	 * (non-Javadoc)
+	 * 
+	 * @see
+	 * io.mosip.authentication.core.spi.indauth.match.IdInfoFetcher#getIrisProvider(
+	 * io.mosip.authentication.core.dto.indauth.BioInfo)
+	 */
+	public MosipBiometricProvider getIrisProvider(BioInfo bioinfovalue) {
+		return biometricProviderFactory.getBiometricProvider(bioinfovalue);
+	}
+
+	@Override
+	public ValidateOtpFunction getValidateOTPFunction() {
+		return otpManager::validateOtp;
+	}
+	
+	
+	/**
+	 * Extract allowed lang.
+	 *
+	 * @return the sets the
+	 */
+	private Set<String> extractAllowedLang() {
+		Set<String> allowedLang;
+		String languages = environment.getProperty("mosip.supported-languages");
+		if (null!=languages && languages.contains(",")) {
+			allowedLang = Arrays.stream(languages.split(",")).collect(Collectors.toSet());
+		}else {
+			allowedLang = new HashSet<>();
+			allowedLang.add(languages);
+		}
+		return allowedLang;
+	}
+
+	@Override
+	public Map<String, Entry<String, List<IdentityInfoDTO>>> getCbeffValues(Map<String, List<IdentityInfoDTO>> idEntity,String type) throws IdAuthenticationBusinessException {
+		Optional<String> identityValue = getIdentityValue("documents." + INDIVIDUAL_BIOMETRICS, null, idEntity)
+				.findAny();
+		if (identityValue.isPresent()) {
+			Map<String, String> bdbBasedOnType = new HashMap<>();
+			try {
+				bdbBasedOnType = cbeffUtil.getBDBBasedOnType(CryptoUtil.decodeBase64(identityValue.get()), type, null);
+
+			} catch (Exception e) {
+				// TODO Auto-generated catch block
+				throw new IdAuthenticationBusinessException("Inside getCbeffValues", "", e);
+			}
+			return bdbBasedOnType.entrySet().stream()
+					.collect(Collectors.toMap(Entry<String, String>::getKey, (Entry<String, String> entry) -> {
+						IdentityInfoDTO identityInfoDTO = new IdentityInfoDTO();
+						identityInfoDTO.setValue(entry.getValue());
+						List<IdentityInfoDTO> idenityList = new ArrayList<>(1);
+						idenityList.add(identityInfoDTO);
+						return new SimpleEntry<>(getNameForCbeffName(entry.getKey()), idenityList);
+					}));
+		} else {
+			return Collections.emptyMap();
+		}
+	}
+
+	private String getNameForCbeffName(String cbeffName) {
+		return Stream.of(IdaIdMapping.values())
+				.map(cfg -> new SimpleEntry<>(cfg.getIdname(), cfg.getMappingFunction().apply(idMappingConfig)))
+				.filter(entry -> entry.getValue().stream().anyMatch(v -> v.equalsIgnoreCase(cbeffName)))
+				.map(Entry::getKey).findAny().orElse("");
+	}
+
+}