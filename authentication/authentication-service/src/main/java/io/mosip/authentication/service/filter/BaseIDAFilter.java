--- conflicted
+++ resolved
@@ -308,14 +308,6 @@
 			if ((Objects.nonNull(url) && !url.isEmpty()) && (Objects.nonNull(contextPath) && !contextPath.isEmpty())) {
 				String[] splitedUrlByContext = url.split(contextPath);
 				id = "mosip.ida.api.ids." + splitedUrlByContext[1].split("/")[1];
-<<<<<<< HEAD
-				if (!env.getProperty(id).equals(idFromRequest)) {
-					mosipLogger.error(SESSION_ID, EVENT_FILTER, BASE_IDA_FILTER,
-							IdAuthenticationErrorConstants.INVALID_INPUT_PARAMETER.getErrorMessage());
-					throw new IdAuthenticationAppException(
-							IdAuthenticationErrorConstants.INVALID_INPUT_PARAMETER.getErrorCode(), String.format(
-									IdAuthenticationErrorConstants.INVALID_INPUT_PARAMETER.getErrorMessage(), "id"));
-=======
 				String verFromUrl = splitedUrlByContext[1].split("/")[2];
 				String verFromRequest = (String) requestBody.get(VERSION);
 				if (requestBody != null && !requestBody.isEmpty() && requestBody.containsKey(ID)) {
@@ -325,26 +317,22 @@
 					}
 					String versionRegex = "\\d\\.\\d(\\.\\d)?";
 					Pattern versionPattern = Pattern.compile(versionRegex);
-					if (!versionPattern.matcher(verFromRequest).matches()) {
+					if (!versionPattern.matcher(verFromRequest).matches() || !verFromRequest.equals(verFromUrl)) {
 						exceptionhandling(VERSION);
-					} else if (!verFromRequest.equals(verFromUrl)) {
-							exceptionhandling(VERSION);
-						}
 					}
->>>>>>> c9b21f85
 				}
 			}
 		}
+	}
 
 	
 
 	private void exceptionhandling(String type) throws IdAuthenticationAppException {
 		mosipLogger.error(SESSION_ID, EVENT_FILTER, BASE_IDA_FILTER,
 				IdAuthenticationErrorConstants.INVALID_INPUT_PARAMETER.getErrorMessage());
-		IdAuthenticationAppException idAuthenticationAppException = new IdAuthenticationAppException(
+		throw new IdAuthenticationAppException(
 				IdAuthenticationErrorConstants.INVALID_INPUT_PARAMETER.getErrorCode(),
 				String.format(IdAuthenticationErrorConstants.INVALID_INPUT_PARAMETER.getErrorMessage(), type));
-		throw idAuthenticationAppException;
 	}
 
 	/**
