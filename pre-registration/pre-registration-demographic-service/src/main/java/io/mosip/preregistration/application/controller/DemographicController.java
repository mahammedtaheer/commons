/* 
 * Copyright
 * 
 */
package io.mosip.preregistration.application.controller;

import java.util.Map;

import javax.servlet.http.HttpServletRequest;

import org.springframework.beans.factory.annotation.Autowired;
import org.springframework.http.HttpStatus;
import org.springframework.http.MediaType;
import org.springframework.http.ResponseEntity;
import org.springframework.security.access.prepost.PreAuthorize;
import org.springframework.web.bind.annotation.CrossOrigin;
import org.springframework.web.bind.annotation.DeleteMapping;
import org.springframework.web.bind.annotation.GetMapping;
import org.springframework.web.bind.annotation.PathVariable;
import org.springframework.web.bind.annotation.PostMapping;
import org.springframework.web.bind.annotation.PutMapping;
import org.springframework.web.bind.annotation.RequestBody;
import org.springframework.web.bind.annotation.RequestMapping;
import org.springframework.web.bind.annotation.RequestParam;
import org.springframework.web.bind.annotation.RestController;

import io.mosip.kernel.core.logger.spi.Logger;
import io.mosip.preregistration.application.dto.DeletePreRegistartionDTO;
import io.mosip.preregistration.application.dto.DemographicCreateResponseDTO;
import io.mosip.preregistration.application.dto.DemographicRequestDTO;
import io.mosip.preregistration.application.dto.DemographicUpdateResponseDTO;
import io.mosip.preregistration.application.dto.PreRegistrationViewDTO;
import io.mosip.preregistration.application.service.DemographicService;
import io.mosip.preregistration.core.common.dto.DemographicResponseDTO;
import io.mosip.preregistration.core.common.dto.MainListResponseDTO;
import io.mosip.preregistration.core.common.dto.MainRequestDTO;
import io.mosip.preregistration.core.common.dto.MainResponseDTO;
import io.mosip.preregistration.core.common.dto.PreRegIdsByRegCenterIdDTO;
import io.mosip.preregistration.core.common.dto.PreRegistartionStatusDTO;
import io.mosip.preregistration.core.config.LoggerConfiguration;
import io.swagger.annotations.Api;
import io.swagger.annotations.ApiOperation;
import io.swagger.annotations.ApiResponse;
import io.swagger.annotations.ApiResponses;

/**
 * This class provides different API's to perform operations on
 * pre-registration.
 * 
 * @author Rajath KR
 * @author Sanober Noor
 * @author Tapaswini Behera
 * @author Jagadishwari S
 * @author Ravi C Balaji
 * @since 1.0.0
 */

@RestController
@RequestMapping("/")
@Api(tags = "Pre-Registration")
@CrossOrigin("*")
public class DemographicController {

	/** Autowired reference for {@link #DemographicService}. */
	@Autowired
	private DemographicService preRegistrationService;

	private Logger log = LoggerConfiguration.logConfig(DemographicController.class);

	/**
	 * Post API to create a pre-registation application.
	 *
	 * @param jsonObject
	 *            the json object
	 * @return List of response dto containing pre-id and group-id
	 */

	@PreAuthorize("hasAnyRole('INDIVIDUAL','REGISTRATION_OFFICER','REGISTRATION_SUPERVISOR','REGISTRATION_ ADMIN')")

	@PostMapping(path = "/applications", consumes = MediaType.APPLICATION_JSON_VALUE, produces = MediaType.APPLICATION_JSON_VALUE)
	@ApiOperation(value = "Create form data")
	@ApiResponses(value = { @ApiResponse(code = 200, message = "Pre-Registration successfully Created"),
			@ApiResponse(code = 400, message = "Unable to create the Pre-Registration data") })
	public ResponseEntity<MainListResponseDTO<DemographicCreateResponseDTO>> register(
			@RequestBody(required = true) MainRequestDTO<DemographicRequestDTO> jsonObject) {
		log.info("sessionId", "idType", "id",
				"In pre-registration controller for add preregistration with json object" + jsonObject);
		return ResponseEntity.status(HttpStatus.OK).body(preRegistrationService.addPreRegistration(jsonObject));
	}

	/**
	 * Put API to update a pre-registation application.
	 *
	 * @param jsonObject
	 *            the json object
	 * @return List of response dto containing pre-id and group-id
	 */

	@PreAuthorize("hasAnyRole('INDIVIDUAL','REGISTRATION_OFFICER','REGISTRATION_SUPERVISOR','REGISTRATION_ ADMIN')")

	@PutMapping(path = "/applications/{preRegistrationId}", consumes = MediaType.APPLICATION_JSON_VALUE, produces = MediaType.APPLICATION_JSON_VALUE)
	@ApiOperation(value = "Update form data")
	@ApiResponses(value = { @ApiResponse(code = 200, message = "Demographic data successfully Updated"),
			@ApiResponse(code = 400, message = "Unable to update the demographic data") })
	public ResponseEntity<MainListResponseDTO<DemographicUpdateResponseDTO>> update(
			@PathVariable("preRegistrationId") String preRegistrationId,
			@RequestBody(required = true) MainRequestDTO<DemographicRequestDTO> jsonObject) {
		log.info("sessionId", "idType", "id",
				"In pre-registration controller for Update preregistration with json object" + jsonObject);
		return ResponseEntity.status(HttpStatus.OK)
				.body(preRegistrationService.updatePreRegistration(jsonObject, preRegistrationId));
	}

	/**
	 * Get API to fetch all the Pre-registration data for a pre-id.
	 *
	 * @param preRegId
	 *            the pre reg id
	 * @return the application data for a pre-id
	 */

<<<<<<< HEAD
	@PreAuthorize("hasAnyRole('individual','REGISTRATION_OFFICER','REGISTRATION_SUPERVISOR','REGISTRATION_ ADMIN')")
=======

	@PreAuthorize("hasAnyRole('INDIVIDUAL','REGISTRATION_OFFICER','REGISTRATION_SUPERVISOR','REGISTRATION_ ADMIN')")

>>>>>>> 47802b68
	@GetMapping(path = "/applications/{preRegistrationId}", produces = MediaType.APPLICATION_JSON_VALUE)

	@ApiOperation(value = "Get Pre-Registartion data")
	@ApiResponses(value = { @ApiResponse(code = 200, message = "Demographic data successfully retrieved"),
			@ApiResponse(code = 400, message = "Unable to get the demographic data") })
	public ResponseEntity<MainListResponseDTO<DemographicResponseDTO>> getApplication(
			@PathVariable("preRegistrationId") String preRegistraionId) {
		log.info("sessionId", "idType", "id",
				"In pre-registration controller for fetching all demographic data with preregistartionId"
						+ preRegistraionId);
		return ResponseEntity.status(HttpStatus.OK).body(preRegistrationService.getDemographicData(preRegistraionId));
	}

	/**
	 * Put API to update the status of the application.
	 *
	 * @param preRegId
	 *            the pre reg id
	 * @param status
	 *            the status
	 * @return the updation status of application for a pre-id
	 */


	@PreAuthorize("hasAnyRole('INDIVIDUAL','REGISTRATION_OFFICER','REGISTRATION_SUPERVISOR','REGISTRATION_ ADMIN')")

	@PutMapping(path = "/applications/status/{preRegistrationId}", produces = MediaType.APPLICATION_JSON_VALUE)

	@ApiOperation(value = "Update Pre-Registartion status")
	@ApiResponses(value = { @ApiResponse(code = 200, message = "Pre-Registration Status successfully updated"),
			@ApiResponse(code = 400, message = "Unable to update the Pre-Registration") })
	public ResponseEntity<MainResponseDTO<String>> updateApplicationStatus(
			@PathVariable("preRegistrationId") String preRegId,
			@RequestParam(value = "statusCode", required = true) String status) {
		log.info("sessionId", "idType", "id",
				"In pre-registration controller for fetching all demographic data with preRegId " + preRegId
						+ " and status " + status);
		return ResponseEntity.status(HttpStatus.OK)
				.body(preRegistrationService.updatePreRegistrationStatus(preRegId, status));
	}

	/**
	 * Post api to fetch all the applications created by user.
	 *
	 * @param userId
	 *            the user id
	 * @return List of applications created by User
	 */


	@PreAuthorize("hasAnyRole('INDIVIDUAL','REGISTRATION_OFFICER','REGISTRATION_SUPERVISOR','REGISTRATION_ ADMIN')")

	@GetMapping(path = "/applications", produces = MediaType.APPLICATION_JSON_VALUE)

	@ApiOperation(value = "Fetch all the applications created by user")
	@ApiResponses(value = { @ApiResponse(code = 200, message = "All applications fetched successfully"),
			@ApiResponse(code = 400, message = "Unable to fetch applications ") })
	public ResponseEntity<MainListResponseDTO<PreRegistrationViewDTO>> getAllApplications(HttpServletRequest res) {
		String userId = preRegistrationService.authUserDetails().getUserId();
		log.info("sessionId", "idType", "id",
				"In pre-registration controller for fetching all applications with userId " + userId + " Header "
						+ res.getHeader("Authorization"));
		return ResponseEntity.status(HttpStatus.OK).body(preRegistrationService.getAllApplicationDetails(userId));
	}

	/**
	 * Post API to fetch the status of a application.
	 *
	 * @param preId
	 *            the pre id
	 * @return status of application
	 */


	@PreAuthorize("hasAnyRole('INDIVIDUAL','REGISTRATION_OFFICER','REGISTRATION_SUPERVISOR','REGISTRATION_ ADMIN')")

	@GetMapping(path = "/applications/status/{preRegistrationId}", produces = MediaType.APPLICATION_JSON_VALUE)

	@ApiOperation(value = "Fetch the status of a application")
	@ApiResponses(value = { @ApiResponse(code = 200, message = "All applications status fetched successfully"),
			@ApiResponse(code = 400, message = "Unable to fetch application status ") })
	public ResponseEntity<MainListResponseDTO<PreRegistartionStatusDTO>> getApplicationStatus(
			@PathVariable("preRegistrationId") String preId) {
		log.info("sessionId", "idType", "id",
				"In pre-registration controller for fetching all applicationStatus with preId " + preId);
		return ResponseEntity.status(HttpStatus.OK).body(preRegistrationService.getApplicationStatus(preId));
	}

	/**
	 * Delete API to delete the Individual applicant and documents associated with
	 * the PreId.
	 *
	 * @param preId
	 *            the pre id
	 * @return the deletion status of application for a pre-id
	 */


	@PreAuthorize("hasAnyRole('INDIVIDUAL','REGISTRATION_OFFICER','REGISTRATION_SUPERVISOR','REGISTRATION_ ADMIN')")

	@DeleteMapping(path = "/applications/{preRegistrationId}", produces = MediaType.APPLICATION_JSON_VALUE)

	@ApiOperation(value = "Discard individual")
	@ApiResponses(value = { @ApiResponse(code = 200, message = "Deletion of individual is successfully"),
			@ApiResponse(code = 400, message = "Unable to delete individual") })
	public ResponseEntity<MainListResponseDTO<DeletePreRegistartionDTO>> discardIndividual(
			@PathVariable("preRegistrationId") String preId) {
		log.info("sessionId", "idType", "id",
				"In pre-registration controller for deletion of individual with preId " + preId);

		return ResponseEntity.status(HttpStatus.OK).body(preRegistrationService.deleteIndividual(preId));
	}

	@PreAuthorize("hasAnyRole('INDIVIDUAL','REGISTRATION_OFFICER','REGISTRATION_SUPERVISOR','REGISTRATION_ ADMIN')")
	@PostMapping(path = "/applications/updatedTime", produces = MediaType.APPLICATION_JSON_VALUE)
	@ApiOperation(value = "Get Updated Date Time for List of Pre-Registration Id")
	@ApiResponses(value = {
			@ApiResponse(code = 200, message = "Updated Date Time successfully fetched for list of pre-registration ids"),
			@ApiResponse(code = 400, message = "Unable to the Updated Date Time") })
	public ResponseEntity<MainResponseDTO<Map<String, String>>> getUpdatedDateTimeByPreIds(
			@RequestBody MainRequestDTO<PreRegIdsByRegCenterIdDTO> mainRequestDTO) {
		return ResponseEntity.status(HttpStatus.OK)
				.body(preRegistrationService.getUpdatedDateTimeForPreIds(mainRequestDTO.getRequest()));
	}

}
<|MERGE_RESOLUTION|>--- conflicted
+++ resolved
@@ -1,254 +1,242 @@
-/* 
- * Copyright
- * 
- */
-package io.mosip.preregistration.application.controller;
-
-import java.util.Map;
-
-import javax.servlet.http.HttpServletRequest;
-
-import org.springframework.beans.factory.annotation.Autowired;
-import org.springframework.http.HttpStatus;
-import org.springframework.http.MediaType;
-import org.springframework.http.ResponseEntity;
-import org.springframework.security.access.prepost.PreAuthorize;
-import org.springframework.web.bind.annotation.CrossOrigin;
-import org.springframework.web.bind.annotation.DeleteMapping;
-import org.springframework.web.bind.annotation.GetMapping;
-import org.springframework.web.bind.annotation.PathVariable;
-import org.springframework.web.bind.annotation.PostMapping;
-import org.springframework.web.bind.annotation.PutMapping;
-import org.springframework.web.bind.annotation.RequestBody;
-import org.springframework.web.bind.annotation.RequestMapping;
-import org.springframework.web.bind.annotation.RequestParam;
-import org.springframework.web.bind.annotation.RestController;
-
-import io.mosip.kernel.core.logger.spi.Logger;
-import io.mosip.preregistration.application.dto.DeletePreRegistartionDTO;
-import io.mosip.preregistration.application.dto.DemographicCreateResponseDTO;
-import io.mosip.preregistration.application.dto.DemographicRequestDTO;
-import io.mosip.preregistration.application.dto.DemographicUpdateResponseDTO;
-import io.mosip.preregistration.application.dto.PreRegistrationViewDTO;
-import io.mosip.preregistration.application.service.DemographicService;
-import io.mosip.preregistration.core.common.dto.DemographicResponseDTO;
-import io.mosip.preregistration.core.common.dto.MainListResponseDTO;
-import io.mosip.preregistration.core.common.dto.MainRequestDTO;
-import io.mosip.preregistration.core.common.dto.MainResponseDTO;
-import io.mosip.preregistration.core.common.dto.PreRegIdsByRegCenterIdDTO;
-import io.mosip.preregistration.core.common.dto.PreRegistartionStatusDTO;
-import io.mosip.preregistration.core.config.LoggerConfiguration;
-import io.swagger.annotations.Api;
-import io.swagger.annotations.ApiOperation;
-import io.swagger.annotations.ApiResponse;
-import io.swagger.annotations.ApiResponses;
-
-/**
- * This class provides different API's to perform operations on
- * pre-registration.
- * 
- * @author Rajath KR
- * @author Sanober Noor
- * @author Tapaswini Behera
- * @author Jagadishwari S
- * @author Ravi C Balaji
- * @since 1.0.0
- */
-
-@RestController
-@RequestMapping("/")
-@Api(tags = "Pre-Registration")
-@CrossOrigin("*")
-public class DemographicController {
-
-	/** Autowired reference for {@link #DemographicService}. */
-	@Autowired
-	private DemographicService preRegistrationService;
-
-	private Logger log = LoggerConfiguration.logConfig(DemographicController.class);
-
-	/**
-	 * Post API to create a pre-registation application.
-	 *
-	 * @param jsonObject
-	 *            the json object
-	 * @return List of response dto containing pre-id and group-id
-	 */
-
-	@PreAuthorize("hasAnyRole('INDIVIDUAL','REGISTRATION_OFFICER','REGISTRATION_SUPERVISOR','REGISTRATION_ ADMIN')")
-
-	@PostMapping(path = "/applications", consumes = MediaType.APPLICATION_JSON_VALUE, produces = MediaType.APPLICATION_JSON_VALUE)
-	@ApiOperation(value = "Create form data")
-	@ApiResponses(value = { @ApiResponse(code = 200, message = "Pre-Registration successfully Created"),
-			@ApiResponse(code = 400, message = "Unable to create the Pre-Registration data") })
-	public ResponseEntity<MainListResponseDTO<DemographicCreateResponseDTO>> register(
-			@RequestBody(required = true) MainRequestDTO<DemographicRequestDTO> jsonObject) {
-		log.info("sessionId", "idType", "id",
-				"In pre-registration controller for add preregistration with json object" + jsonObject);
-		return ResponseEntity.status(HttpStatus.OK).body(preRegistrationService.addPreRegistration(jsonObject));
-	}
-
-	/**
-	 * Put API to update a pre-registation application.
-	 *
-	 * @param jsonObject
-	 *            the json object
-	 * @return List of response dto containing pre-id and group-id
-	 */
-
-	@PreAuthorize("hasAnyRole('INDIVIDUAL','REGISTRATION_OFFICER','REGISTRATION_SUPERVISOR','REGISTRATION_ ADMIN')")
-
-	@PutMapping(path = "/applications/{preRegistrationId}", consumes = MediaType.APPLICATION_JSON_VALUE, produces = MediaType.APPLICATION_JSON_VALUE)
-	@ApiOperation(value = "Update form data")
-	@ApiResponses(value = { @ApiResponse(code = 200, message = "Demographic data successfully Updated"),
-			@ApiResponse(code = 400, message = "Unable to update the demographic data") })
-	public ResponseEntity<MainListResponseDTO<DemographicUpdateResponseDTO>> update(
-			@PathVariable("preRegistrationId") String preRegistrationId,
-			@RequestBody(required = true) MainRequestDTO<DemographicRequestDTO> jsonObject) {
-		log.info("sessionId", "idType", "id",
-				"In pre-registration controller for Update preregistration with json object" + jsonObject);
-		return ResponseEntity.status(HttpStatus.OK)
-				.body(preRegistrationService.updatePreRegistration(jsonObject, preRegistrationId));
-	}
-
-	/**
-	 * Get API to fetch all the Pre-registration data for a pre-id.
-	 *
-	 * @param preRegId
-	 *            the pre reg id
-	 * @return the application data for a pre-id
-	 */
-
-<<<<<<< HEAD
-	@PreAuthorize("hasAnyRole('individual','REGISTRATION_OFFICER','REGISTRATION_SUPERVISOR','REGISTRATION_ ADMIN')")
-=======
-
-	@PreAuthorize("hasAnyRole('INDIVIDUAL','REGISTRATION_OFFICER','REGISTRATION_SUPERVISOR','REGISTRATION_ ADMIN')")
-
->>>>>>> 47802b68
-	@GetMapping(path = "/applications/{preRegistrationId}", produces = MediaType.APPLICATION_JSON_VALUE)
-
-	@ApiOperation(value = "Get Pre-Registartion data")
-	@ApiResponses(value = { @ApiResponse(code = 200, message = "Demographic data successfully retrieved"),
-			@ApiResponse(code = 400, message = "Unable to get the demographic data") })
-	public ResponseEntity<MainListResponseDTO<DemographicResponseDTO>> getApplication(
-			@PathVariable("preRegistrationId") String preRegistraionId) {
-		log.info("sessionId", "idType", "id",
-				"In pre-registration controller for fetching all demographic data with preregistartionId"
-						+ preRegistraionId);
-		return ResponseEntity.status(HttpStatus.OK).body(preRegistrationService.getDemographicData(preRegistraionId));
-	}
-
-	/**
-	 * Put API to update the status of the application.
-	 *
-	 * @param preRegId
-	 *            the pre reg id
-	 * @param status
-	 *            the status
-	 * @return the updation status of application for a pre-id
-	 */
-
-
-	@PreAuthorize("hasAnyRole('INDIVIDUAL','REGISTRATION_OFFICER','REGISTRATION_SUPERVISOR','REGISTRATION_ ADMIN')")
-
-	@PutMapping(path = "/applications/status/{preRegistrationId}", produces = MediaType.APPLICATION_JSON_VALUE)
-
-	@ApiOperation(value = "Update Pre-Registartion status")
-	@ApiResponses(value = { @ApiResponse(code = 200, message = "Pre-Registration Status successfully updated"),
-			@ApiResponse(code = 400, message = "Unable to update the Pre-Registration") })
-	public ResponseEntity<MainResponseDTO<String>> updateApplicationStatus(
-			@PathVariable("preRegistrationId") String preRegId,
-			@RequestParam(value = "statusCode", required = true) String status) {
-		log.info("sessionId", "idType", "id",
-				"In pre-registration controller for fetching all demographic data with preRegId " + preRegId
-						+ " and status " + status);
-		return ResponseEntity.status(HttpStatus.OK)
-				.body(preRegistrationService.updatePreRegistrationStatus(preRegId, status));
-	}
-
-	/**
-	 * Post api to fetch all the applications created by user.
-	 *
-	 * @param userId
-	 *            the user id
-	 * @return List of applications created by User
-	 */
-
-
-	@PreAuthorize("hasAnyRole('INDIVIDUAL','REGISTRATION_OFFICER','REGISTRATION_SUPERVISOR','REGISTRATION_ ADMIN')")
-
-	@GetMapping(path = "/applications", produces = MediaType.APPLICATION_JSON_VALUE)
-
-	@ApiOperation(value = "Fetch all the applications created by user")
-	@ApiResponses(value = { @ApiResponse(code = 200, message = "All applications fetched successfully"),
-			@ApiResponse(code = 400, message = "Unable to fetch applications ") })
-	public ResponseEntity<MainListResponseDTO<PreRegistrationViewDTO>> getAllApplications(HttpServletRequest res) {
-		String userId = preRegistrationService.authUserDetails().getUserId();
-		log.info("sessionId", "idType", "id",
-				"In pre-registration controller for fetching all applications with userId " + userId + " Header "
-						+ res.getHeader("Authorization"));
-		return ResponseEntity.status(HttpStatus.OK).body(preRegistrationService.getAllApplicationDetails(userId));
-	}
-
-	/**
-	 * Post API to fetch the status of a application.
-	 *
-	 * @param preId
-	 *            the pre id
-	 * @return status of application
-	 */
-
-
-	@PreAuthorize("hasAnyRole('INDIVIDUAL','REGISTRATION_OFFICER','REGISTRATION_SUPERVISOR','REGISTRATION_ ADMIN')")
-
-	@GetMapping(path = "/applications/status/{preRegistrationId}", produces = MediaType.APPLICATION_JSON_VALUE)
-
-	@ApiOperation(value = "Fetch the status of a application")
-	@ApiResponses(value = { @ApiResponse(code = 200, message = "All applications status fetched successfully"),
-			@ApiResponse(code = 400, message = "Unable to fetch application status ") })
-	public ResponseEntity<MainListResponseDTO<PreRegistartionStatusDTO>> getApplicationStatus(
-			@PathVariable("preRegistrationId") String preId) {
-		log.info("sessionId", "idType", "id",
-				"In pre-registration controller for fetching all applicationStatus with preId " + preId);
-		return ResponseEntity.status(HttpStatus.OK).body(preRegistrationService.getApplicationStatus(preId));
-	}
-
-	/**
-	 * Delete API to delete the Individual applicant and documents associated with
-	 * the PreId.
-	 *
-	 * @param preId
-	 *            the pre id
-	 * @return the deletion status of application for a pre-id
-	 */
-
-
-	@PreAuthorize("hasAnyRole('INDIVIDUAL','REGISTRATION_OFFICER','REGISTRATION_SUPERVISOR','REGISTRATION_ ADMIN')")
-
-	@DeleteMapping(path = "/applications/{preRegistrationId}", produces = MediaType.APPLICATION_JSON_VALUE)
-
-	@ApiOperation(value = "Discard individual")
-	@ApiResponses(value = { @ApiResponse(code = 200, message = "Deletion of individual is successfully"),
-			@ApiResponse(code = 400, message = "Unable to delete individual") })
-	public ResponseEntity<MainListResponseDTO<DeletePreRegistartionDTO>> discardIndividual(
-			@PathVariable("preRegistrationId") String preId) {
-		log.info("sessionId", "idType", "id",
-				"In pre-registration controller for deletion of individual with preId " + preId);
-
-		return ResponseEntity.status(HttpStatus.OK).body(preRegistrationService.deleteIndividual(preId));
-	}
-
-	@PreAuthorize("hasAnyRole('INDIVIDUAL','REGISTRATION_OFFICER','REGISTRATION_SUPERVISOR','REGISTRATION_ ADMIN')")
-	@PostMapping(path = "/applications/updatedTime", produces = MediaType.APPLICATION_JSON_VALUE)
-	@ApiOperation(value = "Get Updated Date Time for List of Pre-Registration Id")
-	@ApiResponses(value = {
-			@ApiResponse(code = 200, message = "Updated Date Time successfully fetched for list of pre-registration ids"),
-			@ApiResponse(code = 400, message = "Unable to the Updated Date Time") })
-	public ResponseEntity<MainResponseDTO<Map<String, String>>> getUpdatedDateTimeByPreIds(
-			@RequestBody MainRequestDTO<PreRegIdsByRegCenterIdDTO> mainRequestDTO) {
-		return ResponseEntity.status(HttpStatus.OK)
-				.body(preRegistrationService.getUpdatedDateTimeForPreIds(mainRequestDTO.getRequest()));
-	}
-
-}
+/* 
+ * Copyright
+ * 
+ */
+package io.mosip.preregistration.application.controller;
+
+import java.util.Map;
+
+import javax.servlet.http.HttpServletRequest;
+
+import org.springframework.beans.factory.annotation.Autowired;
+import org.springframework.http.HttpStatus;
+import org.springframework.http.MediaType;
+import org.springframework.http.ResponseEntity;
+import org.springframework.security.access.prepost.PreAuthorize;
+import org.springframework.web.bind.annotation.CrossOrigin;
+import org.springframework.web.bind.annotation.DeleteMapping;
+import org.springframework.web.bind.annotation.GetMapping;
+import org.springframework.web.bind.annotation.PathVariable;
+import org.springframework.web.bind.annotation.PostMapping;
+import org.springframework.web.bind.annotation.PutMapping;
+import org.springframework.web.bind.annotation.RequestBody;
+import org.springframework.web.bind.annotation.RequestMapping;
+import org.springframework.web.bind.annotation.RequestParam;
+import org.springframework.web.bind.annotation.RestController;
+
+import io.mosip.kernel.core.logger.spi.Logger;
+import io.mosip.preregistration.application.dto.DeletePreRegistartionDTO;
+import io.mosip.preregistration.application.dto.DemographicCreateResponseDTO;
+import io.mosip.preregistration.application.dto.DemographicRequestDTO;
+import io.mosip.preregistration.application.dto.DemographicUpdateResponseDTO;
+import io.mosip.preregistration.application.dto.PreRegistrationViewDTO;
+import io.mosip.preregistration.application.service.DemographicService;
+import io.mosip.preregistration.core.common.dto.DemographicResponseDTO;
+import io.mosip.preregistration.core.common.dto.MainListResponseDTO;
+import io.mosip.preregistration.core.common.dto.MainRequestDTO;
+import io.mosip.preregistration.core.common.dto.MainResponseDTO;
+import io.mosip.preregistration.core.common.dto.PreRegIdsByRegCenterIdDTO;
+import io.mosip.preregistration.core.common.dto.PreRegistartionStatusDTO;
+import io.mosip.preregistration.core.config.LoggerConfiguration;
+import io.swagger.annotations.Api;
+import io.swagger.annotations.ApiOperation;
+import io.swagger.annotations.ApiResponse;
+import io.swagger.annotations.ApiResponses;
+
+/**
+ * This class provides different API's to perform operations on
+ * pre-registration.
+ * 
+ * @author Rajath KR
+ * @author Sanober Noor
+ * @author Tapaswini Behera
+ * @author Jagadishwari S
+ * @author Ravi C Balaji
+ * @since 1.0.0
+ */
+
+@RestController
+@RequestMapping("/")
+@Api(tags = "Pre-Registration")
+@CrossOrigin("*")
+public class DemographicController {
+
+	/** Autowired reference for {@link #DemographicService}. */
+	@Autowired
+	private DemographicService preRegistrationService;
+
+	private Logger log = LoggerConfiguration.logConfig(DemographicController.class);
+
+	/**
+	 * Post API to create a pre-registation application.
+	 *
+	 * @param jsonObject
+	 *            the json object
+	 * @return List of response dto containing pre-id and group-id
+	 */
+
+	@PreAuthorize("hasAnyRole('INDIVIDUAL','REGISTRATION_OFFICER','REGISTRATION_SUPERVISOR','REGISTRATION_ ADMIN')")
+
+	@PostMapping(path = "/applications", consumes = MediaType.APPLICATION_JSON_VALUE, produces = MediaType.APPLICATION_JSON_VALUE)
+	@ApiOperation(value = "Create form data")
+	@ApiResponses(value = { @ApiResponse(code = 200, message = "Pre-Registration successfully Created"),
+			@ApiResponse(code = 400, message = "Unable to create the Pre-Registration data") })
+	public ResponseEntity<MainListResponseDTO<DemographicCreateResponseDTO>> register(
+			@RequestBody(required = true) MainRequestDTO<DemographicRequestDTO> jsonObject) {
+		log.info("sessionId", "idType", "id",
+				"In pre-registration controller for add preregistration with json object" + jsonObject);
+		return ResponseEntity.status(HttpStatus.OK).body(preRegistrationService.addPreRegistration(jsonObject));
+	}
+
+	/**
+	 * Put API to update a pre-registation application.
+	 *
+	 * @param jsonObject
+	 *            the json object
+	 * @return List of response dto containing pre-id and group-id
+	 */
+
+	@PreAuthorize("hasAnyRole('INDIVIDUAL','REGISTRATION_OFFICER','REGISTRATION_SUPERVISOR','REGISTRATION_ ADMIN')")
+
+	@PutMapping(path = "/applications/{preRegistrationId}", consumes = MediaType.APPLICATION_JSON_VALUE, produces = MediaType.APPLICATION_JSON_VALUE)
+	@ApiOperation(value = "Update form data")
+	@ApiResponses(value = { @ApiResponse(code = 200, message = "Demographic data successfully Updated"),
+			@ApiResponse(code = 400, message = "Unable to update the demographic data") })
+	public ResponseEntity<MainListResponseDTO<DemographicUpdateResponseDTO>> update(
+			@PathVariable("preRegistrationId") String preRegistrationId,
+			@RequestBody(required = true) MainRequestDTO<DemographicRequestDTO> jsonObject) {
+		log.info("sessionId", "idType", "id",
+				"In pre-registration controller for Update preregistration with json object" + jsonObject);
+		return ResponseEntity.status(HttpStatus.OK)
+				.body(preRegistrationService.updatePreRegistration(jsonObject, preRegistrationId));
+	}
+
+	/**
+	 * Get API to fetch all the Pre-registration data for a pre-id.
+	 *
+	 * @param preRegId
+	 *            the pre reg id
+	 * @return the application data for a pre-id
+	 */
+
+	@PreAuthorize("hasAnyRole('INDIVIDUAL','REGISTRATION_OFFICER','REGISTRATION_SUPERVISOR','REGISTRATION_ ADMIN')")
+	@GetMapping(path = "/applications/{preRegistrationId}", produces = MediaType.APPLICATION_JSON_VALUE)
+
+	@ApiOperation(value = "Get Pre-Registartion data")
+	@ApiResponses(value = { @ApiResponse(code = 200, message = "Demographic data successfully retrieved"),
+			@ApiResponse(code = 400, message = "Unable to get the demographic data") })
+	public ResponseEntity<MainListResponseDTO<DemographicResponseDTO>> getApplication(
+			@PathVariable("preRegistrationId") String preRegistraionId) {
+		log.info("sessionId", "idType", "id",
+				"In pre-registration controller for fetching all demographic data with preregistartionId"
+						+ preRegistraionId);
+		return ResponseEntity.status(HttpStatus.OK).body(preRegistrationService.getDemographicData(preRegistraionId));
+	}
+
+	/**
+	 * Put API to update the status of the application.
+	 *
+	 * @param preRegId
+	 *            the pre reg id
+	 * @param status
+	 *            the status
+	 * @return the updation status of application for a pre-id
+	 */
+
+	@PreAuthorize("hasAnyRole('INDIVIDUAL','REGISTRATION_OFFICER','REGISTRATION_SUPERVISOR','REGISTRATION_ ADMIN')")
+
+	@PutMapping(path = "/applications/status/{preRegistrationId}", produces = MediaType.APPLICATION_JSON_VALUE)
+
+	@ApiOperation(value = "Update Pre-Registartion status")
+	@ApiResponses(value = { @ApiResponse(code = 200, message = "Pre-Registration Status successfully updated"),
+			@ApiResponse(code = 400, message = "Unable to update the Pre-Registration") })
+	public ResponseEntity<MainResponseDTO<String>> updateApplicationStatus(
+			@PathVariable("preRegistrationId") String preRegId,
+			@RequestParam(value = "statusCode", required = true) String status) {
+		log.info("sessionId", "idType", "id",
+				"In pre-registration controller for fetching all demographic data with preRegId " + preRegId
+						+ " and status " + status);
+		return ResponseEntity.status(HttpStatus.OK)
+				.body(preRegistrationService.updatePreRegistrationStatus(preRegId, status));
+	}
+
+	/**
+	 * Post api to fetch all the applications created by user.
+	 *
+	 * @param userId
+	 *            the user id
+	 * @return List of applications created by User
+	 */
+
+	@PreAuthorize("hasAnyRole('INDIVIDUAL','REGISTRATION_OFFICER','REGISTRATION_SUPERVISOR','REGISTRATION_ ADMIN')")
+
+	@GetMapping(path = "/applications", produces = MediaType.APPLICATION_JSON_VALUE)
+
+	@ApiOperation(value = "Fetch all the applications created by user")
+	@ApiResponses(value = { @ApiResponse(code = 200, message = "All applications fetched successfully"),
+			@ApiResponse(code = 400, message = "Unable to fetch applications ") })
+	public ResponseEntity<MainListResponseDTO<PreRegistrationViewDTO>> getAllApplications(HttpServletRequest res) {
+		String userId = preRegistrationService.authUserDetails().getUserId();
+		log.info("sessionId", "idType", "id",
+				"In pre-registration controller for fetching all applications with userId " + userId + " Header "
+						+ res.getHeader("Authorization"));
+		return ResponseEntity.status(HttpStatus.OK).body(preRegistrationService.getAllApplicationDetails(userId));
+	}
+
+	/**
+	 * Post API to fetch the status of a application.
+	 *
+	 * @param preId
+	 *            the pre id
+	 * @return status of application
+	 */
+
+	@PreAuthorize("hasAnyRole('INDIVIDUAL','REGISTRATION_OFFICER','REGISTRATION_SUPERVISOR','REGISTRATION_ ADMIN')")
+
+	@GetMapping(path = "/applications/status/{preRegistrationId}", produces = MediaType.APPLICATION_JSON_VALUE)
+
+	@ApiOperation(value = "Fetch the status of a application")
+	@ApiResponses(value = { @ApiResponse(code = 200, message = "All applications status fetched successfully"),
+			@ApiResponse(code = 400, message = "Unable to fetch application status ") })
+	public ResponseEntity<MainListResponseDTO<PreRegistartionStatusDTO>> getApplicationStatus(
+			@PathVariable("preRegistrationId") String preId) {
+		log.info("sessionId", "idType", "id",
+				"In pre-registration controller for fetching all applicationStatus with preId " + preId);
+		return ResponseEntity.status(HttpStatus.OK).body(preRegistrationService.getApplicationStatus(preId));
+	}
+
+	/**
+	 * Delete API to delete the Individual applicant and documents associated with
+	 * the PreId.
+	 *
+	 * @param preId
+	 *            the pre id
+	 * @return the deletion status of application for a pre-id
+	 */
+
+	@PreAuthorize("hasAnyRole('INDIVIDUAL','REGISTRATION_OFFICER','REGISTRATION_SUPERVISOR','REGISTRATION_ ADMIN')")
+	@DeleteMapping(path = "/applications/{preRegistrationId}", produces = MediaType.APPLICATION_JSON_VALUE)
+	@ApiOperation(value = "Discard individual")
+	@ApiResponses(value = { @ApiResponse(code = 200, message = "Deletion of individual is successfully"),
+			@ApiResponse(code = 400, message = "Unable to delete individual") })
+	public ResponseEntity<MainListResponseDTO<DeletePreRegistartionDTO>> discardIndividual(
+			@PathVariable("preRegistrationId") String preId) {
+		log.info("sessionId", "idType", "id",
+				"In pre-registration controller for deletion of individual with preId " + preId);
+
+		return ResponseEntity.status(HttpStatus.OK).body(preRegistrationService.deleteIndividual(preId));
+	}
+
+	@PreAuthorize("hasAnyRole('INDIVIDUAL','REGISTRATION_OFFICER','REGISTRATION_SUPERVISOR','REGISTRATION_ ADMIN')")
+	@PostMapping(path = "/applications/updatedTime", produces = MediaType.APPLICATION_JSON_VALUE)
+	@ApiOperation(value = "Get Updated Date Time for List of Pre-Registration Id")
+	@ApiResponses(value = {
+			@ApiResponse(code = 200, message = "Updated Date Time successfully fetched for list of pre-registration ids"),
+			@ApiResponse(code = 400, message = "Unable to the Updated Date Time") })
+	public ResponseEntity<MainResponseDTO<Map<String, String>>> getUpdatedDateTimeByPreIds(
+			@RequestBody MainRequestDTO<PreRegIdsByRegCenterIdDTO> mainRequestDTO) {
+		return ResponseEntity.status(HttpStatus.OK)
+				.body(preRegistrationService.getUpdatedDateTimeForPreIds(mainRequestDTO.getRequest()));
+	}
+
+}