--- conflicted
+++ resolved
@@ -278,10 +278,6 @@
 				log.info("sessionId", "idType", "id",
 						"JSON validator end time : " + DateUtils.getUTCCurrentDateTimeString());
 				serviceUtil.validation(idValidation(), demographicRequest.getDemographicDetails());
-<<<<<<< HEAD
-=======
-				// List<DemographicCreateResponseDTO> saveList = new ArrayList<>();
->>>>>>> 106b546d
 				log.info("sessionId", "idType", "id",
 						"Pre ID generation start time : " + DateUtils.getUTCCurrentDateTimeString());
 				String preId = pridGenerator.generateId();
@@ -291,16 +287,9 @@
 						.save(serviceUtil.prepareDemographicEntityForCreate(demographicRequest,
 								StatusCodes.PENDING_APPOINTMENT.getCode(), authUserDetails().getUserId(), preId));
 				DemographicCreateResponseDTO res = serviceUtil.setterForCreatePreRegistration(demographicEntity);
-<<<<<<< HEAD
 				
 				mainResponseDTO.setResponse(res);
-=======
-
-				// saveList.add(res);
-				mainResponseDTO.setResponse(res);
-				// mainResponseDTO.setId(createId);
-				// mainResponseDTO.setVersion(version);
->>>>>>> 106b546d
+
 
 			}
 			isSuccess = true;
@@ -371,17 +360,13 @@
 								ErrorMessages.UNABLE_TO_FETCH_THE_PRE_REGISTRATION.getMessage());
 					}
 					DemographicUpdateResponseDTO res = serviceUtil.setterForUpdatePreRegistration(demographicEntity);
-<<<<<<< HEAD
-					
-					mainResponseDTO.setResponse(res);
-=======
+
 					// List<DemographicUpdateResponseDTO> saveList = new ArrayList<>();
 
 					// saveList.add(res);
 					mainResponseDTO.setResponse(res);
 					// mainResponseDTO.setId(updateId);
 					// mainResponseDTO.setVersion(version);
->>>>>>> 106b546d
 				}
 			}
 			isSuccess = true;
@@ -419,13 +404,10 @@
 	 */
 	public MainResponseDTO<DemographicMetadataDTO> getAllApplicationDetails(String userId) {
 		log.info("sessionId", "idType", "id", "In getAllApplicationDetails method of pre-registration service ");
-<<<<<<< HEAD
-		MainResponseDTO<PreRegistrationViewDTO> response = new MainResponseDTO<>();
-=======
+
 		MainResponseDTO<DemographicMetadataDTO> response = new MainResponseDTO<>();
 		DemographicMetadataDTO preRegistrationViewListDTO = new DemographicMetadataDTO();
 		List<PreRegistrationViewDTO> viewList = new ArrayList<>();
->>>>>>> 106b546d
 		PreRegistrationViewDTO viewDto = null;
 		Map<String, String> requestParamMap = new HashMap<>();
 		response.setId(retrieveId);
@@ -458,10 +440,7 @@
 						if (bookingRegistrationDTO != null) {
 							viewDto.setBookingRegistrationDTO(bookingRegistrationDTO);
 						}
-<<<<<<< HEAD
-=======
 						viewList.add(viewDto);
->>>>>>> 106b546d
 					}
 					preRegistrationViewListDTO.setBasicDetails(viewList);
 					response.setResponse(preRegistrationViewListDTO);
@@ -505,10 +484,6 @@
 		log.info("sessionId", "idType", "id", "In getApplicationStatus method of pre-registration service ");
 		PreRegistartionStatusDTO statusdto = new PreRegistartionStatusDTO();
 		MainResponseDTO<PreRegistartionStatusDTO> response = new MainResponseDTO<>();
-<<<<<<< HEAD
-=======
-		// List<PreRegistartionStatusDTO> statusList = new ArrayList<>();
->>>>>>> 106b546d
 		Map<String, String> requestParamMap = new HashMap<>();
 		response.setId(retrieveStatusId);
 		response.setVersion(version);
@@ -524,10 +499,6 @@
 					if (demographicEntity.getDemogDetailHash().equals(hashString)) {
 						statusdto.setPreRegistartionId(demographicEntity.getPreRegistrationId());
 						statusdto.setStatusCode(demographicEntity.getStatusCode());
-<<<<<<< HEAD
-=======
-						// statusList.add(statusdto);
->>>>>>> 106b546d
 						response.setResponse(statusdto);
 
 					} else {
@@ -583,10 +554,7 @@
 							deleteDto.setPreRegistrationId(demographicEntity.getPreRegistrationId());
 							deleteDto.setDeletedBy(demographicEntity.getCreatedBy());
 							deleteDto.setDeletedDateTime(new Date(System.currentTimeMillis()));
-<<<<<<< HEAD
-=======
-							// deleteList.add(deleteDto);
->>>>>>> 106b546d
+
 						} else {
 							throw new RecordFailedToDeleteException(ErrorCodes.PRG_PAM_APP_004.getCode(),
 									ErrorMessages.FAILED_TO_DELETE_THE_PRE_REGISTRATION_RECORD.getMessage());
@@ -644,10 +612,7 @@
 					if (demographicEntity.getDemogDetailHash().equals(hashString)) {
 
 						DemographicResponseDTO createDto = serviceUtil.setterForCreateDTO(demographicEntity);
-<<<<<<< HEAD
-=======
 						// createDtos.add(createDto);
->>>>>>> 106b546d
 						response.setResponse(createDto);
 					} else {
 						throw new HashingException(
@@ -728,8 +693,6 @@
 		}
 	}
 
-<<<<<<< HEAD
-=======
 	// /**
 	// * This Method is used to retrieve demographic data by date
 	// *
@@ -770,7 +733,6 @@
 	// response.setErrors(null);
 	// return response;
 	// }
->>>>>>> 106b546d
 
 	/**
 	 * This method will iterate the list of demographicEntity and add pre-ids to
