<<<<<<< HEAD
/* 
 * Copyright
 * 
 */
package io.mosip.preregistration.application;

import org.springframework.boot.SpringApplication;
import org.springframework.boot.autoconfigure.SpringBootApplication;
import org.springframework.context.annotation.ComponentScan;

/**
 * This class is used to define the start of the demographic service
 * 
 * @author Rajath KR
 * @since 1.0.0
 */
@SpringBootApplication(scanBasePackages= {"io.mosip.preregistration.core.*,io.mosip.preregistration.document.*,io.mosip.preregistration.application.*,io.mosip.kernel.emailnotifier.*,io.mosip.kernel.smsnotifier.*,io.mosip.kernel.cryotomanager.*,io.mosip.kernel.auditmanger.*,io.mosip.kernel.idgenerator.*,io.mosip.kernel.jsonvalidator.*"})
//@ComponentScan(basePackages = "io.mosip.*")
public class DemographicTestApplication {
	/**
	 * 
	 * @param args Unused
	 */
	public static void main(String[] args) {
		SpringApplication.run(DemographicTestApplication.class, args);
	}
}
=======
/* 
 * Copyright
 * 
 */
package io.mosip.preregistration.application;

import org.springframework.boot.SpringApplication;
import org.springframework.boot.autoconfigure.SpringBootApplication;
import org.springframework.context.annotation.ComponentScan;

/**
 * This class is used to define the start of the demographic service
 * 
 * @author Rajath KR
 * @since 1.0.0
 */
@SpringBootApplication(scanBasePackages= {"io.mosip.preregistration.core.*,io.mosip.preregistration.document.*,io.mosip.preregistration.application.*,io.mosip.kernel.emailnotifier.*,io.mosip.kernel.smsnotifier.*,io.mosip.kernel.cryotomanager.*,io.mosip.kernel.auditmanger.*,io.mosip.kernel.idgenerator.*,io.mosip.kernel.jsonvalidator.*"})
//@ComponentScan(basePackages = "io.mosip.*")
public class DemographicTestApplication {
	/**
	 * 
	 * @param args Unused
	 */
	public static void main(String[] args) {
		SpringApplication.run(DemographicTestApplication.class, args);
	}
}
>>>>>>> aafd0a67
<|MERGE_RESOLUTION|>--- conflicted
+++ resolved
@@ -1,4 +1,3 @@
-<<<<<<< HEAD
 /* 
  * Copyright
  * 
@@ -25,33 +24,4 @@
 	public static void main(String[] args) {
 		SpringApplication.run(DemographicTestApplication.class, args);
 	}
-}
-=======
-/* 
- * Copyright
- * 
- */
-package io.mosip.preregistration.application;
-
-import org.springframework.boot.SpringApplication;
-import org.springframework.boot.autoconfigure.SpringBootApplication;
-import org.springframework.context.annotation.ComponentScan;
-
-/**
- * This class is used to define the start of the demographic service
- * 
- * @author Rajath KR
- * @since 1.0.0
- */
-@SpringBootApplication(scanBasePackages= {"io.mosip.preregistration.core.*,io.mosip.preregistration.document.*,io.mosip.preregistration.application.*,io.mosip.kernel.emailnotifier.*,io.mosip.kernel.smsnotifier.*,io.mosip.kernel.cryotomanager.*,io.mosip.kernel.auditmanger.*,io.mosip.kernel.idgenerator.*,io.mosip.kernel.jsonvalidator.*"})
-//@ComponentScan(basePackages = "io.mosip.*")
-public class DemographicTestApplication {
-	/**
-	 * 
-	 * @param args Unused
-	 */
-	public static void main(String[] args) {
-		SpringApplication.run(DemographicTestApplication.class, args);
-	}
-}
->>>>>>> aafd0a67
+}