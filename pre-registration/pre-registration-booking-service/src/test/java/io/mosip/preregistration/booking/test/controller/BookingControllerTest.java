--- conflicted
+++ resolved
@@ -47,12 +47,6 @@
 	private BookingService service;
 
 	private final Logger logger = LoggerFactory.getLogger(this.getClass());
-<<<<<<< HEAD
-	
-
-	
-	
-=======
 
 	private AvailabilityDto availabilityDto;
 
@@ -83,7 +77,6 @@
 		bookingDTO.setRequest(bookingRequestDTO);
 	}
 
->>>>>>> 6f5bccde
 	@Test
 	public void getAvailability() throws Exception {
 		ResponseDto<AvailabilityDto> response = new ResponseDto<>();
