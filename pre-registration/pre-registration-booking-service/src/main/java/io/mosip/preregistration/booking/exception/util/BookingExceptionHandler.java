--- conflicted
+++ resolved
@@ -1,4 +1,3 @@
-<<<<<<< HEAD
 /* 
  * Copyright
  * 
@@ -599,606 +598,4 @@
 
 	}
 
-=======
-/* 
- * Copyright
- * 
- */
-package io.mosip.preregistration.booking.exception.util;
-
-import java.util.ArrayList;
-import java.util.Date;
-import java.util.List;
-
-import org.springframework.beans.factory.annotation.Value;
-import org.springframework.http.HttpStatus;
-import org.springframework.http.ResponseEntity;
-import org.springframework.web.bind.annotation.ExceptionHandler;
-import org.springframework.web.bind.annotation.RestControllerAdvice;
-import org.springframework.web.context.request.WebRequest;
-
-import io.mosip.kernel.core.exception.ParseException;
-import io.mosip.kernel.core.util.DateUtils;
-import io.mosip.preregistration.booking.errorcodes.ErrorCodes;
-import io.mosip.preregistration.booking.errorcodes.ErrorMessages;
-import io.mosip.preregistration.booking.exception.AppointmentAlreadyCanceledException;
-import io.mosip.preregistration.booking.exception.AppointmentBookingFailedException;
-import io.mosip.preregistration.booking.exception.AppointmentCannotBeBookedException;
-import io.mosip.preregistration.booking.exception.AppointmentCannotBeCanceledException;
-import io.mosip.preregistration.booking.exception.AppointmentReBookingFailedException;
-import io.mosip.preregistration.booking.exception.AvailabilityTableNotAccessableException;
-import io.mosip.preregistration.booking.exception.AvailablityNotFoundException;
-import io.mosip.preregistration.booking.exception.BookingDataNotFoundException;
-import io.mosip.preregistration.booking.exception.BookingDateNotSeletectedException;
-import io.mosip.preregistration.booking.exception.BookingPreIdNotFoundException;
-import io.mosip.preregistration.booking.exception.BookingRegistrationCenterIdNotFoundException;
-import io.mosip.preregistration.booking.exception.BookingTimeSlotAlreadyBooked;
-import io.mosip.preregistration.booking.exception.BookingTimeSlotNotSeletectedException;
-import io.mosip.preregistration.booking.exception.CancelAppointmentFailedException;
-import io.mosip.preregistration.booking.exception.DemographicGetStatusException;
-import io.mosip.preregistration.booking.exception.DemographicStatusUpdationException;
-import io.mosip.preregistration.booking.exception.DocumentNotFoundException;
-import io.mosip.preregistration.booking.exception.InvalidDateTimeFormatException;
-import io.mosip.preregistration.booking.exception.MasterDataNotAvailableException;
-import io.mosip.preregistration.booking.exception.OperationNotAllowedException;
-import io.mosip.preregistration.booking.exception.RecordFailedToDeleteException;
-import io.mosip.preregistration.booking.exception.RecordNotFoundException;
-import io.mosip.preregistration.booking.exception.RestCallException;
-import io.mosip.preregistration.booking.exception.TimeSpanException;
-import io.mosip.preregistration.core.common.dto.ExceptionJSONInfoDTO;
-import io.mosip.preregistration.core.common.dto.MainResponseDTO;
-import io.mosip.preregistration.core.exception.InvalidRequestParameterException;
-import io.mosip.preregistration.core.exception.TableNotAccessibleException;
-
-/**
- * Exception Handler for Booking application.
- * 
- * @author Kishan Rathore
- * @author Jagadishwari
- * @author Ravi C. Balaji
- * @since 1.0.0
- *
- */
-@RestControllerAdvice
-public class BookingExceptionHandler {
-
-	@Value("${mosip.utc-datetime-pattern}")
-	private String utcDateTimePattern;
-
-	@Value("${ver}")
-	String versionUrl;
-
-	@Value("${id}")
-	String idUrl;
-
-	/**
-	 * @param e
-	 * @param request
-	 * @return error response
-	 */
-	@ExceptionHandler(DemographicStatusUpdationException.class)
-	public ResponseEntity<MainResponseDTO<?>> updateStatusException(final DemographicStatusUpdationException e,
-			WebRequest request) {
-		ExceptionJSONInfoDTO errorDetails = new ExceptionJSONInfoDTO(e.getErrorCode(), e.getErrorText());
-		MainResponseDTO<?> errorRes = new MainResponseDTO<>();
-		List<ExceptionJSONInfoDTO> errorList = new ArrayList<>();
-		errorList.add(errorDetails);
-		errorRes.setErrors(errorList);
-		errorRes.setId(idUrl);
-		errorRes.setVersion(versionUrl);
-		errorRes.setResponsetime(DateUtils.formatDate(new Date(), utcDateTimePattern));
-
-		return new ResponseEntity<>(errorRes, HttpStatus.OK);
-	}
-
-	/**
-	 * @param e
-	 * @param request
-	 * @return error response
-	 */
-	@ExceptionHandler(AvailabilityTableNotAccessableException.class)
-	public ResponseEntity<MainResponseDTO<?>> availabilityTableNotAccessableException(
-			final AvailabilityTableNotAccessableException e, WebRequest request) {
-		ExceptionJSONInfoDTO errorDetails = new ExceptionJSONInfoDTO(e.getErrorCode(), e.getErrorText());
-		MainResponseDTO<?> errorRes = new MainResponseDTO<>();
-		List<ExceptionJSONInfoDTO> errorList = new ArrayList<>();
-		errorList.add(errorDetails);
-		errorRes.setErrors(errorList);
-		errorRes.setId(idUrl);
-		errorRes.setVersion(versionUrl);
-		errorRes.setResponsetime(DateUtils.formatDate(new Date(), utcDateTimePattern));
-
-		return new ResponseEntity<>(errorRes, HttpStatus.OK);
-	}
-
-	/**
-	 * @param e
-	 * @param request
-	 * @return error response
-	 */
-	@ExceptionHandler(DemographicGetStatusException.class)
-	public ResponseEntity<MainResponseDTO<?>> getStatusException(final DemographicGetStatusException e,
-			WebRequest request) {
-		ExceptionJSONInfoDTO errorDetails = new ExceptionJSONInfoDTO(e.getErrorCode(), e.getErrorText());
-		MainResponseDTO<?> errorRes = new MainResponseDTO<>();
-		List<ExceptionJSONInfoDTO> errorList = new ArrayList<>();
-		errorList.add(errorDetails);
-		errorRes.setErrors(errorList);
-		errorRes.setId(idUrl);
-		errorRes.setVersion(versionUrl);
-		errorRes.setResponsetime(DateUtils.formatDate(new Date(), utcDateTimePattern));
-
-		return new ResponseEntity<>(errorRes, HttpStatus.OK);
-	}
-
-	/**
-	 * @param e
-	 * @param request
-	 * @return error response
-	 */
-	@ExceptionHandler(MasterDataNotAvailableException.class)
-	public ResponseEntity<MainResponseDTO<?>> masterDataNotAvailableException(final MasterDataNotAvailableException e,
-			WebRequest request) {
-		ExceptionJSONInfoDTO errorDetails = new ExceptionJSONInfoDTO(e.getErrorCode(), e.getErrorText());
-		MainResponseDTO<?> errorRes = new MainResponseDTO<>();
-		List<ExceptionJSONInfoDTO> errorList = new ArrayList<>();
-		errorList.add(errorDetails);
-		errorRes.setErrors(errorList);
-		errorRes.setId(idUrl);
-		errorRes.setVersion(versionUrl);
-		errorRes.setResponsetime(DateUtils.formatDate(new Date(), utcDateTimePattern));
-
-		return new ResponseEntity<>(errorRes, HttpStatus.OK);
-	}
-
-	/**
-	 * @param e
-	 * @param request
-	 * @return error response
-	 */
-	@ExceptionHandler(RestCallException.class)
-	public ResponseEntity<MainResponseDTO<?>> databaseerror(final RestCallException e, WebRequest request) {
-		ExceptionJSONInfoDTO errorDetails = new ExceptionJSONInfoDTO(e.getErrorCode(), e.getErrorText());
-		MainResponseDTO<?> errorRes = new MainResponseDTO<>();
-		List<ExceptionJSONInfoDTO> errorList = new ArrayList<>();
-		errorList.add(errorDetails);
-		errorRes.setErrors(errorList);
-		errorRes.setId(idUrl);
-		errorRes.setVersion(versionUrl);
-		errorRes.setResponsetime(DateUtils.formatDate(new Date(), utcDateTimePattern));
-
-		return new ResponseEntity<>(errorRes, HttpStatus.OK);
-	}
-
-	/**
-	 * @param e
-	 * @param request
-	 * @return error response
-	 */
-	@ExceptionHandler(BookingTimeSlotNotSeletectedException.class)
-	public ResponseEntity<MainResponseDTO<?>> timeSlotNotSelected(final BookingTimeSlotNotSeletectedException e,
-			WebRequest request) {
-		ExceptionJSONInfoDTO errorDetails = new ExceptionJSONInfoDTO(e.getErrorCode(), e.getErrorText());
-		MainResponseDTO<?> errorRes = new MainResponseDTO<>();
-		List<ExceptionJSONInfoDTO> errorList = new ArrayList<>();
-		errorList.add(errorDetails);
-		errorRes.setErrors(errorList);
-		errorRes.setId(idUrl);
-		errorRes.setVersion(versionUrl);
-		errorRes.setResponsetime(DateUtils.formatDate(new Date(), utcDateTimePattern));
-
-		return new ResponseEntity<>(errorRes, HttpStatus.OK);
-
-	}
-
-	/**
-	 * @param e
-	 * @param request
-	 * @return error response
-	 */
-	@ExceptionHandler(AppointmentCannotBeBookedException.class)
-	public ResponseEntity<MainResponseDTO<?>> timeSlotNotSelected(final AppointmentCannotBeBookedException e,
-			WebRequest request) {
-		ExceptionJSONInfoDTO errorDetails = new ExceptionJSONInfoDTO(e.getErrorCode(), e.getErrorText());
-		MainResponseDTO<?> errorRes = new MainResponseDTO<>();
-		List<ExceptionJSONInfoDTO> errorList = new ArrayList<>();
-		errorList.add(errorDetails);
-		errorRes.setErrors(errorList);
-		errorRes.setId(idUrl);
-		errorRes.setVersion(versionUrl);
-		errorRes.setResponsetime(DateUtils.formatDate(new Date(), utcDateTimePattern));
-
-		return new ResponseEntity<>(errorRes, HttpStatus.OK);
-
-	}
-
-	/**
-	 * @param e
-	 * @param request
-	 * @return error response
-	 */
-	@ExceptionHandler(BookingPreIdNotFoundException.class)
-	public ResponseEntity<MainResponseDTO<?>> preIdNotFound(final BookingPreIdNotFoundException e, WebRequest request) {
-		ExceptionJSONInfoDTO errorDetails = new ExceptionJSONInfoDTO(e.getErrorCode(), e.getErrorText());
-		MainResponseDTO<?> errorRes = new MainResponseDTO<>();
-		List<ExceptionJSONInfoDTO> errorList = new ArrayList<>();
-		errorList.add(errorDetails);
-		errorRes.setErrors(errorList);
-		errorRes.setId(idUrl);
-		errorRes.setVersion(versionUrl);
-		errorRes.setResponsetime(DateUtils.formatDate(new Date(), utcDateTimePattern));
-
-		return new ResponseEntity<>(errorRes, HttpStatus.OK);
-	}
-
-	/**
-	 * @param e
-	 * @param request
-	 * @return error response
-	 */
-	@ExceptionHandler(BookingRegistrationCenterIdNotFoundException.class)
-	public ResponseEntity<MainResponseDTO<?>> regCenterNotFound(final BookingRegistrationCenterIdNotFoundException e,
-			WebRequest request) {
-		ExceptionJSONInfoDTO errorDetails = new ExceptionJSONInfoDTO(e.getErrorCode(), e.getErrorText());
-		MainResponseDTO<?> errorRes = new MainResponseDTO<>();
-		List<ExceptionJSONInfoDTO> errorList = new ArrayList<>();
-		errorList.add(errorDetails);
-		errorRes.setErrors(errorList);
-		errorRes.setId(idUrl);
-		errorRes.setVersion(versionUrl);
-		errorRes.setResponsetime(DateUtils.formatDate(new Date(), utcDateTimePattern));
-
-		return new ResponseEntity<>(errorRes, HttpStatus.OK);
-	}
-
-	/**
-	 * @param e
-	 * @param request
-	 * @return error response
-	 */
-	@ExceptionHandler(InvalidDateTimeFormatException.class)
-	public ResponseEntity<MainResponseDTO<?>> invalidDateTimeException(final InvalidDateTimeFormatException e,
-			WebRequest request) {
-		ExceptionJSONInfoDTO errorDetails = new ExceptionJSONInfoDTO(e.getErrorCode(), e.getErrorText());
-		MainResponseDTO<?> errorRes = new MainResponseDTO<>();
-		List<ExceptionJSONInfoDTO> errorList = new ArrayList<>();
-		errorList.add(errorDetails);
-		errorRes.setErrors(errorList);
-		errorRes.setId(idUrl);
-		errorRes.setVersion(versionUrl);
-		errorRes.setResponsetime(DateUtils.formatDate(new Date(), utcDateTimePattern));
-
-		return new ResponseEntity<>(errorRes, HttpStatus.OK);
-	}
-
-	/**
-	 * @param e
-	 * @param request
-	 * @return error response
-	 */
-	@ExceptionHandler(BookingTimeSlotAlreadyBooked.class)
-	public ResponseEntity<MainResponseDTO<?>> timeSlotAlreadyBooked(final BookingTimeSlotAlreadyBooked e,
-			WebRequest request) {
-		ExceptionJSONInfoDTO errorDetails = new ExceptionJSONInfoDTO(e.getErrorCode(), e.getErrorText());
-		MainResponseDTO<?> errorRes = new MainResponseDTO<>();
-		List<ExceptionJSONInfoDTO> errorList = new ArrayList<>();
-		errorList.add(errorDetails);
-		errorRes.setErrors(errorList);
-		errorRes.setId(idUrl);
-		errorRes.setVersion(versionUrl);
-		errorRes.setResponsetime(DateUtils.formatDate(new Date(), utcDateTimePattern));
-
-		return new ResponseEntity<>(errorRes, HttpStatus.OK);
-	}
-
-	/**
-	 * @param e
-	 * @param request
-	 * @return error response
-	 */
-	@ExceptionHandler(BookingDateNotSeletectedException.class)
-	public ResponseEntity<MainResponseDTO<?>> bookingDateNotSelected(final BookingDateNotSeletectedException e,
-			WebRequest request) {
-		ExceptionJSONInfoDTO errorDetails = new ExceptionJSONInfoDTO(e.getErrorCode(), e.getErrorText());
-		MainResponseDTO<?> errorRes = new MainResponseDTO<>();
-		List<ExceptionJSONInfoDTO> errorList = new ArrayList<>();
-		errorList.add(errorDetails);
-		errorRes.setErrors(errorList);
-		errorRes.setId(idUrl);
-		errorRes.setVersion(versionUrl);
-		errorRes.setResponsetime(DateUtils.formatDate(new Date(), utcDateTimePattern));
-
-		return new ResponseEntity<>(errorRes, HttpStatus.OK);
-	}
-
-	/**
-	 * @param e
-	 * @param request
-	 * @return error response
-	 */
-	@ExceptionHandler(InvalidRequestParameterException.class)
-	public ResponseEntity<MainResponseDTO<?>> bookingDateNotSelected(final InvalidRequestParameterException e,
-			WebRequest request) {
-		ExceptionJSONInfoDTO errorDetails = new ExceptionJSONInfoDTO(e.getErrorCode(), e.getErrorText());
-		MainResponseDTO<?> errorRes = new MainResponseDTO<>();
-		List<ExceptionJSONInfoDTO> errorList = new ArrayList<>();
-		errorList.add(errorDetails);
-		errorRes.setErrors(errorList);
-		errorRes.setId(idUrl);
-		errorRes.setVersion(versionUrl);
-		errorRes.setResponsetime(DateUtils.formatDate(new Date(), utcDateTimePattern));
-
-		return new ResponseEntity<>(errorRes, HttpStatus.OK);
-	}
-
-	/**
-	 * @param e
-	 * @param request
-	 * @return error response
-	 */
-	@ExceptionHandler(BookingDataNotFoundException.class)
-	public ResponseEntity<MainResponseDTO<?>> bookingDataNotFound(final BookingDataNotFoundException e,
-			WebRequest request) {
-		ExceptionJSONInfoDTO errorDetails = new ExceptionJSONInfoDTO(e.getErrorCode(), e.getErrorText());
-		MainResponseDTO<?> errorRes = new MainResponseDTO<>();
-		List<ExceptionJSONInfoDTO> errorList = new ArrayList<>();
-		errorList.add(errorDetails);
-		errorRes.setErrors(errorList);
-		errorRes.setId(idUrl);
-		errorRes.setVersion(versionUrl);
-		errorRes.setResponsetime(DateUtils.formatDate(new Date(), utcDateTimePattern));
-
-		return new ResponseEntity<>(errorRes, HttpStatus.OK);
-	}
-
-	/**
-	 * @param e
-	 * @param request
-	 * @return error response
-	 */
-	@ExceptionHandler(RecordNotFoundException.class)
-	public ResponseEntity<MainResponseDTO<?>> recordNotFound(final RecordNotFoundException e, WebRequest request) {
-		ExceptionJSONInfoDTO errorDetails = new ExceptionJSONInfoDTO(e.getErrorCode(), e.getErrorText());
-		MainResponseDTO<?> errorRes = new MainResponseDTO<>();
-		List<ExceptionJSONInfoDTO> errorList = new ArrayList<>();
-		errorList.add(errorDetails);
-		errorRes.setErrors(errorList);
-		errorRes.setId(idUrl);
-		errorRes.setVersion(versionUrl);
-		errorRes.setResponsetime(DateUtils.formatDate(new Date(), utcDateTimePattern));
-
-		return new ResponseEntity<>(errorRes, HttpStatus.OK);
-	}
-
-	/**
-	 * @param e
-	 * @param request
-	 * @return error response
-	 */
-	@SuppressWarnings({ "rawtypes" })
-	@ExceptionHandler(AppointmentAlreadyCanceledException.class)
-	public ResponseEntity<MainResponseDTO<?>> appointmentAlreadyCanceledException(
-			final AppointmentAlreadyCanceledException e, WebRequest request) {
-		ExceptionJSONInfoDTO errorDetails = new ExceptionJSONInfoDTO(e.getErrorCode(), e.getErrorText());
-		MainResponseDTO<?> errorRes = new MainResponseDTO<>();
-		List<ExceptionJSONInfoDTO> errorList = new ArrayList<>();
-		errorList.add(errorDetails);
-		errorRes.setErrors(errorList);
-		errorRes.setId(idUrl);
-		errorRes.setVersion(versionUrl);
-		errorRes.setResponsetime(DateUtils.formatDate(new Date(), utcDateTimePattern));
-
-		return new ResponseEntity<>(errorRes, HttpStatus.OK);
-	}
-
-	/**
-	 * @param e
-	 * @param request
-	 * @return error response
-	 */
-	@SuppressWarnings({ "rawtypes" })
-	@ExceptionHandler(AppointmentCannotBeCanceledException.class)
-	public ResponseEntity<MainResponseDTO<?>> appointmentCanNotCanceledException(
-			final AppointmentCannotBeCanceledException e, WebRequest request) {
-		ExceptionJSONInfoDTO errorDetails = new ExceptionJSONInfoDTO(e.getErrorCode(), e.getErrorText());
-		MainResponseDTO<?> errorRes = new MainResponseDTO<>();
-		List<ExceptionJSONInfoDTO> errorList = new ArrayList<>();
-		errorList.add(errorDetails);
-		errorRes.setErrors(errorList);
-		errorRes.setId(idUrl);
-		errorRes.setVersion(versionUrl);
-		errorRes.setResponsetime(DateUtils.formatDate(new Date(), utcDateTimePattern));
-
-		return new ResponseEntity<>(errorRes, HttpStatus.OK);
-	}
-
-	/**
-	 * @param e
-	 * @param request
-	 * @return error response
-	 */
-	@SuppressWarnings({ "rawtypes" })
-	@ExceptionHandler(CancelAppointmentFailedException.class)
-	public ResponseEntity<MainResponseDTO<?>> appointmentCancelFailedException(final CancelAppointmentFailedException e,
-			WebRequest request) {
-		ExceptionJSONInfoDTO errorDetails = new ExceptionJSONInfoDTO(e.getErrorCode(), e.getErrorText());
-		MainResponseDTO<?> errorRes = new MainResponseDTO<>();
-		List<ExceptionJSONInfoDTO> errorList = new ArrayList<>();
-		errorList.add(errorDetails);
-		errorRes.setErrors(errorList);
-		errorRes.setId(idUrl);
-		errorRes.setVersion(versionUrl);
-		errorRes.setResponsetime(DateUtils.formatDate(new Date(), utcDateTimePattern));
-
-		return new ResponseEntity<>(errorRes, HttpStatus.OK);
-	}
-
-	/**
-	 * @param e
-	 * @param request
-	 * @return error response
-	 */
-	@SuppressWarnings({ "rawtypes" })
-	@ExceptionHandler(AppointmentReBookingFailedException.class)
-	public ResponseEntity<MainResponseDTO<?>> appointmentReBookingFailedException(
-			final AppointmentReBookingFailedException e, WebRequest request) {
-		ExceptionJSONInfoDTO errorDetails = new ExceptionJSONInfoDTO(e.getErrorCode(), e.getErrorText());
-		MainResponseDTO<?> errorRes = new MainResponseDTO<>();
-		List<ExceptionJSONInfoDTO> errorList = new ArrayList<>();
-		errorList.add(errorDetails);
-		errorRes.setErrors(errorList);
-		errorRes.setId(idUrl);
-		errorRes.setVersion(versionUrl);
-		errorRes.setResponsetime(DateUtils.formatDate(new Date(), utcDateTimePattern));
-
-		return new ResponseEntity<>(errorRes, HttpStatus.OK);
-	}
-
-	/**
-	 * @param e
-	 * @param request
-	 * @return error response
-	 */
-	@SuppressWarnings({ "rawtypes" })
-	@ExceptionHandler(DocumentNotFoundException.class)
-	public ResponseEntity<MainResponseDTO<?>> documentNotFound(final DocumentNotFoundException e, WebRequest request) {
-		ExceptionJSONInfoDTO errorDetails = new ExceptionJSONInfoDTO(e.getErrorCode(), e.getErrorText());
-		MainResponseDTO<?> errorRes = new MainResponseDTO<>();
-		List<ExceptionJSONInfoDTO> errorList = new ArrayList<>();
-		errorList.add(errorDetails);
-		errorRes.setErrors(errorList);
-		errorRes.setId(idUrl);
-		errorRes.setVersion(versionUrl);
-		errorRes.setResponsetime(DateUtils.formatDate(new Date(), utcDateTimePattern));
-
-		return new ResponseEntity<>(errorRes, HttpStatus.OK);
-	}
-
-	/**
-	 * @param e
-	 * @param request
-	 * @return error response
-	 */
-	@SuppressWarnings({ "rawtypes" })
-	@ExceptionHandler(AvailablityNotFoundException.class)
-	public ResponseEntity<MainResponseDTO<?>> availablityNotFound(final AvailablityNotFoundException e,
-			WebRequest request) {
-		ExceptionJSONInfoDTO errorDetails = new ExceptionJSONInfoDTO(e.getErrorCode(), e.getErrorText());
-		MainResponseDTO<?> errorRes = new MainResponseDTO<>();
-		List<ExceptionJSONInfoDTO> errorList = new ArrayList<>();
-		errorList.add(errorDetails);
-		errorRes.setErrors(errorList);
-		errorRes.setId(idUrl);
-		errorRes.setVersion(versionUrl);
-		errorRes.setResponsetime(DateUtils.formatDate(new Date(), utcDateTimePattern));
-
-		return new ResponseEntity<>(errorRes, HttpStatus.OK);
-	}
-
-	/**
-	 * @param e
-	 * @param request
-	 * @return error response
-	 */
-	@SuppressWarnings({ "rawtypes" })
-	@ExceptionHandler(TableNotAccessibleException.class)
-
-	public ResponseEntity<MainResponseDTO<?>> tablenotAccessible(final TableNotAccessibleException e,
-			WebRequest request) {
-		ExceptionJSONInfoDTO errorDetails = new ExceptionJSONInfoDTO(e.getErrorCode(), e.getErrorText());
-		MainResponseDTO<?> errorRes = new MainResponseDTO<>();
-		List<ExceptionJSONInfoDTO> errorList = new ArrayList<>();
-		errorList.add(errorDetails);
-		errorRes.setErrors(errorList);
-		errorRes.setId(idUrl);
-		errorRes.setVersion(versionUrl);
-		errorRes.setResponsetime(DateUtils.formatDate(new Date(), utcDateTimePattern));
-
-		return new ResponseEntity<>(errorRes, HttpStatus.OK);
-	}
-
-	/**
-	 * @param e
-	 * @param request
-	 * @return error response
-	 */
-	@SuppressWarnings({ "rawtypes" })
-	@ExceptionHandler(AppointmentBookingFailedException.class)
-	public ResponseEntity<MainResponseDTO<?>> appointmentBookingFailed(final AppointmentBookingFailedException e,
-			WebRequest request) {
-		ExceptionJSONInfoDTO errorDetails = new ExceptionJSONInfoDTO(e.getErrorCode(), e.getErrorText());
-		MainResponseDTO<?> errorRes = new MainResponseDTO<>();
-		List<ExceptionJSONInfoDTO> errorList = new ArrayList<>();
-		errorList.add(errorDetails);
-		errorRes.setErrors(errorList);
-		errorRes.setId(idUrl);
-		errorRes.setVersion(versionUrl);
-		errorRes.setResponsetime(DateUtils.formatDate(new Date(), utcDateTimePattern));
-
-		return new ResponseEntity<>(errorRes, HttpStatus.OK);
-	}
-
-	@ExceptionHandler(TimeSpanException.class)
-	public ResponseEntity<MainResponseDTO<?>> timeSpanException(final TimeSpanException e, WebRequest request) {
-		ExceptionJSONInfoDTO errorDetails = new ExceptionJSONInfoDTO(e.getErrorCode(), e.getErrorText());
-		MainResponseDTO<?> errorRes = new MainResponseDTO<>();
-		List<ExceptionJSONInfoDTO> errorList = new ArrayList<>();
-		errorList.add(errorDetails);
-		errorRes.setErrors(errorList);
-		errorRes.setId(idUrl);
-		errorRes.setVersion(versionUrl);
-		errorRes.setResponsetime(DateUtils.formatDate(new Date(), utcDateTimePattern));
-
-		return new ResponseEntity<>(errorRes, HttpStatus.OK);
-
-	}
-
-	@ExceptionHandler(RecordFailedToDeleteException.class)
-	public ResponseEntity<MainResponseDTO<?>> recordFailedToDeleteException(final RecordFailedToDeleteException e,
-			WebRequest request) {
-		ExceptionJSONInfoDTO errorDetails = new ExceptionJSONInfoDTO(e.getErrorCode(), e.getErrorText());
-		MainResponseDTO<?> errorRes = new MainResponseDTO<>();
-		List<ExceptionJSONInfoDTO> errorList = new ArrayList<>();
-		errorList.add(errorDetails);
-		errorRes.setErrors(errorList);
-		errorRes.setId(idUrl);
-		errorRes.setVersion(versionUrl);
-		errorRes.setResponsetime(DateUtils.formatDate(new Date(), utcDateTimePattern));
-
-		return new ResponseEntity<>(errorRes, HttpStatus.OK);
-
-	}
-
-	@ExceptionHandler(OperationNotAllowedException.class)
-	public ResponseEntity<MainResponseDTO<?>> operationNotAllowedException(final OperationNotAllowedException e,
-			WebRequest request) {
-		ExceptionJSONInfoDTO errorDetails = new ExceptionJSONInfoDTO(e.getErrorCode(), e.getErrorText());
-		MainResponseDTO<?> errorRes = new MainResponseDTO<>();
-		List<ExceptionJSONInfoDTO> errorList = new ArrayList<>();
-		errorList.add(errorDetails);
-		errorRes.setErrors(errorList);
-		errorRes.setId(idUrl);
-		errorRes.setVersion(versionUrl);
-		errorRes.setResponsetime(DateUtils.formatDate(new Date(), utcDateTimePattern));
-
-		return new ResponseEntity<>(errorRes, HttpStatus.OK);
-
-	}
-
-	@ExceptionHandler(ParseException.class)
-	public ResponseEntity<MainResponseDTO<?>> parseException(final ParseException e, WebRequest request) {
-		ExceptionJSONInfoDTO errorDetails = new ExceptionJSONInfoDTO(e.getErrorCode(), e.getErrorText());
-		MainResponseDTO<?> errorRes = new MainResponseDTO<>();
-		List<ExceptionJSONInfoDTO> errorList = new ArrayList<>();
-		errorList.add(errorDetails);
-		errorRes.setErrors(errorList);
-		errorRes.setId(idUrl);
-		errorRes.setVersion(versionUrl);
-		errorRes.setResponsetime(DateUtils.formatDate(new Date(), utcDateTimePattern));
-
-		return new ResponseEntity<>(errorRes, HttpStatus.OK);
-
-	}
-
->>>>>>> aafd0a67
 }