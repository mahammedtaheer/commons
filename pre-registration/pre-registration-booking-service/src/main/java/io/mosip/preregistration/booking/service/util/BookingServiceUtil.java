--- conflicted
+++ resolved
@@ -1,4 +1,3 @@
-<<<<<<< HEAD
 /* 
  * Copyright
  * 
@@ -715,723 +714,4 @@
 		return entity;
 	}
 
-}
-=======
-/* 
- * Copyright
- * 
- */
-package io.mosip.preregistration.booking.service.util;
-
-import java.text.SimpleDateFormat;
-import java.time.LocalDate;
-import java.time.LocalDateTime;
-import java.time.LocalTime;
-import java.time.format.DateTimeFormatter;
-import java.time.temporal.ChronoUnit;
-import java.util.ArrayList;
-import java.util.Date;
-import java.util.HashMap;
-import java.util.List;
-import java.util.Map;
-
-import org.springframework.beans.factory.annotation.Autowired;
-import org.springframework.beans.factory.annotation.Value;
-import org.springframework.boot.web.client.RestTemplateBuilder;
-import org.springframework.core.ParameterizedTypeReference;
-import org.springframework.http.HttpEntity;
-import org.springframework.http.HttpHeaders;
-import org.springframework.http.HttpMethod;
-import org.springframework.http.MediaType;
-import org.springframework.http.ResponseEntity;
-import org.springframework.stereotype.Component;
-import org.springframework.web.client.HttpClientErrorException;
-import org.springframework.web.client.RestClientException;
-import org.springframework.web.client.RestTemplate;
-import org.springframework.web.util.UriComponentsBuilder;
-
-import com.fasterxml.jackson.databind.ObjectMapper;
-
-import io.mosip.kernel.core.exception.ErrorResponse;
-import io.mosip.kernel.core.exception.IOException;
-import io.mosip.kernel.core.exception.ServiceError;
-import io.mosip.kernel.core.logger.spi.Logger;
-import io.mosip.kernel.core.util.DateUtils;
-import io.mosip.kernel.core.util.JsonUtils;
-import io.mosip.kernel.core.util.exception.JsonMappingException;
-import io.mosip.kernel.core.util.exception.JsonParseException;
-import io.mosip.preregistration.booking.dto.CancelBookingDTO;
-import io.mosip.preregistration.booking.dto.DateTimeDto;
-import io.mosip.preregistration.booking.dto.HolidayDto;
-import io.mosip.preregistration.booking.dto.RegistrationCenterDto;
-import io.mosip.preregistration.booking.dto.RegistrationCenterHolidayDto;
-import io.mosip.preregistration.booking.dto.RegistrationCenterResponseDto;
-import io.mosip.preregistration.booking.dto.SlotDto;
-import io.mosip.preregistration.booking.entity.AvailibityEntity;
-import io.mosip.preregistration.booking.entity.RegistrationBookingEntity;
-import io.mosip.preregistration.booking.entity.RegistrationBookingPK;
-import io.mosip.preregistration.booking.errorcodes.ErrorCodes;
-import io.mosip.preregistration.booking.errorcodes.ErrorMessages;
-import io.mosip.preregistration.booking.exception.AppointmentCannotBeCanceledException;
-import io.mosip.preregistration.booking.exception.AppointmentReBookingFailedException;
-import io.mosip.preregistration.booking.exception.AvailablityNotFoundException;
-import io.mosip.preregistration.booking.exception.BookingDateNotSeletectedException;
-import io.mosip.preregistration.booking.exception.BookingPreIdNotFoundException;
-import io.mosip.preregistration.booking.exception.BookingRegistrationCenterIdNotFoundException;
-import io.mosip.preregistration.booking.exception.BookingTimeSlotNotSeletectedException;
-import io.mosip.preregistration.booking.exception.DemographicGetStatusException;
-import io.mosip.preregistration.booking.exception.DemographicStatusUpdationException;
-import io.mosip.preregistration.booking.exception.MasterDataNotAvailableException;
-import io.mosip.preregistration.booking.exception.RestCallException;
-import io.mosip.preregistration.booking.exception.TimeSpanException;
-import io.mosip.preregistration.booking.repository.impl.BookingDAO;
-import io.mosip.preregistration.core.code.StatusCodes;
-import io.mosip.preregistration.core.common.dto.BookingRegistrationDTO;
-import io.mosip.preregistration.core.common.dto.ExceptionJSONInfoDTO;
-import io.mosip.preregistration.core.common.dto.MainListRequestDTO;
-import io.mosip.preregistration.core.common.dto.MainListResponseDTO;
-import io.mosip.preregistration.core.common.dto.MainRequestDTO;
-import io.mosip.preregistration.core.common.dto.MainResponseDTO;
-import io.mosip.preregistration.core.common.dto.PreRegistartionStatusDTO;
-import io.mosip.preregistration.core.config.LoggerConfiguration;
-import io.mosip.preregistration.core.util.UUIDGeneratorUtil;
-
-/**
- * This class provides the utility methods for Booking application.
- * 
- * @author Kishan Rathore
- * @author Jagadishwari
- * @author Ravi C. Balaji
- * @since 1.0.0
- *
- */
-@Component
-public class BookingServiceUtil {
-
-	/**
-	 * Autowired reference for {@link #restTemplateBuilder}
-	 */
-	@Autowired
-	RestTemplate restTemplate;
-
-	/**
-	 * Reference for ${regCenter.url} from property file
-	 */
-	@Value("${regCenter.url}")
-	String regCenterUrl;
-
-	/**
-	 * Reference for ${holiday.url} from property file
-	 */
-	@Value("${holiday.url}")
-	String holidayListUrl;
-
-	/**
-	 * Reference for ${demographic.resource.url} from property file
-	 */
-	@Value("${demographic.resource.url}")
-	private String preRegResourceUrl;
-
-	@Value("${preregistration.timespan.cancel}")
-	private long timeSpanCheckForCancel;
-
-	@Value("${preregistration.timespan.rebook}")
-	private long timeSpanCheckForRebook;
-
-	@Value("${mosip.utc-datetime-pattern}")
-	private String utcDateTimePattern;
-
-	private Logger log = LoggerConfiguration.logConfig(BookingServiceUtil.class);
-
-	/**
-	 * This method will call kernel service for registration center date.
-	 * 
-	 * @return List of RegistrationCenterDto
-	 */
-	public List<RegistrationCenterDto> callRegCenterDateRestService() {
-		log.info("sessionId", "idType", "id", "In callRegCenterDateRestService method of Booking Service Util");
-		List<RegistrationCenterDto> regCenter = null;
-		try {
-			//RestTemplate restTemplate = restTemplateBuilder.build();
-			UriComponentsBuilder regbuilder = UriComponentsBuilder.fromHttpUrl(regCenterUrl);
-			HttpHeaders headers = new HttpHeaders();
-			headers.setContentType(MediaType.APPLICATION_JSON_UTF8);
-			HttpEntity<RegistrationCenterResponseDto> entity = new HttpEntity<>(headers);
-			String uriBuilder = regbuilder.build().encode().toUriString();
-			log.info("sessionId", "idType", "id",
-					"In callRegCenterDateRestService method of Booking Service URL- " + uriBuilder);
-			ResponseEntity<RegistrationCenterResponseDto> responseEntity = restTemplate.exchange(uriBuilder,
-					HttpMethod.GET, entity, RegistrationCenterResponseDto.class);
-			regCenter = responseEntity.getBody().getRegistrationCenters();
-			if (regCenter == null || regCenter.isEmpty()) {
-				throw new MasterDataNotAvailableException(ErrorCodes.PRG_BOOK_RCI_020.toString(),
-						ErrorMessages.MASTER_DATA_NOT_FOUND.toString());
-			}
-		} catch (HttpClientErrorException ex) {
-			log.error("sessionId", "idType", "id",
-					"In callRegCenterDateRestService method of Booking Service Util for HttpClientErrorException- "
-							+ ex.getMessage());
-			try {
-				@SuppressWarnings("unchecked")
-				ErrorResponse<ServiceError> errorResponse = (ErrorResponse<ServiceError>) JsonUtils
-						.jsonStringToJavaObject(ErrorResponse.class, ex.getResponseBodyAsString());
-				throw new RestCallException(errorResponse.getErrors().get(0).getErrorCode(),
-						errorResponse.getErrors().get(0).getErrorMessage());
-			} catch (JsonParseException | JsonMappingException | IOException e1) {
-				log.error("sessionId", "idType", "id",
-						"In callRegCenterDateRestService method of Booking Service Util for JsonParseException- "
-								+ e1.getMessage());
-				throw new RestCallException(e1.getErrorCode(), e1.getErrorText());
-			}
-
-		}
-		return regCenter;
-	}
-
-	/**
-	 * This method will call kernel service holiday list
-	 * 
-	 * @param regDto
-	 * @return List of string
-	 */
-	public List<String> callGetHolidayListRestService(RegistrationCenterDto regDto) {
-		log.info("sessionId", "idType", "id", "In callGetHolidayListRestService method of Booking Service Util");
-		List<String> holidaylist = null;
-		try {
-			//RestTemplate restTemplate = restTemplateBuilder.build();
-			String holidayUrl = holidayListUrl + regDto.getLangCode() + "/" + regDto.getId() + "/"
-					+ LocalDate.now().getYear();
-			UriComponentsBuilder builder2 = UriComponentsBuilder.fromHttpUrl(holidayUrl);
-			HttpHeaders headers = new HttpHeaders();
-			headers.setContentType(MediaType.APPLICATION_JSON_UTF8);
-			HttpEntity<RegistrationCenterHolidayDto> httpHolidayEntity = new HttpEntity<>(headers);
-			String uriBuilder = builder2.build().encode().toUriString();
-			log.info("sessionId", "idType", "id",
-					"In callGetHolidayListRestService method of Booking Service URL- " + uriBuilder);
-			ResponseEntity<RegistrationCenterHolidayDto> responseEntity2 = restTemplate.exchange(uriBuilder,
-					HttpMethod.GET, httpHolidayEntity, RegistrationCenterHolidayDto.class);
-			holidaylist = new ArrayList<>();
-			if (!responseEntity2.getBody().getHolidays().isEmpty()) {
-				for (HolidayDto holiday : responseEntity2.getBody().getHolidays()) {
-					holidaylist.add(holiday.getHolidayDate());
-				}
-			}
-
-		} catch (HttpClientErrorException ex) {
-			log.error("sessionId", "idType", "id",
-					"In callGetHolidayListRestService method of Booking Service Util for HttpClientErrorException- "
-							+ ex.getMessage());
-
-			try {
-				@SuppressWarnings("unchecked")
-				ErrorResponse<ServiceError> errorResponse = (ErrorResponse<ServiceError>) JsonUtils
-						.jsonStringToJavaObject(ErrorResponse.class, ex.getResponseBodyAsString());
-				throw new RestCallException(errorResponse.getErrors().get(0).getErrorCode(),
-						errorResponse.getErrors().get(0).getErrorMessage());
-			} catch (JsonParseException | JsonMappingException | IOException e1) {
-				log.error("sessionId", "idType", "id",
-						"In callGetHolidayListRestService method of Booking Service Util for JsonParseException- "
-								+ ex.getMessage());
-				e1.printStackTrace();
-			}
-
-		}
-		return holidaylist;
-	}
-
-	/**
-	 * This method will call demographic service for update status.
-	 * 
-	 * @param preId
-	 * @param status
-	 * @return response entity
-	 */
-	public boolean callUpdateStatusRestService(String preId, String status) {
-		log.info("sessionId", "idType", "id", "In callUpdateStatusRestService method of Booking Service Util");
-		try {
-			//RestTemplate restTemplate = restTemplateBuilder.build();
-
-			UriComponentsBuilder builder = UriComponentsBuilder.fromHttpUrl(preRegResourceUrl + "/applications")
-					.queryParam("pre_registration_id", preId).queryParam("status_code", status);
-			HttpHeaders headers = new HttpHeaders();
-			headers.setContentType(MediaType.APPLICATION_JSON_UTF8);
-			HttpEntity<MainResponseDTO<String>> httpEntity = new HttpEntity<>(headers);
-			String uriBuilder = builder.build().encode().toUriString();
-			log.info("sessionId", "idType", "id", "Call Update Status in demographic URL : " + uriBuilder);
-			ResponseEntity<MainResponseDTO<String>> bookingResponse = restTemplate.exchange(uriBuilder, HttpMethod.PUT,
-					httpEntity, new ParameterizedTypeReference<MainResponseDTO<String>>() {
-					});
-			if (bookingResponse.getBody().getErrors() != null) {
-				throw new DemographicStatusUpdationException(
-						bookingResponse.getBody().getErrors().get(0).getErrorCode(),
-						bookingResponse.getBody().getErrors().get(0).getMessage());
-			}
-
-			return true;
-
-		} catch (RestClientException ex) {
-			log.error("sessionId", "idType", "id",
-					"In callUpdateStatusRestService method of Booking Service Util for HttpClientErrorException- "
-							+ ex.getMessage());
-
-			throw new DemographicStatusUpdationException(ErrorCodes.PRG_BOOK_RCI_011.toString(),
-					ErrorMessages.DEMOGRAPHIC_SERVICE_CALL_FAILED.toString(), ex.getCause());
-		}
-	}
-
-	/**
-	 * This method will call demographic service for status.
-	 * 
-	 * @param preId
-	 * @return status code
-	 */
-	public String callGetStatusRestService(String preId) {
-		log.info("sessionId", "idType", "id", "In callGetStatusRestService method of Booking Service Util");
-		String statusCode = "";
-		try {
-			//RestTemplate restTemplate = restTemplateBuilder.build();
-			UriComponentsBuilder builder = UriComponentsBuilder.fromHttpUrl(preRegResourceUrl + "/applications/status")
-					.queryParam("pre_registration_id", preId);
-			HttpHeaders headers = new HttpHeaders();
-			headers.setContentType(MediaType.APPLICATION_JSON_UTF8);
-			HttpEntity<MainListResponseDTO<PreRegistartionStatusDTO>> httpEntity = new HttpEntity<>(headers);
-			String uriBuilder = builder.build().encode().toUriString();
-			log.info("sessionId", "idType", "id", "Call Get Status from demographic URL : " + uriBuilder);
-			ResponseEntity<MainListResponseDTO<PreRegistartionStatusDTO>> respEntity = restTemplate.exchange(uriBuilder,
-					HttpMethod.GET, httpEntity,
-					new ParameterizedTypeReference<MainListResponseDTO<PreRegistartionStatusDTO>>() {
-					});
-
-			if (respEntity.getBody().getErr()==null) {
-				ObjectMapper mapper = new ObjectMapper();
-				PreRegistartionStatusDTO preRegResponsestatusDto = mapper
-						.convertValue(respEntity.getBody().getResponse().get(0), PreRegistartionStatusDTO.class);
-
-				statusCode = preRegResponsestatusDto.getStatusCode().trim();
-			} else {
-				throw new DemographicGetStatusException(respEntity.getBody().getErr().getErrorCode(),
-						respEntity.getBody().getErr().getMessage());
-			}
-		} catch (RestClientException ex) {
-			log.error("sessionId", "idType", "id",
-					"In callGetStatusRestService method of Booking Service Util for HttpClientErrorException- "
-							+ ex.getMessage());
-
-			throw new DemographicGetStatusException(ErrorCodes.PRG_BOOK_RCI_012.toString(),
-					ErrorMessages.DEMOGRAPHIC_SERVICE_CALL_FAILED.toString());
-		}
-		return statusCode;
-	}
-
-	/**
-	 * This method will call demographic service for cancel status.
-	 * 
-	 * @param preId
-	 * @return status code
-	 */
-	public boolean callGetStatusForCancelRestService(String preId) {
-		log.info("sessionId", "idType", "id", "In callGetStatusForCancelRestService method of Booking Service Util");
-		try {
-			//RestTemplate restTemplate = restTemplateBuilder.build();
-			UriComponentsBuilder builder = UriComponentsBuilder.fromHttpUrl(preRegResourceUrl + "/applications/status")
-					.queryParam("pre_registration_id", preId);
-			HttpHeaders headers = new HttpHeaders();
-			headers.setContentType(MediaType.APPLICATION_JSON_UTF8);
-			HttpEntity<MainListResponseDTO<PreRegistartionStatusDTO>> httpEntity = new HttpEntity<>(headers);
-			String uriBuilder = builder.build().encode().toUriString();
-			log.info("sessionId", "idType", "id",
-					"In callGetStatusForCancelRestService method of Booking Service URL- " + uriBuilder);
-
-			ResponseEntity<MainListResponseDTO<PreRegistartionStatusDTO>> respEntity = restTemplate.exchange(uriBuilder,
-					HttpMethod.GET, httpEntity,
-					new ParameterizedTypeReference<MainListResponseDTO<PreRegistartionStatusDTO>>() {
-					});
-
-			if (respEntity.getBody().getErr() == null) {
-				ObjectMapper mapper = new ObjectMapper();
-				PreRegistartionStatusDTO preRegResponsestatusDto = mapper
-						.convertValue(respEntity.getBody().getResponse().get(0), PreRegistartionStatusDTO.class);
-
-				String statusCode = preRegResponsestatusDto.getStatusCode().trim();
-
-				if (!statusCode.equals(StatusCodes.BOOKED.getCode())) {
-
-					throw new AppointmentCannotBeCanceledException(ErrorCodes.PRG_BOOK_RCI_018.toString(),
-							ErrorMessages.APPOINTMENT_CANNOT_BE_CANCELED.getMessage());
-				}
-			} else {
-				throw new DemographicGetStatusException(respEntity.getBody().getErr().getErrorCode(),
-						respEntity.getBody().getErr().getMessage());
-			}
-		} catch (RestClientException ex) {
-			log.error("sessionId", "idType", "id",
-					"In callGetStatusForCancelRestService method of Booking Service Util for HttpClientErrorException- "
-							+ ex.getMessage());
-			throw new DemographicGetStatusException(ErrorCodes.PRG_BOOK_RCI_012.toString(),
-					ErrorMessages.DEMOGRAPHIC_SERVICE_CALL_FAILED.toString());
-		}
-		return true;
-	}
-
-	public boolean timeSpanCheckForCancle(LocalDateTime bookedDateTime) {
-		LocalDateTime current = LocalDateTime.now();
-		log.info("sessionId", "idType", "id",
-				"In timeSpanCheckForCancle method of Booking Service for current Date Time- " + current);
-		long hours = ChronoUnit.HOURS.between(current, bookedDateTime);
-		if (Math.abs(hours) >= timeSpanCheckForCancel)
-			return true;
-		else
-			return false;
-	}
-
-	public boolean timeSpanCheckForRebook(LocalDateTime bookedDateTime) {
-		LocalDateTime current = LocalDateTime.now();
-		log.info("sessionId", "idType", "id",
-				"In timeSpanCheckForRebook method of Booking Service for current Date Time- " + current);
-		long hours = ChronoUnit.HOURS.between(current, bookedDateTime);
-		if (Math.abs(hours) >= timeSpanCheckForRebook)
-			return true;
-		else
-			return false;
-
-	}
-
-	/**
-	 * This method will do booking time slots.
-	 * 
-	 * @param regDto
-	 * @param holidaylist
-	 * @param sDate
-	 * @param bookingDAO
-	 */
-	public void timeSlotCalculator(RegistrationCenterDto regDto, List<String> holidaylist, LocalDate sDate,
-			BookingDAO bookingDAO) {
-		log.info("sessionId", "idType", "id", "In timeSlotCalculator method of Booking Service Util");
-		if (holidaylist.contains(sDate.toString())) {
-			DateTimeFormatter format = DateTimeFormatter.ofPattern("yyyy-MM-dd HH:mm:ss");
-			String text = "2016-11-09 00:00:00";
-			LocalDateTime localDateTime = LocalDateTime.parse(text, format);
-			LocalTime localTime = localDateTime.toLocalTime();
-			saveAvailability(regDto, sDate, localTime, localTime, bookingDAO);
-
-		} else {
-
-			int window1 = ((regDto.getLunchStartTime().getHour() * 60 + regDto.getLunchStartTime().getMinute())
-					- (regDto.getCenterStartTime().getHour() * 60 + regDto.getCenterStartTime().getMinute()))
-					/ (regDto.getPerKioskProcessTime().getHour() * 60 + regDto.getPerKioskProcessTime().getMinute());
-
-			int window2 = ((regDto.getCenterEndTime().getHour() * 60 + regDto.getCenterEndTime().getMinute())
-					- (regDto.getLunchEndTime().getHour() * 60 + regDto.getLunchEndTime().getMinute()))
-					/ (regDto.getPerKioskProcessTime().getHour() * 60 + regDto.getPerKioskProcessTime().getMinute());
-
-			int extraTime1 = ((regDto.getLunchStartTime().getHour() * 60 + regDto.getLunchStartTime().getMinute())
-					- (regDto.getCenterStartTime().getHour() * 60 + regDto.getCenterStartTime().getMinute()))
-					% (regDto.getPerKioskProcessTime().getHour() * 60 + regDto.getPerKioskProcessTime().getMinute());
-
-			int extraTime2 = ((regDto.getCenterEndTime().getHour() * 60 + regDto.getCenterEndTime().getMinute())
-					- (regDto.getLunchEndTime().getHour() * 60 + regDto.getLunchEndTime().getMinute()))
-					% (regDto.getPerKioskProcessTime().getHour() * 60 + regDto.getPerKioskProcessTime().getMinute());
-
-			LocalTime currentTime1 = regDto.getCenterStartTime();
-			for (int i = 0; i < window1; i++) {
-				if (i == (window1 - 1)) {
-					LocalTime toTime = currentTime1.plusMinutes(regDto.getPerKioskProcessTime().getMinute())
-							.plusMinutes(extraTime1);
-					saveAvailability(regDto, sDate, currentTime1, toTime, bookingDAO);
-
-				} else {
-					LocalTime toTime = currentTime1.plusMinutes(regDto.getPerKioskProcessTime().getMinute());
-					saveAvailability(regDto, sDate, currentTime1, toTime, bookingDAO);
-				}
-				currentTime1 = currentTime1.plusMinutes(regDto.getPerKioskProcessTime().getMinute());
-			}
-
-			LocalTime currentTime2 = regDto.getLunchEndTime();
-			for (int i = 0; i < window2; i++) {
-				if (i == (window2 - 1)) {
-					LocalTime toTime = currentTime2.plusMinutes(regDto.getPerKioskProcessTime().getMinute())
-							.plusMinutes(extraTime2);
-					saveAvailability(regDto, sDate, currentTime2, toTime, bookingDAO);
-
-				} else {
-					LocalTime toTime = currentTime2.plusMinutes(regDto.getPerKioskProcessTime().getMinute());
-					saveAvailability(regDto, sDate, currentTime2, toTime, bookingDAO);
-				}
-				currentTime2 = currentTime2.plusMinutes(regDto.getPerKioskProcessTime().getMinute());
-			}
-		}
-	}
-
-	/**
-	 * This method will check mandatory parameter check.
-	 * 
-	 * @param bookingDto
-	 * @return true or false
-	 * @throws java.text.ParseException
-	 */
-	public boolean mandatoryParameterCheck(String preRegistrationId, BookingRegistrationDTO oldBookingDetails,
-			BookingRegistrationDTO newBookingDetails) {
-		log.info("sessionId", "idType", "id", "In mandatoryParameterCheck method of Booking Service Util");
-		boolean flag = true;
-		if (isNull(preRegistrationId)) {
-			throw new BookingPreIdNotFoundException(ErrorCodes.PRG_BOOK_RCI_006.toString(),
-					ErrorMessages.PREREGISTRATION_ID_NOT_ENTERED.toString());
-		} else if (oldBookingDetails != null) {
-			if (isNull(oldBookingDetails.getRegistrationCenterId())) {
-				throw new BookingRegistrationCenterIdNotFoundException(ErrorCodes.PRG_BOOK_RCI_007.toString(),
-						ErrorMessages.REGISTRATION_CENTER_ID_NOT_ENTERED.toString());
-			} else if (isNull(oldBookingDetails.getRegDate())) {
-				throw new BookingDateNotSeletectedException(ErrorCodes.PRG_BOOK_RCI_008.toString(),
-						ErrorMessages.BOOKING_DATE_TIME_NOT_SELECTED.toString());
-			} else if (isNull(oldBookingDetails.getSlotFromTime()) && isNull(oldBookingDetails.getSlotToTime())) {
-				throw new BookingTimeSlotNotSeletectedException(ErrorCodes.PRG_BOOK_RCI_003.toString(),
-						ErrorMessages.USER_HAS_NOT_SELECTED_TIME_SLOT.toString());
-			}
-		} else if (newBookingDetails != null) {
-			if (isNull(newBookingDetails.getRegistrationCenterId())) {
-				throw new BookingRegistrationCenterIdNotFoundException(ErrorCodes.PRG_BOOK_RCI_007.toString(),
-						ErrorMessages.REGISTRATION_CENTER_ID_NOT_ENTERED.toString());
-			} else if (isNull(newBookingDetails.getRegDate())) {
-				throw new BookingDateNotSeletectedException(ErrorCodes.PRG_BOOK_RCI_008.toString(),
-						ErrorMessages.BOOKING_DATE_TIME_NOT_SELECTED.toString());
-			} else if (isNull(newBookingDetails.getSlotFromTime()) && isNull(newBookingDetails.getSlotToTime())) {
-				throw new BookingTimeSlotNotSeletectedException(ErrorCodes.PRG_BOOK_RCI_003.toString(),
-						ErrorMessages.USER_HAS_NOT_SELECTED_TIME_SLOT.toString());
-			}
-		} else {
-			flag = false;
-		}
-		return flag;
-
-	}
-
-	/**
-	 * This method is used as Null checker for different input keys.
-	 *
-	 * @param key
-	 *            pass the key
-	 * @return true if key not null and return false if key is null.
-	 */
-
-	public boolean isNull(Object key) {
-		log.info("sessionId", "idType", "id", "In isNull method of Booking Service Util");
-		if (key instanceof String) {
-			if (key.equals("") || ((String) key).trim().length() == 0)
-				return true;
-		} else {
-			if (key == null)
-				return true;
-		}
-		return false;
-	}
-
-	private void saveAvailability(RegistrationCenterDto regDto, LocalDate date, LocalTime currentTime, LocalTime toTime,
-			BookingDAO bookingDAO) {
-		log.info("sessionId", "idType", "id", "In saveAvailability method of Booking Service Util");
-		AvailibityEntity avaEntity = new AvailibityEntity();
-		avaEntity.setRegDate(date);
-		avaEntity.setRegcntrId(regDto.getId());
-		avaEntity.setFromTime(currentTime);
-		avaEntity.setToTime(toTime);
-		avaEntity.setCrBy("Admin");
-		avaEntity.setCrDate(DateUtils.parseDateToLocalDateTime(new Date()));
-		if (isNull(regDto.getContactPerson())) {
-			avaEntity.setCrBy("Admin");
-		} else {
-			avaEntity.setCrBy(regDto.getContactPerson());
-		}
-		if (currentTime.equals(toTime)) {
-			avaEntity.setAvailableKiosks(0);
-		} else {
-			avaEntity.setAvailableKiosks(regDto.getNumberOfKiosks());
-		}
-		bookingDAO.saveAvailability(avaEntity);
-	}
-
-	/**
-	 * This method will do booking slots.
-	 * 
-	 * @param dateList
-	 * @param dateTimeList
-	 * @param i
-	 * @param dateTime
-	 * @param entity
-	 */
-	public void slotSetter(List<LocalDate> dateList, List<DateTimeDto> dateTimeList, int i, DateTimeDto dateTime,
-			List<AvailibityEntity> entity) {
-		log.info("sessionId", "idType", "id", "In slotSetter method of Booking Service Util");
-		List<SlotDto> slotList = new ArrayList<>();
-		for (AvailibityEntity en : entity) {
-			if (en.getAvailableKiosks() > 0) {
-				SlotDto slots = new SlotDto();
-				slots.setAvailability(en.getAvailableKiosks());
-				slots.setFromTime(en.getFromTime());
-				slots.setToTime(en.getToTime());
-				slotList.add(slots);
-			}
-		}
-		if (entity.size() == 1) {
-			dateTime.setHoliday(true);
-		} else {
-			dateTime.setHoliday(false);
-		}
-		if (!slotList.isEmpty()) {
-			dateTime.setTimeSlots(slotList);
-			dateTime.setDate(dateList.get(i).toString());
-			dateTimeList.add(dateTime);
-		}
-
-	}
-
-	/**
-	 * This method will do mandatory parameter check for cancel.
-	 * 
-	 * @param cancelBookingDTO
-	 * @return true or false
-	 */
-	public boolean mandatoryParameterCheckforCancel(CancelBookingDTO cancelBookingDTO) {
-		log.info("sessionId", "idType", "id", "In mandatoryParameterCheckforCancel method of Booking Service Util");
-		boolean flag = true;
-
-		if (isNull(cancelBookingDTO.getPreRegistrationId())) {
-			throw new BookingPreIdNotFoundException(ErrorCodes.PRG_BOOK_RCI_006.toString(),
-					ErrorMessages.PREREGISTRATION_ID_NOT_ENTERED.toString());
-		} else if (isNull(cancelBookingDTO.getRegistrationCenterId())) {
-			throw new BookingRegistrationCenterIdNotFoundException(ErrorCodes.PRG_BOOK_RCI_007.toString(),
-					ErrorMessages.REGISTRATION_CENTER_ID_NOT_ENTERED.toString());
-		} else if (isNull(cancelBookingDTO.getRegDate())) {
-			throw new BookingDateNotSeletectedException(ErrorCodes.PRG_BOOK_RCI_008.toString(),
-					ErrorMessages.BOOKING_DATE_TIME_NOT_SELECTED.toString());
-		} else if (isNull(cancelBookingDTO.getSlotFromTime()) || isNull(cancelBookingDTO.getSlotToTime())) {
-			throw new BookingTimeSlotNotSeletectedException(ErrorCodes.PRG_BOOK_RCI_003.toString(),
-					ErrorMessages.USER_HAS_NOT_SELECTED_TIME_SLOT.toString());
-		}
-
-		return flag;
-
-	}
-
-	/**
-	 * This method will check for duplicates.
-	 * 
-	 * @param oldBookingRegistrationDTO
-	 * @param newBookingRegistrationDTO
-	 * @return boolean
-	 */
-	public boolean isNotDuplicate(BookingRegistrationDTO oldBookingRegistrationDTO,
-			BookingRegistrationDTO newBookingRegistrationDTO) {
-		log.info("sessionId", "idType", "id", "In isNotDuplicate method of Booking Service Util");
-		if (oldBookingRegistrationDTO.getRegDate().equals(newBookingRegistrationDTO.getRegDate())
-				&& oldBookingRegistrationDTO.getRegistrationCenterId()
-						.equals(newBookingRegistrationDTO.getRegistrationCenterId())
-				&& oldBookingRegistrationDTO.getSlotFromTime().equals(newBookingRegistrationDTO.getSlotFromTime())
-				&& oldBookingRegistrationDTO.getSlotToTime().equals(newBookingRegistrationDTO.getSlotToTime())) {
-			throw new AppointmentReBookingFailedException(ErrorCodes.PRG_BOOK_RCI_021.toString(),
-					ErrorMessages.APPOINTMENT_REBOOKING_FAILED.toString());
-		}
-		return true;
-	}
-
-	/**
-	 * This method is used to add the initial request values into a map for request
-	 * map.
-	 * 
-	 * @param MainRequestDTO
-	 *            pass requestDTO
-	 * @return a map for request request map
-	 */
-	public Map<String, String> prepareRequestMap(MainListRequestDTO<?> requestDto) {
-		log.info("sessionId", "idType", "id", "In prepareRequestMap method of Booking Service Util");
-		Map<String, String> requestMap = new HashMap<>();
-		requestMap.put("id", requestDto.getId());
-		requestMap.put("ver", requestDto.getVersion());
-		requestMap.put("reqTime", new SimpleDateFormat(utcDateTimePattern).format(requestDto.getRequesttime()));
-		requestMap.put("request", requestDto.getRequest().toString());
-		return requestMap;
-	}
-
-	/**
-	 * This method is used to add the initial request values into a map for request
-	 * map.
-	 * 
-	 * @param MainRequestDTO
-	 *            pass requestDTO
-	 * @return a map for request request map
-	 */
-	public Map<String, String> prepareRequestMap(MainRequestDTO<?> requestDto) {
-		log.info("sessionId", "idType", "id", "In prepareRequestMap method of Booking Service Util");
-		Map<String, String> requestMap = new HashMap<>();
-		requestMap.put("id", requestDto.getId());
-		requestMap.put("ver", requestDto.getVersion());
-		requestMap.put("reqTime", new SimpleDateFormat(utcDateTimePattern).format(requestDto.getRequesttime()));
-		requestMap.put("request", requestDto.getRequest().toString());
-		return requestMap;
-	}
-
-	/**
-	 * Helper method for setting CancelBookingDTO.
-	 * 
-	 * @param preRegistrationId
-	 * @param oldBookingRegistrationDTO
-	 * @return
-	 */
-	public CancelBookingDTO cancelBookingDtoSetter(String preRegistrationId,
-			BookingRegistrationDTO oldBookingRegistrationDTO) {
-		log.info("sessionId", "idType", "id", "In cancelBookingDtoSetter method of Booking Service Util");
-		CancelBookingDTO cancelBookingDTO = new CancelBookingDTO();
-		cancelBookingDTO.setPreRegistrationId(preRegistrationId);
-		cancelBookingDTO.setRegistrationCenterId(oldBookingRegistrationDTO.getRegistrationCenterId());
-		cancelBookingDTO.setRegDate(oldBookingRegistrationDTO.getRegDate());
-		cancelBookingDTO.setSlotFromTime(oldBookingRegistrationDTO.getSlotFromTime());
-		cancelBookingDTO.setSlotToTime(oldBookingRegistrationDTO.getSlotToTime());
-		return cancelBookingDTO;
-	}
-
-	public String getCurrentResponseTime() {
-		log.info("sessionId", "idType", "id", "In getCurrentResponseTime method of Booking Service Util");
-		return DateUtils.formatDate(new Date(System.currentTimeMillis()), utcDateTimePattern);
-	}
-
-	/**
-	 * This method will check for availability.
-	 * 
-	 * @param availableEntity
-	 * @return boolean
-	 */
-	public boolean isKiosksAvailable(AvailibityEntity availableEntity) {
-		log.info("sessionId", "idType", "id", "In isKiosksAvailable method of Booking Service Util");
-
-		if (availableEntity.getAvailableKiosks() > 0) {
-			return true;
-		} else {
-			throw new AvailablityNotFoundException(ErrorCodes.PRG_BOOK_RCI_002.toString(),
-					ErrorMessages.AVAILABILITY_NOT_FOUND_FOR_THE_SELECTED_TIME.toString());
-		}
-	}
-
-	/**
-	 * Helper method for setting RegistrationBookingEntity.
-	 * 
-	 * @param preRegistrationId
-	 * @param oldBookingRegistrationDTO
-	 * @return
-	 */
-	public RegistrationBookingEntity bookingEntitySetter(String preRegistrationId,
-			BookingRegistrationDTO bookingRegistrationDTO) {
-		log.info("sessionId", "idType", "id", "In bookingEntitySetter method of Booking Service Util");
-		RegistrationBookingEntity entity = new RegistrationBookingEntity();
-		entity.setBookingPK(
-				new RegistrationBookingPK(preRegistrationId, DateUtils.parseDateToLocalDateTime(new Date())));
-		entity.setRegistrationCenterId(bookingRegistrationDTO.getRegistrationCenterId());
-		entity.setId(UUIDGeneratorUtil.generateId());
-		entity.setLangCode("12L");
-		entity.setCrBy("987654321");
-		entity.setCrDate(DateUtils.parseDateToLocalDateTime(new Date()));
-		entity.setRegDate(LocalDate.parse(bookingRegistrationDTO.getRegDate()));
-		entity.setSlotFromTime(LocalTime.parse(bookingRegistrationDTO.getSlotFromTime()));
-		entity.setSlotToTime(LocalTime.parse(bookingRegistrationDTO.getSlotToTime()));
-		return entity;
-	}
-
-}
->>>>>>> aafd0a67
+}