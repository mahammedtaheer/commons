--- conflicted
+++ resolved
@@ -1,198 +1,114 @@
-<<<<<<< HEAD
-/* 
- * Copyright
- * 
- */
-package io.mosip.preregistration.booking.config;
 
-import java.net.MalformedURLException;
-import java.net.URL;
-import java.util.HashSet;
-import java.util.Set;
-
-import org.springframework.beans.factory.annotation.Value;
-import org.springframework.context.annotation.Bean;
-import org.springframework.context.annotation.Configuration;
-
-import springfox.documentation.builders.PathSelectors;
-import springfox.documentation.builders.RequestHandlerSelectors;
-import springfox.documentation.spi.DocumentationType;
-import springfox.documentation.spring.web.plugins.Docket;
-import springfox.documentation.swagger2.annotations.EnableSwagger2;
-
-/**
- * This class is used for Swagger configuration, also to configure Host and
- * Port.
- * 
- * @author Kishan Rathore
- * @author Jagadishwari
- * @author Ravi C. Balaji
- * @since 1.0.0
- *
- */
-@Configuration
-@EnableSwagger2
-public class BookingConfig {
-
-	/**
-	 * Reference for ${application.env.local:false} from property file.
-	 */
-	@Value("${application.env.local:false}")
-	private Boolean localEnv;
-
-	/**
-	 * Reference for ${swagger.base-url:#{null}} from property file.
-	 */
-	@Value("${swagger.base-url:#{null}}")
-	private String swaggerBaseUrl;
-
-	/**
-	 * Reference for ${server.port:9095} from property file.
-	 */
-	@Value("${server.port:9095}")
-	private int serverPort;
-
-	/**
-	 * To define Protocol
-	 */
-	String proto = "http";
-	/**
-	 * To define Host
-	 */
-	String host = "localhost";
-	/**
-	 * To define port
-	 */
-	int port = -1;
-	String hostWithPort = "localhost:9095";
-	
-	
-	/**
-	 * To configure Host and port along with docket.
-	 * 
-	 * @return Docket docket
-	 */
-	@Bean
-	public Docket registrationStatusBean() {
-		boolean swaggerBaseUrlSet = false;
-		if (!localEnv && swaggerBaseUrl != null && !swaggerBaseUrl.isEmpty()) {
-			try {
-				proto = new URL(swaggerBaseUrl).getProtocol();
-				host = new URL(swaggerBaseUrl).getHost();
-				port = new URL(swaggerBaseUrl).getPort();
-				if (port == -1) {
-					hostWithPort = host;
-				} else {
-					hostWithPort = host + ":" + port;
-				} 
-				swaggerBaseUrlSet = true;
-			} catch (MalformedURLException e) {
-				System.err.println("SwaggerUrlException: " + e);
-			}
-		}
-
-		Docket docket = new Docket(DocumentationType.SWAGGER_2).groupName("Pre-Registration-Booking").select()
-				.apis(RequestHandlerSelectors.basePackage("io.mosip.preregistration.booking.controller"))
-				.paths(PathSelectors.ant("/v0.1/pre-registration/booking/*")).build();
-
-		if (swaggerBaseUrlSet) {
-			docket.protocols(protocols()).host(hostWithPort);
-			System.out.println("\nSwagger Base URL: " + proto + "://" + hostWithPort + "\n");
-		}
-		return docket;
-	}
-	
-	/**
-	 * @return set or protocols
-	 */
-	private Set<String> protocols() {
-		Set<String> protocols = new HashSet<>();
-		protocols.add(proto);
-		return protocols;
-	}
-
-}
-=======
-package io.mosip.preregistration.booking.config;
-
-import java.net.MalformedURLException;
-import java.net.URL;
-import java.util.HashSet;
-import java.util.Set;
-
-import org.springframework.beans.factory.annotation.Value;
-import org.springframework.context.annotation.Bean;
-import org.springframework.context.annotation.Configuration;
-
-import springfox.documentation.builders.PathSelectors;
-import springfox.documentation.builders.RequestHandlerSelectors;
-import springfox.documentation.spi.DocumentationType;
-import springfox.documentation.spring.web.plugins.Docket;
-import springfox.documentation.swagger2.annotations.EnableSwagger2;
-
-/**
- * Config for Data sync
- * 
- * @author M1037717
- *
- */
-@Configuration
-@EnableSwagger2
-public class BookingConfig {
-
-	@Value("${application.env.local:false}")
-	private Boolean localEnv;
-
-	@Value("${swagger.base-url:#{null}}")
-	private String swaggerBaseUrl;
-
-	@Value("${server.port:9095}")
-	private int serverPort;
-
-	String proto = "http";
-	String host = "localhost";
-	int port = -1;
-	String hostWithPort = "localhost:9095";
-	/**
-	 * @return docket
-	 */
-	
-	
-	@Bean
-	public Docket registrationStatusBean() {
-		boolean swaggerBaseUrlSet = false;
-		if (!localEnv && swaggerBaseUrl != null && !swaggerBaseUrl.isEmpty()) {
-			try {
-				proto = new URL(swaggerBaseUrl).getProtocol();
-				host = new URL(swaggerBaseUrl).getHost();
-				port = new URL(swaggerBaseUrl).getPort();
-				if (port == -1) {
-					hostWithPort = host;
-				} else {
-					hostWithPort = host + ":" + port;
-				} 
-				swaggerBaseUrlSet = true;
-			} catch (MalformedURLException e) {
-				System.err.println("SwaggerUrlException: " + e);
-			}
-		}
-
-		Docket docket = new Docket(DocumentationType.SWAGGER_2).groupName("Pre-Registration-Booking").select()
-				.apis(RequestHandlerSelectors.basePackage("io.mosip.preregistration.booking.controller"))
-				.paths(PathSelectors.ant("/v0.1/pre-registration/booking/*")).build();
-
-		if (swaggerBaseUrlSet) {
-			docket.protocols(protocols()).host(hostWithPort);
-			System.out.println("\nSwagger Base URL: " + proto + "://" + hostWithPort + "\n");
-		}
-		return docket;
-	}
-	
-	private Set<String> protocols() {
-		Set<String> protocols = new HashSet<>();
-		protocols.add(proto);
-		return protocols;
-	}
-
-}
->>>>>>> 1a566cdc
+/* 
+ * Copyright
+ * 
+ */
+package io.mosip.preregistration.booking.config;
+
+import java.net.MalformedURLException;
+import java.net.URL;
+import java.util.HashSet;
+import java.util.Set;
+
+import org.springframework.beans.factory.annotation.Value;
+import org.springframework.context.annotation.Bean;
+import org.springframework.context.annotation.Configuration;
+
+import springfox.documentation.builders.PathSelectors;
+import springfox.documentation.builders.RequestHandlerSelectors;
+import springfox.documentation.spi.DocumentationType;
+import springfox.documentation.spring.web.plugins.Docket;
+import springfox.documentation.swagger2.annotations.EnableSwagger2;
+
+/**
+ * This class is used for Swagger configuration, also to configure Host and
+ * Port.
+ * 
+ * @author Kishan Rathore
+ * @author Jagadishwari
+ * @author Ravi C. Balaji
+ * @since 1.0.0
+ *
+ */
+@Configuration
+@EnableSwagger2
+public class BookingConfig {
+
+	/**
+	 * Reference for ${application.env.local:false} from property file.
+	 */
+	@Value("${application.env.local:false}")
+	private Boolean localEnv;
+
+	/**
+	 * Reference for ${swagger.base-url:#{null}} from property file.
+	 */
+	@Value("${swagger.base-url:#{null}}")
+	private String swaggerBaseUrl;
+
+	/**
+	 * Reference for ${server.port:9095} from property file.
+	 */
+	@Value("${server.port:9095}")
+	private int serverPort;
+
+	/**
+	 * To define Protocol
+	 */
+	String proto = "http";
+	/**
+	 * To define Host
+	 */
+	String host = "localhost";
+	/**
+	 * To define port
+	 */
+	int port = -1;
+	String hostWithPort = "localhost:9095";
+	
+	
+	/**
+	 * To configure Host and port along with docket.
+	 * 
+	 * @return Docket docket
+	 */
+	@Bean
+	public Docket registrationStatusBean() {
+		boolean swaggerBaseUrlSet = false;
+		if (!localEnv && swaggerBaseUrl != null && !swaggerBaseUrl.isEmpty()) {
+			try {
+				proto = new URL(swaggerBaseUrl).getProtocol();
+				host = new URL(swaggerBaseUrl).getHost();
+				port = new URL(swaggerBaseUrl).getPort();
+				if (port == -1) {
+					hostWithPort = host;
+				} else {
+					hostWithPort = host + ":" + port;
+				} 
+				swaggerBaseUrlSet = true;
+			} catch (MalformedURLException e) {
+				System.err.println("SwaggerUrlException: " + e);
+			}
+		}
+
+		Docket docket = new Docket(DocumentationType.SWAGGER_2).groupName("Pre-Registration-Booking").select()
+				.apis(RequestHandlerSelectors.basePackage("io.mosip.preregistration.booking.controller"))
+				.paths(PathSelectors.ant("/v0.1/pre-registration/booking/*")).build();
+
+		if (swaggerBaseUrlSet) {
+			docket.protocols(protocols()).host(hostWithPort);
+			System.out.println("\nSwagger Base URL: " + proto + "://" + hostWithPort + "\n");
+		}
+		return docket;
+	}
+	
+	/**
+	 * @return set or protocols
+	 */
+	private Set<String> protocols() {
+		Set<String> protocols = new HashSet<>();
+		protocols.add(proto);
+		return protocols;
+	}
+
+}