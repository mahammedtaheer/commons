--- conflicted
+++ resolved
@@ -1,40 +1,3 @@
-<<<<<<< HEAD
-package io.mosip.preregistration.booking.dto;
-
-import java.io.Serializable;
-
-import io.swagger.annotations.ApiModelProperty;
-import lombok.Getter;
-import lombok.Setter;
-
-/**
- * @author M1046129
- *
- */
-@Getter
-@Setter
-public class BookingRequestDTO implements Serializable{
-	/**
-	 * 
-	 */
-	private static final long serialVersionUID = 3339740008361919496L;
-	/**
-	 * pre-Registration Id
-	 */
-	@ApiModelProperty(value = "Pre-Registration ID", position = 1)
-	private String preRegistrationId;
-	/**
-	 * Old Booking Details
-	 */
-	@ApiModelProperty(value = "Old Booking Data", position = 2)
-	private BookingRegistrationDTO oldBookingDetails;
-	/**
-	 * New Booking Details
-	 */
-	@ApiModelProperty(value = "New Booking Data", position = 3)
-	private BookingRegistrationDTO newBookingDetails;
-}
-=======
 package io.mosip.preregistration.booking.dto;
 
 import java.io.Serializable;
@@ -70,5 +33,4 @@
 	 */
 	@ApiModelProperty(value = "New Booking Data", position = 3)
 	private BookingRegistrationDTO newBookingDetails;
-}
->>>>>>> c495ed40
+}