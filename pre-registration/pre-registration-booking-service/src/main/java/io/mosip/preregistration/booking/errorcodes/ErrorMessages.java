<<<<<<< HEAD
/* 
 * Copyright
 * 
 */
package io.mosip.preregistration.booking.errorcodes;

/**
 * This Enum provides the constant variables to define Error Messages.
 * 
 * @author Kishan Rathore
 * @author Jagadishwari
 * @author Ravi C. Balaji
 * @since 1.0.0
 *
 */
public enum ErrorMessages {
	/**
	 * ErrorMessage for PRG_BOOK_RCI_001
	 */
	BOOKING_TABLE_NOT_ACCESSIBLE("BOOKING_TABLE_NOT_ACCESSIBLE"),
	/**
	 * ErrorMessage for PRG_BOOK_RCI_002
	 */
	REGISTRATION_TABLE_NOT_ACCESSIBLE("REGISTRATION_TABLE_NOT_ACCESSIBLE"),
	/**
	 * ErrorMessage for PRG_BOOK_RCI_003
	 */
	USER_HAS_NOT_SELECTED_TIME_SLOT("USER_HAS_NOT_SELECTED_TIME_SLOT"),
	/**
	 * ErrorMessage for PRG_BOOK_RCI_004
	 */
	APPOINTMENT_TIME_SLOT_IS_ALREADY_BOOKED("APPOINTMENT_TIME_SLOT_IS_ALREADY_BOOKED"),
	/**
	 * ErrorMessage for PRG_TRL_APP_001
	 */
	PREREGISTRATION_ID_NOT_ENTERED("PREREGISTRATION_ID_NOT_ENTERED"),
	/**
	 * ErrorMessage for PRG_TRL_APP_001
	 */
	REGISTRATION_CENTER_ID_NOT_ENTERED("REGISTRATION_CENTER_ID_NOT_ENTERED"),
	/**
	 * ErrorMessage for PRG_TRL_APP_001
	 */
	BOOKING_DATE_TIME_NOT_SELECTED("BOOKING_DATE_TIME_NOT_SELECTED"),
	/**
	 * ErrorMessage for PRG_TRL_APP_001
	 */
	INVALID_ID("INVALID_ID"),
	/**
	 * ErrorMessage for PRG_TRL_APP_001
	 */
	INVALID_VERSION("INVALID_VERSION"),
	/**
	 * ErrorMessage for PRG_TRL_APP_001
	 */
	INVALID_DATE_TIME_FORMAT("INVALID_DATE_TIME_FORMAT"),
	/**
	 * ErrorMessage for PRG_TRL_APP_001
	 */
	APPOINTMENT_CANNOT_BE_BOOKED("APPOINTMENT_CANNOT_BE_BOOKED"),
	/**
	 * ErrorMessage for PRG_TRL_APP_001
	 */
	AVAILABILITY_NOT_FOUND_FOR_THE_SELECTED_TIME("AVAILABILITY_NOT_FOUND_FOR_THE_SELECTED_TIME"),
	/**
	 * ErrorMessage for PRG_TRL_APP_001
	 */
	APPOINTMENT_BOOKING_FAILED("APPOINTMENT_BOOKING_FAILED"),
	/**
	 * ErrorMessage for PRG_TRL_APP_001
	 */
	TABLE_NOT_FOUND_EXCEPTION("TABLE_NOT_FOUND_EXCEPTION"),
	/**
	 * ErrorMessage for PRG_TRL_APP_001
	 */
	DEMOGRAPHIC_STATUS_UPDATION_FAILED("DEMOGRAPHIC_STATUS_UPDATION_FAILED"),
	/**
	 * ErrorMessage for PRG_TRL_APP_001
	 */
	NO_SLOTS_AVAILABLE_FOR_THAT_DATE("NO_SLOTS_AVAILABLE_FOR_THAT_DATE"),
	/**
	 * ErrorMessage for PRG_TRL_APP_001
	 */
	NO_TIME_SLOTS_ASSIGNED_TO_THAT_REG_CENTER("NO_TIME_SLOTS_ASSIGNED_TO_THAT_REG_CENTER"),
	/**
	 * ErrorMessage for PRG_TRL_APP_001
	 */
	DEMOGRAPHIC_GET_STATUS_FAILED("DEMOGRAPHIC_GET_STATUS_FAILED"),
	/**
	 * ErrorMessage for PRG_TRL_APP_001
	 */
	AVAILABILITY_TABLE_NOT_ACCESSABLE("AVAILABILITY_TABLE_NOT_ACCESSABLE"),
	/**
	 * ErrorMessage for PRG_TRL_APP_001
	 */
	BOOKING_DATA_NOT_FOUND("BOOKING_DATA_NOT_FOUND"),
	/**
	 * ErrorMessage for PRG_TRL_APP_001
	 */
	APPOINTMENT_CANNOT_BE_CANCELED("APPOINTMENT_CANNOT_BE_CANCELED"),
	/**
	 * ErrorMessage for PRG_TRL_APP_001
	 */
	APPOINTMENT_TIME_SLOT_IS_ALREADY_CANCELED("APPOINTMENT_TIME_SLOT_IS_ALREADY_CANCELED"),
	/**
	 * ErrorMessage for PRG_TRL_APP_001
	 */
	APPOINTMENT_CANCEL_FAILED("APPOINTMENT_CANCEL_FAILED"),
	/**
	 * ErrorMessage for PRG_TRL_APP_001
	 */
	APPOINTMENT_REBOOKING_FAILED("APPOINTMENT_REBOOKING_FAILED"),
	/**
	 * ErrorMessage for PRG_TRL_APP_001
	 */
	MASTER_DATA_NOT_FOUND("MASTER_DATA_NOT_FOUND"),
	/**
	 * ErrorMessage for PRG_TRL_APP_001
	 */
	HOLIDAY_MASTER_DATA_NOT_FOUND("HOLIDAY_MASTER_DATA_NOT_FOUND"),
	/**
	 * ErrorMessage for PRG_TRL_APP_001
	 */
	INVALID_REQUEST_PARAMETER("INVALID_REQUEST_PARAMETER"),
	/**
	 * ErrorMessage for PRG_TRL_APP_001
	 */
    DOCUMENTS_NOT_FOUND_EXCEPTION("DOCUMENTS_NOT_FOUND_EXCEPTION"),
    /**
	 * ErrorMessage for PRG_TRL_APP_001
	 */
	DEMOGRAPHIC_SERVICE_CALL_FAILED("DEMOGRAPHIC_SERVICE_CALL_FAILED"),
	/**
	 * ErrorMessage for PRG_TRL_APP_001
	 */
	AVAILABILITY_UPDATE_FAILED("AVAILABILITY_UPDATE_FAILED"),
	/**
	 * ErrorMessage for PRG_TRL_APP_001
	 */
	HTTP_CLIENT_EXCEPTION("HTTP_CLIENT_EXCEPTION");
	/**
	 * @param code
	 */
	private ErrorMessages(String message) {
		this.message = message;
	}

	private final String message;

	/**
	 * @return message
	 */
	public String getMessage() {
		return message;
	}

}
=======
package io.mosip.preregistration.booking.errorcodes;

/**
 * Error messages
 * @author M1044479
 *
 */
public enum ErrorMessages {
	BOOKING_TABLE_NOT_ACCESSIBLE("BOOKING_TABLE_NOT_ACCESSIBLE"), 
	REGISTRATION_TABLE_NOT_ACCESSIBLE("REGISTRATION_TABLE_NOT_ACCESSIBLE"), 
	USER_HAS_NOT_SELECTED_TIME_SLOT("USER_HAS_NOT_SELECTED_TIME_SLOT"), 
	APPOINTMENT_TIME_SLOT_IS_ALREADY_BOOKED("APPOINTMENT_TIME_SLOT_IS_ALREADY_BOOKED"), 
	PREREGISTRATION_ID_NOT_ENTERED("PREREGISTRATION_ID_NOT_ENTERED"), 
	REGISTRATION_CENTER_ID_NOT_ENTERED("REGISTRATION_CENTER_ID_NOT_ENTERED"), 
	BOOKING_DATE_TIME_NOT_SELECTED("BOOKING_DATE_TIME_NOT_SELECTED"), 
	INVALID_ID("INVALID_ID"), 
	INVALID_VERSION("INVALID_VERSION"), 
	INVALID_DATE_TIME_FORMAT("INVALID_DATE_TIME_FORMAT"), 
	APPOINTMENT_CANNOT_BE_BOOKED("APPOINTMENT_CANNOT_BE_BOOKED"),
	AVAILABILITY_NOT_FOUND_FOR_THE_SELECTED_TIME("AVAILABILITY_NOT_FOUND_FOR_THE_SELECTED_TIME"),
	APPOINTMENT_BOOKING_FAILED("APPOINTMENT_BOOKING_FAILED"),
	TABLE_NOT_FOUND_EXCEPTION("TABLE_NOT_FOUND_EXCEPTION"),
	DEMOGRAPHIC_STATUS_UPDATION_FAILED("DEMOGRAPHIC_STATUS_UPDATION_FAILED"),
	NO_SLOTS_AVAILABLE_FOR_THAT_DATE("NO_SLOTS_AVAILABLE_FOR_THAT_DATE"),
	NO_TIME_SLOTS_ASSIGNED_TO_THAT_REG_CENTER("NO_TIME_SLOTS_ASSIGNED_TO_THAT_REG_CENTER"),
	DEMOGRAPHIC_GET_STATUS_FAILED("DEMOGRAPHIC_GET_STATUS_FAILED"),
	AVAILABILITY_TABLE_NOT_ACCESSABLE("AVAILABILITY_TABLE_NOT_ACCESSABLE"),
	BOOKING_DATA_NOT_FOUND("BOOKING_DATA_NOT_FOUND"),
	APPOINTMENT_CANNOT_BE_CANCELED("APPOINTMENT_CANNOT_BE_CANCELED"),
	APPOINTMENT_TIME_SLOT_IS_ALREADY_CANCELED("APPOINTMENT_TIME_SLOT_IS_ALREADY_CANCELED"),
	APPOINTMENT_CANCEL_FAILED("APPOINTMENT_CANCEL_FAILED"),
	APPOINTMENT_REBOOKING_FAILED("APPOINTMENT_REBOOKING_FAILED"),
	MASTER_DATA_NOT_FOUND("MASTER_DATA_NOT_FOUND"),
	HOLIDAY_MASTER_DATA_NOT_FOUND("HOLIDAY_MASTER_DATA_NOT_FOUND"),
	INVALID_REQUEST_PARAMETER("INVALID_REQUEST_PARAMETER"),
    DOCUMENTS_NOT_FOUND_EXCEPTION("DOCUMENTS_NOT_FOUND_EXCEPTION");
	/**
	 * @param code
	 */
	private ErrorMessages(String message) {
		this.message = message;
	}

	private final String message;

	/**
	 * @return
	 */
	public String getMessage() {
		return message;
	}

}
>>>>>>> 1a566cdc
<|MERGE_RESOLUTION|>--- conflicted
+++ resolved
@@ -1,213 +1,158 @@
-<<<<<<< HEAD
-/* 
- * Copyright
- * 
- */
-package io.mosip.preregistration.booking.errorcodes;
 
-/**
- * This Enum provides the constant variables to define Error Messages.
- * 
- * @author Kishan Rathore
- * @author Jagadishwari
- * @author Ravi C. Balaji
- * @since 1.0.0
- *
- */
-public enum ErrorMessages {
-	/**
-	 * ErrorMessage for PRG_BOOK_RCI_001
-	 */
-	BOOKING_TABLE_NOT_ACCESSIBLE("BOOKING_TABLE_NOT_ACCESSIBLE"),
-	/**
-	 * ErrorMessage for PRG_BOOK_RCI_002
-	 */
-	REGISTRATION_TABLE_NOT_ACCESSIBLE("REGISTRATION_TABLE_NOT_ACCESSIBLE"),
-	/**
-	 * ErrorMessage for PRG_BOOK_RCI_003
-	 */
-	USER_HAS_NOT_SELECTED_TIME_SLOT("USER_HAS_NOT_SELECTED_TIME_SLOT"),
-	/**
-	 * ErrorMessage for PRG_BOOK_RCI_004
-	 */
-	APPOINTMENT_TIME_SLOT_IS_ALREADY_BOOKED("APPOINTMENT_TIME_SLOT_IS_ALREADY_BOOKED"),
-	/**
-	 * ErrorMessage for PRG_TRL_APP_001
-	 */
-	PREREGISTRATION_ID_NOT_ENTERED("PREREGISTRATION_ID_NOT_ENTERED"),
-	/**
-	 * ErrorMessage for PRG_TRL_APP_001
-	 */
-	REGISTRATION_CENTER_ID_NOT_ENTERED("REGISTRATION_CENTER_ID_NOT_ENTERED"),
-	/**
-	 * ErrorMessage for PRG_TRL_APP_001
-	 */
-	BOOKING_DATE_TIME_NOT_SELECTED("BOOKING_DATE_TIME_NOT_SELECTED"),
-	/**
-	 * ErrorMessage for PRG_TRL_APP_001
-	 */
-	INVALID_ID("INVALID_ID"),
-	/**
-	 * ErrorMessage for PRG_TRL_APP_001
-	 */
-	INVALID_VERSION("INVALID_VERSION"),
-	/**
-	 * ErrorMessage for PRG_TRL_APP_001
-	 */
-	INVALID_DATE_TIME_FORMAT("INVALID_DATE_TIME_FORMAT"),
-	/**
-	 * ErrorMessage for PRG_TRL_APP_001
-	 */
-	APPOINTMENT_CANNOT_BE_BOOKED("APPOINTMENT_CANNOT_BE_BOOKED"),
-	/**
-	 * ErrorMessage for PRG_TRL_APP_001
-	 */
-	AVAILABILITY_NOT_FOUND_FOR_THE_SELECTED_TIME("AVAILABILITY_NOT_FOUND_FOR_THE_SELECTED_TIME"),
-	/**
-	 * ErrorMessage for PRG_TRL_APP_001
-	 */
-	APPOINTMENT_BOOKING_FAILED("APPOINTMENT_BOOKING_FAILED"),
-	/**
-	 * ErrorMessage for PRG_TRL_APP_001
-	 */
-	TABLE_NOT_FOUND_EXCEPTION("TABLE_NOT_FOUND_EXCEPTION"),
-	/**
-	 * ErrorMessage for PRG_TRL_APP_001
-	 */
-	DEMOGRAPHIC_STATUS_UPDATION_FAILED("DEMOGRAPHIC_STATUS_UPDATION_FAILED"),
-	/**
-	 * ErrorMessage for PRG_TRL_APP_001
-	 */
-	NO_SLOTS_AVAILABLE_FOR_THAT_DATE("NO_SLOTS_AVAILABLE_FOR_THAT_DATE"),
-	/**
-	 * ErrorMessage for PRG_TRL_APP_001
-	 */
-	NO_TIME_SLOTS_ASSIGNED_TO_THAT_REG_CENTER("NO_TIME_SLOTS_ASSIGNED_TO_THAT_REG_CENTER"),
-	/**
-	 * ErrorMessage for PRG_TRL_APP_001
-	 */
-	DEMOGRAPHIC_GET_STATUS_FAILED("DEMOGRAPHIC_GET_STATUS_FAILED"),
-	/**
-	 * ErrorMessage for PRG_TRL_APP_001
-	 */
-	AVAILABILITY_TABLE_NOT_ACCESSABLE("AVAILABILITY_TABLE_NOT_ACCESSABLE"),
-	/**
-	 * ErrorMessage for PRG_TRL_APP_001
-	 */
-	BOOKING_DATA_NOT_FOUND("BOOKING_DATA_NOT_FOUND"),
-	/**
-	 * ErrorMessage for PRG_TRL_APP_001
-	 */
-	APPOINTMENT_CANNOT_BE_CANCELED("APPOINTMENT_CANNOT_BE_CANCELED"),
-	/**
-	 * ErrorMessage for PRG_TRL_APP_001
-	 */
-	APPOINTMENT_TIME_SLOT_IS_ALREADY_CANCELED("APPOINTMENT_TIME_SLOT_IS_ALREADY_CANCELED"),
-	/**
-	 * ErrorMessage for PRG_TRL_APP_001
-	 */
-	APPOINTMENT_CANCEL_FAILED("APPOINTMENT_CANCEL_FAILED"),
-	/**
-	 * ErrorMessage for PRG_TRL_APP_001
-	 */
-	APPOINTMENT_REBOOKING_FAILED("APPOINTMENT_REBOOKING_FAILED"),
-	/**
-	 * ErrorMessage for PRG_TRL_APP_001
-	 */
-	MASTER_DATA_NOT_FOUND("MASTER_DATA_NOT_FOUND"),
-	/**
-	 * ErrorMessage for PRG_TRL_APP_001
-	 */
-	HOLIDAY_MASTER_DATA_NOT_FOUND("HOLIDAY_MASTER_DATA_NOT_FOUND"),
-	/**
-	 * ErrorMessage for PRG_TRL_APP_001
-	 */
-	INVALID_REQUEST_PARAMETER("INVALID_REQUEST_PARAMETER"),
-	/**
-	 * ErrorMessage for PRG_TRL_APP_001
-	 */
-    DOCUMENTS_NOT_FOUND_EXCEPTION("DOCUMENTS_NOT_FOUND_EXCEPTION"),
-    /**
-	 * ErrorMessage for PRG_TRL_APP_001
-	 */
-	DEMOGRAPHIC_SERVICE_CALL_FAILED("DEMOGRAPHIC_SERVICE_CALL_FAILED"),
-	/**
-	 * ErrorMessage for PRG_TRL_APP_001
-	 */
-	AVAILABILITY_UPDATE_FAILED("AVAILABILITY_UPDATE_FAILED"),
-	/**
-	 * ErrorMessage for PRG_TRL_APP_001
-	 */
-	HTTP_CLIENT_EXCEPTION("HTTP_CLIENT_EXCEPTION");
-	/**
-	 * @param code
-	 */
-	private ErrorMessages(String message) {
-		this.message = message;
-	}
-
-	private final String message;
-
-	/**
-	 * @return message
-	 */
-	public String getMessage() {
-		return message;
-	}
-
-}
-=======
-package io.mosip.preregistration.booking.errorcodes;
-
-/**
- * Error messages
- * @author M1044479
- *
- */
-public enum ErrorMessages {
-	BOOKING_TABLE_NOT_ACCESSIBLE("BOOKING_TABLE_NOT_ACCESSIBLE"), 
-	REGISTRATION_TABLE_NOT_ACCESSIBLE("REGISTRATION_TABLE_NOT_ACCESSIBLE"), 
-	USER_HAS_NOT_SELECTED_TIME_SLOT("USER_HAS_NOT_SELECTED_TIME_SLOT"), 
-	APPOINTMENT_TIME_SLOT_IS_ALREADY_BOOKED("APPOINTMENT_TIME_SLOT_IS_ALREADY_BOOKED"), 
-	PREREGISTRATION_ID_NOT_ENTERED("PREREGISTRATION_ID_NOT_ENTERED"), 
-	REGISTRATION_CENTER_ID_NOT_ENTERED("REGISTRATION_CENTER_ID_NOT_ENTERED"), 
-	BOOKING_DATE_TIME_NOT_SELECTED("BOOKING_DATE_TIME_NOT_SELECTED"), 
-	INVALID_ID("INVALID_ID"), 
-	INVALID_VERSION("INVALID_VERSION"), 
-	INVALID_DATE_TIME_FORMAT("INVALID_DATE_TIME_FORMAT"), 
-	APPOINTMENT_CANNOT_BE_BOOKED("APPOINTMENT_CANNOT_BE_BOOKED"),
-	AVAILABILITY_NOT_FOUND_FOR_THE_SELECTED_TIME("AVAILABILITY_NOT_FOUND_FOR_THE_SELECTED_TIME"),
-	APPOINTMENT_BOOKING_FAILED("APPOINTMENT_BOOKING_FAILED"),
-	TABLE_NOT_FOUND_EXCEPTION("TABLE_NOT_FOUND_EXCEPTION"),
-	DEMOGRAPHIC_STATUS_UPDATION_FAILED("DEMOGRAPHIC_STATUS_UPDATION_FAILED"),
-	NO_SLOTS_AVAILABLE_FOR_THAT_DATE("NO_SLOTS_AVAILABLE_FOR_THAT_DATE"),
-	NO_TIME_SLOTS_ASSIGNED_TO_THAT_REG_CENTER("NO_TIME_SLOTS_ASSIGNED_TO_THAT_REG_CENTER"),
-	DEMOGRAPHIC_GET_STATUS_FAILED("DEMOGRAPHIC_GET_STATUS_FAILED"),
-	AVAILABILITY_TABLE_NOT_ACCESSABLE("AVAILABILITY_TABLE_NOT_ACCESSABLE"),
-	BOOKING_DATA_NOT_FOUND("BOOKING_DATA_NOT_FOUND"),
-	APPOINTMENT_CANNOT_BE_CANCELED("APPOINTMENT_CANNOT_BE_CANCELED"),
-	APPOINTMENT_TIME_SLOT_IS_ALREADY_CANCELED("APPOINTMENT_TIME_SLOT_IS_ALREADY_CANCELED"),
-	APPOINTMENT_CANCEL_FAILED("APPOINTMENT_CANCEL_FAILED"),
-	APPOINTMENT_REBOOKING_FAILED("APPOINTMENT_REBOOKING_FAILED"),
-	MASTER_DATA_NOT_FOUND("MASTER_DATA_NOT_FOUND"),
-	HOLIDAY_MASTER_DATA_NOT_FOUND("HOLIDAY_MASTER_DATA_NOT_FOUND"),
-	INVALID_REQUEST_PARAMETER("INVALID_REQUEST_PARAMETER"),
-    DOCUMENTS_NOT_FOUND_EXCEPTION("DOCUMENTS_NOT_FOUND_EXCEPTION");
-	/**
-	 * @param code
-	 */
-	private ErrorMessages(String message) {
-		this.message = message;
-	}
-
-	private final String message;
-
-	/**
-	 * @return
-	 */
-	public String getMessage() {
-		return message;
-	}
-
-}
->>>>>>> 1a566cdc
+/* 
+ * Copyright
+ * 
+ */
+package io.mosip.preregistration.booking.errorcodes;
+
+/**
+ * This Enum provides the constant variables to define Error Messages.
+ * 
+ * @author Kishan Rathore
+ * @author Jagadishwari
+ * @author Ravi C. Balaji
+ * @since 1.0.0
+ *
+ */
+public enum ErrorMessages {
+	/**
+	 * ErrorMessage for PRG_BOOK_RCI_001
+	 */
+	BOOKING_TABLE_NOT_ACCESSIBLE("BOOKING_TABLE_NOT_ACCESSIBLE"),
+	/**
+	 * ErrorMessage for PRG_BOOK_RCI_002
+	 */
+	REGISTRATION_TABLE_NOT_ACCESSIBLE("REGISTRATION_TABLE_NOT_ACCESSIBLE"),
+	/**
+	 * ErrorMessage for PRG_BOOK_RCI_003
+	 */
+	USER_HAS_NOT_SELECTED_TIME_SLOT("USER_HAS_NOT_SELECTED_TIME_SLOT"),
+	/**
+	 * ErrorMessage for PRG_BOOK_RCI_004
+	 */
+	APPOINTMENT_TIME_SLOT_IS_ALREADY_BOOKED("APPOINTMENT_TIME_SLOT_IS_ALREADY_BOOKED"),
+	/**
+	 * ErrorMessage for PRG_TRL_APP_001
+	 */
+	PREREGISTRATION_ID_NOT_ENTERED("PREREGISTRATION_ID_NOT_ENTERED"),
+	/**
+	 * ErrorMessage for PRG_TRL_APP_001
+	 */
+	REGISTRATION_CENTER_ID_NOT_ENTERED("REGISTRATION_CENTER_ID_NOT_ENTERED"),
+	/**
+	 * ErrorMessage for PRG_TRL_APP_001
+	 */
+	BOOKING_DATE_TIME_NOT_SELECTED("BOOKING_DATE_TIME_NOT_SELECTED"),
+	/**
+	 * ErrorMessage for PRG_TRL_APP_001
+	 */
+	INVALID_ID("INVALID_ID"),
+	/**
+	 * ErrorMessage for PRG_TRL_APP_001
+	 */
+	INVALID_VERSION("INVALID_VERSION"),
+	/**
+	 * ErrorMessage for PRG_TRL_APP_001
+	 */
+	INVALID_DATE_TIME_FORMAT("INVALID_DATE_TIME_FORMAT"),
+	/**
+	 * ErrorMessage for PRG_TRL_APP_001
+	 */
+	APPOINTMENT_CANNOT_BE_BOOKED("APPOINTMENT_CANNOT_BE_BOOKED"),
+	/**
+	 * ErrorMessage for PRG_TRL_APP_001
+	 */
+	AVAILABILITY_NOT_FOUND_FOR_THE_SELECTED_TIME("AVAILABILITY_NOT_FOUND_FOR_THE_SELECTED_TIME"),
+	/**
+	 * ErrorMessage for PRG_TRL_APP_001
+	 */
+	APPOINTMENT_BOOKING_FAILED("APPOINTMENT_BOOKING_FAILED"),
+	/**
+	 * ErrorMessage for PRG_TRL_APP_001
+	 */
+	TABLE_NOT_FOUND_EXCEPTION("TABLE_NOT_FOUND_EXCEPTION"),
+	/**
+	 * ErrorMessage for PRG_TRL_APP_001
+	 */
+	DEMOGRAPHIC_STATUS_UPDATION_FAILED("DEMOGRAPHIC_STATUS_UPDATION_FAILED"),
+	/**
+	 * ErrorMessage for PRG_TRL_APP_001
+	 */
+	NO_SLOTS_AVAILABLE_FOR_THAT_DATE("NO_SLOTS_AVAILABLE_FOR_THAT_DATE"),
+	/**
+	 * ErrorMessage for PRG_TRL_APP_001
+	 */
+	NO_TIME_SLOTS_ASSIGNED_TO_THAT_REG_CENTER("NO_TIME_SLOTS_ASSIGNED_TO_THAT_REG_CENTER"),
+	/**
+	 * ErrorMessage for PRG_TRL_APP_001
+	 */
+	DEMOGRAPHIC_GET_STATUS_FAILED("DEMOGRAPHIC_GET_STATUS_FAILED"),
+	/**
+	 * ErrorMessage for PRG_TRL_APP_001
+	 */
+	AVAILABILITY_TABLE_NOT_ACCESSABLE("AVAILABILITY_TABLE_NOT_ACCESSABLE"),
+	/**
+	 * ErrorMessage for PRG_TRL_APP_001
+	 */
+	BOOKING_DATA_NOT_FOUND("BOOKING_DATA_NOT_FOUND"),
+	/**
+	 * ErrorMessage for PRG_TRL_APP_001
+	 */
+	APPOINTMENT_CANNOT_BE_CANCELED("APPOINTMENT_CANNOT_BE_CANCELED"),
+	/**
+	 * ErrorMessage for PRG_TRL_APP_001
+	 */
+	APPOINTMENT_TIME_SLOT_IS_ALREADY_CANCELED("APPOINTMENT_TIME_SLOT_IS_ALREADY_CANCELED"),
+	/**
+	 * ErrorMessage for PRG_TRL_APP_001
+	 */
+	APPOINTMENT_CANCEL_FAILED("APPOINTMENT_CANCEL_FAILED"),
+	/**
+	 * ErrorMessage for PRG_TRL_APP_001
+	 */
+	APPOINTMENT_REBOOKING_FAILED("APPOINTMENT_REBOOKING_FAILED"),
+	/**
+	 * ErrorMessage for PRG_TRL_APP_001
+	 */
+	MASTER_DATA_NOT_FOUND("MASTER_DATA_NOT_FOUND"),
+	/**
+	 * ErrorMessage for PRG_TRL_APP_001
+	 */
+	HOLIDAY_MASTER_DATA_NOT_FOUND("HOLIDAY_MASTER_DATA_NOT_FOUND"),
+	/**
+	 * ErrorMessage for PRG_TRL_APP_001
+	 */
+	INVALID_REQUEST_PARAMETER("INVALID_REQUEST_PARAMETER"),
+	/**
+	 * ErrorMessage for PRG_TRL_APP_001
+	 */
+    DOCUMENTS_NOT_FOUND_EXCEPTION("DOCUMENTS_NOT_FOUND_EXCEPTION"),
+    /**
+	 * ErrorMessage for PRG_TRL_APP_001
+	 */
+	DEMOGRAPHIC_SERVICE_CALL_FAILED("DEMOGRAPHIC_SERVICE_CALL_FAILED"),
+	/**
+	 * ErrorMessage for PRG_TRL_APP_001
+	 */
+	AVAILABILITY_UPDATE_FAILED("AVAILABILITY_UPDATE_FAILED"),
+	/**
+	 * ErrorMessage for PRG_TRL_APP_001
+	 */
+	HTTP_CLIENT_EXCEPTION("HTTP_CLIENT_EXCEPTION");
+	/**
+	 * @param code
+	 */
+	private ErrorMessages(String message) {
+		this.message = message;
+	}
+
+	private final String message;
+
+	/**
+	 * @return message
+	 */
+	public String getMessage() {
+		return message;
+	}
+
+}