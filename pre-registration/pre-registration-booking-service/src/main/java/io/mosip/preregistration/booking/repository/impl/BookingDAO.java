/* 
 * Copyright
 * 
 */
package io.mosip.preregistration.booking.repository.impl;

import java.time.LocalDate;
import java.time.LocalTime;
import java.util.ArrayList;
import java.util.List;

import org.springframework.beans.factory.annotation.Autowired;
import org.springframework.beans.factory.annotation.Qualifier;
import org.springframework.stereotype.Component;

import io.mosip.kernel.core.dataaccess.exception.DataAccessLayerException;
import io.mosip.preregistration.booking.entity.AvailibityEntity;
import io.mosip.preregistration.booking.errorcodes.ErrorCodes;
import io.mosip.preregistration.booking.errorcodes.ErrorMessages;
import io.mosip.preregistration.booking.exception.AppointmentBookingFailedException;
import io.mosip.preregistration.booking.exception.AvailabilityUpdationFailedException;
import io.mosip.preregistration.booking.exception.AvailablityNotFoundException;
import io.mosip.preregistration.booking.exception.BookingDataNotFoundException;
import io.mosip.preregistration.booking.exception.CancelAppointmentFailedException;
import io.mosip.preregistration.booking.exception.RecordFailedToDeleteException;
import io.mosip.preregistration.booking.exception.RecordNotFoundException;
import io.mosip.preregistration.booking.repository.BookingAvailabilityRepository;
import io.mosip.preregistration.booking.repository.DemographicRepository;
import io.mosip.preregistration.booking.repository.RegistrationBookingRepository;
import io.mosip.preregistration.core.common.entity.DemographicEntity;
import io.mosip.preregistration.core.common.entity.RegistrationBookingEntity;
import io.mosip.preregistration.core.exception.InvalidRequestParameterException;
import io.mosip.preregistration.core.exception.TableNotAccessibleException;

/**
 * This repository class is used to implement the JPA methods for Booking
 * application.
 * 
 * @author Kishan Rathore
 * @since 1.0.0
 *
 */
@Component
public class BookingDAO {

	/** Autowired reference for {@link #bookingRepository}. */
	@Autowired
	@Qualifier("bookingAvailabilityRepository")
	private BookingAvailabilityRepository bookingAvailabilityRepository;

	/** Autowired reference for {@link #registrationBookingRepository}. */
	@Autowired
	@Qualifier("registrationBookingRepository")
	private RegistrationBookingRepository registrationBookingRepository;

	@Autowired
	@Qualifier("demographicRepository")
	private DemographicRepository demographicRepository;

	/**
	 * @param Registration
	 *            center id
	 * @param Registration
	 *            date
	 * @return List AvailibityEntity based registration id and registration date.
	 */
	public List<AvailibityEntity> availability(String regcntrId, LocalDate regDate) {
		List<AvailibityEntity> availabilityList = null;
		try {
			availabilityList = bookingAvailabilityRepository.findByRegcntrIdAndRegDateOrderByFromTimeAsc(regcntrId,
					regDate);
		} catch (DataAccessLayerException e) {
			throw new AvailablityNotFoundException(ErrorCodes.PRG_BOOK_RCI_016.getCode(),
					ErrorMessages.AVAILABILITY_TABLE_NOT_ACCESSABLE.getMessage());
		}
		return availabilityList;

	}

	/**
	 * @param entity
	 * @return boolean
	 */
	public boolean saveBookAppointment(RegistrationBookingEntity entity) {
		return registrationBookingRepository.save(entity) != null;
	}

<<<<<<< HEAD
	/**
	 * @param regcntrId
	 * @param fromDate
	 * @param toDate
	 * @return List of Local date
	 */
	public List<LocalDate> findDate(String regcntrId, LocalDate fromDate, LocalDate toDate) {
		List<LocalDate> localDatList = null;
		try {
			localDatList = bookingAvailabilityRepository.findDate(regcntrId, fromDate, toDate);
		} catch (DataAccessLayerException e) {
			throw new TableNotAccessibleException(ErrorCodes.PRG_BOOK_RCI_016.getCode(),
					ErrorMessages.AVAILABILITY_TABLE_NOT_ACCESSABLE.getMessage());
		}
		return localDatList;
	}
=======

>>>>>>> 6207e4e3

	/**
	 * @param slotFromTime
	 * @param slotToTime
	 * @param regDate
	 * @param regcntrd
	 * @return Availibity Entity based on FromTime, ToTime, RegDate and RegcntrId.
	 */
	public AvailibityEntity findByFromTimeAndToTimeAndRegDateAndRegcntrId(LocalTime slotFromTime, LocalTime slotToTime,
			LocalDate regDate, String regcntrd) {
		AvailibityEntity entity = null;
		try {
			entity = bookingAvailabilityRepository.findByFromTimeAndToTimeAndRegDateAndRegcntrId(slotFromTime,
					slotToTime, regDate, regcntrd);
			if (entity == null) {

				throw new AvailablityNotFoundException(ErrorCodes.PRG_BOOK_RCI_002.getCode(),
						ErrorMessages.AVAILABILITY_NOT_FOUND_FOR_THE_SELECTED_TIME.getMessage());
			}

		} catch (DataAccessLayerException e) {
			throw new TableNotAccessibleException(ErrorCodes.PRG_BOOK_RCI_016.getCode(),
					ErrorMessages.AVAILABILITY_TABLE_NOT_ACCESSABLE.getMessage());
		}
		return entity;
	}

	/**
	 * This method find entity for status other then CANCEL.
	 * 
	 * @param preregistrationId
	 * @param statusCode
	 * @return RegistrationBookingEntity based on Pre registration id and status
	 *         code.
	 */
	public RegistrationBookingEntity findByPreRegistrationId(String preregistrationId) {
		RegistrationBookingEntity entity = null;
		try {
			entity = registrationBookingRepository.getDemographicEntityPreRegistrationId(preregistrationId);
			if (entity == null) {
				throw new BookingDataNotFoundException(ErrorCodes.PRG_BOOK_RCI_013.getCode(),
						ErrorMessages.BOOKING_DATA_NOT_FOUND.getMessage());
			}
		} catch (DataAccessLayerException e) {
			throw new TableNotAccessibleException(ErrorCodes.PRG_BOOK_RCI_016.getCode(),
					ErrorMessages.BOOKING_TABLE_NOT_ACCESSIBLE.getMessage());
		}
		return entity;
	}

	/**
	 * @param bookingEnity
	 * @return RegistrationBookingEntity
	 */
	public RegistrationBookingEntity saveRegistrationEntityForCancel(RegistrationBookingEntity bookingEnity) {
		RegistrationBookingEntity entity = null;
		try {
			entity = registrationBookingRepository.save(bookingEnity);
			if (entity == null) {
				throw new CancelAppointmentFailedException(ErrorCodes.PRG_BOOK_RCI_019.getCode(),
						ErrorMessages.APPOINTMENT_CANCEL_FAILED.getMessage());
			}
		} catch (DataAccessLayerException e) {
			throw new TableNotAccessibleException(ErrorCodes.PRG_BOOK_RCI_016.getCode(),
					ErrorMessages.BOOKING_TABLE_NOT_ACCESSIBLE.getMessage());
		}
		return entity;
	}

	/**
	 * @param availibityEntity
	 * @return AvailibityEntity
	 */
	public AvailibityEntity updateAvailibityEntity(AvailibityEntity availibityEntity) {
		AvailibityEntity entity = null;
		try {
			entity = bookingAvailabilityRepository.update(availibityEntity);
			if (entity == null) {
				throw new AvailabilityUpdationFailedException(ErrorCodes.PRG_BOOK_RCI_024.getCode(),
						ErrorMessages.AVAILABILITY_UPDATE_FAILED.getMessage());
			}
		} catch (DataAccessLayerException e) {
			throw new TableNotAccessibleException(ErrorCodes.PRG_BOOK_RCI_016.getCode(),
					ErrorMessages.AVAILABILITY_TABLE_NOT_ACCESSABLE.getMessage());
		}
		return entity;
	}

	/**
	 * @param bookingEntity
	 * @return RegistrationBookingEntity
	 */
	public RegistrationBookingEntity saveRegistrationEntityForBooking(RegistrationBookingEntity bookingEntity) {
		RegistrationBookingEntity entity = null;
		try {
			entity = registrationBookingRepository.save(bookingEntity);
			if (entity == null) {
				throw new AppointmentBookingFailedException(ErrorCodes.PRG_BOOK_RCI_005.getCode(),
						ErrorMessages.APPOINTMENT_BOOKING_FAILED.getMessage());
			}
		} catch (DataAccessLayerException e) {
			throw new TableNotAccessibleException(ErrorCodes.PRG_BOOK_RCI_016.getCode(),
					ErrorMessages.BOOKING_TABLE_NOT_ACCESSIBLE.getMessage());
		}
		return entity;
	}

	/**
	 * @param regcntrId
	 * @param regDate
	 * @return List of AvailibityEntity
	 */
	public List<AvailibityEntity> findByRegcntrIdAndRegDateOrderByFromTimeAsc(String regcntrId, LocalDate regDate) {

		List<AvailibityEntity> entityList = null;
		try {
			entityList = bookingAvailabilityRepository.findByRegcntrIdAndRegDateOrderByFromTimeAsc(regcntrId, regDate);
		} catch (DataAccessLayerException e) {
			throw new TableNotAccessibleException(ErrorCodes.PRG_BOOK_RCI_016.getCode(),
					ErrorMessages.AVAILABILITY_TABLE_NOT_ACCESSABLE.getMessage());
		}
		return entityList;
	}

	/**
	 * @param entity
	 * @return boolean
	 */
	public boolean saveAvailability(AvailibityEntity entity) {
		return bookingAvailabilityRepository.save(entity) != null;
	}

	public List<RegistrationBookingEntity> findByPreregistrationId(String preId) {
		List<RegistrationBookingEntity> entityList = null;
		try {
			entityList = registrationBookingRepository.findByDemographicEntityPreRegistrationId(preId);
			if (entityList.isEmpty()) {
				throw new BookingDataNotFoundException(ErrorCodes.PRG_BOOK_RCI_013.getCode(),
						ErrorMessages.BOOKING_DATA_NOT_FOUND.getMessage());
			}
		} catch (DataAccessLayerException e) {
			throw new TableNotAccessibleException(ErrorCodes.PRG_BOOK_RCI_016.getCode(),
					ErrorMessages.BOOKING_TABLE_NOT_ACCESSIBLE.getMessage());
		}
		return entityList;

	}

	public int deleteByPreRegistrationId(String preId) {
		int count = registrationBookingRepository.deleteByDemographicEntityPreRegistrationId(preId);
		if (count == 0) {
			throw new RecordFailedToDeleteException(ErrorCodes.PRG_BOOK_RCI_028.getCode(),
					ErrorMessages.FAILED_TO_DELETE_THE_PRE_REGISTRATION_RECORD.getMessage());
		}
		return count;
	}

//	public void deleteRegistrationEntity(RegistrationBookingEntity bookingEnity) {
//		try {
//			registrationBookingRepository.delete(bookingEnity);
//		} catch (DataAccessLayerException e) {
//			throw new TableNotAccessibleException(ErrorCodes.PRG_BOOK_RCI_016.getCode(),
//					ErrorMessages.BOOKING_TABLE_NOT_ACCESSIBLE.getMessage());
//		}
//	}
	
	/**
	 * @param fromLocaldate
	 * @param toLocaldate
	 * @return
	 */
	public List<String> findByBookingDateBetweenAndRegCenterId(LocalDate fromLocaldate, LocalDate toLocaldate,
			String regCenterId) {
		List<String> listOfPreIds = new ArrayList<>();
		try {
			if (regCenterId != null && !regCenterId.isEmpty()) {
				List<RegistrationBookingEntity> entities = registrationBookingRepository
						.findByRegDateBetweenAndRegistrationCenterId(fromLocaldate, toLocaldate, regCenterId);
				if (entities != null && !entities.isEmpty()) {
					for (RegistrationBookingEntity entity : entities) {
						listOfPreIds.add(entity.getDemographicEntity().getPreRegistrationId());
					}
				} else {
					throw new BookingDataNotFoundException(ErrorCodes.PRG_BOOK_RCI_032.getCode(),
							ErrorMessages.RECORD_NOT_FOUND_FOR_DATE_RANGE_AND_REG_CENTER_ID.getMessage());
				}
			} else {
				throw new InvalidRequestParameterException(ErrorCodes.PRG_BOOK_RCI_007.getCode(),
						ErrorMessages.REGISTRATION_CENTER_ID_NOT_ENTERED.getMessage(), null);
			}
		} catch (DataAccessLayerException e) {
			throw new BookingDataNotFoundException(ErrorCodes.PRG_BOOK_RCI_032.getCode(),
					ErrorMessages.RECORD_NOT_FOUND_FOR_DATE_RANGE_AND_REG_CENTER_ID.getMessage());
		}
		return listOfPreIds;
	}

	/**
	 * 
	 * This method will update the booking status in applicant table.
	 * 
	 * @param preRegId
	 * @param status
	 * @return
	 */
	public DemographicEntity updateDemographicStatus(String preRegId, String status) {
		DemographicEntity demographicEntity = null;

		try {
			demographicEntity = demographicRepository.findBypreRegistrationId(preRegId);

			if (demographicEntity == null) {
				throw new RecordNotFoundException(ErrorCodes.PRG_PAM_APP_005.getCode(),
						ErrorMessages.UNABLE_TO_FETCH_THE_PRE_REGISTRATION.getMessage());
			}
		} catch (DataAccessLayerException e) {
			throw new BookingDataNotFoundException(ErrorCodes.PRG_BOOK_RCI_032.getCode(),
					ErrorMessages.RECORD_NOT_FOUND_FOR_DATE_RANGE_AND_REG_CENTER_ID.getMessage());
		}

		demographicEntity.setStatusCode(status);
		demographicRepository.save(demographicEntity);
		return demographicEntity;

	}

	/**
	 * 
	 * This method will update the booking status in applicant table.
	 * 
	 * @param preRegId
	 * @return
	 */
	public String getDemographicStatus(String preRegId) {
		DemographicEntity demographicEntity = null;

		try {
			demographicEntity = demographicRepository.findBypreRegistrationId(preRegId);

			if (demographicEntity == null) {
				throw new RecordNotFoundException(ErrorCodes.PRG_PAM_APP_005.getCode(),
						ErrorMessages.UNABLE_TO_FETCH_THE_PRE_REGISTRATION.getMessage());
			}
		} catch (DataAccessLayerException e) {
			throw new BookingDataNotFoundException(ErrorCodes.PRG_BOOK_RCI_032.getCode(),
					ErrorMessages.RECORD_NOT_FOUND_FOR_DATE_RANGE_AND_REG_CENTER_ID.getMessage());
		}
		return demographicEntity.getStatusCode();

	}

	public boolean findRegistrationCenterId(String regCenterId) {
		List<AvailibityEntity> entityList = null;
		try {
			entityList = bookingAvailabilityRepository.findByRegcntrId(regCenterId);
			if (entityList == null || entityList.isEmpty()) {
				throw new RecordNotFoundException(ErrorCodes.PRG_BOOK_RCI_015.getCode(),
						ErrorMessages.NO_TIME_SLOTS_ASSIGNED_TO_THAT_REG_CENTER.getMessage());
			}
			return true;

		} catch (DataAccessLayerException e) {
			throw new TableNotAccessibleException(ErrorCodes.PRG_BOOK_RCI_016.getCode(),
					ErrorMessages.AVAILABILITY_TABLE_NOT_ACCESSABLE.getMessage());
		}

	}

	/**
	 * 
	 * @param regDate
	 * @return list of regCenter
	 */
	public List<String> findRegCenter(LocalDate regDate) {
		List<String> regCenterList = new ArrayList<>();
		try {
			regCenterList = bookingAvailabilityRepository.findAvaialableRegCenter(regDate);
		} catch (DataAccessLayerException e) {
			throw new TableNotAccessibleException(ErrorCodes.PRG_BOOK_RCI_016.getCode(),
					ErrorMessages.AVAILABILITY_TABLE_NOT_ACCESSABLE.getMessage());
		}
		return regCenterList;
	}

	/**
	 * 
	 * @param regDate
	 * @param regID
	 * @return list of date
	 */
	public List<LocalDate> findDistinctDate(LocalDate regDate, String regID) {
		List<LocalDate> localDatList = null;
		try {
			localDatList = bookingAvailabilityRepository.findAvaialableDate(regDate, regID);
		} catch (DataAccessLayerException e) {
			throw new TableNotAccessibleException(ErrorCodes.PRG_BOOK_RCI_016.getCode(),
					ErrorMessages.AVAILABILITY_TABLE_NOT_ACCESSABLE.getMessage());
		}
		return localDatList;
	}

	/**
	 * 
	 * @param regDate
	 * @param regID
	 * @return list of AvailibityEntity
	 */
	public List<AvailibityEntity> findSlots(LocalDate regDate, String regID) {
		List<AvailibityEntity> localDatList = null;
		try {
			localDatList = bookingAvailabilityRepository.findAvaialableSlots(regDate, regID);
		} catch (DataAccessLayerException e) {
			throw new TableNotAccessibleException(ErrorCodes.PRG_BOOK_RCI_016.getCode(),
					ErrorMessages.AVAILABILITY_TABLE_NOT_ACCESSABLE.getMessage());
		}
		return localDatList;
	}

	/**
	 * 
	 * @param regId
	 * @param regDate
	 * @return number of deleted items
	 */
	public int deleteSlots(String regId, LocalDate regDate) {
		int deletedSlots = 0;
		try {
			deletedSlots = bookingAvailabilityRepository.deleteByRegcntrIdAndRegDate(regId, regDate);
		} catch (DataAccessLayerException e) {
			throw new TableNotAccessibleException(ErrorCodes.PRG_BOOK_RCI_016.getCode(),
					ErrorMessages.AVAILABILITY_TABLE_NOT_ACCESSABLE.getMessage());
		}
		return deletedSlots;
	}

	/**
	 * 
	 * @param regId
	 * @param regDate
	 * @return list of RegistrationBookingEntity
	 */
	public List<RegistrationBookingEntity> findAllPreIds(String regId, LocalDate regDate) {
		List<RegistrationBookingEntity> registrationBookingEntityList = null;
		try {
			registrationBookingEntityList = registrationBookingRepository.findByRegistrationCenterIdAndRegDate(regId,
					regDate);
		} catch (DataAccessLayerException e) {
			throw new TableNotAccessibleException(ErrorCodes.PRG_BOOK_RCI_016.getCode(),
					ErrorMessages.AVAILABILITY_TABLE_NOT_ACCESSABLE.getMessage());
		}
		return registrationBookingEntityList;
	}

	/**
	 * 
	 * @param regId
	 * @param date
	 * @return list of RegistrationBookingEntity
	 */
	public List<RegistrationBookingEntity> findAllPreIdsByregID(String regId, LocalDate date) {
		List<RegistrationBookingEntity> registrationBookingEntityList = null;
		try {
			registrationBookingEntityList = registrationBookingRepository.findByRegId(regId, date);
		} catch (DataAccessLayerException e) {
			throw new TableNotAccessibleException(ErrorCodes.PRG_BOOK_RCI_016.getCode(),
					ErrorMessages.AVAILABILITY_TABLE_NOT_ACCESSABLE.getMessage());
		}
		return registrationBookingEntityList;
	}

	/**
	 * 
	 * Aparam regId
	 * 
	 * @param regDate
	 * @return number of deleted items
	 */
	public int deleteAllSlotsByRegId(String regId, LocalDate regDate) {
		int deletedSlots = 0;
		try {
			deletedSlots = bookingAvailabilityRepository.deleteByRegcntrIdAndRegDateGreaterThanEqual(regId, regDate);
		} catch (DataAccessLayerException e) {
			throw new TableNotAccessibleException(ErrorCodes.PRG_BOOK_RCI_016.getCode(),
					ErrorMessages.AVAILABILITY_TABLE_NOT_ACCESSABLE.getMessage());
		}
		return deletedSlots;
	}
	
	/**
	 * @param regcntrId
	 * @param regDate
	 * @return List of AvailibityEntity
	 */
	public List<AvailibityEntity> findAvailability(String regcntrId,LocalDate starteDate,LocalDate endDate ) {

		List<AvailibityEntity> entityList = null;
		try {
			entityList = bookingAvailabilityRepository.findByRegcntrIdAndRegDateGreaterThanEqualAndRegDateLessThanEqualOrderByFromTimeAsc(regcntrId,starteDate,endDate);
		} catch (DataAccessLayerException e) {
			throw new TableNotAccessibleException(ErrorCodes.PRG_BOOK_RCI_016.getCode(),
					ErrorMessages.AVAILABILITY_TABLE_NOT_ACCESSABLE.getMessage());
		}
		return entityList;
	}

}<|MERGE_RESOLUTION|>--- conflicted
+++ resolved
@@ -85,7 +85,6 @@
 		return registrationBookingRepository.save(entity) != null;
 	}
 
-<<<<<<< HEAD
 	/**
 	 * @param regcntrId
 	 * @param fromDate
@@ -102,9 +101,6 @@
 		}
 		return localDatList;
 	}
-=======
-
->>>>>>> 6207e4e3
 
 	/**
 	 * @param slotFromTime
@@ -492,7 +488,7 @@
 		}
 		return deletedSlots;
 	}
-	
+
 	/**
 	 * @param regcntrId
 	 * @param regDate
