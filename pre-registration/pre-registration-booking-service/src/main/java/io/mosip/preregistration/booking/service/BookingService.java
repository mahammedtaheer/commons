package io.mosip.preregistration.booking.service;

import java.sql.Timestamp;
import java.time.DateTimeException;
import java.time.LocalDate;
import java.time.LocalDateTime;
import java.time.LocalTime;
import java.time.format.DateTimeFormatter;
import java.util.ArrayList;
import java.util.HashMap;
import java.util.List;
import java.util.Map;
import java.util.StringTokenizer;
import java.util.TimeZone;
import java.util.regex.Pattern;
import javax.annotation.PostConstruct;
import org.springframework.beans.factory.annotation.Autowired;
import org.springframework.beans.factory.annotation.Qualifier;
import org.springframework.beans.factory.annotation.Value;
import org.springframework.boot.web.client.RestTemplateBuilder;
import org.springframework.dao.DataAccessException;
import org.springframework.http.HttpEntity;
import org.springframework.http.HttpHeaders;
import org.springframework.http.HttpMethod;
import org.springframework.http.MediaType;
import org.springframework.http.ResponseEntity;
import org.springframework.stereotype.Component;
import org.springframework.transaction.annotation.Transactional;
import org.springframework.web.client.HttpClientErrorException;
import org.springframework.web.client.RestClientException;
import org.springframework.web.client.RestTemplate;
import org.springframework.web.util.UriComponentsBuilder;

import com.fasterxml.jackson.databind.ObjectMapper;

import io.mosip.kernel.core.dataaccess.exception.DataAccessLayerException;
import io.mosip.preregistration.booking.code.StatusCodes;
import io.mosip.preregistration.booking.dto.AvailabilityDto;
import io.mosip.preregistration.booking.dto.BookingDTO;
import io.mosip.preregistration.booking.dto.BookingRegistrationDTO;
import io.mosip.preregistration.booking.dto.BookingRequestDTO;
import io.mosip.preregistration.booking.dto.BookingStatusDTO;
import io.mosip.preregistration.booking.dto.DateTimeDto;
import io.mosip.preregistration.booking.dto.ExceptionJSONInfo;
import io.mosip.preregistration.booking.dto.HolidayDto;
import io.mosip.preregistration.booking.dto.PreRegResponseDto;
import io.mosip.preregistration.booking.dto.RegistrationCenterDto;
import io.mosip.preregistration.booking.dto.RegistrationCenterHolidayDto;
import io.mosip.preregistration.booking.dto.RegistrationCenterResponseDto;
import io.mosip.preregistration.booking.dto.ResponseDto;
import io.mosip.preregistration.booking.dto.SlotDto;
import io.mosip.preregistration.booking.entity.AvailibityEntity;
import io.mosip.preregistration.booking.entity.RegistrationBookingEntity;
import io.mosip.preregistration.booking.entity.RegistrationBookingPK;
import io.mosip.preregistration.booking.errorcodes.ErrorCodes;
import io.mosip.preregistration.booking.errorcodes.ErrorMessages;
import io.mosip.preregistration.booking.exception.AppointmentBookingFailedException;
import io.mosip.preregistration.booking.exception.AppointmentCannotBeBookedException;
import io.mosip.preregistration.booking.exception.AvailablityNotFoundException;
import io.mosip.preregistration.booking.exception.BookingDataNotFoundException;
import io.mosip.preregistration.booking.exception.BookingPreIdNotFoundException;
import io.mosip.preregistration.booking.exception.BookingRegistrationCenterIdNotFoundException;
import io.mosip.preregistration.booking.exception.BookingTimeSlotAlreadyBooked;
import io.mosip.preregistration.booking.exception.BookingTimeSlotNotSeletectedException;
import io.mosip.preregistration.booking.exception.DemographicGetStatusException;
import io.mosip.preregistration.booking.exception.DemographicStatusUpdationException;
import io.mosip.preregistration.booking.exception.InvalidDateTimeFormatException;
import io.mosip.preregistration.booking.exception.RecordNotFoundException;
import io.mosip.preregistration.booking.exception.RestCallException;
import io.mosip.preregistration.booking.repository.BookingAvailabilityRepository;
import io.mosip.preregistration.booking.repository.RegistrationBookingRepository;
import io.mosip.preregistration.core.exceptions.InvalidRequestParameterException;
import io.mosip.preregistration.core.exceptions.TablenotAccessibleException;
import io.mosip.preregistration.core.util.ValidationUtil;

/**
 * @author M1046129
 *
 */
@Component
public class BookingService {

	private RestTemplate restTemplate;

	@Autowired
	RestTemplateBuilder restTemplateBuilder;

	@Autowired
	BookingAvailabilityRepository bookingAvailabilityRepository;

	@Autowired
	@Qualifier("registrationBookingRepository")
	RegistrationBookingRepository registrationBookingRepository;

	@Value("${regCenter.url}")
	String regCenterUrl;

	@Value("${holiday.url}")
	String holidayListUrl;

	@Value("${noOfDays}")
	int noOfDays;

	@Value("${version}")
	String versionUrl;

	@Value("${id}")
	String idUrl;

	@Value("${preRegResourceUrl}")
	private String preRegResourceUrl;

	Timestamp resTime = new Timestamp(System.currentTimeMillis());
	Map<String, String> requiredRequestMap = new HashMap<>();

	@PostConstruct
	public void setupBookingService() {
		requiredRequestMap.put("id", idUrl);
		requiredRequestMap.put("ver", versionUrl);

	}

	/**
	 * @return
	 */

	public ResponseDto<String> addAvailability() {
		ResponseDto<String> response = new ResponseDto<>();

		try {
			restTemplate = restTemplateBuilder.build();
			UriComponentsBuilder regbuilder = UriComponentsBuilder.fromHttpUrl(regCenterUrl);
			LocalDate endDate = LocalDate.now().plusDays(noOfDays);
			HttpHeaders headers = new HttpHeaders();
			headers.setContentType(MediaType.APPLICATION_JSON_UTF8);
			HttpEntity<RegistrationCenterResponseDto> entity = new HttpEntity<>(headers);
			String uriBuilder = regbuilder.build().encode().toUriString();

			ResponseEntity<RegistrationCenterResponseDto> responseEntity = restTemplate.exchange(uriBuilder,
					HttpMethod.GET, entity, RegistrationCenterResponseDto.class);

			List<RegistrationCenterDto> regCenter = responseEntity.getBody().getRegistrationCenters();

			if (regCenter.isEmpty()) {
				response.setResTime(new Timestamp(System.currentTimeMillis()));
				response.setStatus(false);
				response.setResponse("No data is present in registration center master table");
				return response;
			} else {
				for (RegistrationCenterDto regDto : regCenter) {
					String holidayUrl = holidayListUrl + regDto.getLanguageCode() + "/" + regDto.getId() + "/"
							+ LocalDate.now().getYear();
					UriComponentsBuilder builder2 = UriComponentsBuilder.fromHttpUrl(holidayUrl);

					HttpEntity<RegistrationCenterHolidayDto> entity2 = new HttpEntity<>(headers);

					String uriBuilder2 = builder2.build().encode().toUriString();
					ResponseEntity<RegistrationCenterHolidayDto> responseEntity2 = restTemplate.exchange(uriBuilder2,
							HttpMethod.GET, entity2, RegistrationCenterHolidayDto.class);
					List<String> holidaylist = new ArrayList<>();
					if (!responseEntity2.getBody().getHolidays().isEmpty()) {
						for (HolidayDto holiday : responseEntity2.getBody().getHolidays()) {
							holidaylist.add(holiday.getHolidayDate());
						}
					}

					for (LocalDate sDate = LocalDate.now(); (sDate.isBefore(endDate)
							|| sDate.isEqual(endDate)); sDate = sDate.plusDays(1)) {
						if (holidaylist.contains(sDate.toString())) {
							DateTimeFormatter format = DateTimeFormatter.ofPattern("yyyy-MM-dd HH:mm:ss");
							String text = "2016-11-09 00:00:00";
							LocalDateTime localDateTime = LocalDateTime.parse(text, format);
							LocalTime localTime = localDateTime.toLocalTime();
							saveAvailability(regDto, sDate, localTime, localTime);

						} else {

							int loop1 = ((regDto.getLunchStartTime().getHour() * 60
									+ regDto.getLunchStartTime().getMinute())
									- (regDto.getCenterStartTime().getHour() * 60
											+ regDto.getCenterStartTime().getMinute()))
									/ regDto.getPerKioskProcessTime().getMinute();

							int loop2 = ((regDto.getCenterEndTime().getHour() * 60
									+ regDto.getCenterEndTime().getMinute())
									- (regDto.getLunchEndTime().getHour() * 60 + regDto.getLunchEndTime().getMinute()))
									/ regDto.getPerKioskProcessTime().getMinute();

							int extraTime1 = ((regDto.getLunchStartTime().getHour() * 60
									+ regDto.getLunchStartTime().getMinute())
									- (regDto.getCenterStartTime().getHour() * 60
											+ regDto.getCenterStartTime().getMinute()))
									% regDto.getPerKioskProcessTime().getMinute();

							int extraTime2 = ((regDto.getCenterEndTime().getHour() * 60
									+ regDto.getCenterEndTime().getMinute())
									- (regDto.getLunchEndTime().getHour() * 60 + regDto.getLunchEndTime().getMinute()))
									% regDto.getPerKioskProcessTime().getMinute();

							LocalTime currentTime1 = regDto.getCenterStartTime();
							for (int i = 0; i < loop1; i++) {
								if (i == (loop1 - 1)) {
									LocalTime toTime = currentTime1
											.plusMinutes(regDto.getPerKioskProcessTime().getMinute())
											.plusMinutes(extraTime1);
									saveAvailability(regDto, sDate, currentTime1, toTime);

								} else {
									LocalTime toTime = currentTime1
											.plusMinutes(regDto.getPerKioskProcessTime().getMinute());
									saveAvailability(regDto, sDate, currentTime1, toTime);
								}
								currentTime1 = currentTime1.plusMinutes(regDto.getPerKioskProcessTime().getMinute());
							}

							LocalTime currentTime2 = regDto.getLunchEndTime();
							for (int i = 0; i < loop2; i++) {
								if (i == (loop2 - 1)) {
									LocalTime toTime = currentTime2
											.plusMinutes(regDto.getPerKioskProcessTime().getMinute())
											.plusMinutes(extraTime2);
									saveAvailability(regDto, sDate, currentTime2, toTime);

								} else {
									LocalTime toTime = currentTime2
											.plusMinutes(regDto.getPerKioskProcessTime().getMinute());
									saveAvailability(regDto, sDate, currentTime2, toTime);
								}
								currentTime2 = currentTime2.plusMinutes(regDto.getPerKioskProcessTime().getMinute());
							}
						}
					}
				}
			}
		} catch (HttpClientErrorException e) {
			throw new RestCallException(ErrorCodes.PRG_BOOK_002.toString(),"HTTP_CLIENT_EXCEPTION");

		} catch (DataAccessException e) {
			throw new AvailablityNotFoundException(ErrorCodes.PRG_BOOK_RCI_016.toString(),
					ErrorMessages.AVAILABILITY_TABLE_NOT_ACCESSABLE.toString());
		} 
		response.setResTime(new Timestamp(System.currentTimeMillis()));
		response.setStatus(true);
		response.setResponse("Master Data is synched successfully");
		return response;

	}

	/**
	 * @param regID
	 * @return
	 */
	public ResponseDto<AvailabilityDto> getAvailability(String regID) {
		ResponseDto<AvailabilityDto> response = new ResponseDto<>();
		LocalDate endDate = LocalDate.now().plusDays(noOfDays);
		DateTimeFormatter format = DateTimeFormatter.ofPattern("yyyy-MM-dd");
		System.out.println("date " + endDate);
		try {
			List<java.sql.Date> dateList = bookingAvailabilityRepository.findDate(regID, endDate);
			if (!dateList.isEmpty()) {
				AvailabilityDto availability = new AvailabilityDto();
				List<DateTimeDto> dateTimeList = new ArrayList<>();
				for (int i = 0; i < dateList.size(); i++) {
					DateTimeDto dateTime = new DateTimeDto();
					List<AvailibityEntity> entity = bookingAvailabilityRepository.findByRegcntrIdAndRegDate(regID,
							dateList.get(i).toLocalDate());
					if (!entity.isEmpty()) {
						List<SlotDto> slotList = new ArrayList<>();
						for (AvailibityEntity en : entity) {
<<<<<<< HEAD
							SlotDto slots = new SlotDto();
							slots.setAvailability(en.getAvailableKiosks());
							slots.setFromTime(en.getFromTime());
							slots.setToTime(en.getToTime());
							slotList.add(slots);
						}
						if (entity.size() > 1) {
=======
							if (en.getAvailableKiosks() > 0) {
								SlotDto slots = new SlotDto();
								slots.setAvailability(en.getAvailableKiosks());
								slots.setFromTime(en.getFromTime());
								slots.setToTime(en.getToTime());
								slotList.add(slots);
							}
						}
						if (entity.size() == 1) {
>>>>>>> 7f1070b0
							dateTime.setHoliday(true);
						} else {
							dateTime.setHoliday(false);
						}
						dateTime.setTimeSlots(slotList);
						dateTime.setDate(dateList.get(i).toString());
						dateTimeList.add(dateTime);
					}

				}
				availability.setCenterDetails(dateTimeList);
				availability.setRegCenterId(regID);

				response.setResTime(new Timestamp(System.currentTimeMillis()));
				response.setStatus(true);
				response.setResponse(availability);

			} else {
				throw new RecordNotFoundException(ErrorCodes.PRG_BOOK_RCI_015.toString(),
						ErrorMessages.NO_TIME_SLOTS_ASSIGNED_TO_THAT_REG_CENTER.toString());

			}
		} catch (DataAccessException e) {
			throw new AvailablityNotFoundException(ErrorCodes.PRG_BOOK_RCI_016.toString(),
					ErrorMessages.AVAILABILITY_TABLE_NOT_ACCESSABLE.toString());
		} 
		return response;
	}

	private void saveAvailability(RegistrationCenterDto regDto, LocalDate date, LocalTime currentTime, LocalTime toTime)
			throws AvailablityNotFoundException {
		AvailibityEntity avaEntity = new AvailibityEntity();
		avaEntity.setRegDate(date);
		avaEntity.setRegcntrId(regDto.getId());
		avaEntity.setFromTime(currentTime);
		avaEntity.setToTime(toTime);
		avaEntity.setCrBy("Admin");
		avaEntity.setCrDate(new Timestamp(System.currentTimeMillis()));
		avaEntity.setCrBy(regDto.getContactPerson());
		if (currentTime.equals(toTime)) {
			avaEntity.setAvailableKiosks(0);
		} else {
			avaEntity.setAvailableKiosks(regDto.getNumberOfKiosks());
		}
		bookingAvailabilityRepository.save(avaEntity);
	}

	/**
	 * @param bookingDTO
	 * @return response with status code
	 * @throws java.text.ParseException
	 */
	@Transactional(rollbackFor = { DataAccessException.class, AppointmentBookingFailedException.class,
			BookingTimeSlotAlreadyBooked.class, AvailablityNotFoundException.class,
			AppointmentCannotBeBookedException.class })
	public ResponseDto<List<BookingStatusDTO>> bookAppointment(BookingDTO bookingDTO) {
		Map<String, String> requestMap = new HashMap<>();
		ResponseDto<List<BookingStatusDTO>> responseDTO = new ResponseDto<>();
		RegistrationBookingPK bookingPK = new RegistrationBookingPK();
		InvalidRequestParameterException parameterException = null;
		List<BookingStatusDTO> respList = new ArrayList<>();
		try {
			requestMap.put("id", bookingDTO.getId());
			requestMap.put("ver", bookingDTO.getVer());
			requestMap.put("reqTime", bookingDTO.getReqTime());
			requestMap.put("request", bookingDTO.getRequest().toString());
			parameterException = ValidationUtil.requestValidator(requestMap, requiredRequestMap);
			if (parameterException == null) {
				for (BookingRequestDTO bookingRequestDTO : bookingDTO.getRequest()) {

					if (mandatoryParameterCheck(bookingRequestDTO)) {
						if (bookingRequestDTO.getOldBookingDetails() == null) {
							System.err.println("inside old");
							BookingStatusDTO statusDTO = bookingAPI(bookingDTO, bookingRequestDTO, bookingPK);
							respList.add(statusDTO);
						} else {
							System.err.println("inside new");
							// call cancel api with old BookingDetails
							BookingStatusDTO statusDTO = bookingAPI(bookingDTO, bookingRequestDTO, bookingPK);
							respList.add(statusDTO);
						}
					}

				}
				responseDTO.setStatus(true);
				responseDTO.setResTime(resTime);
				responseDTO.setErr(null);
				responseDTO.setResponse(respList);

			} else {
				throw parameterException;
			}

		} catch (DataAccessLayerException e) {
			throw new DemographicStatusUpdationException("Table not accessable");
		} catch (DateTimeException e) {
			e.printStackTrace();
			throw new InvalidDateTimeFormatException(ErrorCodes.PRG_BOOK_RCI_009.toString(),
					ErrorMessages.INVALID_DATE_TIME_FORMAT.toString());
		}
		return responseDTO;
	}

	/**
	 * @param field
	 * @return true or false
	 */
	public boolean isMandatory(String field) {
		if (field == null || field.equals(null) || field.toString().trim().length() == 0) {
			return false;
		}
		return true;

	}

	/**
	 * @param bookingDto
	 * @return true or false
	 * @throws java.text.ParseException
	 */
	public boolean mandatoryParameterCheck(BookingRequestDTO requestDTO) {
		boolean flag = true;
		BookingRegistrationDTO oldBookingDetails = requestDTO.getOldBookingDetails();
		BookingRegistrationDTO newBookingDetails = requestDTO.getNewBookingDetails();
		System.out.println("oldBookingDetails: " + oldBookingDetails);
		System.err.println("newBookingDetails: " + newBookingDetails);
		try {
			if (!isMandatory(requestDTO.getPre_registration_id())) {
				throw new BookingPreIdNotFoundException(ErrorCodes.PRG_BOOK_RCI_006.toString(),
						ErrorMessages.PREREGISTRATION_ID_NOT_ENTERED.toString());
			} else if (oldBookingDetails != null) {
				if (!isMandatory(oldBookingDetails.getRegistration_center_id())) {
					throw new BookingRegistrationCenterIdNotFoundException(ErrorCodes.PRG_BOOK_RCI_007.toString(),
							ErrorMessages.REGISTRATION_CENTER_ID_NOT_ENTERED.toString());
				} else if (!isMandatory(oldBookingDetails.getSlotFromTime())
						&& !isMandatory(oldBookingDetails.getSlotToTime())) {
					throw new BookingTimeSlotNotSeletectedException(ErrorCodes.PRG_BOOK_RCI_003.toString(),
							ErrorMessages.USER_HAS_NOT_SELECTED_TIME_SLOT.toString());
				}
			} else if (newBookingDetails != null) {
				if (!isMandatory(newBookingDetails.getRegistration_center_id())) {
					throw new BookingRegistrationCenterIdNotFoundException(ErrorCodes.PRG_BOOK_RCI_007.toString(),
							ErrorMessages.REGISTRATION_CENTER_ID_NOT_ENTERED.toString());
				} else if (!isMandatory(newBookingDetails.getSlotFromTime())
						&& !isMandatory(newBookingDetails.getSlotToTime())) {
					throw new BookingTimeSlotNotSeletectedException(ErrorCodes.PRG_BOOK_RCI_003.toString(),
							ErrorMessages.USER_HAS_NOT_SELECTED_TIME_SLOT.toString());
				}
			} else if (newBookingDetails == null) {
				flag = false;
			}

		} catch (Exception e) {
			e.printStackTrace();
		}
		return flag;

	}

	/**
	 * @param preId
	 * @param status
	 * @return response entity
	 */
	@SuppressWarnings("rawtypes")
	public ResponseEntity<ResponseDto> callUpdateStatusRestService(String preId, String status) {
		ResponseEntity<ResponseDto> resp = null;
		try {
			restTemplate = restTemplateBuilder.build();

			UriComponentsBuilder builder = UriComponentsBuilder.fromHttpUrl(preRegResourceUrl + "/applications")
					.queryParam("preRegId", preId).queryParam("status", status);
			HttpHeaders headers = new HttpHeaders();
			headers.setContentType(MediaType.APPLICATION_JSON_UTF8);
			HttpEntity<ResponseDto<String>> httpEntity = new HttpEntity<>(headers);
			String uriBuilder = builder.build().encode().toUriString();
			resp = restTemplate.exchange(uriBuilder, HttpMethod.PUT, httpEntity, ResponseDto.class);
		} catch (RestClientException e) {
			throw new DemographicStatusUpdationException(ErrorCodes.PRG_BOOK_RCI_011.toString(),
					ErrorMessages.DEMOGRAPHIC_STATUS_UPDATION_FAILED.toString(), e.getCause());
		}
		return resp;
	}

	/**
	 * @param preId
	 * @return status code
	 */

	@SuppressWarnings({ "rawtypes", "unchecked" })
	public String callGetStatusRestService(String preId) {

		restTemplate = restTemplateBuilder.build();
		String statusCode = "";
		try {
			UriComponentsBuilder builder = UriComponentsBuilder.fromHttpUrl(preRegResourceUrl + "/applicationStatus")
					.queryParam("preId", preId);
			HttpHeaders headers = new HttpHeaders();
			headers.setContentType(MediaType.APPLICATION_JSON_UTF8);
			HttpEntity<PreRegResponseDto> httpEntity = new HttpEntity<>(headers);
			String uriBuilder = builder.build().encode().toUriString();
			ResponseEntity<PreRegResponseDto> respEntity = (ResponseEntity) restTemplate.exchange(uriBuilder,
					HttpMethod.GET, httpEntity, PreRegResponseDto.class);
			System.out.println("respEntity.getBody() : " + respEntity);
			ObjectMapper mapper = new ObjectMapper();
			// PreRegResponseDto registrationDTO =
			// mapper.convertValue(respEntity.getBody().getResponse().get(0),
			// PreRegResponseDto.class);
			// statusCode=registrationDTO.getResponse().get(0).

			Map<String, String> mapValues = (Map<String, String>) respEntity.getBody().getResponse().get(0);
			statusCode = mapValues.get("statusCode").toString().trim();
		} catch (RestClientException e) {
			throw new DemographicGetStatusException(ErrorCodes.PRG_BOOK_RCI_012.toString(),
					ErrorMessages.DEMOGRAPHIC_STATUS_UPDATION_FAILED.toString(), e.getCause());
		}
		return statusCode;
	}

	private synchronized BookingStatusDTO bookingAPI(BookingDTO bookingDTO, BookingRequestDTO bookingRequestDTO,
			RegistrationBookingPK bookingPK) {
		RegistrationBookingEntity entity = new RegistrationBookingEntity();
		BookingRegistrationDTO registrationDTO = bookingRequestDTO.getNewBookingDetails();
		BookingStatusDTO bookingStatusDTO = new BookingStatusDTO();

		String preRegStatusCode = callGetStatusRestService(bookingRequestDTO.getPre_registration_id());
		if (preRegStatusCode != null
				&& preRegStatusCode.trim().equalsIgnoreCase(StatusCodes.Pending_Appointment.toString().trim())) {
			// booking flow
<<<<<<< HEAD
			AvailibityEntity availableEntity = bookingAvailabilityRepository
					.findByFromTimeAndToTimeAndRegDateAndRegcntrId(LocalTime.parse(registrationDTO.getSlotFromTime()),
							LocalTime.parse(registrationDTO.getSlotToTime()), LocalDate.parse(registrationDTO.getReg_date()),
							registrationDTO.getRegistration_center_id());
=======
			synchronized (bookingRequestDTO) {
				AvailibityEntity availableEntity = bookingAvailabilityRepository
						.findByFromTimeAndToTimeAndRegDateAndRegcntrId(
								LocalTime.parse(registrationDTO.getSlotFromTime().toString()),
								LocalTime.parse(registrationDTO.getSlotToTime().toString()),
								registrationDTO.getReg_date().toString(), registrationDTO.getRegistration_center_id());

				if (availableEntity != null && availableEntity.getAvailableKiosks() > 0) {

					boolean slotExistsFlag = registrationBookingRepository.existsByPreIdandStatusCode(
							bookingRequestDTO.getPre_registration_id(), StatusCodes.Booked.toString());

					if (!slotExistsFlag) {
						bookingPK.setPreregistrationId(bookingRequestDTO.getPre_registration_id());

						DateTimeFormatter format = DateTimeFormatter.ofPattern("yyyy-MM-dd'T'HH:mm:ss.SSS");
						bookingPK.setBookingDateTime(LocalDateTime.parse(bookingDTO.getReqTime(), format));

						entity.setBookingPK(bookingPK);
						entity.setRegistrationCenterId(registrationDTO.getRegistration_center_id());
						entity.setStatus_code(StatusCodes.Booked.toString().trim());
						entity.setLang_code("12L");
						entity.setCrBy("987654321");
						entity.setCrDate(LocalDateTime.parse(bookingDTO.getReqTime()));
						entity.setRegDate(LocalDate.parse(registrationDTO.getReg_date()));
						entity.setSlotFromTime(LocalTime.parse(registrationDTO.getSlotFromTime()));
						entity.setSlotToTime(LocalTime.parse(registrationDTO.getSlotToTime()));

						RegistrationBookingEntity registrationBookingEntity = registrationBookingRepository
								.save(entity);

						if (registrationBookingEntity != null) {
							/* Pre registration status code update */
							callUpdateStatusRestService(bookingRequestDTO.getPre_registration_id(),
									StatusCodes.Booked.toString().trim());

							/* No. of Availability. update */
							availableEntity.setAvailableKiosks(availableEntity.getAvailableKiosks() - 1);
							bookingAvailabilityRepository.update(availableEntity);

							bookingStatusDTO.setPre_registration_id(bookingRequestDTO.getPre_registration_id());
							bookingStatusDTO.setBooking_status(StatusCodes.Booked.toString());
							bookingStatusDTO.setBooking_message("APPOINTMENT_SUCCESSFULLY_BOOKED");
>>>>>>> 7f1070b0

			if (availableEntity != null && availableEntity.getAvailableKiosks() > 0) {

				boolean slotExistsFlag = registrationBookingRepository.existsByPreIdandStatusCode(
						bookingRequestDTO.getPre_registration_id(), StatusCodes.Booked.toString());

				if (!slotExistsFlag) {
					bookingPK.setPreregistrationId(bookingRequestDTO.getPre_registration_id());

					DateTimeFormatter format = DateTimeFormatter.ofPattern("yyyy-MM-dd'T'HH:mm:ss.SSS");
					bookingPK.setBookingDateTime(LocalDateTime.parse(bookingDTO.getReqTime(), format));

					entity.setBookingPK(bookingPK);
					entity.setRegistrationCenterId(registrationDTO.getRegistration_center_id());
					entity.setStatus_code(StatusCodes.Booked.toString().trim());
					entity.setLang_code("12L");
					entity.setCrBy("987654321");
					entity.setCrDate(Timestamp.valueOf(LocalDateTime.parse(bookingDTO.getReqTime())));
					entity.setRegDate(LocalDate.parse(registrationDTO.getReg_date()));
					entity.setSlotFromTime(LocalTime.parse(registrationDTO.getSlotFromTime()));
					entity.setSlotToTime(LocalTime.parse(registrationDTO.getSlotToTime()));

					RegistrationBookingEntity registrationBookingEntity = registrationBookingRepository.save(entity);

					if (registrationBookingEntity != null) {
						/* Pre registration status code update */
						callUpdateStatusRestService(bookingRequestDTO.getPre_registration_id(),
								StatusCodes.Booked.toString().trim());

						/* No. of Availability. update */
						availableEntity.setAvailableKiosks(availableEntity.getAvailableKiosks() - 1);
						bookingAvailabilityRepository.update(availableEntity);

						bookingStatusDTO.setPre_registration_id(bookingRequestDTO.getPre_registration_id());
						bookingStatusDTO.setBooking_status(StatusCodes.Booked.toString());
						bookingStatusDTO.setBooking_message("APPOINTMENT_SUCCESSFULLY_BOOKED");

					} else {
						throw new AppointmentBookingFailedException(ErrorCodes.PRG_BOOK_RCI_005.toString(),
								ErrorMessages.APPOINTMENT_BOOKING_FAILED.toString());
					}
				} else {
					throw new BookingTimeSlotAlreadyBooked(ErrorCodes.PRG_BOOK_RCI_004.toString(),
							ErrorMessages.APPOINTMENT_TIME_SLOT_IS_ALREADY_BOOKED.toString());

				}
			} else {
				throw new AvailablityNotFoundException(ErrorCodes.PRG_BOOK_RCI_002.toString(),
						ErrorMessages.AVAILABILITY_NOT_FOUND_FOR_THE_SELECTED_TIME.toString());
			}
		} else {
			throw new AppointmentCannotBeBookedException(ErrorCodes.PRG_BOOK_RCI_001.toString(),
					ErrorMessages.APPOINTMENT_CANNOT_BE_BOOKED.toString());
		}

		return bookingStatusDTO;

	}

	public ResponseDto<BookingRegistrationDTO> getAppointmentDetails(String preRegID) {
		BookingRegistrationDTO bookingRegistrationDTO = new BookingRegistrationDTO();
		ResponseDto<BookingRegistrationDTO> responseDto = new ResponseDto<>();
		RegistrationBookingEntity entity = new RegistrationBookingEntity();
		try {
			entity = registrationBookingRepository.findByPreId(preRegID);
			if (entity != null) {
				bookingRegistrationDTO.setReg_date(entity.getRegDate().toString());
				bookingRegistrationDTO.setRegistration_center_id(entity.getBookingPK().getPreregistrationId());
				bookingRegistrationDTO.setSlotFromTime(entity.getSlotFromTime().toString());
				bookingRegistrationDTO.setSlotToTime(entity.getSlotToTime().toString());
				responseDto.setResponse(bookingRegistrationDTO);
				responseDto.setStatus(true);
				responseDto.setErr(null);
				responseDto.setResTime(resTime);
			} else {
				throw new BookingDataNotFoundException(ErrorCodes.PRG_BOOK_RCI_013.toString(),
						ErrorMessages.BOOKING_DATA_NOT_FOUND.toString());
			}
		} catch (DataAccessException e) {
			throw new TablenotAccessibleException(ErrorCodes.PRG_BOOK_RCI_010.toString(),
					ErrorMessages.BOOKING_TABLE_NOT_ACCESSIBLE.toString(), e.getCause());
		}

		return responseDto;
	}

}<|MERGE_RESOLUTION|>--- conflicted
+++ resolved
@@ -267,15 +267,6 @@
 					if (!entity.isEmpty()) {
 						List<SlotDto> slotList = new ArrayList<>();
 						for (AvailibityEntity en : entity) {
-<<<<<<< HEAD
-							SlotDto slots = new SlotDto();
-							slots.setAvailability(en.getAvailableKiosks());
-							slots.setFromTime(en.getFromTime());
-							slots.setToTime(en.getToTime());
-							slotList.add(slots);
-						}
-						if (entity.size() > 1) {
-=======
 							if (en.getAvailableKiosks() > 0) {
 								SlotDto slots = new SlotDto();
 								slots.setAvailability(en.getAvailableKiosks());
@@ -285,7 +276,6 @@
 							}
 						}
 						if (entity.size() == 1) {
->>>>>>> 7f1070b0
 							dateTime.setHoliday(true);
 						} else {
 							dateTime.setHoliday(false);
@@ -514,57 +504,10 @@
 		String preRegStatusCode = callGetStatusRestService(bookingRequestDTO.getPre_registration_id());
 		if (preRegStatusCode != null
 				&& preRegStatusCode.trim().equalsIgnoreCase(StatusCodes.Pending_Appointment.toString().trim())) {
-			// booking flow
-<<<<<<< HEAD
 			AvailibityEntity availableEntity = bookingAvailabilityRepository
 					.findByFromTimeAndToTimeAndRegDateAndRegcntrId(LocalTime.parse(registrationDTO.getSlotFromTime()),
 							LocalTime.parse(registrationDTO.getSlotToTime()), LocalDate.parse(registrationDTO.getReg_date()),
 							registrationDTO.getRegistration_center_id());
-=======
-			synchronized (bookingRequestDTO) {
-				AvailibityEntity availableEntity = bookingAvailabilityRepository
-						.findByFromTimeAndToTimeAndRegDateAndRegcntrId(
-								LocalTime.parse(registrationDTO.getSlotFromTime().toString()),
-								LocalTime.parse(registrationDTO.getSlotToTime().toString()),
-								registrationDTO.getReg_date().toString(), registrationDTO.getRegistration_center_id());
-
-				if (availableEntity != null && availableEntity.getAvailableKiosks() > 0) {
-
-					boolean slotExistsFlag = registrationBookingRepository.existsByPreIdandStatusCode(
-							bookingRequestDTO.getPre_registration_id(), StatusCodes.Booked.toString());
-
-					if (!slotExistsFlag) {
-						bookingPK.setPreregistrationId(bookingRequestDTO.getPre_registration_id());
-
-						DateTimeFormatter format = DateTimeFormatter.ofPattern("yyyy-MM-dd'T'HH:mm:ss.SSS");
-						bookingPK.setBookingDateTime(LocalDateTime.parse(bookingDTO.getReqTime(), format));
-
-						entity.setBookingPK(bookingPK);
-						entity.setRegistrationCenterId(registrationDTO.getRegistration_center_id());
-						entity.setStatus_code(StatusCodes.Booked.toString().trim());
-						entity.setLang_code("12L");
-						entity.setCrBy("987654321");
-						entity.setCrDate(LocalDateTime.parse(bookingDTO.getReqTime()));
-						entity.setRegDate(LocalDate.parse(registrationDTO.getReg_date()));
-						entity.setSlotFromTime(LocalTime.parse(registrationDTO.getSlotFromTime()));
-						entity.setSlotToTime(LocalTime.parse(registrationDTO.getSlotToTime()));
-
-						RegistrationBookingEntity registrationBookingEntity = registrationBookingRepository
-								.save(entity);
-
-						if (registrationBookingEntity != null) {
-							/* Pre registration status code update */
-							callUpdateStatusRestService(bookingRequestDTO.getPre_registration_id(),
-									StatusCodes.Booked.toString().trim());
-
-							/* No. of Availability. update */
-							availableEntity.setAvailableKiosks(availableEntity.getAvailableKiosks() - 1);
-							bookingAvailabilityRepository.update(availableEntity);
-
-							bookingStatusDTO.setPre_registration_id(bookingRequestDTO.getPre_registration_id());
-							bookingStatusDTO.setBooking_status(StatusCodes.Booked.toString());
-							bookingStatusDTO.setBooking_message("APPOINTMENT_SUCCESSFULLY_BOOKED");
->>>>>>> 7f1070b0
 
 			if (availableEntity != null && availableEntity.getAvailableKiosks() > 0) {
 
