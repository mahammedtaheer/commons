/* 
 * Copyright
 * 
 */
package io.mosip.preregistration.booking.service;

import java.time.LocalDate;
import java.time.LocalTime;
import java.util.ArrayList;
import java.util.Date;
import java.util.HashMap;
import java.util.LinkedList;
import java.util.List;
import java.util.Map;

import javax.annotation.PostConstruct;

import org.springframework.beans.factory.annotation.Autowired;
import org.springframework.beans.factory.annotation.Qualifier;
import org.springframework.beans.factory.annotation.Value;
import org.springframework.dao.DataAccessException;
import org.springframework.stereotype.Component;
import org.springframework.transaction.annotation.Propagation;
import org.springframework.transaction.annotation.Transactional;

import io.mosip.kernel.core.dataaccess.exception.DataAccessLayerException;
import io.mosip.kernel.core.util.DateUtils;
import io.mosip.preregistration.booking.code.StatusCodes;
import io.mosip.preregistration.booking.dto.AvailabilityDto;
import io.mosip.preregistration.booking.dto.BookingRegistrationDTO;
import io.mosip.preregistration.booking.dto.BookingRequestDTO;
import io.mosip.preregistration.booking.dto.BookingStatusDTO;
import io.mosip.preregistration.booking.dto.CancelBookingDTO;
import io.mosip.preregistration.booking.dto.CancelBookingResponseDTO;
import io.mosip.preregistration.booking.dto.DateTimeDto;
import io.mosip.preregistration.booking.dto.MainListRequestDTO;
import io.mosip.preregistration.booking.dto.MainListResponseDTO;
import io.mosip.preregistration.booking.dto.MainRequestDTO;
import io.mosip.preregistration.booking.dto.MainResponseDTO;
import io.mosip.preregistration.booking.dto.PreRegIdsByRegCenterIdDTO;
import io.mosip.preregistration.booking.dto.PreRegIdsByRegCenterIdResponseDTO;
import io.mosip.preregistration.booking.dto.RegistrationCenterDto;
import io.mosip.preregistration.booking.entity.AvailibityEntity;
import io.mosip.preregistration.booking.entity.RegistrationBookingEntity;
import io.mosip.preregistration.booking.errorcodes.ErrorCodes;
import io.mosip.preregistration.booking.errorcodes.ErrorMessages;
import io.mosip.preregistration.booking.exception.AppointmentAlreadyCanceledException;
import io.mosip.preregistration.booking.exception.AppointmentBookingFailedException;
import io.mosip.preregistration.booking.exception.AppointmentCannotBeBookedException;
import io.mosip.preregistration.booking.exception.AppointmentCannotBeCanceledException;
import io.mosip.preregistration.booking.exception.AvailablityNotFoundException;
import io.mosip.preregistration.booking.exception.BookingDataNotFoundException;
import io.mosip.preregistration.booking.exception.BookingTimeSlotAlreadyBooked;
import io.mosip.preregistration.booking.exception.CancelAppointmentFailedException;
import io.mosip.preregistration.booking.exception.util.BookingExceptionCatcher;
import io.mosip.preregistration.booking.repository.BookingAvailabilityRepository;
import io.mosip.preregistration.booking.repository.RegistrationBookingRepository;
import io.mosip.preregistration.booking.repository.impl.BookingDAO;
import io.mosip.preregistration.booking.service.util.BookingLock;
import io.mosip.preregistration.booking.service.util.BookingServiceUtil;
import io.mosip.preregistration.core.exception.TableNotAccessibleException;
<<<<<<< HEAD
import io.mosip.preregistration.core.util.UUIDGeneratorUtil;
=======
>>>>>>> dbfd17ff
import io.mosip.preregistration.core.util.ValidationUtil;

/**
 * This class provides the service implementation for Booking application.
 * 
 * @author Kishan Rathore
 * @author Jagadishwari
 * @author Ravi C. Balaji
 * @since 1.0.0
 *
 */
@Component
public class BookingService {

	/**
	 * Autowired reference for {@link #serviceUtil}
	 */
	@Autowired
	BookingServiceUtil serviceUtil;

	/**
	 * Reference for ${noOfDays} from property file
	 */
	@Value("${noOfDays}")
	int noOfDays;

	/**
	 * Autowired reference for {@link #bookingAvailabilityRepository}
	 */
	@Autowired
	BookingAvailabilityRepository bookingAvailabilityRepository;

	/**
	 * Autowired reference for {@link #registrationBookingRepository}
	 */
	@Autowired
	@Qualifier("registrationBookingRepository")
	RegistrationBookingRepository registrationBookingRepository;

	@Autowired
	private BookingDAO bookingDAO;

	@Value("${version}")
	String versionUrl;

	@Value("${id}")
	String idUrl;

	Map<String, String> requiredRequestMap = new HashMap<>();

	@PostConstruct
	public void setupBookingService() {
		requiredRequestMap.put("id", idUrl);
		requiredRequestMap.put("ver", versionUrl);

	}

	/**
	 * It will sync the registration center details
	 * 
	 * @return ResponseDto<String>
	 */
	@Transactional
	public MainResponseDTO<String> addAvailability() {
		MainResponseDTO<String> response = new MainResponseDTO<>();
		try {
			LocalDate endDate = LocalDate.now().plusDays(noOfDays);
			List<RegistrationCenterDto> regCenter = serviceUtil.callRegCenterDateRestService();
			for (RegistrationCenterDto regDto : regCenter) {
				List<String> holidaylist = serviceUtil.callGetHolidayListRestService(regDto);
				for (LocalDate sDate = LocalDate.now(); (sDate.isBefore(endDate)
						|| sDate.isEqual(endDate)); sDate = sDate.plusDays(1)) {
					serviceUtil.timeSlotCalculator(regDto, holidaylist, sDate, bookingDAO);
				}
			}
		} catch (Exception e) {
			new BookingExceptionCatcher().handle(e);
		}
		response.setResTime(serviceUtil.getCurrentResponseTime());
		response.setStatus(true);
		response.setResponse("MASTER_DATA_SYNCED_SUCCESSFULLY");
		return response;

	}

	/**
	 * Gives the availability details
	 * 
	 * @param regID
	 * @return ResponseDto<AvailabilityDto>
	 */
	public MainResponseDTO<AvailabilityDto> getAvailability(String regID) {
		MainResponseDTO<AvailabilityDto> response = new MainResponseDTO<>();
		LocalDate endDate = LocalDate.now().plusDays(Math.addExact(noOfDays, 2));
		LocalDate fromDate = LocalDate.now().plusDays(2);
		AvailabilityDto availability = new AvailabilityDto();
		try {
			List<LocalDate> dateList = bookingDAO.findDate(regID, fromDate, endDate);
			List<DateTimeDto> dateTimeList = new ArrayList<>();
			for (int i = 0; i < dateList.size(); i++) {
				DateTimeDto dateTime = new DateTimeDto();
				List<AvailibityEntity> entity = bookingDAO
						.findByRegcntrIdAndRegDateOrderByFromTimeAsc(regID, dateList.get(i));
				if (!entity.isEmpty()) {
					serviceUtil.slotSetter(dateList, dateTimeList, i, dateTime, entity);
				}
			}
			availability.setCenterDetails(dateTimeList);
			availability.setRegCenterId(regID);
		} catch (Exception ex) {
			new BookingExceptionCatcher().handle(ex);
		}
		response.setResTime(serviceUtil.getCurrentResponseTime());
		response.setStatus(true);
		response.setResponse(availability);
		return response;
	}

	/**
	 * This method will book the appointment.
	 * @param bookingRequestDTO
	 * @return response with status code
	 * @throws java.text.ParseException
	 */
	@Transactional(propagation = Propagation.REQUIRES_NEW, rollbackFor = { DataAccessException.class,
			AppointmentBookingFailedException.class, BookingTimeSlotAlreadyBooked.class,
			AvailablityNotFoundException.class, AppointmentCannotBeBookedException.class })
	public MainResponseDTO<List<BookingStatusDTO>> bookAppointment(
			MainListRequestDTO<BookingRequestDTO> bookingRequestDTOs) {
		MainResponseDTO<List<BookingStatusDTO>> responseDTO = new MainResponseDTO<>();
		List<BookingStatusDTO> respList = new ArrayList<>();
		BookingStatusDTO statusDTO;
		try {
			if (ValidationUtil.requestValidator(serviceUtil.prepareRequestMap(bookingRequestDTOs),
					requiredRequestMap)) {
				for (BookingRequestDTO bookingRequestDTO : bookingRequestDTOs.getRequest()) {
					String preRegStatusCode = serviceUtil
							.callGetStatusRestService(bookingRequestDTO.getPreRegistrationId());
					if ((preRegStatusCode.equals(StatusCodes.PENDINGAPPOINTMENT.getCode())
							|| preRegStatusCode.equals(StatusCodes.EXPIRED.getCode()))) {
						BookingRegistrationDTO oldBookingRegistrationDTO = bookingRequestDTO.getOldBookingDetails();
						BookingRegistrationDTO newBookingRegistrationDTO = bookingRequestDTO.getNewBookingDetails();
						String preRegistrationId = bookingRequestDTO.getPreRegistrationId();
						if (serviceUtil.mandatoryParameterCheck(preRegistrationId, oldBookingRegistrationDTO,
								newBookingRegistrationDTO)) {
							if (!serviceUtil.isNull(oldBookingRegistrationDTO)) {
								if (serviceUtil.isNotDuplicate(oldBookingRegistrationDTO, newBookingRegistrationDTO)) {
									if (cancel(preRegistrationId, oldBookingRegistrationDTO)) {
										respList.add(book(preRegistrationId, newBookingRegistrationDTO));
									}
								}
							} else {
								respList.add(book(preRegistrationId, newBookingRegistrationDTO));
							}
<<<<<<< HEAD
=======
						} else {
							BookingStatusDTO noDocumentDTO = new BookingStatusDTO();
							noDocumentDTO.setPreRegistrationId(bookingRequestDTO.getPreRegistrationId());
							noDocumentDTO.setBookingStatus("Failed");
							noDocumentDTO.setBookingMessage("BOOKING_FAILED_DUE_TO_NO_DOCUMENT");
							respList.add(noDocumentDTO);
>>>>>>> dbfd17ff
						}
					} else {
						statusDTO = new BookingStatusDTO();
						statusDTO.setPreRegistrationId(bookingRequestDTO.getPreRegistrationId());
						statusDTO.setBookingStatus(StatusCodes.PENDINGAPPOINTMENT.getCode());
						statusDTO.setBookingMessage(
								"Appointment can't be done for " + preRegStatusCode + " status code");
					}

				}
			}
<<<<<<< HEAD
		} catch (Exception e) {
			new BookingExceptionCatcher().handle(e);
		}
		responseDTO.setStatus(true);
		responseDTO.setResTime(serviceUtil.getCurrentResponseTime());
		responseDTO.setResponse(respList);
=======
		} catch (DataAccessLayerException e) {
			throw new TableNotAccessibleException(ErrorCodes.PRG_BOOK_RCI_010.toString(),
					ErrorMessages.BOOKING_TABLE_NOT_ACCESSIBLE.toString(), e.getCause());
		} catch (Exception e) {
			new BookingExceptionCatcher().handle(e);
		}
>>>>>>> dbfd17ff
		return responseDTO;
	}

	private boolean cancel(String preRegistrationId, BookingRegistrationDTO oldBookingRegistrationDTO) {
		cancelBooking(serviceUtil.cancelBookingDtoSetter(preRegistrationId, oldBookingRegistrationDTO));
		return true;
	}

	/**
	 * This method is for getting appointment details. 
	 * @param preRegID
	 * @return MainResponseDTO
	 */
	public MainResponseDTO<BookingRegistrationDTO> getAppointmentDetails(String preRegID) {
		BookingRegistrationDTO bookingRegistrationDTO = new BookingRegistrationDTO();
		MainResponseDTO<BookingRegistrationDTO> responseDto = new MainResponseDTO<>();
		RegistrationBookingEntity entity = new RegistrationBookingEntity();
		try {
			entity = bookingDAO.findPreIdAndStatusCode(preRegID, StatusCodes.BOOKED.getCode());
				bookingRegistrationDTO.setRegDate(entity.getRegDate().toString());
				bookingRegistrationDTO.setRegistrationCenterId(entity.getRegistrationCenterId());
				bookingRegistrationDTO.setSlotFromTime(entity.getSlotFromTime().toString());
				bookingRegistrationDTO.setSlotToTime(entity.getSlotToTime().toString());
				responseDto.setResponse(bookingRegistrationDTO);
				responseDto.setStatus(true);
				responseDto.setErr(null);
				responseDto.setResTime(serviceUtil.getCurrentResponseTime());
<<<<<<< HEAD
=======
			} else {
				throw new BookingDataNotFoundException(ErrorCodes.PRG_BOOK_RCI_013.toString(),
						ErrorMessages.BOOKING_DATA_NOT_FOUND.toString());
			}
		} catch (DataAccessLayerException e) {
			throw new TableNotAccessibleException(ErrorCodes.PRG_BOOK_RCI_010.toString(),
					ErrorMessages.BOOKING_TABLE_NOT_ACCESSIBLE.toString(), e.getCause());
>>>>>>> dbfd17ff
		} catch (Exception e) {
			new BookingExceptionCatcher().handle(e);
		}

		return responseDto;
	}

	/**
	 * This method will cancel the appointment.
	 * @param MainRequestDTO
	 * @return MainResponseDTO
	 */
	@Transactional(propagation = Propagation.REQUIRES_NEW, rollbackFor = { DataAccessException.class,
			CancelAppointmentFailedException.class, AppointmentAlreadyCanceledException.class,
			AvailablityNotFoundException.class, AppointmentCannotBeCanceledException.class })
	public MainResponseDTO<CancelBookingResponseDTO> cancelAppointment(MainRequestDTO<CancelBookingDTO> requestdto) {
		MainResponseDTO<CancelBookingResponseDTO> responseDto = new MainResponseDTO<>();
		try {
			if (ValidationUtil.requestValidator(serviceUtil.prepareRequestMap(requestdto), requiredRequestMap)) {
<<<<<<< HEAD
				responseDto.setResponse(cancelBooking(requestdto.getRequest()));
			}
=======
				CancelBookingDTO cancelBookingDTO = requestdto.getRequest();
				CancelBookingResponseDTO cancelBookingResponseDTO = serviceUtil.cancelBookingAPI(cancelBookingDTO,
						registrationBookingRepository, bookingAvailabilityRepository);
				if (cancelBookingResponseDTO != null) {
					dto.setResponse(cancelBookingResponseDTO);
					dto.setErr(null);
					dto.setStatus(true);
					dto.setResTime(serviceUtil.getCurrentResponseTime());
				} else {
					throw new CancelAppointmentFailedException(ErrorCodes.PRG_BOOK_RCI_019.toString(),
							ErrorMessages.APPOINTMENT_CANCEL_FAILED.toString());
				}
			}
		} catch (DataAccessLayerException e) {
			throw new TableNotAccessibleException(ErrorCodes.PRG_BOOK_RCI_010.toString(),
					ErrorMessages.BOOKING_TABLE_NOT_ACCESSIBLE.toString(), e.getCause());
>>>>>>> dbfd17ff
		} catch (Exception e) {
			new BookingExceptionCatcher().handle(e);
		}
		responseDto.setStatus(true);
		responseDto.setResTime(serviceUtil.getCurrentResponseTime());
		return responseDto;
	}

	/**
	 * This method will get Pre registration Id absed on registration center Id.
	 * @param requestDTO
	 * @return
	 */
	public MainListResponseDTO<PreRegIdsByRegCenterIdResponseDTO> getPreIdsByRegCenterId(
			MainRequestDTO<PreRegIdsByRegCenterIdDTO> requestDTO) {
		MainListResponseDTO<PreRegIdsByRegCenterIdResponseDTO> responseDto = new MainListResponseDTO<>();
		PreRegIdsByRegCenterIdResponseDTO preRegIdsByRegCenterIdResponseDTO = new PreRegIdsByRegCenterIdResponseDTO();
		List<PreRegIdsByRegCenterIdResponseDTO> preRegIdsByRegCenterIdResponseDTOList = new ArrayList<>();
		try {
			String regCenterId = requestDTO.getRequest().getRegistrationCenterId();
			List<RegistrationBookingEntity> bookingEntities = bookingDAO
					.findByRegistrationCenterIdAndStatusCode(regCenterId.trim(), StatusCodes.BOOKED.getCode());
			List<String> preRegIdList = requestDTO.getRequest().getPreRegistrationIds();
			List<String> entityPreRegIdList = new LinkedList<>();

<<<<<<< HEAD
			for (RegistrationBookingEntity bookingEntity : bookingEntities) {
				entityPreRegIdList.add(bookingEntity.getBookingPK().getPreregistrationId());
=======
			if (bookingEntities != null && !bookingEntities.isEmpty()) {
				for (RegistrationBookingEntity bookingEntity : bookingEntities) {
					entityPreRegIdList.add(bookingEntity.getBookingPK().getPreregistrationId());
				}
				preRegIdList.retainAll(entityPreRegIdList);
				preRegIdsByRegCenterIdResponseDTO.setRegistrationCenterId(regCenterId);
				preRegIdsByRegCenterIdResponseDTO.setPreRegistrationIds(preRegIdList);
				preRegIdsByRegCenterIdResponseDTOList.add(preRegIdsByRegCenterIdResponseDTO);
			} else {
				throw new BookingDataNotFoundException(ErrorCodes.PRG_BOOK_RCI_013.toString(),
						ErrorMessages.BOOKING_DATA_NOT_FOUND.toString());
>>>>>>> dbfd17ff
			}
			preRegIdList.retainAll(entityPreRegIdList);
			preRegIdsByRegCenterIdResponseDTO.setRegistrationCenterId(regCenterId);
			preRegIdsByRegCenterIdResponseDTO.setPreRegistrationIds(preRegIdList);
			preRegIdsByRegCenterIdResponseDTOList.add(preRegIdsByRegCenterIdResponseDTO);

			responseDto.setResTime(serviceUtil.getCurrentResponseTime());
			responseDto.setStatus(true);
			responseDto.setResponse(preRegIdsByRegCenterIdResponseDTOList);
		} catch (DataAccessLayerException e) {
			throw new TableNotAccessibleException(ErrorCodes.PRG_BOOK_RCI_010.toString(),
					ErrorMessages.BOOKING_TABLE_NOT_ACCESSIBLE.toString(), e.getCause());
		} catch (Exception e) {
			new BookingExceptionCatcher().handle(e);
		}
		return responseDto;
	}

	/**
	 * This booking API will be called by bookAppointment.
	 * @param preRegistrationId
	 * @param bookingRegistrationDTO
	 * @return BookingStatusDTO
	 */
	public BookingStatusDTO book(String preRegistrationId, BookingRegistrationDTO bookingRegistrationDTO) {
		BookingStatusDTO bookingStatusDTO = new BookingStatusDTO();
		BookingLock bookingLock = new BookingLock(bookingRegistrationDTO.getRegistrationCenterId(),
				bookingRegistrationDTO.getRegDate(), bookingRegistrationDTO.getSlotFromTime());
		AvailibityEntity availableEntity;
		synchronized (bookingLock) {
			availableEntity = bookingDAO.findByFromTimeAndToTimeAndRegDateAndRegcntrId(
					LocalTime.parse(bookingRegistrationDTO.getSlotFromTime()),
					LocalTime.parse(bookingRegistrationDTO.getSlotToTime()),
					LocalDate.parse(bookingRegistrationDTO.getRegDate()),
					bookingRegistrationDTO.getRegistrationCenterId());
			if (serviceUtil.isKiosksAvailable(availableEntity)) {
				availableEntity.setAvailableKiosks(availableEntity.getAvailableKiosks() - 1);
				bookingDAO.updateAvailibityEntity(availableEntity);
			}
		}
		bookingDAO.saveRegistrationEntityForBooking(
				serviceUtil.bookingEntitySetter(preRegistrationId, bookingRegistrationDTO));
		/* Pre registration status code update */
		serviceUtil.callUpdateStatusRestService(preRegistrationId, StatusCodes.BOOKED.getCode());
		bookingStatusDTO.setPreRegistrationId(preRegistrationId);
		bookingStatusDTO.setBookingStatus(StatusCodes.BOOKED.getCode());
		bookingStatusDTO.setBookingMessage("APPOINTMENT_SUCCESSFULLY_BOOKED");
		return bookingStatusDTO;
	}

	/**
	 * This cancel API will be called by cancelAppointment.
	 * @param cancelBookingDTO
	 * @return response with status code
	 */
	public CancelBookingResponseDTO cancelBooking(CancelBookingDTO cancelBookingDTO) {
		CancelBookingResponseDTO cancelBookingResponseDTO = new CancelBookingResponseDTO();
		AvailibityEntity availableEntity;
		try {
			if (serviceUtil.mandatoryParameterCheckforCancel(cancelBookingDTO)) {
				if (serviceUtil.callGetStatusForCancelRestService(cancelBookingDTO.getPreRegistrationId())) {
					availableEntity = bookingDAO.findByFromTimeAndToTimeAndRegDateAndRegcntrId(
							LocalTime.parse(cancelBookingDTO.getSlotFromTime()),
							LocalTime.parse(cancelBookingDTO.getSlotToTime()),
							LocalDate.parse(cancelBookingDTO.getRegDate()), cancelBookingDTO.getRegistrationCenterId());

					RegistrationBookingEntity bookingEntity = bookingDAO.findPreIdAndStatusCode(
							cancelBookingDTO.getPreRegistrationId(), StatusCodes.BOOKED.getCode());
					bookingEntity.setStatusCode(StatusCodes.CANCELED.getCode());
					bookingEntity.setUpdDate(DateUtils.parseDateToLocalDateTime(new Date()));

					bookingEntity = bookingDAO.saveRegistrationEntityForCancel(bookingEntity);

					/* Update the status to Canceled in demographic Table */
					serviceUtil.callUpdateStatusRestService(cancelBookingDTO.getPreRegistrationId(),
							StatusCodes.PENDINGAPPOINTMENT.getCode());

					/* No. of Availability. update */
					availableEntity.setAvailableKiosks(availableEntity.getAvailableKiosks() + 1);

					bookingDAO.updateAvailibityEntity(availableEntity);

					cancelBookingResponseDTO.setTransactionId(UUIDGeneratorUtil.generateId());
					cancelBookingResponseDTO.setMessage("APPOINTMENT_SUCCESSFULLY_CANCELED");

				}
			}
		} catch (Exception e) {
			new BookingExceptionCatcher().handle(e);
		}
		return cancelBookingResponseDTO;
	}

}<|MERGE_RESOLUTION|>--- conflicted
+++ resolved
@@ -59,10 +59,7 @@
 import io.mosip.preregistration.booking.service.util.BookingLock;
 import io.mosip.preregistration.booking.service.util.BookingServiceUtil;
 import io.mosip.preregistration.core.exception.TableNotAccessibleException;
-<<<<<<< HEAD
 import io.mosip.preregistration.core.util.UUIDGeneratorUtil;
-=======
->>>>>>> dbfd17ff
 import io.mosip.preregistration.core.util.ValidationUtil;
 
 /**
@@ -217,15 +214,6 @@
 							} else {
 								respList.add(book(preRegistrationId, newBookingRegistrationDTO));
 							}
-<<<<<<< HEAD
-=======
-						} else {
-							BookingStatusDTO noDocumentDTO = new BookingStatusDTO();
-							noDocumentDTO.setPreRegistrationId(bookingRequestDTO.getPreRegistrationId());
-							noDocumentDTO.setBookingStatus("Failed");
-							noDocumentDTO.setBookingMessage("BOOKING_FAILED_DUE_TO_NO_DOCUMENT");
-							respList.add(noDocumentDTO);
->>>>>>> dbfd17ff
 						}
 					} else {
 						statusDTO = new BookingStatusDTO();
@@ -237,21 +225,13 @@
 
 				}
 			}
-<<<<<<< HEAD
+
 		} catch (Exception e) {
 			new BookingExceptionCatcher().handle(e);
 		}
 		responseDTO.setStatus(true);
 		responseDTO.setResTime(serviceUtil.getCurrentResponseTime());
 		responseDTO.setResponse(respList);
-=======
-		} catch (DataAccessLayerException e) {
-			throw new TableNotAccessibleException(ErrorCodes.PRG_BOOK_RCI_010.toString(),
-					ErrorMessages.BOOKING_TABLE_NOT_ACCESSIBLE.toString(), e.getCause());
-		} catch (Exception e) {
-			new BookingExceptionCatcher().handle(e);
-		}
->>>>>>> dbfd17ff
 		return responseDTO;
 	}
 
@@ -279,16 +259,7 @@
 				responseDto.setStatus(true);
 				responseDto.setErr(null);
 				responseDto.setResTime(serviceUtil.getCurrentResponseTime());
-<<<<<<< HEAD
-=======
-			} else {
-				throw new BookingDataNotFoundException(ErrorCodes.PRG_BOOK_RCI_013.toString(),
-						ErrorMessages.BOOKING_DATA_NOT_FOUND.toString());
-			}
-		} catch (DataAccessLayerException e) {
-			throw new TableNotAccessibleException(ErrorCodes.PRG_BOOK_RCI_010.toString(),
-					ErrorMessages.BOOKING_TABLE_NOT_ACCESSIBLE.toString(), e.getCause());
->>>>>>> dbfd17ff
+
 		} catch (Exception e) {
 			new BookingExceptionCatcher().handle(e);
 		}
@@ -308,27 +279,9 @@
 		MainResponseDTO<CancelBookingResponseDTO> responseDto = new MainResponseDTO<>();
 		try {
 			if (ValidationUtil.requestValidator(serviceUtil.prepareRequestMap(requestdto), requiredRequestMap)) {
-<<<<<<< HEAD
 				responseDto.setResponse(cancelBooking(requestdto.getRequest()));
 			}
-=======
-				CancelBookingDTO cancelBookingDTO = requestdto.getRequest();
-				CancelBookingResponseDTO cancelBookingResponseDTO = serviceUtil.cancelBookingAPI(cancelBookingDTO,
-						registrationBookingRepository, bookingAvailabilityRepository);
-				if (cancelBookingResponseDTO != null) {
-					dto.setResponse(cancelBookingResponseDTO);
-					dto.setErr(null);
-					dto.setStatus(true);
-					dto.setResTime(serviceUtil.getCurrentResponseTime());
-				} else {
-					throw new CancelAppointmentFailedException(ErrorCodes.PRG_BOOK_RCI_019.toString(),
-							ErrorMessages.APPOINTMENT_CANCEL_FAILED.toString());
-				}
-			}
-		} catch (DataAccessLayerException e) {
-			throw new TableNotAccessibleException(ErrorCodes.PRG_BOOK_RCI_010.toString(),
-					ErrorMessages.BOOKING_TABLE_NOT_ACCESSIBLE.toString(), e.getCause());
->>>>>>> dbfd17ff
+
 		} catch (Exception e) {
 			new BookingExceptionCatcher().handle(e);
 		}
@@ -354,22 +307,8 @@
 			List<String> preRegIdList = requestDTO.getRequest().getPreRegistrationIds();
 			List<String> entityPreRegIdList = new LinkedList<>();
 
-<<<<<<< HEAD
 			for (RegistrationBookingEntity bookingEntity : bookingEntities) {
 				entityPreRegIdList.add(bookingEntity.getBookingPK().getPreregistrationId());
-=======
-			if (bookingEntities != null && !bookingEntities.isEmpty()) {
-				for (RegistrationBookingEntity bookingEntity : bookingEntities) {
-					entityPreRegIdList.add(bookingEntity.getBookingPK().getPreregistrationId());
-				}
-				preRegIdList.retainAll(entityPreRegIdList);
-				preRegIdsByRegCenterIdResponseDTO.setRegistrationCenterId(regCenterId);
-				preRegIdsByRegCenterIdResponseDTO.setPreRegistrationIds(preRegIdList);
-				preRegIdsByRegCenterIdResponseDTOList.add(preRegIdsByRegCenterIdResponseDTO);
-			} else {
-				throw new BookingDataNotFoundException(ErrorCodes.PRG_BOOK_RCI_013.toString(),
-						ErrorMessages.BOOKING_DATA_NOT_FOUND.toString());
->>>>>>> dbfd17ff
 			}
 			preRegIdList.retainAll(entityPreRegIdList);
 			preRegIdsByRegCenterIdResponseDTO.setRegistrationCenterId(regCenterId);
