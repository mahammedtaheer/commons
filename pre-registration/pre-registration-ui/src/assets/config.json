<<<<<<< HEAD
{
  "BASE_URL": "https://devops.mosip.io/",
  "PRE_REG_URL": "pre-registration/v1.0/"
}
=======
{
  "BASE_URL": "https://devops.mosip.io/",
  "PRE_REG_URL": "pre-registration/v1.0/"
}
>>>>>>> aafd0a67
<|MERGE_RESOLUTION|>--- conflicted
+++ resolved
@@ -1,11 +1,4 @@
-<<<<<<< HEAD
 {
   "BASE_URL": "https://devops.mosip.io/",
   "PRE_REG_URL": "pre-registration/v1.0/"
-}
-=======
-{
-  "BASE_URL": "https://devops.mosip.io/",
-  "PRE_REG_URL": "pre-registration/v1.0/"
-}
->>>>>>> aafd0a67
+}