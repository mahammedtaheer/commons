--- conflicted
+++ resolved
@@ -34,10 +34,6 @@
     "date_yyyy": "yyyy",
     "text_or": "OR",
     "text_years": "Years",
-<<<<<<< HEAD
-=======
-    "text_foreigner": "Foreigner",
->>>>>>> fdb1acf9
     "text_gender": "Gender",
     "button_male": "Male",
     "button_female": "Female",
