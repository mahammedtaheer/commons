--- conflicted
+++ resolved
@@ -34,10 +34,6 @@
     "date_yyyy": "aa",
     "text_or": "OU",
     "text_years": "Années",
-<<<<<<< HEAD
-=======
-    "text_foreigner": "Étranger",
->>>>>>> fdb1acf9
     "text_gender": "Le sexe",
     "button_male": "Mâle",
     "button_female": "Femelle",
