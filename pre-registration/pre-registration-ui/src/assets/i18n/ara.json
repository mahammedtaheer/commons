--- conflicted
+++ resolved
@@ -34,10 +34,6 @@
     "date_yyyy": "السنة",
     "text_or": "أو",
     "text_years": "سنوات",
-<<<<<<< HEAD
-=======
-    "text_foreigner": "أجنبي",
->>>>>>> fdb1acf9
     "text_gender": "جنس",
     "button_male": "الذكر",
     "button_female": "إناثا",
