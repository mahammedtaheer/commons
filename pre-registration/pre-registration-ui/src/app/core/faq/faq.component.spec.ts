--- conflicted
+++ resolved
@@ -3,35 +3,20 @@
 import { FaqComponent } from './faq.component';
 import { TranslateModule, TranslateLoader } from '@ngx-translate/core';
 import { HttpLoaderFactory } from 'src/app/i18n.module';
-<<<<<<< HEAD
-
-=======
->>>>>>> 4ba38008
 import { HttpClientModule, HttpClient } from '@angular/common/http';
 import { MaterialModule } from 'src/app/material.module';
 import { DataStorageService } from '../services/data-storage.service';
 import { NO_ERRORS_SCHEMA } from '@angular/core';
 import { of } from 'rxjs';
-import { RouterTestingModule } from '@angular/router/testing';
+import { RouterTestingModule } from '@angular/router/testing'
 
-class MockService {
-  use() {}
-  url = 'some/url/here';
-
-<<<<<<< HEAD
 let service2: DataStorageService,
   mockService = {
     url: 'some/url/here',
     getSecondaryLanguageLabels: jasmine
       .createSpy('getSecondaryLanguageLabels')
       .and.returnValue(of({faq: {questions: [{question: 'aaa', answer: 'bbb'}]}}))
-  };
-=======
-  getSecondaryLanguageLabels() {
-    return of({});
   }
-}
->>>>>>> 4ba38008
 
 describe('FaqComponent', () => {
   let component: FaqComponent;
@@ -53,7 +38,7 @@
         RouterTestingModule,
         MaterialModule
       ],
-      providers: [{ provide: DataStorageService, useValue: MockService }]
+      providers: [{ provide: DataStorageService, useValue: mockService }]
     }).compileComponents();
   }));
 
