--- conflicted
+++ resolved
@@ -122,9 +122,8 @@
       <p class="center__title-card-text">Book Appointment</p>
     </mat-card-header>
   </mat-card>
-<<<<<<< HEAD
   <!-- search container -->
-  <div
+  <!-- <div
     class="center_selection-intial-recommendation-container"
     *ngIf="searchClick; else elseBlock"
   >
@@ -146,141 +145,161 @@
       <img src="assets\search.png" />
     </button>
   </div>
-  <ng-template #elseBlock>
-    <div class="center_selection-form-container">
-      <form class="search-form">
-        <mat-card class="select-card">
-          <mat-select class="select-input" placeholder="Select Location Types">
-            <mat-option
-              style="color:black;"
-              *ngFor="let locationType of locationTypes"
-              [value]="locationType.value"
-            >
-              {{ locationType.viewValue }}
-            </mat-option>
-          </mat-select>
-        </mat-card>
-        <mat-card class="search-card">
-          <input
-            mat-input
-            type="search"
-            placeholder="Search..."
-            name="search"
-            class="search-input"
-            [(ngModel)]="searchText"
-          /><button mat-icon-button type="submit" (click)="showResults()"
-          (click)="onSubmit()">
-            <img src="assets\search_grey.png" />
-          </button>
-=======
->>>>>>> 3637c611
+  <ng-template #elseBlock> -->
 
   <section>
     <div class="centers-wrapper">
-
       <!-- search container -->
-      <div class="center_selection-intial-recommendation-container" *ngIf="searchClick; else elseBlock">
+      <div
+        class="center_selection-intial-recommendation-container"
+        *ngIf="searchClick; else elseBlock"
+      >
         <div class="center_selection-center_recommendation-display">
           <span><b>Recommended Centers</b></span>
-          <button mat-button class="center_selection-nearby-btn" (click)="getLocation()">Nearby</button><br />
-          <span class="center_selection-center-available-text">Found {{dataSource.data.length}} centers
+          <button
+            mat-button
+            class="center_selection-nearby-btn"
+            (click)="getLocation()"
+          >
+            Nearby</button
+          ><br />
+          <span class="center_selection-center-available-text"
+            >Found {{ dataSource.data.length }} centers
           </span>
         </div>
         <span class="spacer"></span>
-        <button mat-icon-button class="search-btn" (click)="setSearchClick(false)">
+        <button
+          mat-icon-button
+          class="search-btn"
+          (click)="setSearchClick(false)"
+        >
           <img src="assets\search.png" />
         </button>
       </div>
+
       <ng-template #elseBlock>
-        <!-- <div style="display:flex;" class="center_selection-form-container">
-              <mat-card> 
-                <form>
-                  <mat-select class="select-input">
-                    <mat-option
-                      style="color:black;"
-                      *ngFor="let locationType of locationTypes"
-                      [value]="locationType.value"
-                    >
-                      {{ locationType.viewValue }}
-                    </mat-option>
-                  </mat-select>
-           <input
-                    mat-input
-                    type="search"
-                    name="search"
-                    class="search-input"
-                    [(ngModel)]="searchText"
-                  /><button mat-icon-button type="submit">
-                    <img
-                      src="assets\search_grey.png"
-                      style="height: 15px; margin-right:20px; "
-                    />
-                  </button>
-          
-                  <button
-                    mat-icon-button
-                    class="search-cancel-btn"
-                    (click)="setSearchClick(true)"
-                  >
-                    <img src="assets\close.png" />
-                  </button>
-                </form>
-                </div>
-            <span class="search-text">Searching "{{ searchText }}"</span> -->
+        <div class="center_selection-form-container">
+          <form class="search-form">
+            <mat-card class="select-card">
+              <mat-select
+                class="select-input"
+                placeholder="Select Location Types"
+              >
+                <mat-option
+                  style="color:black;"
+                  *ngFor="let locationType of locationTypes"
+                  [value]="locationType.value"
+                >
+                  {{ locationType.viewValue }}
+                </mat-option>
+              </mat-select>
+            </mat-card>
+            <mat-card class="search-card">
+              <input
+                mat-input
+                type="search"
+                placeholder="Search..."
+                name="search"
+                class="search-input"
+                [(ngModel)]="searchText"
+              /><button
+                mat-icon-button
+                type="submit"
+                (click)="showResults()"
+                (click)="onSubmit()"
+              >
+                <img src="assets\search_grey.png" />
+              </button>
+              <button
+                mat-icon-button
+                class="search-cancel-btn"
+                (click)="setSearchClick(true)"
+              >
+                <img src="assets\close.png" />
+              </button>
+            </mat-card>
+          </form>
+        </div>
+        <span class="search-text" *ngIf="searchTextFlag">{{
+          displayMessage
+        }}</span>
       </ng-template>
 
       <div class="centers-list" *ngIf="dataSource.data">
         <ul>
           <li *ngFor="let center of dataSource.data">
             <mat-card class="center-card">
-              <input type="radio" name="center">
+              <input type="radio" name="center" />
               <div>
                 <div>
-                  <span><img src="assets\address.png" /></span>
-                  <span><strong> {{center.addressLine1 + ", " +center.addressLine2 + ", " + center.addressLine3}}</strong></span>
+                  <span><img src="assets\address.png"/></span>
+                  <span
+                    ><strong>
+                      {{
+                        center.addressLine1 +
+                          ", " +
+                          center.addressLine2 +
+                          ", " +
+                          center.addressLine3
+                      }}</strong
+                    ></span
+                  >
                 </div>
                 <div>
-                    <span><img src="assets\contact number.png" /></span>
-                    <span> {{center.contactPerson + ", " +center.contactPhone}}</span>
-                  </div>
+                  <span><img src="assets\contact number.png"/></span>
+                  <span>
+                    {{
+                      center.contactPerson + ", " + center.contactPhone
+                    }}</span
+                  >
+                </div>
               </div>
               <span class="spacer"></span>
               <div>
-                  <div>
-                    <span>Timing: {{changeTimeFormat(center.centerStartTime.substring(0,5)) + " - " + changeTimeFormat(center.centerEndTime.substring(0,5)) + " | Lunch: " + changeTimeFormat(center.lunchStartTime.substring(0,5)) + " - " + changeTimeFormat(center.lunchEndTime.substring(0,5))}}</span>
-                  </div>
-                  <div>
-                     <span>Open: Monday - Friday</span>
-                    </div>
+                <div>
+                  <span
+                    >Timing:
+                    {{
+                      changeTimeFormat(center.centerStartTime.substring(0, 5)) +
+                        " - " +
+                        changeTimeFormat(center.centerEndTime.substring(0, 5)) +
+                        " | Lunch: " +
+                        changeTimeFormat(
+                          center.lunchStartTime.substring(0, 5)
+                        ) +
+                        " - " +
+                        changeTimeFormat(center.lunchEndTime.substring(0, 5))
+                    }}</span
+                  >
                 </div>
+                <div><span>Open: Monday - Friday</span></div>
+              </div>
             </mat-card>
           </li>
         </ul>
       </div>
     </div>
-<<<<<<< HEAD
-    <span class="search-text" *ngIf="searchTextFlag" >{{displayMessage}}</span>
-  </ng-template>
-=======
-
-    <span flex></span>
+
+    <!-- <span flex></span>
 
     <div class="map">
       Map container
-    </div>
+    </div> -->
   </section>
 
-
-
->>>>>>> 3637c611
-
   <!-- Footer navigation -->
-<div>
-  <mat-card class="center-selection__button-container">
-    <button mat-button (click)="routeBack()" class="user-back-btn">Back</button>
-    <span class="spacer"></span>
-    <button mat-button (click)="routeDashboard()" class="user-book_later-btn">Book Later</button>
-    <button (click)="routeNext()" mat-button class="user-continue-btn">Continue</button>
-  </mat-card>
-</div>
+  <div>
+    <mat-card class="center-selection__button-container">
+      <button mat-button (click)="routeBack()" class="user-back-btn">
+        Back
+      </button>
+      <span class="spacer"></span>
+      <button mat-button (click)="routeDashboard()" class="user-book_later-btn">
+        Book Later
+      </button>
+      <button (click)="routeNext()" mat-button class="user-continue-btn">
+        Continue
+      </button>
+    </mat-card>
+  </div>
 </div>