--- conflicted
+++ resolved
@@ -2,6 +2,7 @@
 import { DataStorageService } from 'src/app/shared/data-storage.service';
 import { RegistrationService } from '../registration.service';
 import { Router, ActivatedRoute } from '@angular/router';
+import { UserModel } from '../demographic/modal/user.modal';
 
 @Component({
   selector: 'app-preview',
@@ -12,7 +13,7 @@
   previewData: any;
   secondaryLanguagelabels: any;
   secondaryLanguage;
-  preRegId: string;
+  user: UserModel;
   files = [];
 
   constructor(
@@ -23,30 +24,22 @@
   ) {}
 
   ngOnInit() {
-<<<<<<< HEAD
-
-    // this.preRegId = this.registrationService.getUsers()[this.registrationService.getUsers().length - 1].preRegId;
-    // console.log(this.preRegId)
-    this.dataStorageService.getPreviewData('25368956035901').subscribe(response => {
-=======
-    this.preRegId = this.registrationService.getUsers()[this.registrationService.getUsers().length - 1].preRegId;
-    console.log(this.preRegId);
-    this.dataStorageService.getPreviewData(this.preRegId).subscribe(response => {
->>>>>>> 9c0caf00
-      console.log(response);
-      this.previewData = response['response'][0].demographicDetails.identity;
+   // this.preRegId = this.registrationService.getUsers()[this.registrationService.getUsers().length - 1].preRegId;
+   this.user = this.registrationService.getUsers()[this.registrationService.getUsers().length - 1]; 
+   console.log(this.user);
+      // console.log(response);
+      this.previewData = this.user.request.demographicDetails.identity;
+      this.previewData.age = new Date().getFullYear() - Number(this.previewData.dateOfBirth[0].value.split('/')[2]);
       console.log(this.previewData);
       if (this.previewData['fullName'][1].language === 'arb') {
         this.secondaryLanguage = 'ar';
       }
-      this.dataStorageService
+    this.dataStorageService
         .getSecondaryLanguageLabels(this.secondaryLanguage || this.previewData['fullName'][1].language)
         .subscribe(response => {
           this.secondaryLanguagelabels = response['preview'];
           console.log(this.secondaryLanguagelabels);
-        });
     });
-<<<<<<< HEAD
     this.files = this.registrationService.getUsers()[this.registrationService.getUsers().length - 1].files[0];
   }
 
@@ -57,21 +50,10 @@
 
   modifyDocument() {
     this.navigateBack();
-=======
->>>>>>> 9c0caf00
   }
 
   navigateDashboard() {
     const routeParams = this.router.url.split('/');
-<<<<<<< HEAD
-    sessionStorage.setItem('newApplicant', 'true');
-    this.router.navigate([routeParams[1], routeParams[2], 'demographic']);
-  }
-
-  navigateBack() {
-    const routeParams = this.router.url.split('/');
-    this.router.navigate([routeParams[1], routeParams[2], 'file-upload']);
-=======
     // this.router.navigate(['dashboard', routeParams[2]]);
     this.router.navigate(['../demographic'], { relativeTo: this.route });
     sessionStorage.setItem('newApplicant', 'true');
@@ -80,7 +62,6 @@
 
   navigateBack() {
     this.router.navigate(['../file-upload'], { relativeTo: this.route });
->>>>>>> 9c0caf00
   }
 
   navigateNext() {
