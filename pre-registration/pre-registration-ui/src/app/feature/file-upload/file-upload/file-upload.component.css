.draggableDiv {
  border: 1px dotted #000000;
  height: 100%;
  width: 90%;
  position: absolute;
  left: 1.3vw;
  bottom: 0;
  display: flex;
  flex-direction: column;
}
.browseDiv {
  position: absolute;
  top: 0vw;
  left: 1.3vw;
  width: 90%;
  height: 50%;
}
.browseInput {
  width: 90%;
  background: none;
  border: 1px solid rgba(253, 81, 140, 1);
  color: rgba(253, 81, 140, 1);
  border-radius: 2px;
}

.browseInput[disabled] {
  border: 1px solid rgba(253, 81, 140, 0.35);
  color: rgba(253, 81, 140, 0.35);
}
.documentWrapper {
  width: 100%;
  position: absolute;
  left: 1em;
}

mat-select:focus {
  font-weight: 800;
}
.docsContainer {
  display: flex;
  flex-direction: column;
  width: 100%;
  height: 100%;
  /*margin-right: 70%;*/
}
.docsContainer > * {
  width: 100%;
}

.docsContainer > p.fileName {
  /*padding: 1em 10px 10px 10px;*/
  height: 20%;
  width: 85%;
  overflow: hidden;
}

.dropzone {
  min-height: 100px;
  min-width: 90px;
  display: table;
  width: 30%;
  background-color: #eee;
  border: dotted 1px #aaa;
}
.text-wrapper {
  display: table-cell;
  vertical-align: middle;
}
.centered {
  font-family: sans-serif;
  font-size: 1.3em;
  font-weight: bold;
  text-align: center;
}
.text-wrapper {
  display: table-cell;
  vertical-align: middle;
}
.cross {
  font-weight: 800;
  cursor: pointer;
  position: absolute;
}
.file-upload {
  box-shadow: 1px 1px 10px 4px #eeeeee;
  background: #ffffff;
  margin: 10px;
}

.file-uploaad__header {
  font-size: 15px;
  text-align: left;
  color: rgba(255, 82, 141, 1);
  box-shadow: 0px 3px 2px rgba(0, 0, 0, 0.12);
  padding: 10px 10px;
  border-bottom: 1px solid rgba(225, 82, 141, 1);
}

.file-upload__body {
  padding: 0px 25px 10px 25px;
  font-size: 12px;
  display: flex;
  justify-content: space-between;
  margin-bottom: 15vh;
}

.file-upload__body__1 {
  width: 50%;
  border-right: 2px solid #e6e6e6;
  margin-bottom: 30px;
}

.file-upload__body__2 {
  width: 40%;
  padding-bottom: 20px;
}

.file-upload__body__2 > p {
  margin: 0px;
}

.file-upload__message {
  padding: 20px 25px 10px 25px;
  font-size: 12px;
}

.file-upload__body__document-type {
  padding: 10px 0px;
  min-height: 100px;
}

.file-upload__body__document-name {
  max-width: 49%;
  padding: 0.6em;
  font-size: 0.7em;
  position: relative;
}

.file-upload__body__document-name span:nth-child(2) {
  padding-left: 15px;
}

.file-upload__body__document-name .cross {
  font-size: 1.5em;
  right: 0px;
  text-align: right;
}

.file-uplaoad__body__document-name__view {
  float: right;
  padding-right: 12%;
}

.file-uplaoad__body__document-name__view img {
  height: 20px;
  width: 20px;
  cursor: pointer;
  filter: grayscale(100%);
}
.file-upload__button {
  height: 32px;
  width: 20%;
  display: inline-flex;
  justify-content: flex-end;
  padding-right: 15px;
}

.file-uplaoad__body__2__preview {
  height: 60vh;
  width: 100%;
}

.user__buttons {
  width: 100%;
  display: flex;
  justify-content: space-between;
  margin-top: 1rem;
  bottom: 0;
  position: fixed;
  background: #ffffff;
  box-shadow: 10px 10px 10px 3px #808080;
<<<<<<< HEAD
=======
  z-index:22;
>>>>>>> 71da5d6c
}

.user__btn {
  /* padding: 0px 53px;
  border: 1px solid red;
  margin: 5px; */
  background-color: #ff4081;
  border: none;
  color: white;
  padding: 0.8rem 4rem;
  text-align: center;
  text-decoration: none;
  display: inline-block;
  font-size: 16px;
  margin: 4px 2px;
  cursor: pointer;
}

.user__btn:disabled,
.user__btn:active {
  border: 1px solid gray;
  background-color: white;
  color: #ff4081;
  cursor: default;
}
.file-upload__input,
.file-upload__or {
  width: 33%;
}

.file-upload__or {
  padding-left: 1rem;
}

.file-buttons {
  width: 100%;
  display: flex;
  justify-content: space-between;
}

.file-buttons .previousFile,
.file-buttons .nextFile {
  background: none;
  border: none;
  height: 15px;
}

.file-buttons .previousFile img,
.file-buttons .nextFile img {
  height: 100%;
}

.file-buttons p {
  margin: 0px;
}

.file-buttons .previousFile:disabled,
.file-buttons .nextFile:disabled {
  filter: brightness(170%);
}

.loader {
  height: 100px;
  width: 100px;
  position: fixed;
  top: 40vh;
  left: 40vw;
}

.overlay {
  background: rgba(0, 0, 0, 0.5);
  z-index: 10;
}<|MERGE_RESOLUTION|>--- conflicted
+++ resolved
@@ -179,10 +179,7 @@
   position: fixed;
   background: #ffffff;
   box-shadow: 10px 10px 10px 3px #808080;
-<<<<<<< HEAD
-=======
   z-index:22;
->>>>>>> 71da5d6c
 }
 
 .user__btn {
