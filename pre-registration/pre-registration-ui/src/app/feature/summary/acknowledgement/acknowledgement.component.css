.ack-container {
  margin: 20px;
  padding: 0 0 50px 0;
<<<<<<< HEAD
=======
}

.bottom-margin {
>>>>>>> 71da5d6c
  margin-bottom: 100px;
}

.ack__guidelines {
    padding-right: 10%;
    word-break: break-word;
}

.ack__guidelines li {
  list-style-type: none;
}

.ack__header {
  padding: 0;
  margin: -10px 0 0 -20px;
  color: #ff4081;
  width: 100%;
  font-size: 18px;
}

.ack__header-container {
  padding: 0;
}

.ack__header-container hr {
  left: 0;
  width: 100%;
  border: 1px solid #ff4081;
  height: 1px;
  color: #ff4081;
  margin-top: 36.5px;
}

.ack__header hr {
  left: 0;
  width: 100%;
  border: 1px solid #ff4081;
  height: 1px;
  color: #ff4081;
  margin-top: -11.5px !important;
}

.ack__button-container {
  width: 100%;
  height: 70px;
  position: fixed;
  bottom: 0;
  left: 0;
  padding-top: 10px;
  display: flex;
  z-index:22;
}

.spacer {
  flex: 1 1 auto;
}

.ack-book_later-btn{
    color: #FD518C;
    background-color: white;
    font-family: Roboto;
    margin-right: 30px;
    border: 1px solid #FD518C;
    opacity:100%;
    text-transform: uppercase;
    font-size: 12px;
    letter-spacing: 1px;
    border-radius: 0;
}
.ack-continue-btn {
  background-color: #ff4081;
  border-radius: 0;
  color: white;
  opacity:100%;
  font-family: Roboto;
  text-transform: uppercase;
  font-size: 12px;
  letter-spacing: 1px;
  width: 100px;
}

.ack__message-container {
  padding-left: 40px;
  background-color: #eafaea;
  color: green;
}

.ack__body-container {
  display: flex;
  flex-wrap: wrap;
  width: 100%;
  padding: 20px 50px 20px 40px;
}

table tr td {
  padding: 10px;
}

.ack__qr-code {
  width: 150px;
  height: 150px;
}

.ack__qr-code img {
  width: 100%;
  height: auto;
}

.ack__guidelines-container {
  margin-left: 40px;
}

#table-container table {
  max-width: 400px;
  table-layout: fixed;
}

@media(max-width: 500px) {

  .ack-container {
    margin: 5px;
  }

  .ack-book_later-btn {
    font-size: 8px;
    padding: 5px;
  }

  .ack__header {
    white-space: nowrap;
    margin-left: -31px !important;
  }

  .ack__header-container hr {
    margin-top: 36.5px;
  }

  .ack__message-container {
    padding-left: 0;
  }

  .ack-book_later-btn, .ack-continue-btn {
    font-size: 10px;
    padding: 0px 2px;
    margin-right: 20px;
}
}<|MERGE_RESOLUTION|>--- conflicted
+++ resolved
@@ -1,12 +1,9 @@
 .ack-container {
   margin: 20px;
   padding: 0 0 50px 0;
-<<<<<<< HEAD
-=======
 }
 
 .bottom-margin {
->>>>>>> 71da5d6c
   margin-bottom: 100px;
 }
 
