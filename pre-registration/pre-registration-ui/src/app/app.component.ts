--- conflicted
+++ resolved
@@ -8,11 +8,7 @@
   styleUrls: ['./app.component.css']
 })
 export class AppComponent implements OnInit {
-<<<<<<< HEAD
   title = "pre-registration";
-=======
-  title = 'pre-registration';
->>>>>>> 4ba38008
   message: object;
 
   constructor(private autoLogout: AutoLogoutService) {}
