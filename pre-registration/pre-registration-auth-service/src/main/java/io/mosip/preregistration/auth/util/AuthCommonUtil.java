--- conflicted
+++ resolved
@@ -1,12 +1,10 @@
 package io.mosip.preregistration.auth.util;
 
-<<<<<<< HEAD
 import java.util.ArrayList;
 import java.util.List;
 import java.util.Map;
-=======
+
 import java.util.Date;
->>>>>>> d67b14ef
 
 import org.springframework.beans.factory.annotation.Autowired;
 import org.springframework.beans.factory.annotation.Value;
@@ -99,7 +97,7 @@
 		
 	}
 	
-<<<<<<< HEAD
+
 	public  List<String> validateUserIdAndLangCode(String userId,String langCode) {
 		List<String> list=new ArrayList<>();
 		if(langCode == null || userId == null) {
@@ -112,9 +110,10 @@
 			list.add(emailChannel);
 			}
 		return list;
-=======
+	}
+
 	public String getCurrentResponseTime() {
 		return DateUtils.formatDate(new Date(System.currentTimeMillis()), utcDateTimePattern);
->>>>>>> d67b14ef
+
 	}
 }