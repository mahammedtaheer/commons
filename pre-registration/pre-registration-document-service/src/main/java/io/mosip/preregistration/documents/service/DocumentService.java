/* 
 * Copyright
 * 
 */
package io.mosip.preregistration.documents.service;

import java.io.ByteArrayInputStream;
import java.io.IOException;
import java.io.InputStream;
import java.time.LocalDateTime;
import java.util.ArrayList;
import java.util.HashMap;
import java.util.LinkedList;
import java.util.List;
import java.util.Map;

import javax.annotation.PostConstruct;

import org.apache.commons.io.FilenameUtils;
import org.apache.commons.io.IOUtils;
import org.springframework.beans.factory.annotation.Autowired;
import org.springframework.beans.factory.annotation.Value;
import org.springframework.security.core.context.SecurityContextHolder;
import org.springframework.stereotype.Component;
import org.springframework.transaction.annotation.Propagation;
import org.springframework.transaction.annotation.Transactional;
import org.springframework.web.multipart.MultipartFile;

import io.mosip.kernel.auth.adapter.AuthUserDetails;
import io.mosip.kernel.core.fsadapter.spi.FileSystemAdapter;
import io.mosip.kernel.core.logger.spi.Logger;
import io.mosip.kernel.core.util.DateUtils;
import io.mosip.preregistration.core.code.AuditLogVariables;
import io.mosip.preregistration.core.code.EventId;
import io.mosip.preregistration.core.code.EventName;
import io.mosip.preregistration.core.code.EventType;
import io.mosip.preregistration.core.code.RequestCodes;
import io.mosip.preregistration.core.common.dto.AuditRequestDto;
import io.mosip.preregistration.core.common.dto.DocumentDeleteResponseDTO;
import io.mosip.preregistration.core.common.dto.DocumentMultipartResponseDTO;
import io.mosip.preregistration.core.common.dto.MainListResponseDTO;
import io.mosip.preregistration.core.common.dto.MainRequestDTO;
import io.mosip.preregistration.core.config.LoggerConfiguration;
import io.mosip.preregistration.core.exception.HashingException;
import io.mosip.preregistration.core.exception.InvalidRequestParameterException;
import io.mosip.preregistration.core.util.AuditLogUtil;
import io.mosip.preregistration.core.util.CryptoUtil;
import io.mosip.preregistration.core.util.HashUtill;
import io.mosip.preregistration.core.util.ValidationUtil;
import io.mosip.preregistration.documents.code.DocumentStatusMessages;
import io.mosip.preregistration.documents.dto.DocumentCopyResponseDTO;
import io.mosip.preregistration.documents.dto.DocumentRequestDTO;
import io.mosip.preregistration.documents.dto.DocumentResponseDTO;
import io.mosip.preregistration.documents.entity.DocumentEntity;
import io.mosip.preregistration.documents.errorcodes.ErrorCodes;
import io.mosip.preregistration.documents.errorcodes.ErrorMessages;
import io.mosip.preregistration.documents.exception.DocumentFailedToCopyException;
import io.mosip.preregistration.documents.exception.DocumentFailedToUploadException;
import io.mosip.preregistration.documents.exception.DocumentNotFoundException;
import io.mosip.preregistration.documents.exception.DocumentVirusScanException;
import io.mosip.preregistration.documents.exception.FSServerException;
import io.mosip.preregistration.documents.exception.util.DocumentExceptionCatcher;
import io.mosip.preregistration.documents.repository.util.DocumentDAO;
import io.mosip.preregistration.documents.service.util.DocumentServiceUtil;

/**
 * This class provides the service implementation for Document
 * 
 * @author Kishan Rathore
 * @author Rajath KR
 * @author Tapaswini Behera
 * @author Jagadishwari S
 * @since 1.0.0
 */
@Component
public class DocumentService {

	/**
	 * Autowired reference for {@link #DocumnetDAO}
	 */
	@Autowired
	private DocumentDAO documnetDAO;

	/**
	 * Reference for ${id} from property file
	 */
	@Value("${id}")
	private String id;

	/**
	 * Reference for ${ver} from property file
	 */
	@Value("${ver}")
	private String ver;

	/**
	 * Autowired reference for {@link #FileSystemAdapter}
	 */
	@Autowired
	private FileSystemAdapter fs;

	/**
	 * Autowired reference for {@link #DocumentServiceUtil}
	 */
	@Autowired
	private DocumentServiceUtil serviceUtil;

	/**
	 * Request map to store the id and version and this is to be passed to request
	 * validator method.
	 */
	Map<String, String> requiredRequestMap = new HashMap<>();

	/**
	 * Autowired reference for {@link #AuditLogUtil}
	 */
	@Autowired
	private AuditLogUtil auditLogUtil;

	@Autowired
	private CryptoUtil cryptoUtil;

	/**
	 * Logger configuration for document service
	 */
	private static Logger log = LoggerConfiguration.logConfig(DocumentService.class);

	/**
	 * This method acts as a post constructor to initialize the required request
	 * parameters.
	 */
	@PostConstruct
	public void setup() {
		requiredRequestMap.put("id", id);
		requiredRequestMap.put("ver", ver);
	}

	public AuthUserDetails authUserDetails() {
		return (AuthUserDetails) SecurityContextHolder.getContext().getAuthentication().getPrincipal();
	}

	/**
	 * This method is used to upload the document by accepting the JsonString and
	 * MultipartFile
	 * 
	 * @param file
	 *            pass the file
	 * @param documentJsonString
	 *            pass document json
	 * @return ResponseDTO
	 */
	@Transactional(propagation = Propagation.REQUIRES_NEW, rollbackFor = Exception.class)
	public MainListResponseDTO<DocumentResponseDTO> uploadDocument(MultipartFile file, String documentJsonString ,String preRegistrationId) {
		log.info("sessionId", "idType", "id", "In uploadDocument method of document service");
		MainListResponseDTO<DocumentResponseDTO> responseDto = new MainListResponseDTO<>();
		boolean isUploadSuccess = false;
		try {
			MainRequestDTO<DocumentRequestDTO> docReqDto = serviceUtil.createUploadDto(documentJsonString,preRegistrationId);
			if (ValidationUtil.requestValidator(docReqDto)) {
				if (serviceUtil.isVirusScanSuccess(file) && serviceUtil.fileSizeCheck(file.getSize())
						&& serviceUtil.fileExtensionCheck(file)) {
					serviceUtil.isValidRequest(docReqDto.getRequest(),preRegistrationId);
					List<DocumentResponseDTO> docResponseDtos = createDoc(docReqDto.getRequest(), file, preRegistrationId);
					responseDto.setResponsetime(serviceUtil.getCurrentResponseTime());
					responseDto.setResponse(docResponseDtos);
				} else {
					throw new DocumentVirusScanException(ErrorCodes.PRG_PAM_DOC_010.toString(),
							ErrorMessages.DOCUMENT_FAILED_IN_VIRUS_SCAN.toString());
				}
			}
			isUploadSuccess = true;
			responseDto.setId(docReqDto.getId());
			responseDto.setVersion(docReqDto.getVersion());
		} catch (Exception ex) {
			log.error("sessionId", "idType", "id", "In uploadDoucment method of document service - " + ex.getMessage());
			new DocumentExceptionCatcher().handle(ex);
		} finally {

			if (isUploadSuccess) {
				setAuditValues(EventId.PRE_404.toString(), EventName.UPLOAD.toString(), EventType.BUSINESS.toString(),
						"Document uploaded & the respective Pre-Registration data is saved in the document table",
						AuditLogVariables.NO_ID.toString(), authUserDetails().getUserId(),
						authUserDetails().getUsername());
			} else {
				setAuditValues(EventId.PRE_405.toString(), EventName.EXCEPTION.toString(), EventType.SYSTEM.toString(),
						"Document upload failed & the respective Pre-Registration data save unsuccessfull ",
						AuditLogVariables.NO_ID.toString(), authUserDetails().getUserId(),
						authUserDetails().getUsername());
			}
		}

		return responseDto;
	}

	/**
	 * This method is used to store the uploaded document into table
	 * 
	 * @param document
	 *            pass the document
	 * @param file
	 *            pass file
	 * @return ResponseDTO
	 * @throws IOException
	 *             on input errors
	 */
	@Transactional(propagation = Propagation.MANDATORY)
	public List<DocumentResponseDTO> createDoc(DocumentRequestDTO document, MultipartFile file,String preRegistrationId) throws IOException {
		log.info("sessionId", "idType", "id", "In createDoc method of document service");
		DocumentResponseDTO docResponseDto = new DocumentResponseDTO();
		List<DocumentResponseDTO> docResponseDtos = new LinkedList<>();
		if (serviceUtil.callGetPreRegInfoRestService(preRegistrationId)) {
			DocumentEntity getentity = documnetDAO.findSingleDocument(preRegistrationId, document.getDocCatCode());
			DocumentEntity documentEntity = serviceUtil.dtoToEntity(file, document, authUserDetails().getUserId(),preRegistrationId);
			if (getentity != null) {
				documentEntity.setDocumentId(String.valueOf(getentity.getDocumentId()));
			}
			documentEntity.setDocName(file.getOriginalFilename());
			byte[] encryptedDocument = cryptoUtil.encrypt(file.getBytes(), DateUtils.getUTCCurrentDateTime());
			documentEntity.setDocHash(HashUtill.hashUtill(encryptedDocument));
			documentEntity = documnetDAO.saveDocument(documentEntity);
			if (documentEntity != null) {
				String key = documentEntity.getDocCatCode() + "_" + documentEntity.getDocumentId();

				boolean isStoreSuccess = fs.storeFile(documentEntity.getPreregId(), key,
						new ByteArrayInputStream(encryptedDocument));

				if (!isStoreSuccess) {
					throw new FSServerException(ErrorCodes.PRG_PAM_DOC_009.toString(),
							ErrorMessages.DOCUMENT_FAILED_TO_UPLOAD.toString());
				}
				docResponseDto.setPreRegistrationId(documentEntity.getPreregId());
				docResponseDto.setDocumentId(String.valueOf(documentEntity.getDocumentId()));
				docResponseDto.setDocName(documentEntity.getDocName());
				docResponseDto.setDocCatCode(documentEntity.getDocCatCode());
				docResponseDto.setDocTypCode(documentEntity.getDocTypeCode());
				docResponseDto.setDocFileFormat(FilenameUtils.getExtension(documentEntity.getDocName()));
				docResponseDtos.add(docResponseDto);
			} else {
				throw new DocumentFailedToUploadException(ErrorCodes.PRG_PAM_DOC_009.toString(),
						ErrorMessages.DOCUMENT_FAILED_TO_UPLOAD.toString());
			}
		}
		return docResponseDtos;
	}

	/**
	 * This method is used to copy the document from source preId to destination
	 * preId
	 * 
	 * @param catCode
	 *            pass category code
	 * @param sourcePreId
	 *            pass source preRegistrationId
	 * @param destinationPreId
	 *            pass destination preRegistrationId
	 * @return ResponseDTO
	 */
	@Transactional(rollbackFor = Exception.class)
	public MainListResponseDTO<DocumentResponseDTO> copyDocument(String catCode, String sourcePreId,
			String destinationPreId) {
		log.info("sessionId", "idType", "id", "In copyDocument method of document service");
		String sourceBucketName;
		String sourceKey;
		MainListResponseDTO<DocumentResponseDTO> responseDto = new MainListResponseDTO<>();
		List<DocumentResponseDTO> copyDocumentList = new ArrayList<>();
		boolean isCopySuccess = false;
		try {
			if (sourcePreId == null || sourcePreId.isEmpty() || destinationPreId == null
					|| destinationPreId.isEmpty()) {
				throw new InvalidRequestParameterException(
						io.mosip.preregistration.core.errorcodes.ErrorCodes.PRG_CORE_REQ_001.toString(),
						io.mosip.preregistration.core.errorcodes.ErrorMessages.MISSING_REQUEST_PARAMETER.toString());
			} else if (serviceUtil.isValidCatCode(catCode)) {
				boolean sourceStatus = serviceUtil.callGetPreRegInfoRestService(sourcePreId);
				boolean destinationStatus = serviceUtil.callGetPreRegInfoRestService(destinationPreId);

				DocumentEntity documentEntity = documnetDAO.findSingleDocument(sourcePreId, catCode);
				DocumentEntity destEntity = documnetDAO.findSingleDocument(destinationPreId, catCode);
				if (documentEntity != null && sourceStatus && destinationStatus) {
					DocumentEntity copyDocumentEntity = documnetDAO.saveDocument(
							serviceUtil.documentEntitySetter(destinationPreId, documentEntity, destEntity));
					sourceKey = documentEntity.getDocCatCode() + "_" + documentEntity.getDocumentId();
					sourceBucketName = documentEntity.getPreregId();
					copyFile(copyDocumentEntity, sourceBucketName, sourceKey);
<<<<<<< HEAD
					DocumentResponseDTO documentResponseDTO = new DocumentResponseDTO();
//					copyDcoResDto.setSourcePreRegId(sourcePreId);
//					copyDcoResDto.setSourceDocumentId(String.valueOf(documentEntity.getDocumentId()));
//					copyDcoResDto.setDestPreRegId(destinationPreId);
//					copyDcoResDto.setDestDocumentId(String.valueOf(copyDocumentEntity.getDocumentId()));
					documentResponseDTO.setPreRegistrationId(destinationPreId);
					documentResponseDTO.setDocumentId(copyDocumentEntity.getDocumentId());
					documentResponseDTO.setDocName(copyDocumentEntity.getDocName());
					documentResponseDTO.setDocCatCode(copyDocumentEntity.getDocCatCode());
					documentResponseDTO.setDocTypCode(copyDocumentEntity.getDocTypeCode());
					documentResponseDTO.setDocFileFormat(copyDocumentEntity.getDocFileFormat());
					copyDocumentList.add(documentResponseDTO);
=======
					DocumentCopyResponseDTO copyDcoResDto = new DocumentCopyResponseDTO();
					copyDcoResDto.setSourcePreRegId(sourcePreId);
					copyDcoResDto.setSourceDocumentId(String.valueOf(documentEntity.getDocumentId()));
					copyDcoResDto.setDestPreRegId(destinationPreId);
					copyDcoResDto.setDestDocumentId(String.valueOf(copyDocumentEntity.getDocumentId()));
					copyDocumentList.add(copyDcoResDto);
>>>>>>> 564207e3
					responseDto.setResponsetime(serviceUtil.getCurrentResponseTime());
					responseDto.setResponse(copyDocumentList);
				} else {
					throw new DocumentNotFoundException(DocumentStatusMessages.DOCUMENT_IS_MISSING.toString());
				}
			}
			isCopySuccess = true;
			responseDto.setId(id);
			responseDto.setVersion(ver);
		} catch (Exception ex) {
			log.error("sessionId", "idType", "id", "In copyDoucment method of document service - " + ex.getMessage());
			new DocumentExceptionCatcher().handle(ex);
		} finally {
			if (isCopySuccess) {
				setAuditValues(EventId.PRE_409.toString(), EventName.COPY.toString(), EventType.BUSINESS.toString(),
						"Document copied from source PreId to destination PreId is successfully saved in the document table",
						AuditLogVariables.MULTIPLE_ID.toString(), authUserDetails().getUserId(),
						authUserDetails().getUsername());
			} else {
				setAuditValues(EventId.PRE_405.toString(), EventName.EXCEPTION.toString(), EventType.SYSTEM.toString(),
						"Document failed to copy from source PreId to destination PreId ",
						AuditLogVariables.NO_ID.toString(), authUserDetails().getUserId(),
						authUserDetails().getUsername());
			}
		}
		return responseDto;

	}

	/**
	 * This method will copy the file from sourceFile to destinationFile
	 * 
	 * @param copyDocumentEntity
	 * @param sourceBucketName
	 * @param sourceKey
	 */
	public void copyFile(DocumentEntity copyDocumentEntity, String sourceBucketName, String sourceKey) {
		String destinationBucketName;
		String destinationKey;
		if (copyDocumentEntity != null) {
			destinationBucketName = copyDocumentEntity.getPreregId();
			destinationKey = copyDocumentEntity.getDocCatCode() + "_" + copyDocumentEntity.getDocumentId();
			boolean isStoreSuccess = fs.copyFile(sourceBucketName, sourceKey, destinationBucketName, destinationKey);
			if (!isStoreSuccess) {
				throw new FSServerException(ErrorCodes.PRG_PAM_DOC_009.toString(),
						ErrorMessages.DOCUMENT_FAILED_TO_UPLOAD.toString());
			}

		} else {
			throw new DocumentFailedToCopyException(ErrorCodes.PRG_PAM_DOC_011.toString(),
					ErrorMessages.DOCUMENT_FAILED_TO_COPY.toString());
		}
	}

	/**
	 * This method is used to get all the documents for a preId
	 * 
	 * @param preId
	 *            pass preRegistrationId
	 * @return ResponseDTO
	 */
	public MainListResponseDTO<DocumentMultipartResponseDTO> getAllDocumentForPreId(String preId) {
		log.info("sessionId", "idType", "id", "In getAllDocumentForPreId method of document service");
		MainListResponseDTO<DocumentMultipartResponseDTO> responseDto = new MainListResponseDTO<>();
		boolean isRetrieveSuccess = false;
		Map<String, String> requestParamMap = new HashMap<>();
		try {
			requestParamMap.put(RequestCodes.PRE_REGISTRATION_ID, preId);
			if (ValidationUtil.requstParamValidator(requestParamMap)) {
				List<DocumentEntity> documentEntities = documnetDAO.findBypreregId(preId);
				responseDto.setResponse(dtoSetter(documentEntities));
				responseDto.setResponsetime(serviceUtil.getCurrentResponseTime());
			}
			isRetrieveSuccess = true;
			responseDto.setId(id);
			responseDto.setVersion(ver);
		} catch (Exception ex) {
			log.error("sessionId", "idType", "id",
					"In getAllDocumentForPreId method of document service - " + ex.getMessage());
			new DocumentExceptionCatcher().handle(ex);
		} finally {
			if (isRetrieveSuccess) {
				setAuditValues(EventId.PRE_401.toString(), EventName.RETRIEVE.toString(), EventType.BUSINESS.toString(),
						"Retrieval of document is successfull", AuditLogVariables.MULTIPLE_ID.toString(),
						authUserDetails().getUserId(), authUserDetails().getUsername());
			} else {
				setAuditValues(EventId.PRE_405.toString(), EventName.EXCEPTION.toString(), EventType.SYSTEM.toString(),
						"Retrieval of document is failed", AuditLogVariables.NO_ID.toString(),
						authUserDetails().getUserId(), authUserDetails().getUsername());
			}
		}
		return responseDto;
	}

	/**
	 * This method will set the document Dto from document entity
	 * 
	 * @param entityList
	 * 
	 * @return List<DocumentMultipartResponseDTO>
	 */
	public List<DocumentMultipartResponseDTO> dtoSetter(List<DocumentEntity> entityList) {
		List<DocumentMultipartResponseDTO> allDocRes = new ArrayList<>();
		try {
			for (DocumentEntity doc : entityList) {
				DocumentMultipartResponseDTO allDocDto = new DocumentMultipartResponseDTO();
				allDocDto.setDoc_cat_code(doc.getDocCatCode());
				allDocDto.setDoc_file_format(doc.getDocFileFormat());
				allDocDto.setDoc_name(doc.getDocName());
				allDocDto.setDoc_id(doc.getDocumentId());
				allDocDto.setDoc_typ_code(doc.getDocTypeCode());
				String key = doc.getDocCatCode() + "_" + doc.getDocumentId();
				InputStream file = fs.getFile(doc.getPreregId(), key);
				if (file == null) {
					throw new FSServerException(ErrorCodes.PRG_PAM_DOC_005.toString(),
							ErrorMessages.DOCUMENT_FAILED_TO_FETCH.toString());
				}
				byte[] cephBytes = IOUtils.toByteArray(file);
				if (doc.getDocHash().equals(HashUtill.hashUtill(cephBytes))) {

					LocalDateTime decryptionDateTime = DateUtils.getUTCCurrentDateTime();

					allDocDto.setMultipartFile(cryptoUtil.decrypt(cephBytes, decryptionDateTime));
					allDocDto.setPrereg_id(doc.getPreregId());
					allDocRes.add(allDocDto);
				} else {
					log.error("sessionId", "idType", "id", "In dtoSetter method of document service - "
							+ io.mosip.preregistration.core.errorcodes.ErrorMessages.HASHING_FAILED.name());
					throw new HashingException(
							io.mosip.preregistration.core.errorcodes.ErrorCodes.PRG_CORE_REQ_010.name(),
							io.mosip.preregistration.core.errorcodes.ErrorMessages.HASHING_FAILED.name());
				}
			}
		} catch (Exception ex) {
			log.error("sessionId", "idType", "id", "In dtoSetter method of document service - " + ex.getMessage());
			new DocumentExceptionCatcher().handle(ex);
		}
		return allDocRes;
	}

	/**
	 * This method is used to delete the document for document Id
	 * 
	 * @param documentId
	 *            pass documentID
	 * @return ResponseDTO
	 */
	@Transactional(rollbackFor = Exception.class)
	public MainListResponseDTO<DocumentDeleteResponseDTO> deleteDocument(String documentId) {
		log.info("sessionId", "idType", "id", "In deleteDocument method of document service");
		List<DocumentDeleteResponseDTO> deleteDocList = new ArrayList<>();
		MainListResponseDTO<DocumentDeleteResponseDTO> delResponseDto = new MainListResponseDTO<>();
		try {
			DocumentEntity documentEntity = documnetDAO.findBydocumentId(documentId);
			if (documnetDAO.deleteAllBydocumentId(documentId) > 0) {
				String key = documentEntity.getDocCatCode() + "_" + documentEntity.getDocumentId();
				boolean isDeleted = fs.deleteFile(documentEntity.getPreregId(), key);
				if (!isDeleted) {
					throw new FSServerException(ErrorCodes.PRG_PAM_DOC_006.toString(),
							ErrorMessages.DOCUMENT_FAILED_TO_DELETE.toString());
				}
				DocumentDeleteResponseDTO deleteDTO = new DocumentDeleteResponseDTO();
				deleteDTO.setDocument_Id(documentId);
				deleteDTO.setResMsg(DocumentStatusMessages.DOCUMENT_DELETE_SUCCESSFUL.toString());
				deleteDocList.add(deleteDTO);
				delResponseDto.setResponse(deleteDocList);
			}
			delResponseDto.setResponsetime(serviceUtil.getCurrentResponseTime());
			delResponseDto.setId(id);
			delResponseDto.setVersion(ver);
		} catch (Exception ex) {
			log.error("sessionId", "idType", "id", "In deleteDocument method of document service - " + ex.getMessage());
			new DocumentExceptionCatcher().handle(ex);
		}
		return delResponseDto;
	}

	/**
	 * This method is used to delete all the documents for a preId
	 * 
	 * @param preregId
	 *            pass preRegistrationId
	 * @return ResponseDTO
	 */
	@Transactional(rollbackFor = Exception.class)
	public MainListResponseDTO<DocumentDeleteResponseDTO> deleteAllByPreId(String preregId) {
		log.info("sessionId", "idType", "id", "In deleteAllByPreId method of document service");
		boolean isDeleteSuccess = false;
		MainListResponseDTO<DocumentDeleteResponseDTO> deleteRes = new MainListResponseDTO<>();
		Map<String, String> requestParamMap = new HashMap<>();
		try {
			requestParamMap.put(RequestCodes.PRE_REGISTRATION_ID, preregId);
			if (ValidationUtil.requstParamValidator(requestParamMap)) {
				List<DocumentEntity> documentEntityList = documnetDAO.findBypreregId(preregId);
				deleteRes = deleteFile(documentEntityList, preregId);
			}
			deleteRes.setId(id);
			deleteRes.setVersion(ver);
			isDeleteSuccess = true;
		} catch (Exception ex) {
			log.error("sessionId", "idType", "id",
					"In deleteAllByPreId method of document service - " + ex.getMessage());
			new DocumentExceptionCatcher().handle(ex);
		} finally {
			if (isDeleteSuccess) {
				setAuditValues(EventId.PRE_403.toString(), EventName.DELETE.toString(), EventType.BUSINESS.toString(),
						"Document successfully deleted from the document table",
						AuditLogVariables.MULTIPLE_ID.toString(), authUserDetails().getUserId(),
						authUserDetails().getUsername());
			} else {
				setAuditValues(EventId.PRE_405.toString(), EventName.EXCEPTION.toString(), EventType.SYSTEM.toString(),
						"Document deletion failed", AuditLogVariables.NO_ID.toString(), authUserDetails().getUserId(),
						authUserDetails().getUsername());
			}
		}
		return deleteRes;
	}

	public MainListResponseDTO<DocumentDeleteResponseDTO> deleteFile(List<DocumentEntity> documentEntityList,
			String preregId) {
		log.info("sessionId", "idType", "id",
				"In pre-registration service inside delete File method "+ preregId);
		List<DocumentDeleteResponseDTO> deleteAllList = new ArrayList<>();
		MainListResponseDTO<DocumentDeleteResponseDTO> delResponseDto = new MainListResponseDTO<>();
		if (documnetDAO.deleteAllBypreregId(preregId) >= 0) {
			for (DocumentEntity documentEntity : documentEntityList) {
				DocumentDeleteResponseDTO deleteDTO = new DocumentDeleteResponseDTO();
				String key = documentEntity.getDocCatCode() + "_" + documentEntity.getDocumentId();
				fs.deleteFile(documentEntity.getPreregId(), key);
				deleteDTO.setDocument_Id(String.valueOf(documentEntity.getDocumentId()));
				deleteDTO.setResMsg(DocumentStatusMessages.DOCUMENT_DELETE_SUCCESSFUL.toString());
				deleteAllList.add(deleteDTO);
			}

			delResponseDto.setResponse(deleteAllList);
			delResponseDto.setResponsetime(serviceUtil.getCurrentResponseTime());
		}

		return delResponseDto;
	}

	/**
	 * This method is used to audit all the document events
	 * 
	 * @param eventId
	 * @param eventName
	 * @param eventType
	 * @param description
	 * @param idType
	 */
	public void setAuditValues(String eventId, String eventName, String eventType, String description, String idType,
			String userId, String userName) {
		AuditRequestDto auditRequestDto = new AuditRequestDto();
		auditRequestDto.setEventId(eventId);
		auditRequestDto.setEventName(eventName);
		auditRequestDto.setEventType(eventType);
		auditRequestDto.setDescription(description);
		auditRequestDto.setId(idType);
		auditRequestDto.setModuleId(AuditLogVariables.DOC.toString());
		auditRequestDto.setModuleName(AuditLogVariables.DOCUMENT_SERVICE.toString());
		auditLogUtil.saveAuditDetails(auditRequestDto);
	}

}
<|MERGE_RESOLUTION|>--- conflicted
+++ resolved
@@ -1,569 +1,558 @@
-/* 
- * Copyright
- * 
- */
-package io.mosip.preregistration.documents.service;
-
-import java.io.ByteArrayInputStream;
-import java.io.IOException;
-import java.io.InputStream;
-import java.time.LocalDateTime;
-import java.util.ArrayList;
-import java.util.HashMap;
-import java.util.LinkedList;
-import java.util.List;
-import java.util.Map;
-
-import javax.annotation.PostConstruct;
-
-import org.apache.commons.io.FilenameUtils;
-import org.apache.commons.io.IOUtils;
-import org.springframework.beans.factory.annotation.Autowired;
-import org.springframework.beans.factory.annotation.Value;
-import org.springframework.security.core.context.SecurityContextHolder;
-import org.springframework.stereotype.Component;
-import org.springframework.transaction.annotation.Propagation;
-import org.springframework.transaction.annotation.Transactional;
-import org.springframework.web.multipart.MultipartFile;
-
-import io.mosip.kernel.auth.adapter.AuthUserDetails;
-import io.mosip.kernel.core.fsadapter.spi.FileSystemAdapter;
-import io.mosip.kernel.core.logger.spi.Logger;
-import io.mosip.kernel.core.util.DateUtils;
-import io.mosip.preregistration.core.code.AuditLogVariables;
-import io.mosip.preregistration.core.code.EventId;
-import io.mosip.preregistration.core.code.EventName;
-import io.mosip.preregistration.core.code.EventType;
-import io.mosip.preregistration.core.code.RequestCodes;
-import io.mosip.preregistration.core.common.dto.AuditRequestDto;
-import io.mosip.preregistration.core.common.dto.DocumentDeleteResponseDTO;
-import io.mosip.preregistration.core.common.dto.DocumentMultipartResponseDTO;
-import io.mosip.preregistration.core.common.dto.MainListResponseDTO;
-import io.mosip.preregistration.core.common.dto.MainRequestDTO;
-import io.mosip.preregistration.core.config.LoggerConfiguration;
-import io.mosip.preregistration.core.exception.HashingException;
-import io.mosip.preregistration.core.exception.InvalidRequestParameterException;
-import io.mosip.preregistration.core.util.AuditLogUtil;
-import io.mosip.preregistration.core.util.CryptoUtil;
-import io.mosip.preregistration.core.util.HashUtill;
-import io.mosip.preregistration.core.util.ValidationUtil;
-import io.mosip.preregistration.documents.code.DocumentStatusMessages;
-import io.mosip.preregistration.documents.dto.DocumentCopyResponseDTO;
-import io.mosip.preregistration.documents.dto.DocumentRequestDTO;
-import io.mosip.preregistration.documents.dto.DocumentResponseDTO;
-import io.mosip.preregistration.documents.entity.DocumentEntity;
-import io.mosip.preregistration.documents.errorcodes.ErrorCodes;
-import io.mosip.preregistration.documents.errorcodes.ErrorMessages;
-import io.mosip.preregistration.documents.exception.DocumentFailedToCopyException;
-import io.mosip.preregistration.documents.exception.DocumentFailedToUploadException;
-import io.mosip.preregistration.documents.exception.DocumentNotFoundException;
-import io.mosip.preregistration.documents.exception.DocumentVirusScanException;
-import io.mosip.preregistration.documents.exception.FSServerException;
-import io.mosip.preregistration.documents.exception.util.DocumentExceptionCatcher;
-import io.mosip.preregistration.documents.repository.util.DocumentDAO;
-import io.mosip.preregistration.documents.service.util.DocumentServiceUtil;
-
-/**
- * This class provides the service implementation for Document
- * 
- * @author Kishan Rathore
- * @author Rajath KR
- * @author Tapaswini Behera
- * @author Jagadishwari S
- * @since 1.0.0
- */
-@Component
-public class DocumentService {
-
-	/**
-	 * Autowired reference for {@link #DocumnetDAO}
-	 */
-	@Autowired
-	private DocumentDAO documnetDAO;
-
-	/**
-	 * Reference for ${id} from property file
-	 */
-	@Value("${id}")
-	private String id;
-
-	/**
-	 * Reference for ${ver} from property file
-	 */
-	@Value("${ver}")
-	private String ver;
-
-	/**
-	 * Autowired reference for {@link #FileSystemAdapter}
-	 */
-	@Autowired
-	private FileSystemAdapter fs;
-
-	/**
-	 * Autowired reference for {@link #DocumentServiceUtil}
-	 */
-	@Autowired
-	private DocumentServiceUtil serviceUtil;
-
-	/**
-	 * Request map to store the id and version and this is to be passed to request
-	 * validator method.
-	 */
-	Map<String, String> requiredRequestMap = new HashMap<>();
-
-	/**
-	 * Autowired reference for {@link #AuditLogUtil}
-	 */
-	@Autowired
-	private AuditLogUtil auditLogUtil;
-
-	@Autowired
-	private CryptoUtil cryptoUtil;
-
-	/**
-	 * Logger configuration for document service
-	 */
-	private static Logger log = LoggerConfiguration.logConfig(DocumentService.class);
-
-	/**
-	 * This method acts as a post constructor to initialize the required request
-	 * parameters.
-	 */
-	@PostConstruct
-	public void setup() {
-		requiredRequestMap.put("id", id);
-		requiredRequestMap.put("ver", ver);
-	}
-
-	public AuthUserDetails authUserDetails() {
-		return (AuthUserDetails) SecurityContextHolder.getContext().getAuthentication().getPrincipal();
-	}
-
-	/**
-	 * This method is used to upload the document by accepting the JsonString and
-	 * MultipartFile
-	 * 
-	 * @param file
-	 *            pass the file
-	 * @param documentJsonString
-	 *            pass document json
-	 * @return ResponseDTO
-	 */
-	@Transactional(propagation = Propagation.REQUIRES_NEW, rollbackFor = Exception.class)
-	public MainListResponseDTO<DocumentResponseDTO> uploadDocument(MultipartFile file, String documentJsonString ,String preRegistrationId) {
-		log.info("sessionId", "idType", "id", "In uploadDocument method of document service");
-		MainListResponseDTO<DocumentResponseDTO> responseDto = new MainListResponseDTO<>();
-		boolean isUploadSuccess = false;
-		try {
-			MainRequestDTO<DocumentRequestDTO> docReqDto = serviceUtil.createUploadDto(documentJsonString,preRegistrationId);
-			if (ValidationUtil.requestValidator(docReqDto)) {
-				if (serviceUtil.isVirusScanSuccess(file) && serviceUtil.fileSizeCheck(file.getSize())
-						&& serviceUtil.fileExtensionCheck(file)) {
-					serviceUtil.isValidRequest(docReqDto.getRequest(),preRegistrationId);
-					List<DocumentResponseDTO> docResponseDtos = createDoc(docReqDto.getRequest(), file, preRegistrationId);
-					responseDto.setResponsetime(serviceUtil.getCurrentResponseTime());
-					responseDto.setResponse(docResponseDtos);
-				} else {
-					throw new DocumentVirusScanException(ErrorCodes.PRG_PAM_DOC_010.toString(),
-							ErrorMessages.DOCUMENT_FAILED_IN_VIRUS_SCAN.toString());
-				}
-			}
-			isUploadSuccess = true;
-			responseDto.setId(docReqDto.getId());
-			responseDto.setVersion(docReqDto.getVersion());
-		} catch (Exception ex) {
-			log.error("sessionId", "idType", "id", "In uploadDoucment method of document service - " + ex.getMessage());
-			new DocumentExceptionCatcher().handle(ex);
-		} finally {
-
-			if (isUploadSuccess) {
-				setAuditValues(EventId.PRE_404.toString(), EventName.UPLOAD.toString(), EventType.BUSINESS.toString(),
-						"Document uploaded & the respective Pre-Registration data is saved in the document table",
-						AuditLogVariables.NO_ID.toString(), authUserDetails().getUserId(),
-						authUserDetails().getUsername());
-			} else {
-				setAuditValues(EventId.PRE_405.toString(), EventName.EXCEPTION.toString(), EventType.SYSTEM.toString(),
-						"Document upload failed & the respective Pre-Registration data save unsuccessfull ",
-						AuditLogVariables.NO_ID.toString(), authUserDetails().getUserId(),
-						authUserDetails().getUsername());
-			}
-		}
-
-		return responseDto;
-	}
-
-	/**
-	 * This method is used to store the uploaded document into table
-	 * 
-	 * @param document
-	 *            pass the document
-	 * @param file
-	 *            pass file
-	 * @return ResponseDTO
-	 * @throws IOException
-	 *             on input errors
-	 */
-	@Transactional(propagation = Propagation.MANDATORY)
-	public List<DocumentResponseDTO> createDoc(DocumentRequestDTO document, MultipartFile file,String preRegistrationId) throws IOException {
-		log.info("sessionId", "idType", "id", "In createDoc method of document service");
-		DocumentResponseDTO docResponseDto = new DocumentResponseDTO();
-		List<DocumentResponseDTO> docResponseDtos = new LinkedList<>();
-		if (serviceUtil.callGetPreRegInfoRestService(preRegistrationId)) {
-			DocumentEntity getentity = documnetDAO.findSingleDocument(preRegistrationId, document.getDocCatCode());
-			DocumentEntity documentEntity = serviceUtil.dtoToEntity(file, document, authUserDetails().getUserId(),preRegistrationId);
-			if (getentity != null) {
-				documentEntity.setDocumentId(String.valueOf(getentity.getDocumentId()));
-			}
-			documentEntity.setDocName(file.getOriginalFilename());
-			byte[] encryptedDocument = cryptoUtil.encrypt(file.getBytes(), DateUtils.getUTCCurrentDateTime());
-			documentEntity.setDocHash(HashUtill.hashUtill(encryptedDocument));
-			documentEntity = documnetDAO.saveDocument(documentEntity);
-			if (documentEntity != null) {
-				String key = documentEntity.getDocCatCode() + "_" + documentEntity.getDocumentId();
-
-				boolean isStoreSuccess = fs.storeFile(documentEntity.getPreregId(), key,
-						new ByteArrayInputStream(encryptedDocument));
-
-				if (!isStoreSuccess) {
-					throw new FSServerException(ErrorCodes.PRG_PAM_DOC_009.toString(),
-							ErrorMessages.DOCUMENT_FAILED_TO_UPLOAD.toString());
-				}
-				docResponseDto.setPreRegistrationId(documentEntity.getPreregId());
-				docResponseDto.setDocumentId(String.valueOf(documentEntity.getDocumentId()));
-				docResponseDto.setDocName(documentEntity.getDocName());
-				docResponseDto.setDocCatCode(documentEntity.getDocCatCode());
-				docResponseDto.setDocTypCode(documentEntity.getDocTypeCode());
-				docResponseDto.setDocFileFormat(FilenameUtils.getExtension(documentEntity.getDocName()));
-				docResponseDtos.add(docResponseDto);
-			} else {
-				throw new DocumentFailedToUploadException(ErrorCodes.PRG_PAM_DOC_009.toString(),
-						ErrorMessages.DOCUMENT_FAILED_TO_UPLOAD.toString());
-			}
-		}
-		return docResponseDtos;
-	}
-
-	/**
-	 * This method is used to copy the document from source preId to destination
-	 * preId
-	 * 
-	 * @param catCode
-	 *            pass category code
-	 * @param sourcePreId
-	 *            pass source preRegistrationId
-	 * @param destinationPreId
-	 *            pass destination preRegistrationId
-	 * @return ResponseDTO
-	 */
-	@Transactional(rollbackFor = Exception.class)
-	public MainListResponseDTO<DocumentResponseDTO> copyDocument(String catCode, String sourcePreId,
-			String destinationPreId) {
-		log.info("sessionId", "idType", "id", "In copyDocument method of document service");
-		String sourceBucketName;
-		String sourceKey;
-		MainListResponseDTO<DocumentResponseDTO> responseDto = new MainListResponseDTO<>();
-		List<DocumentResponseDTO> copyDocumentList = new ArrayList<>();
-		boolean isCopySuccess = false;
-		try {
-			if (sourcePreId == null || sourcePreId.isEmpty() || destinationPreId == null
-					|| destinationPreId.isEmpty()) {
-				throw new InvalidRequestParameterException(
-						io.mosip.preregistration.core.errorcodes.ErrorCodes.PRG_CORE_REQ_001.toString(),
-						io.mosip.preregistration.core.errorcodes.ErrorMessages.MISSING_REQUEST_PARAMETER.toString());
-			} else if (serviceUtil.isValidCatCode(catCode)) {
-				boolean sourceStatus = serviceUtil.callGetPreRegInfoRestService(sourcePreId);
-				boolean destinationStatus = serviceUtil.callGetPreRegInfoRestService(destinationPreId);
-
-				DocumentEntity documentEntity = documnetDAO.findSingleDocument(sourcePreId, catCode);
-				DocumentEntity destEntity = documnetDAO.findSingleDocument(destinationPreId, catCode);
-				if (documentEntity != null && sourceStatus && destinationStatus) {
-					DocumentEntity copyDocumentEntity = documnetDAO.saveDocument(
-							serviceUtil.documentEntitySetter(destinationPreId, documentEntity, destEntity));
-					sourceKey = documentEntity.getDocCatCode() + "_" + documentEntity.getDocumentId();
-					sourceBucketName = documentEntity.getPreregId();
-					copyFile(copyDocumentEntity, sourceBucketName, sourceKey);
-<<<<<<< HEAD
-					DocumentResponseDTO documentResponseDTO = new DocumentResponseDTO();
-//					copyDcoResDto.setSourcePreRegId(sourcePreId);
-//					copyDcoResDto.setSourceDocumentId(String.valueOf(documentEntity.getDocumentId()));
-//					copyDcoResDto.setDestPreRegId(destinationPreId);
-//					copyDcoResDto.setDestDocumentId(String.valueOf(copyDocumentEntity.getDocumentId()));
-					documentResponseDTO.setPreRegistrationId(destinationPreId);
-					documentResponseDTO.setDocumentId(copyDocumentEntity.getDocumentId());
-					documentResponseDTO.setDocName(copyDocumentEntity.getDocName());
-					documentResponseDTO.setDocCatCode(copyDocumentEntity.getDocCatCode());
-					documentResponseDTO.setDocTypCode(copyDocumentEntity.getDocTypeCode());
-					documentResponseDTO.setDocFileFormat(copyDocumentEntity.getDocFileFormat());
-					copyDocumentList.add(documentResponseDTO);
-=======
-					DocumentCopyResponseDTO copyDcoResDto = new DocumentCopyResponseDTO();
-					copyDcoResDto.setSourcePreRegId(sourcePreId);
-					copyDcoResDto.setSourceDocumentId(String.valueOf(documentEntity.getDocumentId()));
-					copyDcoResDto.setDestPreRegId(destinationPreId);
-					copyDcoResDto.setDestDocumentId(String.valueOf(copyDocumentEntity.getDocumentId()));
-					copyDocumentList.add(copyDcoResDto);
->>>>>>> 564207e3
-					responseDto.setResponsetime(serviceUtil.getCurrentResponseTime());
-					responseDto.setResponse(copyDocumentList);
-				} else {
-					throw new DocumentNotFoundException(DocumentStatusMessages.DOCUMENT_IS_MISSING.toString());
-				}
-			}
-			isCopySuccess = true;
-			responseDto.setId(id);
-			responseDto.setVersion(ver);
-		} catch (Exception ex) {
-			log.error("sessionId", "idType", "id", "In copyDoucment method of document service - " + ex.getMessage());
-			new DocumentExceptionCatcher().handle(ex);
-		} finally {
-			if (isCopySuccess) {
-				setAuditValues(EventId.PRE_409.toString(), EventName.COPY.toString(), EventType.BUSINESS.toString(),
-						"Document copied from source PreId to destination PreId is successfully saved in the document table",
-						AuditLogVariables.MULTIPLE_ID.toString(), authUserDetails().getUserId(),
-						authUserDetails().getUsername());
-			} else {
-				setAuditValues(EventId.PRE_405.toString(), EventName.EXCEPTION.toString(), EventType.SYSTEM.toString(),
-						"Document failed to copy from source PreId to destination PreId ",
-						AuditLogVariables.NO_ID.toString(), authUserDetails().getUserId(),
-						authUserDetails().getUsername());
-			}
-		}
-		return responseDto;
-
-	}
-
-	/**
-	 * This method will copy the file from sourceFile to destinationFile
-	 * 
-	 * @param copyDocumentEntity
-	 * @param sourceBucketName
-	 * @param sourceKey
-	 */
-	public void copyFile(DocumentEntity copyDocumentEntity, String sourceBucketName, String sourceKey) {
-		String destinationBucketName;
-		String destinationKey;
-		if (copyDocumentEntity != null) {
-			destinationBucketName = copyDocumentEntity.getPreregId();
-			destinationKey = copyDocumentEntity.getDocCatCode() + "_" + copyDocumentEntity.getDocumentId();
-			boolean isStoreSuccess = fs.copyFile(sourceBucketName, sourceKey, destinationBucketName, destinationKey);
-			if (!isStoreSuccess) {
-				throw new FSServerException(ErrorCodes.PRG_PAM_DOC_009.toString(),
-						ErrorMessages.DOCUMENT_FAILED_TO_UPLOAD.toString());
-			}
-
-		} else {
-			throw new DocumentFailedToCopyException(ErrorCodes.PRG_PAM_DOC_011.toString(),
-					ErrorMessages.DOCUMENT_FAILED_TO_COPY.toString());
-		}
-	}
-
-	/**
-	 * This method is used to get all the documents for a preId
-	 * 
-	 * @param preId
-	 *            pass preRegistrationId
-	 * @return ResponseDTO
-	 */
-	public MainListResponseDTO<DocumentMultipartResponseDTO> getAllDocumentForPreId(String preId) {
-		log.info("sessionId", "idType", "id", "In getAllDocumentForPreId method of document service");
-		MainListResponseDTO<DocumentMultipartResponseDTO> responseDto = new MainListResponseDTO<>();
-		boolean isRetrieveSuccess = false;
-		Map<String, String> requestParamMap = new HashMap<>();
-		try {
-			requestParamMap.put(RequestCodes.PRE_REGISTRATION_ID, preId);
-			if (ValidationUtil.requstParamValidator(requestParamMap)) {
-				List<DocumentEntity> documentEntities = documnetDAO.findBypreregId(preId);
-				responseDto.setResponse(dtoSetter(documentEntities));
-				responseDto.setResponsetime(serviceUtil.getCurrentResponseTime());
-			}
-			isRetrieveSuccess = true;
-			responseDto.setId(id);
-			responseDto.setVersion(ver);
-		} catch (Exception ex) {
-			log.error("sessionId", "idType", "id",
-					"In getAllDocumentForPreId method of document service - " + ex.getMessage());
-			new DocumentExceptionCatcher().handle(ex);
-		} finally {
-			if (isRetrieveSuccess) {
-				setAuditValues(EventId.PRE_401.toString(), EventName.RETRIEVE.toString(), EventType.BUSINESS.toString(),
-						"Retrieval of document is successfull", AuditLogVariables.MULTIPLE_ID.toString(),
-						authUserDetails().getUserId(), authUserDetails().getUsername());
-			} else {
-				setAuditValues(EventId.PRE_405.toString(), EventName.EXCEPTION.toString(), EventType.SYSTEM.toString(),
-						"Retrieval of document is failed", AuditLogVariables.NO_ID.toString(),
-						authUserDetails().getUserId(), authUserDetails().getUsername());
-			}
-		}
-		return responseDto;
-	}
-
-	/**
-	 * This method will set the document Dto from document entity
-	 * 
-	 * @param entityList
-	 * 
-	 * @return List<DocumentMultipartResponseDTO>
-	 */
-	public List<DocumentMultipartResponseDTO> dtoSetter(List<DocumentEntity> entityList) {
-		List<DocumentMultipartResponseDTO> allDocRes = new ArrayList<>();
-		try {
-			for (DocumentEntity doc : entityList) {
-				DocumentMultipartResponseDTO allDocDto = new DocumentMultipartResponseDTO();
-				allDocDto.setDoc_cat_code(doc.getDocCatCode());
-				allDocDto.setDoc_file_format(doc.getDocFileFormat());
-				allDocDto.setDoc_name(doc.getDocName());
-				allDocDto.setDoc_id(doc.getDocumentId());
-				allDocDto.setDoc_typ_code(doc.getDocTypeCode());
-				String key = doc.getDocCatCode() + "_" + doc.getDocumentId();
-				InputStream file = fs.getFile(doc.getPreregId(), key);
-				if (file == null) {
-					throw new FSServerException(ErrorCodes.PRG_PAM_DOC_005.toString(),
-							ErrorMessages.DOCUMENT_FAILED_TO_FETCH.toString());
-				}
-				byte[] cephBytes = IOUtils.toByteArray(file);
-				if (doc.getDocHash().equals(HashUtill.hashUtill(cephBytes))) {
-
-					LocalDateTime decryptionDateTime = DateUtils.getUTCCurrentDateTime();
-
-					allDocDto.setMultipartFile(cryptoUtil.decrypt(cephBytes, decryptionDateTime));
-					allDocDto.setPrereg_id(doc.getPreregId());
-					allDocRes.add(allDocDto);
-				} else {
-					log.error("sessionId", "idType", "id", "In dtoSetter method of document service - "
-							+ io.mosip.preregistration.core.errorcodes.ErrorMessages.HASHING_FAILED.name());
-					throw new HashingException(
-							io.mosip.preregistration.core.errorcodes.ErrorCodes.PRG_CORE_REQ_010.name(),
-							io.mosip.preregistration.core.errorcodes.ErrorMessages.HASHING_FAILED.name());
-				}
-			}
-		} catch (Exception ex) {
-			log.error("sessionId", "idType", "id", "In dtoSetter method of document service - " + ex.getMessage());
-			new DocumentExceptionCatcher().handle(ex);
-		}
-		return allDocRes;
-	}
-
-	/**
-	 * This method is used to delete the document for document Id
-	 * 
-	 * @param documentId
-	 *            pass documentID
-	 * @return ResponseDTO
-	 */
-	@Transactional(rollbackFor = Exception.class)
-	public MainListResponseDTO<DocumentDeleteResponseDTO> deleteDocument(String documentId) {
-		log.info("sessionId", "idType", "id", "In deleteDocument method of document service");
-		List<DocumentDeleteResponseDTO> deleteDocList = new ArrayList<>();
-		MainListResponseDTO<DocumentDeleteResponseDTO> delResponseDto = new MainListResponseDTO<>();
-		try {
-			DocumentEntity documentEntity = documnetDAO.findBydocumentId(documentId);
-			if (documnetDAO.deleteAllBydocumentId(documentId) > 0) {
-				String key = documentEntity.getDocCatCode() + "_" + documentEntity.getDocumentId();
-				boolean isDeleted = fs.deleteFile(documentEntity.getPreregId(), key);
-				if (!isDeleted) {
-					throw new FSServerException(ErrorCodes.PRG_PAM_DOC_006.toString(),
-							ErrorMessages.DOCUMENT_FAILED_TO_DELETE.toString());
-				}
-				DocumentDeleteResponseDTO deleteDTO = new DocumentDeleteResponseDTO();
-				deleteDTO.setDocument_Id(documentId);
-				deleteDTO.setResMsg(DocumentStatusMessages.DOCUMENT_DELETE_SUCCESSFUL.toString());
-				deleteDocList.add(deleteDTO);
-				delResponseDto.setResponse(deleteDocList);
-			}
-			delResponseDto.setResponsetime(serviceUtil.getCurrentResponseTime());
-			delResponseDto.setId(id);
-			delResponseDto.setVersion(ver);
-		} catch (Exception ex) {
-			log.error("sessionId", "idType", "id", "In deleteDocument method of document service - " + ex.getMessage());
-			new DocumentExceptionCatcher().handle(ex);
-		}
-		return delResponseDto;
-	}
-
-	/**
-	 * This method is used to delete all the documents for a preId
-	 * 
-	 * @param preregId
-	 *            pass preRegistrationId
-	 * @return ResponseDTO
-	 */
-	@Transactional(rollbackFor = Exception.class)
-	public MainListResponseDTO<DocumentDeleteResponseDTO> deleteAllByPreId(String preregId) {
-		log.info("sessionId", "idType", "id", "In deleteAllByPreId method of document service");
-		boolean isDeleteSuccess = false;
-		MainListResponseDTO<DocumentDeleteResponseDTO> deleteRes = new MainListResponseDTO<>();
-		Map<String, String> requestParamMap = new HashMap<>();
-		try {
-			requestParamMap.put(RequestCodes.PRE_REGISTRATION_ID, preregId);
-			if (ValidationUtil.requstParamValidator(requestParamMap)) {
-				List<DocumentEntity> documentEntityList = documnetDAO.findBypreregId(preregId);
-				deleteRes = deleteFile(documentEntityList, preregId);
-			}
-			deleteRes.setId(id);
-			deleteRes.setVersion(ver);
-			isDeleteSuccess = true;
-		} catch (Exception ex) {
-			log.error("sessionId", "idType", "id",
-					"In deleteAllByPreId method of document service - " + ex.getMessage());
-			new DocumentExceptionCatcher().handle(ex);
-		} finally {
-			if (isDeleteSuccess) {
-				setAuditValues(EventId.PRE_403.toString(), EventName.DELETE.toString(), EventType.BUSINESS.toString(),
-						"Document successfully deleted from the document table",
-						AuditLogVariables.MULTIPLE_ID.toString(), authUserDetails().getUserId(),
-						authUserDetails().getUsername());
-			} else {
-				setAuditValues(EventId.PRE_405.toString(), EventName.EXCEPTION.toString(), EventType.SYSTEM.toString(),
-						"Document deletion failed", AuditLogVariables.NO_ID.toString(), authUserDetails().getUserId(),
-						authUserDetails().getUsername());
-			}
-		}
-		return deleteRes;
-	}
-
-	public MainListResponseDTO<DocumentDeleteResponseDTO> deleteFile(List<DocumentEntity> documentEntityList,
-			String preregId) {
-		log.info("sessionId", "idType", "id",
-				"In pre-registration service inside delete File method "+ preregId);
-		List<DocumentDeleteResponseDTO> deleteAllList = new ArrayList<>();
-		MainListResponseDTO<DocumentDeleteResponseDTO> delResponseDto = new MainListResponseDTO<>();
-		if (documnetDAO.deleteAllBypreregId(preregId) >= 0) {
-			for (DocumentEntity documentEntity : documentEntityList) {
-				DocumentDeleteResponseDTO deleteDTO = new DocumentDeleteResponseDTO();
-				String key = documentEntity.getDocCatCode() + "_" + documentEntity.getDocumentId();
-				fs.deleteFile(documentEntity.getPreregId(), key);
-				deleteDTO.setDocument_Id(String.valueOf(documentEntity.getDocumentId()));
-				deleteDTO.setResMsg(DocumentStatusMessages.DOCUMENT_DELETE_SUCCESSFUL.toString());
-				deleteAllList.add(deleteDTO);
-			}
-
-			delResponseDto.setResponse(deleteAllList);
-			delResponseDto.setResponsetime(serviceUtil.getCurrentResponseTime());
-		}
-
-		return delResponseDto;
-	}
-
-	/**
-	 * This method is used to audit all the document events
-	 * 
-	 * @param eventId
-	 * @param eventName
-	 * @param eventType
-	 * @param description
-	 * @param idType
-	 */
-	public void setAuditValues(String eventId, String eventName, String eventType, String description, String idType,
-			String userId, String userName) {
-		AuditRequestDto auditRequestDto = new AuditRequestDto();
-		auditRequestDto.setEventId(eventId);
-		auditRequestDto.setEventName(eventName);
-		auditRequestDto.setEventType(eventType);
-		auditRequestDto.setDescription(description);
-		auditRequestDto.setId(idType);
-		auditRequestDto.setModuleId(AuditLogVariables.DOC.toString());
-		auditRequestDto.setModuleName(AuditLogVariables.DOCUMENT_SERVICE.toString());
-		auditLogUtil.saveAuditDetails(auditRequestDto);
-	}
-
-}
+/* 
+ * Copyright
+ * 
+ */
+package io.mosip.preregistration.documents.service;
+
+import java.io.ByteArrayInputStream;
+import java.io.IOException;
+import java.io.InputStream;
+import java.time.LocalDateTime;
+import java.util.ArrayList;
+import java.util.HashMap;
+import java.util.LinkedList;
+import java.util.List;
+import java.util.Map;
+
+import javax.annotation.PostConstruct;
+
+import org.apache.commons.io.FilenameUtils;
+import org.apache.commons.io.IOUtils;
+import org.springframework.beans.factory.annotation.Autowired;
+import org.springframework.beans.factory.annotation.Value;
+import org.springframework.security.core.context.SecurityContextHolder;
+import org.springframework.stereotype.Component;
+import org.springframework.transaction.annotation.Propagation;
+import org.springframework.transaction.annotation.Transactional;
+import org.springframework.web.multipart.MultipartFile;
+
+import io.mosip.kernel.auth.adapter.AuthUserDetails;
+import io.mosip.kernel.core.fsadapter.spi.FileSystemAdapter;
+import io.mosip.kernel.core.logger.spi.Logger;
+import io.mosip.kernel.core.util.DateUtils;
+import io.mosip.preregistration.core.code.AuditLogVariables;
+import io.mosip.preregistration.core.code.EventId;
+import io.mosip.preregistration.core.code.EventName;
+import io.mosip.preregistration.core.code.EventType;
+import io.mosip.preregistration.core.code.RequestCodes;
+import io.mosip.preregistration.core.common.dto.AuditRequestDto;
+import io.mosip.preregistration.core.common.dto.DocumentDeleteResponseDTO;
+import io.mosip.preregistration.core.common.dto.DocumentMultipartResponseDTO;
+import io.mosip.preregistration.core.common.dto.MainListResponseDTO;
+import io.mosip.preregistration.core.common.dto.MainRequestDTO;
+import io.mosip.preregistration.core.config.LoggerConfiguration;
+import io.mosip.preregistration.core.exception.HashingException;
+import io.mosip.preregistration.core.exception.InvalidRequestParameterException;
+import io.mosip.preregistration.core.util.AuditLogUtil;
+import io.mosip.preregistration.core.util.CryptoUtil;
+import io.mosip.preregistration.core.util.HashUtill;
+import io.mosip.preregistration.core.util.ValidationUtil;
+import io.mosip.preregistration.documents.code.DocumentStatusMessages;
+import io.mosip.preregistration.documents.dto.DocumentCopyResponseDTO;
+import io.mosip.preregistration.documents.dto.DocumentRequestDTO;
+import io.mosip.preregistration.documents.dto.DocumentResponseDTO;
+import io.mosip.preregistration.documents.entity.DocumentEntity;
+import io.mosip.preregistration.documents.errorcodes.ErrorCodes;
+import io.mosip.preregistration.documents.errorcodes.ErrorMessages;
+import io.mosip.preregistration.documents.exception.DocumentFailedToCopyException;
+import io.mosip.preregistration.documents.exception.DocumentFailedToUploadException;
+import io.mosip.preregistration.documents.exception.DocumentNotFoundException;
+import io.mosip.preregistration.documents.exception.DocumentVirusScanException;
+import io.mosip.preregistration.documents.exception.FSServerException;
+import io.mosip.preregistration.documents.exception.util.DocumentExceptionCatcher;
+import io.mosip.preregistration.documents.repository.util.DocumentDAO;
+import io.mosip.preregistration.documents.service.util.DocumentServiceUtil;
+
+/**
+ * This class provides the service implementation for Document
+ * 
+ * @author Kishan Rathore
+ * @author Rajath KR
+ * @author Tapaswini Behera
+ * @author Jagadishwari S
+ * @since 1.0.0
+ */
+@Component
+public class DocumentService {
+
+	/**
+	 * Autowired reference for {@link #DocumnetDAO}
+	 */
+	@Autowired
+	private DocumentDAO documnetDAO;
+
+	/**
+	 * Reference for ${id} from property file
+	 */
+	@Value("${id}")
+	private String id;
+
+	/**
+	 * Reference for ${ver} from property file
+	 */
+	@Value("${ver}")
+	private String ver;
+
+	/**
+	 * Autowired reference for {@link #FileSystemAdapter}
+	 */
+	@Autowired
+	private FileSystemAdapter fs;
+
+	/**
+	 * Autowired reference for {@link #DocumentServiceUtil}
+	 */
+	@Autowired
+	private DocumentServiceUtil serviceUtil;
+
+	/**
+	 * Request map to store the id and version and this is to be passed to request
+	 * validator method.
+	 */
+	Map<String, String> requiredRequestMap = new HashMap<>();
+
+	/**
+	 * Autowired reference for {@link #AuditLogUtil}
+	 */
+	@Autowired
+	private AuditLogUtil auditLogUtil;
+
+	@Autowired
+	private CryptoUtil cryptoUtil;
+
+	/**
+	 * Logger configuration for document service
+	 */
+	private static Logger log = LoggerConfiguration.logConfig(DocumentService.class);
+
+	/**
+	 * This method acts as a post constructor to initialize the required request
+	 * parameters.
+	 */
+	@PostConstruct
+	public void setup() {
+		requiredRequestMap.put("id", id);
+		requiredRequestMap.put("ver", ver);
+	}
+
+	public AuthUserDetails authUserDetails() {
+		return (AuthUserDetails) SecurityContextHolder.getContext().getAuthentication().getPrincipal();
+	}
+
+	/**
+	 * This method is used to upload the document by accepting the JsonString and
+	 * MultipartFile
+	 * 
+	 * @param file
+	 *            pass the file
+	 * @param documentJsonString
+	 *            pass document json
+	 * @return ResponseDTO
+	 */
+	@Transactional(propagation = Propagation.REQUIRES_NEW, rollbackFor = Exception.class)
+	public MainListResponseDTO<DocumentResponseDTO> uploadDocument(MultipartFile file, String documentJsonString ,String preRegistrationId) {
+		log.info("sessionId", "idType", "id", "In uploadDocument method of document service");
+		MainListResponseDTO<DocumentResponseDTO> responseDto = new MainListResponseDTO<>();
+		boolean isUploadSuccess = false;
+		try {
+			MainRequestDTO<DocumentRequestDTO> docReqDto = serviceUtil.createUploadDto(documentJsonString,preRegistrationId);
+			if (ValidationUtil.requestValidator(docReqDto)) {
+				if (serviceUtil.isVirusScanSuccess(file) && serviceUtil.fileSizeCheck(file.getSize())
+						&& serviceUtil.fileExtensionCheck(file)) {
+					serviceUtil.isValidRequest(docReqDto.getRequest(),preRegistrationId);
+					List<DocumentResponseDTO> docResponseDtos = createDoc(docReqDto.getRequest(), file, preRegistrationId);
+					responseDto.setResponsetime(serviceUtil.getCurrentResponseTime());
+					responseDto.setResponse(docResponseDtos);
+				} else {
+					throw new DocumentVirusScanException(ErrorCodes.PRG_PAM_DOC_010.toString(),
+							ErrorMessages.DOCUMENT_FAILED_IN_VIRUS_SCAN.getMessage());
+				}
+			}
+			isUploadSuccess = true;
+			responseDto.setId(docReqDto.getId());
+			responseDto.setVersion(docReqDto.getVersion());
+		} catch (Exception ex) {
+			log.error("sessionId", "idType", "id", "In uploadDoucment method of document service - " + ex.getMessage());
+			new DocumentExceptionCatcher().handle(ex);
+		} finally {
+
+			if (isUploadSuccess) {
+				setAuditValues(EventId.PRE_404.toString(), EventName.UPLOAD.toString(), EventType.BUSINESS.toString(),
+						"Document uploaded & the respective Pre-Registration data is saved in the document table",
+						AuditLogVariables.NO_ID.toString(), authUserDetails().getUserId(),
+						authUserDetails().getUsername());
+			} else {
+				setAuditValues(EventId.PRE_405.toString(), EventName.EXCEPTION.toString(), EventType.SYSTEM.toString(),
+						"Document upload failed & the respective Pre-Registration data save unsuccessfull ",
+						AuditLogVariables.NO_ID.toString(), authUserDetails().getUserId(),
+						authUserDetails().getUsername());
+			}
+		}
+
+		return responseDto;
+	}
+
+	/**
+	 * This method is used to store the uploaded document into table
+	 * 
+	 * @param document
+	 *            pass the document
+	 * @param file
+	 *            pass file
+	 * @return ResponseDTO
+	 * @throws IOException
+	 *             on input errors
+	 */
+	@Transactional(propagation = Propagation.MANDATORY)
+	public List<DocumentResponseDTO> createDoc(DocumentRequestDTO document, MultipartFile file,String preRegistrationId) throws IOException {
+		log.info("sessionId", "idType", "id", "In createDoc method of document service");
+		DocumentResponseDTO docResponseDto = new DocumentResponseDTO();
+		List<DocumentResponseDTO> docResponseDtos = new LinkedList<>();
+		if (serviceUtil.callGetPreRegInfoRestService(preRegistrationId)) {
+			DocumentEntity getentity = documnetDAO.findSingleDocument(preRegistrationId, document.getDocCatCode());
+			DocumentEntity documentEntity = serviceUtil.dtoToEntity(file, document, authUserDetails().getUserId(),preRegistrationId);
+			if (getentity != null) {
+				documentEntity.setDocumentId(String.valueOf(getentity.getDocumentId()));
+			}
+			documentEntity.setDocName(file.getOriginalFilename());
+			byte[] encryptedDocument = cryptoUtil.encrypt(file.getBytes(), DateUtils.getUTCCurrentDateTime());
+			documentEntity.setDocHash(HashUtill.hashUtill(encryptedDocument));
+			documentEntity = documnetDAO.saveDocument(documentEntity);
+			if (documentEntity != null) {
+				String key = documentEntity.getDocCatCode() + "_" + documentEntity.getDocumentId();
+
+				boolean isStoreSuccess = fs.storeFile(documentEntity.getPreregId(), key,
+						new ByteArrayInputStream(encryptedDocument));
+
+				if (!isStoreSuccess) {
+					throw new FSServerException(ErrorCodes.PRG_PAM_DOC_009.toString(),
+							ErrorMessages.DOCUMENT_FAILED_TO_UPLOAD.getMessage());
+				}
+				docResponseDto.setPreRegistrationId(documentEntity.getPreregId());
+				docResponseDto.setDocumentId(String.valueOf(documentEntity.getDocumentId()));
+				docResponseDto.setDocName(documentEntity.getDocName());
+				docResponseDto.setDocCatCode(documentEntity.getDocCatCode());
+				docResponseDto.setDocTypCode(documentEntity.getDocTypeCode());
+				docResponseDto.setDocFileFormat(FilenameUtils.getExtension(documentEntity.getDocName()));
+				docResponseDtos.add(docResponseDto);
+			} else {
+				throw new DocumentFailedToUploadException(ErrorCodes.PRG_PAM_DOC_009.toString(),
+						ErrorMessages.DOCUMENT_FAILED_TO_UPLOAD.getMessage());
+			}
+		}
+		return docResponseDtos;
+	}
+
+	/**
+	 * This method is used to copy the document from source preId to destination
+	 * preId
+	 * 
+	 * @param catCode
+	 *            pass category code
+	 * @param sourcePreId
+	 *            pass source preRegistrationId
+	 * @param destinationPreId
+	 *            pass destination preRegistrationId
+	 * @return ResponseDTO
+	 */
+	@Transactional(rollbackFor = Exception.class)
+	public MainListResponseDTO<DocumentResponseDTO> copyDocument(String catCode, String sourcePreId,
+			String destinationPreId) {
+		log.info("sessionId", "idType", "id", "In copyDocument method of document service");
+		String sourceBucketName;
+		String sourceKey;
+		MainListResponseDTO<DocumentResponseDTO> responseDto = new MainListResponseDTO<>();
+		List<DocumentResponseDTO> copyDocumentList = new ArrayList<>();
+		boolean isCopySuccess = false;
+		try {
+			if (sourcePreId == null || sourcePreId.isEmpty() || destinationPreId == null
+					|| destinationPreId.isEmpty()) {
+				throw new InvalidRequestParameterException(
+						io.mosip.preregistration.core.errorcodes.ErrorCodes.PRG_CORE_REQ_001.toString(),
+						io.mosip.preregistration.core.errorcodes.ErrorMessages.MISSING_REQUEST_PARAMETER.getMessage());
+			} else if (serviceUtil.isValidCatCode(catCode)) {
+				boolean sourceStatus = serviceUtil.callGetPreRegInfoRestService(sourcePreId);
+				boolean destinationStatus = serviceUtil.callGetPreRegInfoRestService(destinationPreId);
+
+				DocumentEntity documentEntity = documnetDAO.findSingleDocument(sourcePreId, catCode);
+				DocumentEntity destEntity = documnetDAO.findSingleDocument(destinationPreId, catCode);
+				if (documentEntity != null && sourceStatus && destinationStatus) {
+					DocumentEntity copyDocumentEntity = documnetDAO.saveDocument(
+							serviceUtil.documentEntitySetter(destinationPreId, documentEntity, destEntity));
+					sourceKey = documentEntity.getDocCatCode() + "_" + documentEntity.getDocumentId();
+					sourceBucketName = documentEntity.getPreregId();
+					copyFile(copyDocumentEntity, sourceBucketName, sourceKey);
+					DocumentResponseDTO documentResponseDTO = new DocumentResponseDTO();
+//					copyDcoResDto.setSourcePreRegId(sourcePreId);
+//					copyDcoResDto.setSourceDocumentId(String.valueOf(documentEntity.getDocumentId()));
+//					copyDcoResDto.setDestPreRegId(destinationPreId);
+//					copyDcoResDto.setDestDocumentId(String.valueOf(copyDocumentEntity.getDocumentId()));
+					documentResponseDTO.setPreRegistrationId(destinationPreId);
+					documentResponseDTO.setDocumentId(copyDocumentEntity.getDocumentId());
+					documentResponseDTO.setDocName(copyDocumentEntity.getDocName());
+					documentResponseDTO.setDocCatCode(copyDocumentEntity.getDocCatCode());
+					documentResponseDTO.setDocTypCode(copyDocumentEntity.getDocTypeCode());
+					documentResponseDTO.setDocFileFormat(copyDocumentEntity.getDocFileFormat());
+					copyDocumentList.add(documentResponseDTO);
+					responseDto.setResponsetime(serviceUtil.getCurrentResponseTime());
+					responseDto.setResponse(copyDocumentList);
+				} else {
+					throw new DocumentNotFoundException(DocumentStatusMessages.DOCUMENT_IS_MISSING.getMessage());
+				}
+			}
+			isCopySuccess = true;
+			responseDto.setId(id);
+			responseDto.setVersion(ver);
+		} catch (Exception ex) {
+			log.error("sessionId", "idType", "id", "In copyDoucment method of document service - " + ex.getMessage());
+			new DocumentExceptionCatcher().handle(ex);
+		} finally {
+			if (isCopySuccess) {
+				setAuditValues(EventId.PRE_409.toString(), EventName.COPY.toString(), EventType.BUSINESS.toString(),
+						"Document copied from source PreId to destination PreId is successfully saved in the document table",
+						AuditLogVariables.MULTIPLE_ID.toString(), authUserDetails().getUserId(),
+						authUserDetails().getUsername());
+			} else {
+				setAuditValues(EventId.PRE_405.toString(), EventName.EXCEPTION.toString(), EventType.SYSTEM.toString(),
+						"Document failed to copy from source PreId to destination PreId ",
+						AuditLogVariables.NO_ID.toString(), authUserDetails().getUserId(),
+						authUserDetails().getUsername());
+			}
+		}
+		return responseDto;
+
+	}
+
+	/**
+	 * This method will copy the file from sourceFile to destinationFile
+	 * 
+	 * @param copyDocumentEntity
+	 * @param sourceBucketName
+	 * @param sourceKey
+	 */
+	public void copyFile(DocumentEntity copyDocumentEntity, String sourceBucketName, String sourceKey) {
+		String destinationBucketName;
+		String destinationKey;
+		if (copyDocumentEntity != null) {
+			destinationBucketName = copyDocumentEntity.getPreregId();
+			destinationKey = copyDocumentEntity.getDocCatCode() + "_" + copyDocumentEntity.getDocumentId();
+			boolean isStoreSuccess = fs.copyFile(sourceBucketName, sourceKey, destinationBucketName, destinationKey);
+			if (!isStoreSuccess) {
+				throw new FSServerException(ErrorCodes.PRG_PAM_DOC_009.toString(),
+						ErrorMessages.DOCUMENT_FAILED_TO_UPLOAD.getMessage());
+			}
+
+		} else {
+			throw new DocumentFailedToCopyException(ErrorCodes.PRG_PAM_DOC_011.toString(),
+					ErrorMessages.DOCUMENT_FAILED_TO_COPY.getMessage());
+		}
+	}
+
+	/**
+	 * This method is used to get all the documents for a preId
+	 * 
+	 * @param preId
+	 *            pass preRegistrationId
+	 * @return ResponseDTO
+	 */
+	public MainListResponseDTO<DocumentMultipartResponseDTO> getAllDocumentForPreId(String preId) {
+		log.info("sessionId", "idType", "id", "In getAllDocumentForPreId method of document service");
+		MainListResponseDTO<DocumentMultipartResponseDTO> responseDto = new MainListResponseDTO<>();
+		boolean isRetrieveSuccess = false;
+		Map<String, String> requestParamMap = new HashMap<>();
+		try {
+			requestParamMap.put(RequestCodes.PRE_REGISTRATION_ID, preId);
+			if (ValidationUtil.requstParamValidator(requestParamMap)) {
+				List<DocumentEntity> documentEntities = documnetDAO.findBypreregId(preId);
+				responseDto.setResponse(dtoSetter(documentEntities));
+				responseDto.setResponsetime(serviceUtil.getCurrentResponseTime());
+			}
+			isRetrieveSuccess = true;
+			responseDto.setId(id);
+			responseDto.setVersion(ver);
+		} catch (Exception ex) {
+			log.error("sessionId", "idType", "id",
+					"In getAllDocumentForPreId method of document service - " + ex.getMessage());
+			new DocumentExceptionCatcher().handle(ex);
+		} finally {
+			if (isRetrieveSuccess) {
+				setAuditValues(EventId.PRE_401.toString(), EventName.RETRIEVE.toString(), EventType.BUSINESS.toString(),
+						"Retrieval of document is successfull", AuditLogVariables.MULTIPLE_ID.toString(),
+						authUserDetails().getUserId(), authUserDetails().getUsername());
+			} else {
+				setAuditValues(EventId.PRE_405.toString(), EventName.EXCEPTION.toString(), EventType.SYSTEM.toString(),
+						"Retrieval of document is failed", AuditLogVariables.NO_ID.toString(),
+						authUserDetails().getUserId(), authUserDetails().getUsername());
+			}
+		}
+		return responseDto;
+	}
+
+	/**
+	 * This method will set the document Dto from document entity
+	 * 
+	 * @param entityList
+	 * 
+	 * @return List<DocumentMultipartResponseDTO>
+	 */
+	public List<DocumentMultipartResponseDTO> dtoSetter(List<DocumentEntity> entityList) {
+		List<DocumentMultipartResponseDTO> allDocRes = new ArrayList<>();
+		try {
+			for (DocumentEntity doc : entityList) {
+				DocumentMultipartResponseDTO allDocDto = new DocumentMultipartResponseDTO();
+				allDocDto.setDoc_cat_code(doc.getDocCatCode());
+				allDocDto.setDoc_file_format(doc.getDocFileFormat());
+				allDocDto.setDoc_name(doc.getDocName());
+				allDocDto.setDoc_id(doc.getDocumentId());
+				allDocDto.setDoc_typ_code(doc.getDocTypeCode());
+				String key = doc.getDocCatCode() + "_" + doc.getDocumentId();
+				InputStream file = fs.getFile(doc.getPreregId(), key);
+				if (file == null) {
+					throw new FSServerException(ErrorCodes.PRG_PAM_DOC_005.toString(),
+							ErrorMessages.DOCUMENT_FAILED_TO_FETCH.getMessage());
+				}
+				byte[] cephBytes = IOUtils.toByteArray(file);
+				if (doc.getDocHash().equals(HashUtill.hashUtill(cephBytes))) {
+
+					LocalDateTime decryptionDateTime = DateUtils.getUTCCurrentDateTime();
+
+					allDocDto.setMultipartFile(cryptoUtil.decrypt(cephBytes, decryptionDateTime));
+					allDocDto.setPrereg_id(doc.getPreregId());
+					allDocRes.add(allDocDto);
+				} else {
+					log.error("sessionId", "idType", "id", "In dtoSetter method of document service - "
+							+ io.mosip.preregistration.core.errorcodes.ErrorMessages.HASHING_FAILED.name());
+					throw new HashingException(
+							io.mosip.preregistration.core.errorcodes.ErrorCodes.PRG_CORE_REQ_010.name(),
+							io.mosip.preregistration.core.errorcodes.ErrorMessages.HASHING_FAILED.name());
+				}
+			}
+		} catch (Exception ex) {
+			log.error("sessionId", "idType", "id", "In dtoSetter method of document service - " + ex.getMessage());
+			new DocumentExceptionCatcher().handle(ex);
+		}
+		return allDocRes;
+	}
+
+	/**
+	 * This method is used to delete the document for document Id
+	 * 
+	 * @param documentId
+	 *            pass documentID
+	 * @return ResponseDTO
+	 */
+	@Transactional(rollbackFor = Exception.class)
+	public MainListResponseDTO<DocumentDeleteResponseDTO> deleteDocument(String documentId) {
+		log.info("sessionId", "idType", "id", "In deleteDocument method of document service");
+		List<DocumentDeleteResponseDTO> deleteDocList = new ArrayList<>();
+		MainListResponseDTO<DocumentDeleteResponseDTO> delResponseDto = new MainListResponseDTO<>();
+		try {
+			DocumentEntity documentEntity = documnetDAO.findBydocumentId(documentId);
+			if (documnetDAO.deleteAllBydocumentId(documentId) > 0) {
+				String key = documentEntity.getDocCatCode() + "_" + documentEntity.getDocumentId();
+				boolean isDeleted = fs.deleteFile(documentEntity.getPreregId(), key);
+				if (!isDeleted) {
+					throw new FSServerException(ErrorCodes.PRG_PAM_DOC_006.toString(),
+							ErrorMessages.DOCUMENT_FAILED_TO_DELETE.getMessage());
+				}
+				DocumentDeleteResponseDTO deleteDTO = new DocumentDeleteResponseDTO();
+				deleteDTO.setResMsg(DocumentStatusMessages.DOCUMENT_DELETE_SUCCESSFUL.getMessage());
+				deleteDocList.add(deleteDTO);
+				delResponseDto.setResponse(deleteDocList);
+			}
+			delResponseDto.setResponsetime(serviceUtil.getCurrentResponseTime());
+			delResponseDto.setId(id);
+			delResponseDto.setVersion(ver);
+		} catch (Exception ex) {
+			log.error("sessionId", "idType", "id", "In deleteDocument method of document service - " + ex.getMessage());
+			new DocumentExceptionCatcher().handle(ex);
+		}
+		return delResponseDto;
+	}
+
+	/**
+	 * This method is used to delete all the documents for a preId
+	 * 
+	 * @param preregId
+	 *            pass preRegistrationId
+	 * @return ResponseDTO
+	 */
+	@Transactional(rollbackFor = Exception.class)
+	public MainListResponseDTO<DocumentDeleteResponseDTO> deleteAllByPreId(String preregId) {
+		log.info("sessionId", "idType", "id", "In deleteAllByPreId method of document service");
+		boolean isDeleteSuccess = false;
+		MainListResponseDTO<DocumentDeleteResponseDTO> deleteRes = new MainListResponseDTO<>();
+		Map<String, String> requestParamMap = new HashMap<>();
+		try {
+			requestParamMap.put(RequestCodes.PRE_REGISTRATION_ID, preregId);
+			if (ValidationUtil.requstParamValidator(requestParamMap)) {
+				List<DocumentEntity> documentEntityList = documnetDAO.findBypreregId(preregId);
+				deleteRes = deleteFile(documentEntityList, preregId);
+			}
+			deleteRes.setId(id);
+			deleteRes.setVersion(ver);
+			isDeleteSuccess = true;
+		} catch (Exception ex) {
+			log.error("sessionId", "idType", "id",
+					"In deleteAllByPreId method of document service - " + ex.getMessage());
+			new DocumentExceptionCatcher().handle(ex);
+		} finally {
+			if (isDeleteSuccess) {
+				setAuditValues(EventId.PRE_403.toString(), EventName.DELETE.toString(), EventType.BUSINESS.toString(),
+						"Document successfully deleted from the document table",
+						AuditLogVariables.MULTIPLE_ID.toString(), authUserDetails().getUserId(),
+						authUserDetails().getUsername());
+			} else {
+				setAuditValues(EventId.PRE_405.toString(), EventName.EXCEPTION.toString(), EventType.SYSTEM.toString(),
+						"Document deletion failed", AuditLogVariables.NO_ID.toString(), authUserDetails().getUserId(),
+						authUserDetails().getUsername());
+			}
+		}
+		return deleteRes;
+	}
+
+	public MainListResponseDTO<DocumentDeleteResponseDTO> deleteFile(List<DocumentEntity> documentEntityList,
+			String preregId) {
+		log.info("sessionId", "idType", "id",
+				"In pre-registration service inside delete File method "+ preregId);
+		List<DocumentDeleteResponseDTO> deleteAllList = new ArrayList<>();
+		MainListResponseDTO<DocumentDeleteResponseDTO> delResponseDto = new MainListResponseDTO<>();
+		if (documnetDAO.deleteAllBypreregId(preregId) >= 0) {
+			for (DocumentEntity documentEntity : documentEntityList) {
+				DocumentDeleteResponseDTO deleteDTO = new DocumentDeleteResponseDTO();
+				String key = documentEntity.getDocCatCode() + "_" + documentEntity.getDocumentId();
+				fs.deleteFile(documentEntity.getPreregId(), key);
+				deleteDTO.setResMsg(DocumentStatusMessages.DOCUMENT_DELETE_SUCCESSFUL.getMessage());
+				deleteAllList.add(deleteDTO);
+			}
+
+			delResponseDto.setResponse(deleteAllList);
+			delResponseDto.setResponsetime(serviceUtil.getCurrentResponseTime());
+		}
+
+		return delResponseDto;
+	}
+
+	/**
+	 * This method is used to audit all the document events
+	 * 
+	 * @param eventId
+	 * @param eventName
+	 * @param eventType
+	 * @param description
+	 * @param idType
+	 */
+	public void setAuditValues(String eventId, String eventName, String eventType, String description, String idType,
+			String userId, String userName) {
+		AuditRequestDto auditRequestDto = new AuditRequestDto();
+		auditRequestDto.setEventId(eventId);
+		auditRequestDto.setEventName(eventName);
+		auditRequestDto.setEventType(eventType);
+		auditRequestDto.setDescription(description);
+		auditRequestDto.setId(idType);
+		auditRequestDto.setModuleId(AuditLogVariables.DOC.toString());
+		auditRequestDto.setModuleName(AuditLogVariables.DOCUMENT_SERVICE.toString());
+		auditLogUtil.saveAuditDetails(auditRequestDto);
+	}
+
+}