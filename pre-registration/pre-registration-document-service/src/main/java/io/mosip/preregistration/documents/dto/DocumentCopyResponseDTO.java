--- conflicted
+++ resolved
@@ -35,25 +35,19 @@
 	/**
 	 * source Document Id 
 	 */
-<<<<<<< HEAD
+
 	@ApiModelProperty(value = "Source Document ID", position = 2)
-=======
-	@ApiModelProperty(value = "Source Documnet ID", position = 2)
->>>>>>> 564207e3
 	private String sourceDocumentId;
 	/**
 	 * destination PreRegistration Id
 	 */
 	@ApiModelProperty(value = "Destination PreReg ID", position = 3)
 	private String destPreRegId;
+	
 	/**
 	 * destination Document Id
 	 */
-<<<<<<< HEAD
 	@ApiModelProperty(value = "Destination Document ID", position = 4)
-=======
-	@ApiModelProperty(value = "Destination Documnet ID", position = 4)
->>>>>>> 564207e3
 	private String destDocumentId;
 
 }