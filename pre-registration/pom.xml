--- conflicted
+++ resolved
@@ -1,4 +1,3 @@
-<<<<<<< HEAD
 <project xmlns="http://maven.apache.org/POM/4.0.0" xmlns:xsi="http://www.w3.org/2001/XMLSchema-instance"
 	xsi:schemaLocation="http://maven.apache.org/POM/4.0.0 http://maven.apache.org/xsd/maven-4.0.0.xsd">
 	<modelVersion>4.0.0</modelVersion>
@@ -6,7 +5,7 @@
 	<parent>
 		<groupId>io.mosip</groupId>
 		<artifactId>mosip-parent</artifactId>
-		<version>0.8.3</version>
+		<version>0.8.8</version>
 	</parent>
 
 	<groupId>io.mosip.preregistration</groupId>
@@ -80,10 +79,10 @@
 		<icu.version>63.1</icu.version>
 		
 		<!-- Other module dependency -->
-		<pre.registration.version>0.8.1</pre.registration.version>
+
 		<registration.processor.version>0.7.0</registration.processor.version>
 
-		<sonar.coverage.exclusions>**/code/**,**/config/**,**/dao/**,**/dto/**,**/entity/**,**/errorcodes/**,**/exception/**,**/exception/system/**,**/exception/util/**,**/repository/**,**/*Config.java,**/*Application.java,**/transliteration/**,**/batchjobservices/**,**/batchjob/**,**/auth/**,**/util/**,**/stateUtil/**,**/datasync/**</sonar.coverage.exclusions>
+		<sonar.coverage.exclusions>**/code/**,**/config/**,**/dao/**,**/dto/**,**/entity/**,**/errorcodes/**,**/exception/**,**/exception/system/**,**/exception/util/**,**/repository/**,**/*Config.java,**/*Application.java,**/batchjob/**,**/auth/**,**/util/**,**/stateUtil/**</sonar.coverage.exclusions>
 		<sonar.cpd.exclusions>**/dto/**,**/entity/**,**/config/**</sonar.cpd.exclusions>
 	</properties>
 	<modules>
@@ -251,258 +250,4 @@
 			</plugin>
 		</plugins>
 	</build>
-=======
-<project xmlns="http://maven.apache.org/POM/4.0.0" xmlns:xsi="http://www.w3.org/2001/XMLSchema-instance"
-	xsi:schemaLocation="http://maven.apache.org/POM/4.0.0 http://maven.apache.org/xsd/maven-4.0.0.xsd">
-	<modelVersion>4.0.0</modelVersion>
-
-	<parent>
-		<groupId>io.mosip</groupId>
-		<artifactId>mosip-parent</artifactId>
-		<version>0.8.8</version>
-	</parent>
-
-	<groupId>io.mosip.preregistration</groupId>
-	<artifactId>pre-registration-parent</artifactId>
-	<packaging>pom</packaging>
-
-	<name>pre-registration</name>
-	<description>Parent project of MOSIP Pre-Registration</description>
-
-	<properties>
-		<project.build.sourceEncoding>UTF-8</project.build.sourceEncoding>
-		<maven.compiler.source>1.8</maven.compiler.source>
-		<maven.compiler.target>1.8</maven.compiler.target>
-		<maven.compiler.version>3.7.0</maven.compiler.version>
-		<maven.compiler.source>1.8</maven.compiler.source>
-		<maven.compiler.target>1.8</maven.compiler.target>
-		<maven.compiler.version>3.7.0</maven.compiler.version>
-		<maven.jar.plugin.version>3.0.2</maven.jar.plugin.version>
-		<maven.war.plugin.version>3.1.0</maven.war.plugin.version>
-		<maven.surefire.plugin.version>2.9</maven.surefire.plugin.version>
-		<maven.jacoco.plugin.version>0.8.1</maven.jacoco.plugin.version>
-		<maven.sonar.plugin.version>3.2</maven.sonar.plugin.version>
-		<maven.javadoc.version>3.0.1</maven.javadoc.version>
-
-		<!-- Core -->
-		<spring.version>5.0.4.RELEASE</spring.version>
-		<spring.boot.version>2.0.2.RELEASE</spring.boot.version>
-		<spring.data.version>2.0.9.RELEASE</spring.data.version>
-		<spring-cloud-config.version>2.0.0.RELEASE</spring-cloud-config.version>
-
-		<!-- Miscellaneous -->
-		<javax.validation-api.version>2.0.1.Final</javax.validation-api.version>
-		<jackson.version>2.9.5</jackson.version>
-
-		<!-- Swagger -->
-		<swagger.version>2.9.2</swagger.version>
-
-		<!-- Data Access -->
-		<eclipselink.version>2.5.0</eclipselink.version>
-		<mysql.connector.version>5.1.46</mysql.connector.version>
-		<h2.version>1.4.197</h2.version>
-		<postgresql.version>42.2.2</postgresql.version>
-
-		<!-- For Cache -->
-		<ignite.version>2.3.0</ignite.version>
-        <apache.httpclient.version>4.5.6</apache.httpclient.version>
-
-		<!-- Support tools & utilities -->
-		<commons-math3>3.6.1</commons-math3>
-		<commons-lang3>3.7</commons-lang3>
-		<commons.beanutils.version>1.9.2</commons.beanutils.version>
-		<commons.configuration2.version>2.2</commons.configuration2.version>
-		<kernel.core.version>0.7.0</kernel.core.version>
-
-		<!-- Test & Logging -->
-		<junit.version>4.12</junit.version>
-		<logback.version>1.1.6</logback.version>
-		<slf4j.version>1.7.19</slf4j.version>
-		<mockito.version>1.10.19</mockito.version>
-
-		<!-- Lombok -->
-		<lombok.version>1.16.18</lombok.version>
-
-		<!-- Json Simple -->
-		<jsonsimple.version>1.1</jsonsimple.version>
-		
-		<uuid.fasterxml.version>3.1.4</uuid.fasterxml.version>
-		<org.json.version>20080701</org.json.version>
-		<modelmapper.version>0.7.4</modelmapper.version>
-		<java.interceptor.version>1.2</java.interceptor.version>
-		<icu.version>63.1</icu.version>
-		
-		<!-- Other module dependency -->
-	
-		<registration.processor.version>0.7.0</registration.processor.version>
-
-		<sonar.coverage.exclusions>**/code/**,**/config/**,**/dao/**,**/dto/**,**/entity/**,**/errorcodes/**,**/exception/**,**/exception/system/**,**/exception/util/**,**/repository/**,**/*Config.java,**/*Application.java,**/batchjob/**,**/auth/**,**/util/**,**/stateUtil/**</sonar.coverage.exclusions>
-		<sonar.cpd.exclusions>**/dto/**,**/entity/**,**/config/**</sonar.cpd.exclusions>
-	</properties>
-	<modules>
-		<module>pre-registration-core</module>
-		<!-- <module>pre-registration-auth-service</module> -->
-		<module>pre-registration-demographic-service</module>
-		<module>pre-registration-document-service</module>
-		<module>pre-registration-booking-service</module>
-		<module>pre-registration-datasync-service</module>
-		<module>pre-registration-batchjob</module>
-		<module>pre-registration-batchjob-service</module>
-		<module>pre-registration-translitration-service</module>
-		<module>pre-registration-notification-service</module>
-	</modules>
-
-	<profiles>
-		<profile>
-			<id>DEV</id>
-			<properties>
-				<sonar.host.url>http://13.76.43.109:9000</sonar.host.url>
-				<sonar.login>d9be047d5a47b63c4e9d5a5d0dc2511fa46ea624</sonar.login>
-				<sonar.projectName>MOSIP Parent Module-DEV</sonar.projectName>
-				<sonar.projectVersion>master</sonar.projectVersion>
-				<sonar.test.exclusions>**/test/**/*.*</sonar.test.exclusions>
-				<sonar.exclusions>**/ai/**/*.*,**/jdbc/**/*.*,**/mpt/**/*.*,**/jcr/**/*.*,**/JDBC*</sonar.exclusions>
-				<sonar.jacoco.reportPaths>
-					target/jacoco.exec
-				</sonar.jacoco.reportPaths>
-			</properties>
-		</profile>
-		<profile>
-			<id>LOCAL</id>
-			<properties>
-				<sonar.host.url>http://104.215.158.154:9000</sonar.host.url>
-				<sonar.login>810793386f5e1c82252f900fe5c4cb99653eefd6</sonar.login>
-				<sonar.projectName>MOSIP Parent Module-Local</sonar.projectName>
-				<sonar.projectVersion>master</sonar.projectVersion>
-				<sonar.test.exclusions>**/test/**/*.*</sonar.test.exclusions>
-				<sonar.exclusions>**/ai/**/*.*,**/jdbc/**/*.*,**/mpt/**/*.*,**/jcr/**/*.*,**/JDBC*</sonar.exclusions>
-				<sonar.jacoco.reportPaths>
-					target/jacoco.exec
-				</sonar.jacoco.reportPaths>
-			</properties>
-		</profile>
-	</profiles>
-
-	<build>
-		<pluginManagement>
-			<plugins>
-				<plugin>
-					<groupId>org.apache.maven.plugins</groupId>
-					<artifactId>maven-compiler-plugin</artifactId>
-					<version>${maven.compiler.version}</version>
-					<configuration>
-						<source>${maven.compiler.source}</source>
-						<target>${maven.compiler.target}</target>
-					</configuration>
-				</plugin>
-				<plugin>
-					<groupId>org.apache.maven.plugins</groupId>
-					<artifactId>maven-jar-plugin</artifactId>
-					<version>${maven.jar.plugin.version}</version>
-					<configuration>
-						<archive>
-							<manifest>
-								<addClasspath>true</addClasspath>
-								<addDefaultImplementationEntries>true</addDefaultImplementationEntries>
-							</manifest>
-							<manifestEntries>
-								<Project-Name>${project.name}</Project-Name>
-								<Project-Version>${project.version}</Project-Version>
-								<Built-By>${user.name}</Built-By>
-								<Built-OS>${os.name}</Built-OS>
-								<Local-Build-Date>${maven.build.timestamp}</Local-Build-Date>
-								<Build-Number>${env.BUILD_NUMBER}</Build-Number>
-								<Build-Date>${env.BUILD_ID}</Build-Date>
-								<Build-URL>${env.BUILD_URL}</Build-URL>
-							</manifestEntries>
-						</archive>
-					</configuration>
-				</plugin>
-				<plugin>
-					<groupId>org.apache.maven.plugins</groupId>
-					<artifactId>maven-war-plugin</artifactId>
-					<version>${maven.war.plugin.version}</version>
-					<configuration>
-						<archive>
-							<manifest>
-								<addClasspath>true</addClasspath>
-								<addDefaultImplementationEntries>true</addDefaultImplementationEntries>
-							</manifest>
-							<manifestEntries>
-								<Project-Name>${project.name}</Project-Name>
-								<Project-Version>${project.version}</Project-Version>
-								<Built-By>${user.name}</Built-By>
-								<Built-OS>${os.name}</Built-OS>
-								<Local-Build-Date>${maven.build.timestamp}</Local-Build-Date>
-								<Build-Number>${env.BUILD_NUMBER}</Build-Number>
-								<Build-Date>${env.BUILD_ID}</Build-Date>
-								<Build-URL>${env.BUILD_URL}</Build-URL>
-							</manifestEntries>
-						</archive>
-					</configuration>
-				</plugin>
-				<plugin>
-					<groupId>org.apache.maven.plugins</groupId>
-					<artifactId>maven-surefire-plugin</artifactId>
-					<version>${maven.surefire.plugin.version}</version>
-					<configuration>
-						<skip>false</skip>
-						<useFile>false</useFile>
-						<excludes>
-							<exclude>**/*IntegrationTest.java</exclude>
-						</excludes>
-					</configuration>
-				</plugin>
-				<plugin>
-					<groupId>org.jacoco</groupId>
-					<artifactId>jacoco-maven-plugin</artifactId>
-					<version>${maven.jacoco.plugin.version}</version>
-				</plugin>
-				<plugin>
-					<groupId>org.sonarsource.scanner.maven</groupId>
-					<artifactId>sonar-maven-plugin</artifactId>
-					<version>${maven.sonar.plugin.version}</version>
-				</plugin>
-			</plugins>
-		</pluginManagement>
-		<plugins>
-			<plugin>
-				<groupId>org.jacoco</groupId>
-				<artifactId>jacoco-maven-plugin</artifactId>
-				<configuration>
-					<append>true</append>
-				</configuration>
-				<executions>
-					<execution>
-						<id>agent-for-ut</id>
-						<goals>
-							<goal>prepare-agent</goal>
-						</goals>
-					</execution>
-					<execution>
-						<id>agent-for-it</id>
-						<goals>
-							<goal>prepare-agent-integration</goal>
-						</goals>
-					</execution>
-					<execution>
-						<id>jacoco-site</id>
-						<phase>verify</phase>
-						<goals>
-							<goal>report</goal>
-						</goals>
-					</execution>
-				</executions>
-			</plugin>
-			<plugin>
-				<groupId>org.apache.maven.plugins</groupId>
-				<artifactId>maven-javadoc-plugin</artifactId>
-				<version>${maven.javadoc.version}</version>
-				<configuration>
-					<aggregate>true</aggregate>
-				</configuration>
-			</plugin>
-		</plugins>
-	</build>
->>>>>>> 269ba774
 </project>