--- conflicted
+++ resolved
@@ -1,108 +1,96 @@
-/*
- * 
- * 
- * 
- * 
- */
-package io.mosip.kernel.cryptomanager.constant;
-
-/**
- * Error Constants for Crypto-Manager-Service
- * 
- * @author Urvil Joshi
- * @since 1.0.0
- *
- */
-public enum CryptomanagerErrorCode {
-	/**
-	 * 
-	 */
-	NO_SUCH_ALGORITHM_EXCEPTION("KER-CRY-001", "No Such algorithm is supported"),
-	/**
-	 * 
-	 */
-	INVALID_SPEC_PUBLIC_KEY("KER-CRY-002", "public key is invalid"),
-	/**
-	 * 
-	 */
-	INVALID_DATA_WITHOUT_KEY_BREAKER("KER-CRY-003", "data sent to decrypt is without key splitter or invalid"),
-	/**
-	 * 
-	 */
-	INVALID_DATA("KER-CRY-003", " or not base64 encoded"),
-	/**
-	 * 
-	 */
-	INVALID_REQUEST("KER-CRY-004", "should not be null or empty"),
-	/**
-	 * 
-	 */
-	CANNOT_CONNECT_TO_KEYMANAGER_SERVICE("KER-CRY-005", "cannot connect to keymanager service"),
-	/**
-	 * 
-	 */
-	KEYMANAGER_SERVICE_ERROR("KER-CRY-006", "Keymanager Service has replied with following error"),
-	/**
-	 * 
-	 */
-<<<<<<< HEAD
-	DATE_TIME_PARSE_EXCEPTION("KER-CRY-007",
-			"timestamp should be in ISO 8601 format yyyy-MM-ddTHH::mm:ss.SZ (e.g. 2019-04-05T14:30)"), INTERNAL_SERVER_ERROR(
-					"KER-CRY-500", "Internal server error");
-
-=======
-	RESPONSE_PARSE_ERROR("KER-CRY-008", "Error occur while parsing error from response"),
-	/**
-	 * 
-	 */
-	DATE_TIME_PARSE_EXCEPTION("KER-CRY-007",
-			"timestamp should be in ISO 8601 format yyyy-MM-ddTHH::mm:ss.SZ (e.g. 2019-04-05T14:30)");
->>>>>>> e45b7cc6
-
-	/**
-	 * The errorCode
-	 */
-	private final String errorCode;
-	/**
-	 * The errorMessage
-	 */
-	private final String errorMessage;
-
-	/**
-	 * {@link CryptomanagerErrorCode} constructor
-	 * 
-<<<<<<< HEAD
-
-	 * @param errorCode
-	 *            error code
-	 * @param errorMessage
-	 *            error message
-=======
-	 * @param errorCode    error code
-	 * @param errorMessage error message
->>>>>>> e45b7cc6
-	 */
-	private CryptomanagerErrorCode(final String errorCode, final String errorMessage) {
-		this.errorCode = errorCode;
-		this.errorMessage = errorMessage;
-	}
-
-	/**
-	 * Getter for errorCode
-	 * 
-	 * @return errorCode
-	 */
-	public String getErrorCode() {
-		return errorCode;
-	}
-
-	/**
-	 * Getter for errorMessage
-	 * 
-	 * @return errorMessage
-	 */
-	public String getErrorMessage() {
-		return errorMessage;
-	}
-
-}
+/*
+ * 
+ * 
+ * 
+ * 
+ */
+package io.mosip.kernel.cryptomanager.constant;
+
+/**
+ * Error Constants for Crypto-Manager-Service
+ * 
+ * @author Urvil Joshi
+ * @since 1.0.0
+ *
+ */
+public enum CryptomanagerErrorCode {
+	/**
+	 * 
+	 */
+	NO_SUCH_ALGORITHM_EXCEPTION("KER-CRY-001", "No Such algorithm is supported"),
+	/**
+	 * 
+	 */
+	INVALID_SPEC_PUBLIC_KEY("KER-CRY-002", "public key is invalid"),
+	/**
+	 * 
+	 */
+	INVALID_DATA_WITHOUT_KEY_BREAKER("KER-CRY-003", "data sent to decrypt is without key splitter or invalid"),
+	/**
+	 * 
+	 */
+	INVALID_DATA("KER-CRY-003", " or not base64 encoded"),
+	/**
+	 * 
+	 */
+	INVALID_REQUEST("KER-CRY-004", "should not be null or empty"),
+	/**
+	 * 
+	 */
+	CANNOT_CONNECT_TO_KEYMANAGER_SERVICE("KER-CRY-005", "cannot connect to keymanager service"),
+	/**
+	 * 
+	 */
+	KEYMANAGER_SERVICE_ERROR("KER-CRY-006", "Keymanager Service has replied with following error"),
+	/**
+	 * 
+	 */
+	RESPONSE_PARSE_ERROR("KER-CRY-008", "Error occur while parsing error from response"),
+	/**
+	 * 
+	 */
+	DATE_TIME_PARSE_EXCEPTION("KER-CRY-007",
+			"timestamp should be in ISO 8601 format yyyy-MM-ddTHH::mm:ss.SZ"), INTERNAL_SERVER_ERROR("KER-CRY-500",
+					"Internal server error");
+
+	/**
+	 * The errorCode
+	 */
+	private final String errorCode;
+	/**
+	 * The errorMessage
+	 */
+	private final String errorMessage;
+
+	/**
+	 * {@link CryptomanagerErrorCode} constructor
+	 * 
+	 * @param errorCode
+	 *            error code
+	 * @param errorMessage
+	 *            error message
+	 */
+	private CryptomanagerErrorCode(final String errorCode, final String errorMessage) {
+		this.errorCode = errorCode;
+		this.errorMessage = errorMessage;
+	}
+
+	/**
+	 * Getter for errorCode
+	 * 
+	 * @return errorCode
+	 */
+	public String getErrorCode() {
+		return errorCode;
+	}
+
+	/**
+	 * Getter for errorMessage
+	 * 
+	 * @return errorMessage
+	 */
+	public String getErrorMessage() {
+		return errorMessage;
+	}
+
+}