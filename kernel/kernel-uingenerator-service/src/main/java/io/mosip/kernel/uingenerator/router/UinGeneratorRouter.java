--- conflicted
+++ resolved
@@ -1,265 +1,256 @@
-package io.mosip.kernel.uingenerator.router;
-
-import static io.vertx.core.http.HttpHeaders.CONTENT_TYPE;
-
-import java.io.IOException;
-
-import org.springframework.beans.factory.annotation.Autowired;
-import org.springframework.core.env.Environment;
-import org.springframework.stereotype.Component;
-
-import com.fasterxml.jackson.core.JsonProcessingException;
-import com.fasterxml.jackson.core.type.TypeReference;
-import com.fasterxml.jackson.databind.JsonNode;
-import com.fasterxml.jackson.databind.ObjectMapper;
-import com.fasterxml.jackson.datatype.jsr310.JavaTimeModule;
-
-import io.mosip.kernel.auth.adapter.handler.AuthHandler;
-import io.mosip.kernel.core.exception.ServiceError;
-import io.mosip.kernel.core.http.RequestWrapper;
-import io.mosip.kernel.core.http.ResponseWrapper;
-<<<<<<< HEAD
-import io.mosip.kernel.uingenerator.config.UINHealthCheckerhandler;
-=======
-import io.mosip.kernel.uingenerator.config.SwaggerConfigurer;
->>>>>>> 704502d5
-import io.mosip.kernel.uingenerator.constant.UinGeneratorConstant;
-import io.mosip.kernel.uingenerator.constant.UinGeneratorErrorCode;
-import io.mosip.kernel.uingenerator.dto.UinResponseDto;
-import io.mosip.kernel.uingenerator.dto.UinStatusUpdateReponseDto;
-import io.mosip.kernel.uingenerator.entity.UinEntity;
-import io.mosip.kernel.uingenerator.exception.UinNotFoundException;
-import io.mosip.kernel.uingenerator.exception.UinNotIssuedException;
-import io.mosip.kernel.uingenerator.exception.UinStatusNotFoundException;
-import io.mosip.kernel.uingenerator.service.UinGeneratorService;
-import io.swagger.v3.oas.annotations.Operation;
-import io.swagger.v3.oas.annotations.media.Content;
-import io.swagger.v3.oas.annotations.media.Encoding;
-import io.swagger.v3.oas.annotations.parameters.RequestBody;
-import io.swagger.v3.oas.annotations.responses.ApiResponse;
-import io.vertx.core.Vertx;
-import io.vertx.core.http.HttpMethod;
-import io.vertx.ext.web.Router;
-import io.vertx.ext.web.RoutingContext;
-import io.vertx.ext.web.handler.BodyHandler;
-
-/**
- * Router for vertx server
- * 
- * @author Dharmesh Khandelwal
- * @author Urvil Joshi
- * @author Megha Tanga
- * @since 1.0.0
- *
- */
-@Component
-public class UinGeneratorRouter {
-
-	/**
-	 * Field for environment
-	 */
-	@Autowired
-	Environment environment;
-
-	@Autowired
-	SwaggerConfigurer swaggerConfigurer;
-
-	@Autowired
-	ObjectMapper objectMapper;
-
-	@Autowired
-	private AuthHandler authHandler;
-
-	/**
-	 * Field for UinGeneratorService
-	 */
-	@Autowired
-	private UinGeneratorService uinGeneratorService;
-
-
-	/**
-	 * Creates router for vertx server
-	 * 
-	 * @param vertx vertx
-	 * @return Router
-	 */
-	public Router createRouter(Vertx vertx) {
-		Router router = Router.router(vertx);
-
-		UINHealthCheckerhandler healthCheckHandler = new UINHealthCheckerhandler(vertx, null, objectMapper,environment);
-
-		final String servletPath = environment.getProperty(UinGeneratorConstant.SERVER_SERVLET_PATH);
-
-		router.get(servletPath + UinGeneratorConstant.HEALTH_ENDPOINT).handler(healthCheckHandler);
-
-		healthCheckHandler.register("db",healthCheckHandler::databaseHealthChecker);
-		
-		healthCheckHandler.register("diskspace",healthCheckHandler::dispSpaceHealthChecker);
-		
-		healthCheckHandler.register("uingeneratorverticle",future -> healthCheckHandler.verticleHealthHandler(future,vertx));
-
-		String path = servletPath + UinGeneratorConstant.VUIN;
-		String profile = environment.getProperty(UinGeneratorConstant.SPRING_PROFILES_ACTIVE);
-
-		router.route().handler(routingContext -> {
-			routingContext.response().headers().add(CONTENT_TYPE, UinGeneratorConstant.APPLICATION_JSON);
-			routingContext.next();
-		});
-
-		if (!profile.equalsIgnoreCase("test")) {
-			authHandler.addAuthFilter(router, path, HttpMethod.GET, "REGISTRATION_PROCESSOR");
-		}
-		router.get(path).handler(routingContext -> getRouter(vertx, routingContext));
-
-		router.route().handler(BodyHandler.create());
-		if (!profile.equalsIgnoreCase("test")) {
-			authHandler.addAuthFilter(router, path, HttpMethod.PUT, "REGISTRATION_PROCESSOR");
-		}
-<<<<<<< HEAD
-
-		router.put(path).consumes(UinGeneratorConstant.CONTENTTYPE).handler(this::updateRouter);
-		return router;
-=======
-		router.put(path).consumes(UinGeneratorConstant.APPLICATION_JSON).handler(this::updateRouter);
-
-		return swaggerConfigurer.configure(router);
->>>>>>> 704502d5
-	}
-
-	@Operation(summary = "Generate UIN", method = "GET", operationId = "v1/uingenerator/uin", tags = {
-			"Generate UIN" }, responses = {
-					@ApiResponse(responseCode = "200", description = "OK", content = @Content(mediaType = "application/json", encoding = @Encoding(contentType = "application/json"), schema = @io.swagger.v3.oas.annotations.media.Schema(name = "uinResponseDto", example = "{'errors':["
-							+ "{" + "'errorCode':'string'," + "'message':'string'" + "}" + "]," + "'id': 'string',"
-							+ "'metadata': {}," + "'response': {" + "'uin': '72638402372'" + "},"
-							+ "'responsetime': '2019-04-22T12:12:12.121Z'," + "'version': 'string'"
-							+ "}", implementation = Object.class))),
-					@ApiResponse(responseCode = "500", description = "Internal Server Error.") })
-
-	private void getRouter(Vertx vertx, RoutingContext routingContext) {
-		UinResponseDto uin = new UinResponseDto();
-		try {
-			uin = uinGeneratorService.getUin();
-			ResponseWrapper<UinResponseDto> reswrp = new ResponseWrapper<>();
-			reswrp.setResponse(uin);
-			reswrp.setErrors(null);
-			routingContext.response().putHeader("content-type", UinGeneratorConstant.APPLICATION_JSON)
-					.setStatusCode(200).end(objectMapper.writeValueAsString(reswrp));
-		} catch (UinNotFoundException e) {
-			ServiceError error = new ServiceError(UinGeneratorErrorCode.UIN_NOT_FOUND.getErrorCode(),
-					UinGeneratorErrorCode.UIN_NOT_FOUND.getErrorMessage());
-			setError(routingContext, error);
-		} catch (Exception e) {
-			ServiceError error = new ServiceError(UinGeneratorErrorCode.INTERNAL_SERVER_ERROR.getErrorCode(),
-					e.getMessage());
-			setError(routingContext, error);
-		} finally {
-			checkAndGenerateUins(vertx);
-		}
-	}
-
-	@Operation(summary = "Update an UIN status", method = "PUT", operationId = "v1/uingenerator/uin", description = "Update UIN Status", tags = {
-			"UIN Status Update" }, requestBody = @RequestBody(description = "JSON object of product", content = @Content(mediaType = "application/json", encoding = @Encoding(contentType = "application/json"), schema = @io.swagger.v3.oas.annotations.media.Schema(name = "uinStatusUpdateReponseDto", example = "{"
-					+ "'id': 'string'," + "'metadata': {}," + "'request': {" + "'uin': '72638402372',"
-					+ "'status': 'ASSIGNED'" + "}," + "'requesttime': '2019-04-22T12:12:12.121Z',"
-					+ "'version': 'string'" + "}", implementation = Object.class)), required = true), responses = {
-							@ApiResponse(responseCode = "200", description = "UIN Updated."),
-							@ApiResponse(responseCode = "500", description = "Internal Server Error.") })
-	/**
-	 * update router for update the status of the given UIN
-	 * 
-	 * @param vertx vertx
-	 * @return Router
-	 */
-	private void updateRouter(RoutingContext routingContext) {
-		UinStatusUpdateReponseDto uinresponse = new UinStatusUpdateReponseDto();
-		UinEntity uin;
-		RequestWrapper<UinEntity> reqwrp;
-		try {
-			reqwrp = objectMapper.readValue(routingContext.getBodyAsJson().toString(),
-					new TypeReference<RequestWrapper<UinEntity>>() {
-					});
-			uin = reqwrp.getRequest();
-		} catch (Exception e) {
-			ServiceError error = new ServiceError(UinGeneratorErrorCode.INTERNAL_SERVER_ERROR.getErrorCode(),
-					e.getMessage());
-			setError(routingContext, error);
-			return;
-		}
-
-		if (uin == null) {
-			routingContext.response().setStatusCode(200).end();
-			return;
-		}
-		try {
-			uinresponse = uinGeneratorService.updateUinStatus(uin);
-			ResponseWrapper<UinStatusUpdateReponseDto> reswrp = new ResponseWrapper<>();
-			reswrp.setResponse(uinresponse);
-			reswrp.setId(reqwrp.getId());
-			reswrp.setVersion(reqwrp.getVersion());
-			reswrp.setErrors(null);
-			routingContext.response().putHeader("content-type", UinGeneratorConstant.APPLICATION_JSON)
-					.setStatusCode(200).end(objectMapper.writeValueAsString(reswrp));
-		} catch (UinNotFoundException e) {
-			ServiceError error = new ServiceError(UinGeneratorErrorCode.UIN_NOT_FOUND.getErrorCode(),
-					UinGeneratorErrorCode.UIN_NOT_FOUND.getErrorMessage());
-			setError(routingContext, error, reqwrp);
-		} catch (UinStatusNotFoundException e) {
-			ServiceError error = new ServiceError(UinGeneratorErrorCode.UIN_STATUS_NOT_FOUND.getErrorCode(),
-					UinGeneratorErrorCode.UIN_STATUS_NOT_FOUND.getErrorMessage());
-			setError(routingContext, error, reqwrp);
-		} catch (UinNotIssuedException e) {
-			ServiceError error = new ServiceError(UinGeneratorErrorCode.UIN_NOT_ISSUED.getErrorCode(),
-					UinGeneratorErrorCode.UIN_NOT_ISSUED.getErrorMessage());
-			setError(routingContext, error, reqwrp);
-		} catch (Exception e) {
-			ServiceError error = new ServiceError(UinGeneratorErrorCode.INTERNAL_SERVER_ERROR.getErrorCode(),
-					e.getMessage());
-			setError(routingContext, error, reqwrp);
-		}
-
-	}
-
-	/**
-	 * Checks and generate uins
-	 * 
-	 * @param vertx vertx
-	 */
-	public void checkAndGenerateUins(Vertx vertx) {
-		vertx.eventBus().send(UinGeneratorConstant.UIN_GENERATOR_ADDRESS, UinGeneratorConstant.GENERATE_UIN);
-	}
-
-	private void setError(RoutingContext routingContext, ServiceError error) {
-		ResponseWrapper<ServiceError> errorResponse = new ResponseWrapper<>();
-		errorResponse.getErrors().add(error);
-		objectMapper.registerModule(new JavaTimeModule());
-		JsonNode reqNode;
-		if (routingContext.getBodyAsJson() != null) {
-			try {
-				reqNode = objectMapper.readTree(routingContext.getBodyAsJson().toString());
-				errorResponse.setId(reqNode.path("id").asText());
-				errorResponse.setVersion(reqNode.path("version").asText());
-			} catch (IOException e) {
-			}
-		}
-		try {
-			routingContext.response().putHeader("content-type", UinGeneratorConstant.APPLICATION_JSON)
-					.setStatusCode(200).end(objectMapper.writeValueAsString(errorResponse));
-		} catch (JsonProcessingException e1) {
-
-		}
-	}
-
-	private void setError(RoutingContext routingContext, ServiceError error, RequestWrapper<UinEntity> reqwrp) {
-		ResponseWrapper<ServiceError> errorResponse = new ResponseWrapper<>();
-		errorResponse.getErrors().add(error);
-		errorResponse.setId(reqwrp.getId());
-		errorResponse.setVersion(reqwrp.getVersion());
-		try {
-			routingContext.response().putHeader("content-type", UinGeneratorConstant.APPLICATION_JSON)
-					.setStatusCode(200).end(objectMapper.writeValueAsString(errorResponse));
-		} catch (JsonProcessingException e1) {
-
-		}
-	}
-
-}
+package io.mosip.kernel.uingenerator.router;
+
+import static io.vertx.core.http.HttpHeaders.CONTENT_TYPE;
+
+import java.io.IOException;
+
+import org.springframework.beans.factory.annotation.Autowired;
+import org.springframework.core.env.Environment;
+import org.springframework.stereotype.Component;
+
+import com.fasterxml.jackson.core.JsonProcessingException;
+import com.fasterxml.jackson.core.type.TypeReference;
+import com.fasterxml.jackson.databind.JsonNode;
+import com.fasterxml.jackson.databind.ObjectMapper;
+import com.fasterxml.jackson.datatype.jsr310.JavaTimeModule;
+
+import io.mosip.kernel.auth.adapter.handler.AuthHandler;
+import io.mosip.kernel.core.exception.ServiceError;
+import io.mosip.kernel.core.http.RequestWrapper;
+import io.mosip.kernel.core.http.ResponseWrapper;
+import io.mosip.kernel.uingenerator.config.UINHealthCheckerhandler;
+import io.mosip.kernel.uingenerator.config.SwaggerConfigurer;
+import io.mosip.kernel.uingenerator.constant.UinGeneratorConstant;
+import io.mosip.kernel.uingenerator.constant.UinGeneratorErrorCode;
+import io.mosip.kernel.uingenerator.dto.UinResponseDto;
+import io.mosip.kernel.uingenerator.dto.UinStatusUpdateReponseDto;
+import io.mosip.kernel.uingenerator.entity.UinEntity;
+import io.mosip.kernel.uingenerator.exception.UinNotFoundException;
+import io.mosip.kernel.uingenerator.exception.UinNotIssuedException;
+import io.mosip.kernel.uingenerator.exception.UinStatusNotFoundException;
+import io.mosip.kernel.uingenerator.service.UinGeneratorService;
+import io.swagger.v3.oas.annotations.Operation;
+import io.swagger.v3.oas.annotations.media.Content;
+import io.swagger.v3.oas.annotations.media.Encoding;
+import io.swagger.v3.oas.annotations.parameters.RequestBody;
+import io.swagger.v3.oas.annotations.responses.ApiResponse;
+import io.vertx.core.Vertx;
+import io.vertx.core.http.HttpMethod;
+import io.vertx.ext.web.Router;
+import io.vertx.ext.web.RoutingContext;
+import io.vertx.ext.web.handler.BodyHandler;
+
+/**
+ * Router for vertx server
+ * 
+ * @author Dharmesh Khandelwal
+ * @author Urvil Joshi
+ * @author Megha Tanga
+ * @since 1.0.0
+ *
+ */
+@Component
+public class UinGeneratorRouter {
+
+	/**
+	 * Field for environment
+	 */
+	@Autowired
+	Environment environment;
+
+	@Autowired
+	SwaggerConfigurer swaggerConfigurer;
+
+	@Autowired
+	ObjectMapper objectMapper;
+
+	@Autowired
+	private AuthHandler authHandler;
+
+	/**
+	 * Field for UinGeneratorService
+	 */
+	@Autowired
+	private UinGeneratorService uinGeneratorService;
+
+
+	/**
+	 * Creates router for vertx server
+	 * 
+	 * @param vertx vertx
+	 * @return Router
+	 */
+	public Router createRouter(Vertx vertx) {
+		Router router = Router.router(vertx);
+
+		UINHealthCheckerhandler healthCheckHandler = new UINHealthCheckerhandler(vertx, null, objectMapper,environment);
+
+		final String servletPath = environment.getProperty(UinGeneratorConstant.SERVER_SERVLET_PATH);
+
+		router.get(servletPath + UinGeneratorConstant.HEALTH_ENDPOINT).handler(healthCheckHandler);
+
+		healthCheckHandler.register("db",healthCheckHandler::databaseHealthChecker);
+		
+		healthCheckHandler.register("diskspace",healthCheckHandler::dispSpaceHealthChecker);
+		
+		healthCheckHandler.register("uingeneratorverticle",future -> healthCheckHandler.verticleHealthHandler(future,vertx));
+
+		String path = servletPath + UinGeneratorConstant.VUIN;
+		String profile = environment.getProperty(UinGeneratorConstant.SPRING_PROFILES_ACTIVE);
+
+		router.route().handler(routingContext -> {
+			routingContext.response().headers().add(CONTENT_TYPE, UinGeneratorConstant.APPLICATION_JSON);
+			routingContext.next();
+		});
+
+		if (!profile.equalsIgnoreCase("test")) {
+			authHandler.addAuthFilter(router, path, HttpMethod.GET, "REGISTRATION_PROCESSOR");
+		}
+		router.get(path).handler(routingContext -> getRouter(vertx, routingContext));
+
+		router.route().handler(BodyHandler.create());
+		if (!profile.equalsIgnoreCase("test")) {
+			authHandler.addAuthFilter(router, path, HttpMethod.PUT, "REGISTRATION_PROCESSOR");
+		}
+		router.put(path).consumes(UinGeneratorConstant.APPLICATION_JSON).handler(this::updateRouter);
+
+		return swaggerConfigurer.configure(router);
+	}
+
+	@Operation(summary = "Generate UIN", method = "GET", operationId = "v1/uingenerator/uin", tags = {
+			"Generate UIN" }, responses = {
+					@ApiResponse(responseCode = "200", description = "OK", content = @Content(mediaType = "application/json", encoding = @Encoding(contentType = "application/json"), schema = @io.swagger.v3.oas.annotations.media.Schema(name = "uinResponseDto", example = "{'errors':["
+							+ "{" + "'errorCode':'string'," + "'message':'string'" + "}" + "]," + "'id': 'string',"
+							+ "'metadata': {}," + "'response': {" + "'uin': '72638402372'" + "},"
+							+ "'responsetime': '2019-04-22T12:12:12.121Z'," + "'version': 'string'"
+							+ "}", implementation = Object.class))),
+					@ApiResponse(responseCode = "500", description = "Internal Server Error.") })
+
+	private void getRouter(Vertx vertx, RoutingContext routingContext) {
+		UinResponseDto uin = new UinResponseDto();
+		try {
+			uin = uinGeneratorService.getUin();
+			ResponseWrapper<UinResponseDto> reswrp = new ResponseWrapper<>();
+			reswrp.setResponse(uin);
+			reswrp.setErrors(null);
+			routingContext.response().putHeader("content-type", UinGeneratorConstant.APPLICATION_JSON)
+					.setStatusCode(200).end(objectMapper.writeValueAsString(reswrp));
+		} catch (UinNotFoundException e) {
+			ServiceError error = new ServiceError(UinGeneratorErrorCode.UIN_NOT_FOUND.getErrorCode(),
+					UinGeneratorErrorCode.UIN_NOT_FOUND.getErrorMessage());
+			setError(routingContext, error);
+		} catch (Exception e) {
+			ServiceError error = new ServiceError(UinGeneratorErrorCode.INTERNAL_SERVER_ERROR.getErrorCode(),
+					e.getMessage());
+			setError(routingContext, error);
+		} finally {
+			checkAndGenerateUins(vertx);
+		}
+	}
+
+	@Operation(summary = "Update an UIN status", method = "PUT", operationId = "v1/uingenerator/uin", description = "Update UIN Status", tags = {
+			"UIN Status Update" }, requestBody = @RequestBody(description = "JSON object of product", content = @Content(mediaType = "application/json", encoding = @Encoding(contentType = "application/json"), schema = @io.swagger.v3.oas.annotations.media.Schema(name = "uinStatusUpdateReponseDto", example = "{"
+					+ "'id': 'string'," + "'metadata': {}," + "'request': {" + "'uin': '72638402372',"
+					+ "'status': 'ASSIGNED'" + "}," + "'requesttime': '2019-04-22T12:12:12.121Z',"
+					+ "'version': 'string'" + "}", implementation = Object.class)), required = true), responses = {
+							@ApiResponse(responseCode = "200", description = "UIN Updated."),
+							@ApiResponse(responseCode = "500", description = "Internal Server Error.") })
+	/**
+	 * update router for update the status of the given UIN
+	 * 
+	 * @param vertx vertx
+	 * @return Router
+	 */
+	private void updateRouter(RoutingContext routingContext) {
+		UinStatusUpdateReponseDto uinresponse = new UinStatusUpdateReponseDto();
+		UinEntity uin;
+		RequestWrapper<UinEntity> reqwrp;
+		try {
+			reqwrp = objectMapper.readValue(routingContext.getBodyAsJson().toString(),
+					new TypeReference<RequestWrapper<UinEntity>>() {
+					});
+			uin = reqwrp.getRequest();
+		} catch (Exception e) {
+			ServiceError error = new ServiceError(UinGeneratorErrorCode.INTERNAL_SERVER_ERROR.getErrorCode(),
+					e.getMessage());
+			setError(routingContext, error);
+			return;
+		}
+
+		if (uin == null) {
+			routingContext.response().setStatusCode(200).end();
+			return;
+		}
+		try {
+			uinresponse = uinGeneratorService.updateUinStatus(uin);
+			ResponseWrapper<UinStatusUpdateReponseDto> reswrp = new ResponseWrapper<>();
+			reswrp.setResponse(uinresponse);
+			reswrp.setId(reqwrp.getId());
+			reswrp.setVersion(reqwrp.getVersion());
+			reswrp.setErrors(null);
+			routingContext.response().putHeader("content-type", UinGeneratorConstant.APPLICATION_JSON)
+					.setStatusCode(200).end(objectMapper.writeValueAsString(reswrp));
+		} catch (UinNotFoundException e) {
+			ServiceError error = new ServiceError(UinGeneratorErrorCode.UIN_NOT_FOUND.getErrorCode(),
+					UinGeneratorErrorCode.UIN_NOT_FOUND.getErrorMessage());
+			setError(routingContext, error, reqwrp);
+		} catch (UinStatusNotFoundException e) {
+			ServiceError error = new ServiceError(UinGeneratorErrorCode.UIN_STATUS_NOT_FOUND.getErrorCode(),
+					UinGeneratorErrorCode.UIN_STATUS_NOT_FOUND.getErrorMessage());
+			setError(routingContext, error, reqwrp);
+		} catch (UinNotIssuedException e) {
+			ServiceError error = new ServiceError(UinGeneratorErrorCode.UIN_NOT_ISSUED.getErrorCode(),
+					UinGeneratorErrorCode.UIN_NOT_ISSUED.getErrorMessage());
+			setError(routingContext, error, reqwrp);
+		} catch (Exception e) {
+			ServiceError error = new ServiceError(UinGeneratorErrorCode.INTERNAL_SERVER_ERROR.getErrorCode(),
+					e.getMessage());
+			setError(routingContext, error, reqwrp);
+		}
+
+	}
+
+	/**
+	 * Checks and generate uins
+	 * 
+	 * @param vertx vertx
+	 */
+	public void checkAndGenerateUins(Vertx vertx) {
+		vertx.eventBus().send(UinGeneratorConstant.UIN_GENERATOR_ADDRESS, UinGeneratorConstant.GENERATE_UIN);
+	}
+
+	private void setError(RoutingContext routingContext, ServiceError error) {
+		ResponseWrapper<ServiceError> errorResponse = new ResponseWrapper<>();
+		errorResponse.getErrors().add(error);
+		objectMapper.registerModule(new JavaTimeModule());
+		JsonNode reqNode;
+		if (routingContext.getBodyAsJson() != null) {
+			try {
+				reqNode = objectMapper.readTree(routingContext.getBodyAsJson().toString());
+				errorResponse.setId(reqNode.path("id").asText());
+				errorResponse.setVersion(reqNode.path("version").asText());
+			} catch (IOException e) {
+			}
+		}
+		try {
+			routingContext.response().putHeader("content-type", UinGeneratorConstant.APPLICATION_JSON)
+					.setStatusCode(200).end(objectMapper.writeValueAsString(errorResponse));
+		} catch (JsonProcessingException e1) {
+
+		}
+	}
+
+	private void setError(RoutingContext routingContext, ServiceError error, RequestWrapper<UinEntity> reqwrp) {
+		ResponseWrapper<ServiceError> errorResponse = new ResponseWrapper<>();
+		errorResponse.getErrors().add(error);
+		errorResponse.setId(reqwrp.getId());
+		errorResponse.setVersion(reqwrp.getVersion());
+		try {
+			routingContext.response().putHeader("content-type", UinGeneratorConstant.APPLICATION_JSON)
+					.setStatusCode(200).end(objectMapper.writeValueAsString(errorResponse));
+		} catch (JsonProcessingException e1) {
+
+		}
+	}
+
+}