--- conflicted
+++ resolved
@@ -1,4 +1,3 @@
-<<<<<<< HEAD
 package io.mosip.kernel.uingenerator.util;
 
 import java.util.List;
@@ -75,6 +74,9 @@
 	 */
 	@Value("#{'${mosip.kernel.uin.restricted-numbers}'.split(',')}")
 	private List<String> restrictedAdminDigits;
+
+	@Value("#{'${mosip.kernel.uin.not-start-with}'.split(',')}")
+	private List<String> notStartWith;
 
 	/**
 	 * Ascending digits which will be checked for sequence in id
@@ -148,232 +150,6 @@
 		return !(sequenceFilter(id) || regexFilter(id, repeatingPattern) || regexFilter(id, repeatingBlockPattern)
 				|| regexFilter(id, conjugativeEvenDigitsLimitPattern)
 				|| firstAndLastDigitsValidation(id, digitsGroupLimit)
-				|| firstAndLastDigitsReverseValidation(id, reverseDigitsGroupLimit) || restrictedAdminFilter(id));
-	}
-
-	/**
-	 * Checks the input id for {@link #restrictedNumbers} filter
-	 * 
-	 * @param id
-	 *            The input id to validate
-	 * @return true if the id matches the filter
-	 */
-	private boolean restrictedAdminFilter(String id) {
-		return restrictedAdminDigits.parallelStream().anyMatch(id::contains);
-	}
-
-	/**
-	 * Checks the input id for {@link #SEQUENCE_LIMIT} filter
-	 * 
-	 * @param id
-	 *            The input id to validate
-	 * @return true if the id matches the filter
-	 */
-	private boolean sequenceFilter(String id) {
-		return IntStream.rangeClosed(0, id.length() - sequenceLimit).parallel()
-				.mapToObj(index -> id.subSequence(index, index + sequenceLimit))
-				.anyMatch(idSubSequence -> SEQ_ASC.contains(idSubSequence) || SEQ_DEC.contains(idSubSequence));
-	}
-
-	/**
-	 * Checks the input id if it matched the given regex pattern
-	 * ({@link #repeatingPattern}, {@link #repeatingBlockPattern})
-	 * 
-	 * @param id
-	 *            The input id to validate
-	 * @param pattern
-	 *            The input regex Pattern
-	 * @return true if the id matches the given regex pattern
-	 */
-	private static boolean regexFilter(String id, Pattern pattern) {
-		return pattern.matcher(id).find();
-	}
-
-	/**
-	 * Checks whether the first x digits are different from the last x digits
-	 * reversed
-	 * 
-	 * @param id
-	 *            The input UIN id to validate
-	 * @param reverseDigitsGroupLimit
-	 *            reverseDigitsGroupLimit
-	 * @return true if the filter matches
-	 */
-	private boolean firstAndLastDigitsReverseValidation(String id, int reverseDigitsGroupLimit) {
-		StringBuilder lastGroupDigits = new StringBuilder(
-				id.substring(id.length() - reverseDigitsGroupLimit, id.length()));
-		String reverseLastGroupDigits = lastGroupDigits.reverse().toString();
-		return (id.substring(0, reverseDigitsGroupLimit).equals(reverseLastGroupDigits));
-	}
-
-	/**
-	 * Check whether the first x digits are different from the last x digits
-	 * 
-	 * 
-	 * @param id
-	 *            The input UIN id to validate
-	 * @param digitsGroupLimit
-	 *            digitsGroupLimit
-	 * @return true if filter matches
-	 */
-
-	private boolean firstAndLastDigitsValidation(String id, int digitsGroupLimit) {
-		return (id.substring(0, digitsGroupLimit).equals(id.substring(id.length() - digitsGroupLimit, id.length())));
-	}
-}
-=======
-package io.mosip.kernel.uingenerator.util;
-
-import java.util.List;
-import java.util.regex.Pattern;
-import java.util.stream.IntStream;
-
-import javax.annotation.PostConstruct;
-
-import org.springframework.beans.factory.annotation.Value;
-import org.springframework.stereotype.Component;
-
-/**
- * Filter class to validate a uin against custom filters
- * 
- * @author Dharmesh Khandelwal
- * @since 1.0.0
- *
- */
-@Component
-public class UinFilterUtil {
-
-	/**
-	 * Length of the uin
-	 */
-	@Value("${mosip.kernel.uin.length}")
-	private int uinLength;
-
-	/**
-	 * Upper bound of number of digits in sequence allowed in id. For example if
-	 * limit is 3, then 12 is allowed but 123 is not allowed in id (in both
-	 * ascending and descending order)
-	 */
-	@Value("${mosip.kernel.uin.length.sequence-limit}")
-	private int sequenceLimit;
-
-	/**
-	 * Number of digits in repeating block allowed in id. For example if limit is 2,
-	 * then 4xxx4 is allowed but 48xxx48 is not allowed in id (x is any digit)
-	 */
-	@Value("${mosip.kernel.uin.length.repeating-block-limit}")
-	private int repeatingBlockLimit;
-
-	/**
-	 * Lower bound of number of digits allowed in between two repeating digits in
-	 * id. For example if limit is 2, then 11 and 1x1 is not allowed in id (x is any
-	 * digit)
-	 */
-	@Value("${mosip.kernel.uin.length.repeating-limit}")
-	private int repeatingLimit;
-
-	/**
-	 * Number of digits to check for reverse digits group limit, example if limit is
-	 * 5 and UIN is 4345665434 then first 5 digits will be 43456, reverse 65434
-	 */
-	@Value("${mosip.kernel.uin.length.reverse-digits-limit}")
-	private int reverseDigitsGroupLimit;
-
-	/**
-	 * Number of digits to check for digits group limit, example if limit is 5 and
-	 * UIN is 4345643456 then 5 digits group will be 43456
-	 */
-	@Value("${mosip.kernel.uin.length.digits-limit}")
-	private int digitsGroupLimit;
-
-	/**
-	 * Number of even adjacent digits limit, e.g if limit is 3 then any 3 even
-	 * adjacent digits is not allowed
-	 */
-	@Value("${mosip.kernel.uin.length.conjugative-even-digits-limit}")
-	private int conjugativeEvenDigitsLimit;
-
-	/**
-	 * List of restricted numbers
-	 */
-	@Value("#{'${mosip.kernel.uin.restricted-numbers}'.split(',')}")
-	private List<String> restrictedAdminDigits;
-
-	@Value("#{'${mosip.kernel.uin.not-start-with}'.split(',')}")
-	private List<String> notStartWith;
-
-	/**
-	 * Ascending digits which will be checked for sequence in id
-	 */
-	private static final String SEQ_ASC = "01234567890123456789";
-
-	/**
-	 * Descending digits which will be checked for sequence in id
-	 */
-	private static final String SEQ_DEC = "98765432109876543210";
-
-	/**
-	 * Regex for matching repeating digits like 11, 1x1, 1xx1, 1xxx1, etc.<br/>
-	 * If repeating digit limit is 2, then <b>Regex:</b> (\d)\d{0,2}\1<br/>
-	 * <b>Explanation:</b><br/>
-	 * <b>1st Capturing Group (\d)</b><br/>
-	 * <b>\d</b> matches a digit (equal to [0-9])<br/>
-	 * <b>{0,2} Quantifier</b> — Matches between 0 and 2 times, as many times as
-	 * possible, giving back as needed (greedy)<br/>
-	 * <b>\1</b> matches the same text as most recently matched by the 1st capturing
-	 * group<br/>
-	 */
-	private Pattern repeatingPattern = null;
-
-	/**
-	 * Regex for matching repeating block of digits like 482xx482, 4827xx4827 (x is
-	 * any digit).<br/>
-	 * If repeating block limit is 3, then <b>Regex:</b> (\d{3,}).*?\1<br/>
-	 * <b>Explanation:</b><br/>
-	 * <b>1st Capturing Group (\d{3,})</b><br/>
-	 * <b>\d{3,}</b> matches a digit (equal to [0-9])<br/>
-	 * <b>{3,}</b> Quantifier — Matches between 3 and unlimited times, as many times
-	 * as possible, giving back as needed (greedy)<br/>
-	 * <b>.*?</b> matches any character (except for line terminators)<br/>
-	 * <b>*?</b> Quantifier — Matches between zero and unlimited times, as few times
-	 * as possible, expanding as needed (lazy)<br/>
-	 * <b>\1</b> matches the same text as most recently matched by the 1st capturing
-	 * group<br/>
-	 */
-	private Pattern repeatingBlockPattern = null;
-
-	/**
-	 * Regex for matching adjacent even block of digits like 482<br/>
-	 * If limit is 3, then <b>Regex:</b> [2468]{3}<br/>
-	 * <b>Explanation:</b><br/>
-	 * Match a single character present in the list below: <br/>
-	 * <b>[2468]{3}</b><br/>
-	 * <b>{3}</b> Quantifier — Matches exactly 3 times<br/>
-	 * 2468 matches a single character in the list 2468 (case sensitive)
-	 */
-	private Pattern conjugativeEvenDigitsLimitPattern = null;
-
-	@PostConstruct
-	public void initializeRegEx() {
-		String repeatingRegEx = "(\\d)\\d{0," + (repeatingLimit - 1) + "}\\1";
-		String repeatingBlockRegEx = "(\\d{" + repeatingBlockLimit + ",}).*?\\1";
-		String conjugativeEvenDigitsLimitRegEx = "[2468]{" + conjugativeEvenDigitsLimit + "}";
-		repeatingPattern = Pattern.compile(repeatingRegEx);
-		repeatingBlockPattern = Pattern.compile(repeatingBlockRegEx);
-		conjugativeEvenDigitsLimitPattern = Pattern.compile(conjugativeEvenDigitsLimitRegEx);
-	}
-
-	/**
-	 * Checks if the input id is valid by passing the id through the filters
-	 * 
-	 * @param id
-	 *            The input id to validate
-	 * @return true if the input id is valid
-	 */
-	public boolean isValidId(String id) {
-		return !(sequenceFilter(id) || regexFilter(id, repeatingPattern) || regexFilter(id, repeatingBlockPattern)
-				|| regexFilter(id, conjugativeEvenDigitsLimitPattern)
-				|| firstAndLastDigitsValidation(id, digitsGroupLimit)
 				|| firstAndLastDigitsReverseValidation(id, reverseDigitsGroupLimit) || restrictedAdminFilter(id)
 				|| validateNotStartWith(id));
 	}
@@ -465,5 +241,4 @@
 		}
 		return false;
 	}
-}
->>>>>>> e69a77d1
+}