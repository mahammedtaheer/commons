--- conflicted
+++ resolved
@@ -1,164 +1,111 @@
-package io.mosip.kernel.uingenerator.config;
-
-import java.util.Properties;
-
-import javax.sql.DataSource;
-
-import org.springframework.beans.factory.annotation.Autowired;
-import org.springframework.context.EnvironmentAware;
-import org.springframework.context.annotation.Bean;
-import org.springframework.context.annotation.ComponentScan;
-import org.springframework.context.annotation.Configuration;
-import org.springframework.core.env.Environment;
-import org.springframework.data.jpa.repository.config.EnableJpaRepositories;
-import org.springframework.jdbc.datasource.DriverManagerDataSource;
-import org.springframework.orm.jpa.JpaTransactionManager;
-import org.springframework.orm.jpa.LocalContainerEntityManagerFactoryBean;
-import org.springframework.orm.jpa.vendor.HibernateJpaVendorAdapter;
-import org.springframework.transaction.PlatformTransactionManager;
-
-import io.mosip.kernel.uingenerator.constant.UinGeneratorConstant;
-
-/**
- * Configuration class for UinGenerator
- * 
- * @author Dharmesh Khandelwal
- * @since 1.0.0
- *
- */
-@Configuration
-@EnableJpaRepositories(basePackages = { "io.mosip.kernel.uingenerator.repository" })
-<<<<<<< HEAD
-@PropertySource(value = { "classpath:bootstrap.properties" })
-=======
->>>>>>> 083cb35e
-@ComponentScan(basePackages = { "io.mosip.kernel.uingenerator", "io.mosip.kernel.auth.adapter.*",
-		"io.mosip.kernel.responsesignature.*" })
-public class UinGeneratorConfiguration implements EnvironmentAware {
-
-	/**
-	 * Field for {@link #env}
-	 */
-	@Autowired
-	private Environment env;
-
-	/*
-	 * (non-Javadoc)
-	 * 
-	 * @see org.springframework.context.EnvironmentAware#setEnvironment(org.
-	 * springframework.core.env.Environment)
-	 */
-	@Override
-	public void setEnvironment(final Environment environment) {
-		this.env = environment;
-	}
-
-	/**
-<<<<<<< HEAD
-	 * Loads config server values
-	 *
-	 * @return PropertySourcesPlaceholderConfigurer
-	 * 
-	 * @throws IOException
-	 *             throw IOException
-	 */
-	@Bean
-	@Autowired
-	public PropertySourcesPlaceholderConfigurer getPropertySourcesPlaceholderConfigurer() throws IOException {
-
-		PathMatchingResourcePatternResolver resolver = new PathMatchingResourcePatternResolver();
-		PropertySourcesPlaceholderConfigurer pspc = new PropertySourcesPlaceholderConfigurer();
-		List<String> applicationNames = getAppNames();
-		Resource[] appResources = new Resource[applicationNames.size()];
-		try {
-			for (int i = 0; i < applicationNames.size(); i++) {
-				String loc = env.getProperty(UinGeneratorConstant.SPRING_CLOUD_CONFIG_URI) + UinGeneratorConstant.KERNEL
-						+ env.getProperty(UinGeneratorConstant.SPRING_PROFILES_ACTIVE)
-						+ UinGeneratorConstant.FORWARD_SLASH
-						+ env.getProperty(UinGeneratorConstant.SPRING_CLOUD_CONFIG_LABEL)
-						+ UinGeneratorConstant.FORWARD_SLASH + applicationNames.get(i) + UinGeneratorConstant.DASH
-						+ env.getProperty(UinGeneratorConstant.SPRING_PROFILES_ACTIVE)
-						+ UinGeneratorConstant.PROPERTIES;
-				appResources[i] = resolver.getResources(loc)[0];
-				((AbstractEnvironment) env).getPropertySources()
-						.addLast(new ResourcePropertySource(applicationNames.get(i), loc));
-			}
-			pspc.setLocations(appResources);
-		} catch (Exception e) {
-			System.err.println("Failed to load ResourcePropertySource : " + e.getMessage());
-		}
-		return pspc;
-	}
-
-	/**
-	 * Gets list of application name mentioned in bootstrap.properties
-	 * 
-	 * @return AppNames
-	 */
-	public List<String> getAppNames() {
-		String names = env.getProperty(UinGeneratorConstant.SPRING_CLOUD_CONFIG_NAME);
-		return Stream.of(names.split(UinGeneratorConstant.COMMA)).collect(Collectors.toList());
-	}
-
-	/**
-=======
->>>>>>> 083cb35e
-	 * A factory for connections to the physical data source that this DataSource
-	 * object represents.
-	 * 
-	 * @return dataSource
-	 */
-	@Bean
-	@Autowired
-	public DataSource dataSource() {
-		final DriverManagerDataSource dataSource = new DriverManagerDataSource();
-		dataSource.setDriverClassName(env.getProperty(UinGeneratorConstant.JAVAX_PERSISTENCE_JDBC_DRIVER));
-		dataSource.setUrl(env.getProperty(UinGeneratorConstant.JAVAX_PERSISTENCE_JDBC_URL));
-		dataSource.setUsername(env.getProperty(UinGeneratorConstant.JAVAX_PERSISTENCE_JDBC_USER));
-		dataSource.setPassword(env.getProperty(UinGeneratorConstant.JAVAX_PERSISTENCE_JDBC_PASS));
-		return dataSource;
-	}
-
-	/**
-	 * Set up a shared JPA EntityManagerFactory in a Spring application context
-	 * 
-	 * @param dataSource
-	 *            dataSource
-	 * @return LocalContainerEntityManagerFactoryBean
-	 */
-	@Bean
-	@Autowired
-	public LocalContainerEntityManagerFactoryBean entityManagerFactory(final DataSource dataSource) {
-		final LocalContainerEntityManagerFactoryBean factory = new LocalContainerEntityManagerFactoryBean();
-		factory.setDataSource(dataSource);
-		HibernateJpaVendorAdapter vendorAdapter = new HibernateJpaVendorAdapter();
-		vendorAdapter.setGenerateDdl(Boolean.TRUE);
-		vendorAdapter.setShowSql(Boolean.FALSE);
-		factory.setDataSource(dataSource);
-		factory.setJpaVendorAdapter(vendorAdapter);
-		factory.setPackagesToScan("io.mosip.kernel.uingenerator.entity");
-		Properties jpaProperties = new Properties();
-		jpaProperties.put(UinGeneratorConstant.HIBERNATE_DIALECT,
-				env.getProperty(UinGeneratorConstant.HIBERNATE_DIALECT));
-		jpaProperties.put(UinGeneratorConstant.HIBERNATE_JDBC_LOB_NON_CONTEXTUAL_CREATION,
-				env.getProperty(UinGeneratorConstant.HIBERNATE_JDBC_LOB_NON_CONTEXTUAL_CREATION));
-		jpaProperties.put(UinGeneratorConstant.HIBERNATE_CURRENT_SESSION_CONTEXT_CLASS,
-				env.getProperty(UinGeneratorConstant.HIBERNATE_CURRENT_SESSION_CONTEXT_CLASS));
-		factory.setJpaProperties(jpaProperties);
-		return factory;
-	}
-
-	/**
-	 * This is the central interface in Spring's transaction infrastructure.
-	 * 
-	 * @param entityManagerFactory
-	 *            entityManagerFactory
-	 * @return PlatformTransactionManager
-	 */
-	@Bean
-	@Autowired
-	public PlatformTransactionManager transactionManager(LocalContainerEntityManagerFactoryBean entityManagerFactory) {
-		return new JpaTransactionManager(entityManagerFactory.getObject());
-	}
-
+package io.mosip.kernel.uingenerator.config;
+
+import java.util.Properties;
+
+import javax.sql.DataSource;
+
+import org.springframework.beans.factory.annotation.Autowired;
+import org.springframework.context.EnvironmentAware;
+import org.springframework.context.annotation.Bean;
+import org.springframework.context.annotation.ComponentScan;
+import org.springframework.context.annotation.Configuration;
+import org.springframework.core.env.Environment;
+import org.springframework.data.jpa.repository.config.EnableJpaRepositories;
+import org.springframework.jdbc.datasource.DriverManagerDataSource;
+import org.springframework.orm.jpa.JpaTransactionManager;
+import org.springframework.orm.jpa.LocalContainerEntityManagerFactoryBean;
+import org.springframework.orm.jpa.vendor.HibernateJpaVendorAdapter;
+import org.springframework.transaction.PlatformTransactionManager;
+
+import io.mosip.kernel.uingenerator.constant.UinGeneratorConstant;
+
+/**
+ * Configuration class for UinGenerator
+ * 
+ * @author Dharmesh Khandelwal
+ * @since 1.0.0
+ *
+ */
+@Configuration
+@EnableJpaRepositories(basePackages = { "io.mosip.kernel.uingenerator.repository" })
+@ComponentScan(basePackages = { "io.mosip.kernel.uingenerator", "io.mosip.kernel.auth.adapter.*",
+		"io.mosip.kernel.responsesignature.*" })
+public class UinGeneratorConfiguration implements EnvironmentAware {
+
+	/**
+	 * Field for {@link #env}
+	 */
+	@Autowired
+	private Environment env;
+
+	/*
+	 * (non-Javadoc)
+	 * 
+	 * @see org.springframework.context.EnvironmentAware#setEnvironment(org.
+	 * springframework.core.env.Environment)
+	 */
+	@Override
+	public void setEnvironment(final Environment environment) {
+		this.env = environment;
+	}
+
+	/**
+	 * A factory for connections to the physical data source that this DataSource
+	 * object represents.
+	 * 
+	 * @return dataSource
+	 */
+	@Bean
+	@Autowired
+	public DataSource dataSource() {
+		final DriverManagerDataSource dataSource = new DriverManagerDataSource();
+		dataSource.setDriverClassName(env.getProperty(UinGeneratorConstant.JAVAX_PERSISTENCE_JDBC_DRIVER));
+		dataSource.setUrl(env.getProperty(UinGeneratorConstant.JAVAX_PERSISTENCE_JDBC_URL));
+		dataSource.setUsername(env.getProperty(UinGeneratorConstant.JAVAX_PERSISTENCE_JDBC_USER));
+		dataSource.setPassword(env.getProperty(UinGeneratorConstant.JAVAX_PERSISTENCE_JDBC_PASS));
+		return dataSource;
+	}
+
+	/**
+	 * Set up a shared JPA EntityManagerFactory in a Spring application context
+	 * 
+	 * @param dataSource
+	 *            dataSource
+	 * @return LocalContainerEntityManagerFactoryBean
+	 */
+	@Bean
+	@Autowired
+	public LocalContainerEntityManagerFactoryBean entityManagerFactory(final DataSource dataSource) {
+		final LocalContainerEntityManagerFactoryBean factory = new LocalContainerEntityManagerFactoryBean();
+		factory.setDataSource(dataSource);
+		HibernateJpaVendorAdapter vendorAdapter = new HibernateJpaVendorAdapter();
+		vendorAdapter.setGenerateDdl(Boolean.TRUE);
+		vendorAdapter.setShowSql(Boolean.FALSE);
+		factory.setDataSource(dataSource);
+		factory.setJpaVendorAdapter(vendorAdapter);
+		factory.setPackagesToScan("io.mosip.kernel.uingenerator.entity");
+		Properties jpaProperties = new Properties();
+		jpaProperties.put(UinGeneratorConstant.HIBERNATE_DIALECT,
+				env.getProperty(UinGeneratorConstant.HIBERNATE_DIALECT));
+		jpaProperties.put(UinGeneratorConstant.HIBERNATE_JDBC_LOB_NON_CONTEXTUAL_CREATION,
+				env.getProperty(UinGeneratorConstant.HIBERNATE_JDBC_LOB_NON_CONTEXTUAL_CREATION));
+		jpaProperties.put(UinGeneratorConstant.HIBERNATE_CURRENT_SESSION_CONTEXT_CLASS,
+				env.getProperty(UinGeneratorConstant.HIBERNATE_CURRENT_SESSION_CONTEXT_CLASS));
+		factory.setJpaProperties(jpaProperties);
+		return factory;
+	}
+
+	/**
+	 * This is the central interface in Spring's transaction infrastructure.
+	 * 
+	 * @param entityManagerFactory
+	 *            entityManagerFactory
+	 * @return PlatformTransactionManager
+	 */
+	@Bean
+	@Autowired
+	public PlatformTransactionManager transactionManager(LocalContainerEntityManagerFactoryBean entityManagerFactory) {
+		return new JpaTransactionManager(entityManagerFactory.getObject());
+	}
+
 }