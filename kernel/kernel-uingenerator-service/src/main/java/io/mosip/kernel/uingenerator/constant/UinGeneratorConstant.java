--- conflicted
+++ resolved
@@ -1,330 +1,176 @@
-<<<<<<< HEAD
-/**
- * 
- */
-package io.mosip.kernel.uingenerator.constant;
-
-/**
- * Constants for Uin generator
- * 
- * @author Dharmesh Khandelwal
- * @author Megha Tanga
- * @since 1.0.0
- *
- */
-public final class UinGeneratorConstant {
-
-	/**
-	 * Private constructor for UinGeneratorConstants
-	 */
-	private UinGeneratorConstant() {
-	}
-
-	/**
-	 * The string field UTC
-	 */
-	public static final String UTC = "UTC";
-	/**
-	 * The string field DEFAULTADMIN_MOSIP_IO
-	 */
-	public static final String DEFAULTADMIN_MOSIP_IO = "defaultadmin@mosip.io";
-
-	public static final String UNUSED = "UNUSED";
-	public static final String ISSUED = "ISSUED";
-	public static final String ASSIGNED = "ASSIGNED";
-	public static final String UNASSIGNED = "UNASSIGNED";
-	/**
-	 * The string field for http port
-	 */
-	public static final String SERVER_PORT = "server.port";
-
-	/**
-	 * The string field SERVER_SERVLET_PATH
-	 */
-	public static final String SERVER_SERVLET_PATH = "server.servlet.path";
-
-	/**
-	 * The string field V1_0_UIN
-	 */
-	public static final String VUIN = "/uin";
-
-	/**
-	 * The string field HIBERNATE_CURRENT_SESSION_CONTEXT_CLASS
-	 */
-	public static final String HIBERNATE_CURRENT_SESSION_CONTEXT_CLASS = "hibernate.current_session_context_class";
-	/**
-	 * HIBERNATE_JDBC_LOB_NON_CONTEXTUAL_CREATION
-	 */
-	public static final String HIBERNATE_JDBC_LOB_NON_CONTEXTUAL_CREATION = "hibernate.jdbc.lob.non_contextual_creation";
-	/**
-	 * The string field HIBERNATE_DIALECT
-	 */
-	public static final String HIBERNATE_DIALECT = "hibernate.dialect";
-	/**
-	 * The string field JAVAX_PERSISTENCE_JDBC_PASS
-	 */
-	public static final String JAVAX_PERSISTENCE_JDBC_PASS = "uin_database_password";
-	/**
-	 * The string field JAVAX_PERSISTENCE_JDBC_USER
-	 */
-	public static final String JAVAX_PERSISTENCE_JDBC_USER = "uin_database_username";
-	/**
-	 * The string field JAVAX_PERSISTENCE_JDBC_URL
-	 */
-	public static final String JAVAX_PERSISTENCE_JDBC_URL = "uin_database_url";
-	/**
-	 * The string field JAVAX_PERSISTENCE_JDBC_DRIVER
-	 */
-	public static final String JAVAX_PERSISTENCE_JDBC_DRIVER = "javax.persistence.jdbc.driver";
-	/**
-	 * The string field COMMA
-	 */
-	public static final String COMMA = ",";
-	/**
-	 * The string field SPRING_APPLICATION_NAME
-	 */
-	public static final String SPRING_APPLICATION_NAME = "spring.application.name";
-	/**
-	 * The string field SPRING_APPLICATION_NAME
-	 */
-	public static final String SPRING_CLOUD_CONFIG_NAME = "spring.cloud.config.name";
-	/**
-	 * The string field PROPERTIES
-	 */
-	public static final String PROPERTIES = ".properties";
-	/**
-	 * The string field DASH
-	 */
-	public static final String DASH = "-";
-	/**
-	 * The string field SPRING_CLOUD_CONFIG_LABEL
-	 */
-	public static final String SPRING_CLOUD_CONFIG_LABEL = "spring.cloud.config.label";
-	/**
-	 * The string field FORWARD_SLASH
-	 */
-	public static final String FORWARD_SLASH = "/";
-	/**
-	 * The string field SPRING_PROFILES_ACTIVE
-	 */
-	public static final String SPRING_PROFILES_ACTIVE = "spring.profiles.active";
-	/**
-	 * The string field KERNEL
-	 */
-	public static final String KERNEL = "/kernel/";
-	/**
-	 * The string field SPRING_CLOUD_CONFIG_URI
-	 */
-	public static final String SPRING_CLOUD_CONFIG_URI = "spring.cloud.config.uri";
-
-	/**
-	 * The string field for GENERATE_UIN
-	 */
-	public static final String GENERATE_UIN = "GENERATE_UIN";
-
-	/**
-	 * The string field for UIN_GENERATOR_ADDRESS
-	 */
-	public static final String UIN_GENERATOR_ADDRESS = "UIN_GENERATOR_ADDRESS";
-
-	/**
-	 * The string field for http port
-	 */
-	public static final String HTTP_PORT = "http.port";
-
-	/**
-	 * The string field for empty string
-	 */
-	public static final String EMPTY_STRING = "";
-
-	/**
-	 * The string field 0
-	 */
-	public static final String ZERO = "0";
-
-	/**
-	 * The string field 2
-	 */
-	public static final String TWO = "2";
-
-	/**
-	 * The string field 9
-	 */
-	public static final String NINE = "9";
-
-	public static final String ZERO_TO_NINE = "1234567890";
-
-}
-=======
-/**
- * 
- */
-package io.mosip.kernel.uingenerator.constant;
-
-/**
- * Constants for Uin generator
- * 
- * @author Dharmesh Khandelwal
- * @author Urvil Joshi
- * @author Megha Tanga
- * @since 1.0.0
- *
- */
-public final class UinGeneratorConstant {
-
-	/**
-	 * Private constructor for UinGeneratorConstants
-	 */
-	private UinGeneratorConstant() {
-	}
-
-	/**
-	 * The string field UTC
-	 */
-	public static final String UTC = "UTC";
-	/**
-	 * The string field DEFAULTADMIN_MOSIP_IO
-	 */
-	public static final String DEFAULTADMIN_MOSIP_IO = "defaultadmin@mosip.io";
-
-	public static final String UNUSED = "UNUSED";
-	public static final String ISSUED = "ISSUED";
-	public static final String ASSIGNED = "ASSIGNED";
-	public static final String UNASSIGNED = "UNASSIGNED";
-	/**
-	 * The string field for http port
-	 */
-	public static final String SERVER_PORT = "server.port";
-
-	/**
-	 * The string field SERVER_SERVLET_PATH
-	 */
-	public static final String SERVER_SERVLET_PATH = "server.servlet.path";
-
-	/**
-	 * The string field V1_0_UIN
-	 */
-	public static final String VUIN = "/uin";
-
-	/**
-	 * The string field HIBERNATE_CURRENT_SESSION_CONTEXT_CLASS
-	 */
-	public static final String HIBERNATE_CURRENT_SESSION_CONTEXT_CLASS = "hibernate.current_session_context_class";
-	/**
-	 * HIBERNATE_JDBC_LOB_NON_CONTEXTUAL_CREATION
-	 */
-	public static final String HIBERNATE_JDBC_LOB_NON_CONTEXTUAL_CREATION = "hibernate.jdbc.lob.non_contextual_creation";
-	/**
-	 * The string field HIBERNATE_DIALECT
-	 */
-	public static final String HIBERNATE_DIALECT = "hibernate.dialect";
-	/**
-	 * The string field JAVAX_PERSISTENCE_JDBC_PASS
-	 */
-	public static final String JAVAX_PERSISTENCE_JDBC_PASS = "uin_database_password";
-	/**
-	 * The string field JAVAX_PERSISTENCE_JDBC_USER
-	 */
-	public static final String JAVAX_PERSISTENCE_JDBC_USER = "uin_database_username";
-	/**
-	 * The string field JAVAX_PERSISTENCE_JDBC_URL
-	 */
-	public static final String JAVAX_PERSISTENCE_JDBC_URL = "uin_database_url";
-	/**
-	 * The string field JAVAX_PERSISTENCE_JDBC_DRIVER
-	 */
-	public static final String JAVAX_PERSISTENCE_JDBC_DRIVER = "javax.persistence.jdbc.driver";
-	/**
-	 * The string field COMMA
-	 */
-	public static final String COMMA = ",";
-	/**
-	 * The string field SPRING_APPLICATION_NAME
-	 */
-	public static final String SPRING_APPLICATION_NAME = "spring.application.name";
-	/**
-	 * The string field SPRING_APPLICATION_NAME
-	 */
-	public static final String SPRING_CLOUD_CONFIG_NAME = "spring.cloud.config.name";
-	/**
-	 * The string field PROPERTIES
-	 */
-	public static final String PROPERTIES = ".properties";
-	/**
-	 * The string field DASH
-	 */
-	public static final String DASH = "-";
-	/**
-	 * The string field SPRING_CLOUD_CONFIG_LABEL
-	 */
-	public static final String SPRING_CLOUD_CONFIG_LABEL = "spring.cloud.config.label";
-	/**
-	 * The string field FORWARD_SLASH
-	 */
-	public static final String FORWARD_SLASH = "/";
-	/**
-	 * The string field SPRING_PROFILES_ACTIVE
-	 */
-	public static final String SPRING_PROFILES_ACTIVE = "spring.profiles.active";
-	/**
-	 * The string field KERNEL
-	 */
-	public static final String KERNEL = "/kernel/";
-	/**
-	 * The string field SPRING_CLOUD_CONFIG_URI
-	 */
-	public static final String SPRING_CLOUD_CONFIG_URI = "spring.cloud.config.uri";
-
-	/**
-	 * The string field for GENERATE_UIN
-	 */
-	public static final String GENERATE_UIN = "GENERATE_UIN";
-
-	/**
-	 * The string field for UIN_GENERATOR_ADDRESS
-	 */
-	public static final String UIN_GENERATOR_ADDRESS = "UIN_GENERATOR_ADDRESS";
-
-	/**
-	 * The string field for http port
-	 */
-	public static final String HTTP_PORT = "http.port";
-
-	/**
-	 * The string field for empty string
-	 */
-	public static final String EMPTY_STRING = "";
-
-	/**
-	 * The string field 0
-	 */
-	public static final String ZERO = "0";
-
-	/**
-	 * The string field 2
-	 */
-	public static final String TWO = "2";
-
-	/**
-	 * The string field 9
-	 */
-	public static final String NINE = "9";
-	
-	/**
-	 * The string field CONTENTTYPE
-	 */
-	public static final String CONTENTTYPE = "application/json";
-	
-	/**
-	 * The string field HEALTH_ENDPOINT
-	 */
-	public static final String HEALTH_ENDPOINT = "/actuator/health";
-	
-	/**
-	 * The string field current working directory
-	 */
-	public static final String CURRENT_WORKING_DIRECTORY = "user.dir";
-	
-
-}
->>>>>>> 6fc2f402
+/**
+ * 
+ */
+package io.mosip.kernel.uingenerator.constant;
+
+/**
+ * Constants for Uin generator
+ * 
+ * @author Dharmesh Khandelwal
+ * @author Urvil Joshi
+ * @author Megha Tanga
+ * @since 1.0.0
+ *
+ */
+public final class UinGeneratorConstant {
+
+	/**
+	 * Private constructor for UinGeneratorConstants
+	 */
+	private UinGeneratorConstant() {
+	}
+
+	/**
+	 * The string field UTC
+	 */
+	public static final String UTC = "UTC";
+	/**
+	 * The string field DEFAULTADMIN_MOSIP_IO
+	 */
+	public static final String DEFAULTADMIN_MOSIP_IO = "defaultadmin@mosip.io";
+
+	public static final String UNUSED = "UNUSED";
+	public static final String ISSUED = "ISSUED";
+	public static final String ASSIGNED = "ASSIGNED";
+	public static final String UNASSIGNED = "UNASSIGNED";
+	/**
+	 * The string field for http port
+	 */
+	public static final String SERVER_PORT = "server.port";
+
+	/**
+	 * The string field SERVER_SERVLET_PATH
+	 */
+	public static final String SERVER_SERVLET_PATH = "server.servlet.path";
+
+	/**
+	 * The string field V1_0_UIN
+	 */
+	public static final String VUIN = "/uin";
+
+	/**
+	 * The string field HIBERNATE_CURRENT_SESSION_CONTEXT_CLASS
+	 */
+	public static final String HIBERNATE_CURRENT_SESSION_CONTEXT_CLASS = "hibernate.current_session_context_class";
+	/**
+	 * HIBERNATE_JDBC_LOB_NON_CONTEXTUAL_CREATION
+	 */
+	public static final String HIBERNATE_JDBC_LOB_NON_CONTEXTUAL_CREATION = "hibernate.jdbc.lob.non_contextual_creation";
+	/**
+	 * The string field HIBERNATE_DIALECT
+	 */
+	public static final String HIBERNATE_DIALECT = "hibernate.dialect";
+	/**
+	 * The string field JAVAX_PERSISTENCE_JDBC_PASS
+	 */
+	public static final String JAVAX_PERSISTENCE_JDBC_PASS = "uin_database_password";
+	/**
+	 * The string field JAVAX_PERSISTENCE_JDBC_USER
+	 */
+	public static final String JAVAX_PERSISTENCE_JDBC_USER = "uin_database_username";
+	/**
+	 * The string field JAVAX_PERSISTENCE_JDBC_URL
+	 */
+	public static final String JAVAX_PERSISTENCE_JDBC_URL = "uin_database_url";
+	/**
+	 * The string field JAVAX_PERSISTENCE_JDBC_DRIVER
+	 */
+	public static final String JAVAX_PERSISTENCE_JDBC_DRIVER = "javax.persistence.jdbc.driver";
+	/**
+	 * The string field COMMA
+	 */
+	public static final String COMMA = ",";
+	/**
+	 * The string field SPRING_APPLICATION_NAME
+	 */
+	public static final String SPRING_APPLICATION_NAME = "spring.application.name";
+	/**
+	 * The string field SPRING_APPLICATION_NAME
+	 */
+	public static final String SPRING_CLOUD_CONFIG_NAME = "spring.cloud.config.name";
+	/**
+	 * The string field PROPERTIES
+	 */
+	public static final String PROPERTIES = ".properties";
+	/**
+	 * The string field DASH
+	 */
+	public static final String DASH = "-";
+	/**
+	 * The string field SPRING_CLOUD_CONFIG_LABEL
+	 */
+	public static final String SPRING_CLOUD_CONFIG_LABEL = "spring.cloud.config.label";
+	/**
+	 * The string field FORWARD_SLASH
+	 */
+	public static final String FORWARD_SLASH = "/";
+	/**
+	 * The string field SPRING_PROFILES_ACTIVE
+	 */
+	public static final String SPRING_PROFILES_ACTIVE = "spring.profiles.active";
+	/**
+	 * The string field KERNEL
+	 */
+	public static final String KERNEL = "/kernel/";
+	/**
+	 * The string field SPRING_CLOUD_CONFIG_URI
+	 */
+	public static final String SPRING_CLOUD_CONFIG_URI = "spring.cloud.config.uri";
+
+	/**
+	 * The string field for GENERATE_UIN
+	 */
+	public static final String GENERATE_UIN = "GENERATE_UIN";
+
+	/**
+	 * The string field for UIN_GENERATOR_ADDRESS
+	 */
+	public static final String UIN_GENERATOR_ADDRESS = "UIN_GENERATOR_ADDRESS";
+
+	/**
+	 * The string field for http port
+	 */
+	public static final String HTTP_PORT = "http.port";
+
+	/**
+	 * The string field for empty string
+	 */
+	public static final String EMPTY_STRING = "";
+
+	/**
+	 * The string field 0
+	 */
+	public static final String ZERO = "0";
+
+	/**
+	 * The string field 2
+	 */
+	public static final String TWO = "2";
+
+	/**
+	 * The string field 9
+	 */
+	public static final String NINE = "9";
+	
+	/**
+	 * The string field ZERO_TO_NINE
+	 */
+	public static final String ZERO_TO_NINE = "1234567890";
+	
+	/**
+	 * The string field CONTENTTYPE
+	 */
+	public static final String CONTENTTYPE = "application/json";
+	
+	/**
+	 * The string field HEALTH_ENDPOINT
+	 */
+	public static final String HEALTH_ENDPOINT = "/actuator/health";
+	
+	/**
+	 * The string field current working directory
+	 */
+	public static final String CURRENT_WORKING_DIRECTORY = "user.dir";
+	
+
+}