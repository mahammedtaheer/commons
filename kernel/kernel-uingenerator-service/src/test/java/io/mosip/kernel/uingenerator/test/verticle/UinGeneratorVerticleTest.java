package io.mosip.kernel.uingenerator.test.verticle;

import java.io.IOException;
import java.net.ServerSocket;
import java.util.stream.Stream;

import org.junit.After;
import org.junit.Before;
import org.junit.Test;
import org.junit.runner.RunWith;
import org.springframework.context.ApplicationContext;
import org.springframework.context.annotation.AnnotationConfigApplicationContext;

import io.mosip.kernel.uingenerator.test.config.UinGeneratorTestConfiguration;
import io.mosip.kernel.uingenerator.verticle.UinGeneratorServerVerticle;
import io.mosip.kernel.uingenerator.verticle.UinGeneratorVerticle;
import io.mosip.kernel.uingenerator.verticle.UinStatusUpdateVerticle;
import io.vertx.core.DeploymentOptions;
import io.vertx.core.Verticle;
import io.vertx.core.Vertx;
import io.vertx.core.buffer.Buffer;
import io.vertx.core.json.JsonObject;
import io.vertx.ext.unit.Async;
import io.vertx.ext.unit.TestContext;
import io.vertx.ext.unit.junit.VertxUnitRunner;
import io.vertx.ext.web.client.HttpResponse;
import io.vertx.ext.web.client.WebClient;

@RunWith(VertxUnitRunner.class)
public class UinGeneratorVerticleTest {

	private Vertx vertx;
	private int port;

	@Before
	public void before(TestContext testContext) throws IOException {
		ServerSocket socket = new ServerSocket(0);
		port = socket.getLocalPort();
		socket.close();

		DeploymentOptions options = new DeploymentOptions().setConfig(new JsonObject().put("http.port", port));

		ApplicationContext context = new AnnotationConfigApplicationContext(UinGeneratorTestConfiguration.class);
		vertx = Vertx.vertx();
		Verticle[] verticles = { new UinGeneratorVerticle(context), new UinGeneratorServerVerticle(context),
				new UinStatusUpdateVerticle(context) };
		Stream.of(verticles)
				.forEach(verticle -> vertx.deployVerticle(verticle, options, testContext.asyncAssertSuccess()));
	}

	@After
	public void after(TestContext context) {
		vertx.close(context.asyncAssertSuccess());
	}

	@Test
	public void getUinTest(TestContext context) {
		Async async = context.async();
		WebClient client = WebClient.create(vertx);
<<<<<<< HEAD
		client.get(port, "localhost", "/uingenerator/uin").send(ar -> {
=======
		client.get(port, "localhost", "/uin").send(ar -> {
>>>>>>> f4b5c12c
			if (ar.succeeded()) {
				HttpResponse<Buffer> response = ar.result();
				context.assertEquals(200, response.statusCode());
				client.close();
				async.complete();
			} else {
				System.out.println("Something went wrong " + ar.cause().getMessage());
			}
		});
	}
}<|MERGE_RESOLUTION|>--- conflicted
+++ resolved
@@ -1,75 +1,71 @@
-package io.mosip.kernel.uingenerator.test.verticle;
-
-import java.io.IOException;
-import java.net.ServerSocket;
-import java.util.stream.Stream;
-
-import org.junit.After;
-import org.junit.Before;
-import org.junit.Test;
-import org.junit.runner.RunWith;
-import org.springframework.context.ApplicationContext;
-import org.springframework.context.annotation.AnnotationConfigApplicationContext;
-
-import io.mosip.kernel.uingenerator.test.config.UinGeneratorTestConfiguration;
-import io.mosip.kernel.uingenerator.verticle.UinGeneratorServerVerticle;
-import io.mosip.kernel.uingenerator.verticle.UinGeneratorVerticle;
-import io.mosip.kernel.uingenerator.verticle.UinStatusUpdateVerticle;
-import io.vertx.core.DeploymentOptions;
-import io.vertx.core.Verticle;
-import io.vertx.core.Vertx;
-import io.vertx.core.buffer.Buffer;
-import io.vertx.core.json.JsonObject;
-import io.vertx.ext.unit.Async;
-import io.vertx.ext.unit.TestContext;
-import io.vertx.ext.unit.junit.VertxUnitRunner;
-import io.vertx.ext.web.client.HttpResponse;
-import io.vertx.ext.web.client.WebClient;
-
-@RunWith(VertxUnitRunner.class)
-public class UinGeneratorVerticleTest {
-
-	private Vertx vertx;
-	private int port;
-
-	@Before
-	public void before(TestContext testContext) throws IOException {
-		ServerSocket socket = new ServerSocket(0);
-		port = socket.getLocalPort();
-		socket.close();
-
-		DeploymentOptions options = new DeploymentOptions().setConfig(new JsonObject().put("http.port", port));
-
-		ApplicationContext context = new AnnotationConfigApplicationContext(UinGeneratorTestConfiguration.class);
-		vertx = Vertx.vertx();
-		Verticle[] verticles = { new UinGeneratorVerticle(context), new UinGeneratorServerVerticle(context),
-				new UinStatusUpdateVerticle(context) };
-		Stream.of(verticles)
-				.forEach(verticle -> vertx.deployVerticle(verticle, options, testContext.asyncAssertSuccess()));
-	}
-
-	@After
-	public void after(TestContext context) {
-		vertx.close(context.asyncAssertSuccess());
-	}
-
-	@Test
-	public void getUinTest(TestContext context) {
-		Async async = context.async();
-		WebClient client = WebClient.create(vertx);
-<<<<<<< HEAD
-		client.get(port, "localhost", "/uingenerator/uin").send(ar -> {
-=======
-		client.get(port, "localhost", "/uin").send(ar -> {
->>>>>>> f4b5c12c
-			if (ar.succeeded()) {
-				HttpResponse<Buffer> response = ar.result();
-				context.assertEquals(200, response.statusCode());
-				client.close();
-				async.complete();
-			} else {
-				System.out.println("Something went wrong " + ar.cause().getMessage());
-			}
-		});
-	}
+package io.mosip.kernel.uingenerator.test.verticle;
+
+import java.io.IOException;
+import java.net.ServerSocket;
+import java.util.stream.Stream;
+
+import org.junit.After;
+import org.junit.Before;
+import org.junit.Test;
+import org.junit.runner.RunWith;
+import org.springframework.context.ApplicationContext;
+import org.springframework.context.annotation.AnnotationConfigApplicationContext;
+
+import io.mosip.kernel.uingenerator.test.config.UinGeneratorTestConfiguration;
+import io.mosip.kernel.uingenerator.verticle.UinGeneratorServerVerticle;
+import io.mosip.kernel.uingenerator.verticle.UinGeneratorVerticle;
+import io.mosip.kernel.uingenerator.verticle.UinStatusUpdateVerticle;
+import io.vertx.core.DeploymentOptions;
+import io.vertx.core.Verticle;
+import io.vertx.core.Vertx;
+import io.vertx.core.buffer.Buffer;
+import io.vertx.core.json.JsonObject;
+import io.vertx.ext.unit.Async;
+import io.vertx.ext.unit.TestContext;
+import io.vertx.ext.unit.junit.VertxUnitRunner;
+import io.vertx.ext.web.client.HttpResponse;
+import io.vertx.ext.web.client.WebClient;
+
+@RunWith(VertxUnitRunner.class)
+public class UinGeneratorVerticleTest {
+
+	private Vertx vertx;
+	private int port;
+
+	@Before
+	public void before(TestContext testContext) throws IOException {
+		ServerSocket socket = new ServerSocket(0);
+		port = socket.getLocalPort();
+		socket.close();
+
+		DeploymentOptions options = new DeploymentOptions().setConfig(new JsonObject().put("http.port", port));
+
+		ApplicationContext context = new AnnotationConfigApplicationContext(UinGeneratorTestConfiguration.class);
+		vertx = Vertx.vertx();
+		Verticle[] verticles = { new UinGeneratorVerticle(context), new UinGeneratorServerVerticle(context),
+				new UinStatusUpdateVerticle(context) };
+		Stream.of(verticles)
+				.forEach(verticle -> vertx.deployVerticle(verticle, options, testContext.asyncAssertSuccess()));
+	}
+
+	@After
+	public void after(TestContext context) {
+		vertx.close(context.asyncAssertSuccess());
+	}
+
+	@Test
+	public void getUinTest(TestContext context) {
+		Async async = context.async();
+		WebClient client = WebClient.create(vertx);
+		client.get(port, "localhost", "/uin").send(ar -> {
+			if (ar.succeeded()) {
+				HttpResponse<Buffer> response = ar.result();
+				context.assertEquals(200, response.statusCode());
+				client.close();
+				async.complete();
+			} else {
+				System.out.println("Something went wrong " + ar.cause().getMessage());
+			}
+		});
+	}
 }