--- conflicted
+++ resolved
@@ -1,4 +1,3 @@
-<<<<<<< HEAD
 package io.mosip.kernel.emailnotification.config;
 
 import java.net.MalformedURLException;
@@ -79,87 +78,4 @@
 		protocols.add(proto);
 		return protocols;
 	}
-}
-=======
-package io.mosip.kernel.emailnotification.config;
-
-import java.net.MalformedURLException;
-import java.net.URL;
-import java.util.HashSet;
-import java.util.Set;
-
-import org.springframework.beans.factory.annotation.Value;
-import org.springframework.context.annotation.Bean;
-import org.springframework.context.annotation.Configuration;
-
-import springfox.documentation.builders.PathSelectors;
-import springfox.documentation.builders.RequestHandlerSelectors;
-import springfox.documentation.spi.DocumentationType;
-import springfox.documentation.spring.web.plugins.Docket;
-import springfox.documentation.swagger2.annotations.EnableSwagger2;
-
-/**
- * Class for swagger configuration.
- * 
- * @author Sagar Mahapatra
- * @since 1.0.0
- *
- */
-@Configuration
-@EnableSwagger2
-public class SwaggerConfig {
-
-	@Value("${application.env.local:false}")
-	private Boolean localEnv;
-
-	@Value("${swagger.base-url:#{null}}")
-	private String swaggerBaseUrl;
-
-	@Value("${server.port:8080}")
-	private int serverPort;
-
-	String proto = "http";
-	String host = "localhost";
-	int port = -1;
-	String hostWithPort = "localhost:8080";
-
-	/**
-	 * Produce Docket bean
-	 * 
-	 * @return Docket bean
-	 */
-	@Bean
-	public Docket api() {
-		boolean swaggerBaseUrlSet = false;
-		if (!localEnv && swaggerBaseUrl != null && !swaggerBaseUrl.isEmpty()) {
-			try {
-				proto = new URL(swaggerBaseUrl).getProtocol();
-				host = new URL(swaggerBaseUrl).getHost();
-				port = new URL(swaggerBaseUrl).getPort();
-				if (port == -1) {
-					hostWithPort = host;
-				} else {
-					hostWithPort = host + ":" + port;
-				}
-				swaggerBaseUrlSet = true;
-			} catch (MalformedURLException e) {
-				System.err.println("SwaggerUrlException: " + e);
-			}
-		}
-		Docket docket = new Docket(DocumentationType.SWAGGER_2).select().apis(RequestHandlerSelectors.any())
-				.paths(PathSelectors.regex("(?!/(error).*).*")).build();
-
-		if (swaggerBaseUrlSet) {
-			docket.protocols(protocols()).host(hostWithPort);
-			System.out.println("\nSwagger Base URL: " + proto + "://" + hostWithPort + "\n");
-		}
-		return docket;
-	}
-
-	private Set<String> protocols() {
-		Set<String> protocols = new HashSet<>();
-		protocols.add(proto);
-		return protocols;
-	}
-}
->>>>>>> aafd0a67
+}