--- conflicted
+++ resolved
@@ -1,4 +1,3 @@
-<<<<<<< HEAD
 package io.mosip.kernel.emailnotification.service.impl;
 
 import javax.mail.MessagingException;
@@ -98,106 +97,4 @@
 		 */
 		emailNotificationUtils.sendMessage(message, emailSender);
 	}
-}
-=======
-package io.mosip.kernel.emailnotification.service.impl;
-
-import javax.mail.MessagingException;
-import javax.mail.internet.MimeMessage;
-
-import org.springframework.beans.factory.annotation.Autowired;
-import org.springframework.mail.javamail.JavaMailSender;
-import org.springframework.mail.javamail.MimeMessageHelper;
-import org.springframework.scheduling.annotation.Async;
-import org.springframework.stereotype.Service;
-import org.springframework.web.multipart.MultipartFile;
-
-import io.mosip.kernel.core.notification.spi.EmailNotification;
-import io.mosip.kernel.emailnotification.constant.MailNotifierConstants;
-import io.mosip.kernel.emailnotification.dto.ResponseDto;
-import io.mosip.kernel.emailnotification.exception.NotificationException;
-import io.mosip.kernel.emailnotification.util.EmailNotificationUtils;
-
-/**
- * Service implementation class for {@link EmailNotification}.
- * 
- * @author Sagar Mahapatra
- * @since 1.0.0
- */
-@Service
-public class EmailNotificationServiceImpl implements EmailNotification<MultipartFile[], ResponseDto> {
-	/**
-	 * Autowired reference for {@link JavaMailSender}
-	 */
-	@Autowired
-	private JavaMailSender emailSender;
-
-	/**
-	 * Autowired reference for {@link EmailNotificationUtils}
-	 */
-	@Autowired
-	EmailNotificationUtils emailNotificationUtils;
-
-	/**
-	 * SendEmail
-	 * 
-	 * @param mailTo
-	 *            email address to which mail will be sent.
-	 * @param mailCc
-	 *            email addresses to be cc'ed.
-	 * @param mailSubject
-	 *            the subject.
-	 * @param mailContent
-	 *            the content.
-	 * @param attachments
-	 *            the attachments.
-	 * @return the response dto.
-	 */
-	@Override
-	public ResponseDto sendEmail(String[] mailTo, String[] mailCc, String mailSubject, String mailContent,
-			MultipartFile[] attachments) {
-		ResponseDto dto = new ResponseDto();
-		send(mailTo, mailCc, mailSubject, mailContent, attachments);
-		dto.setStatus(MailNotifierConstants.MESSAGE_SUCCESS_STATUS.getValue());
-		dto.setMessage(MailNotifierConstants.MESSAGE_REQUEST_SENT.getValue());
-		return dto;
-	}
-
-	@Async
-	private void send(String[] mailTo, String[] mailCc, String mailSubject, String mailContent,
-			MultipartFile[] attachments) {
-		EmailNotificationUtils.validateMailArguments(mailTo, mailSubject, mailContent);
-		/**
-		 * Creates the message.
-		 */
-		MimeMessage message = emailSender.createMimeMessage();
-		MimeMessageHelper helper;
-		try {
-			helper = new MimeMessageHelper(message, true);
-			/**
-			 * Sets to, subject, content.
-			 */
-			helper.setTo(mailTo);
-			if (mailCc != null) {
-				helper.setCc(mailCc);
-			}
-			if (mailSubject != null) {
-				helper.setSubject(mailSubject);
-			}
-			helper.setText(mailContent);
-		} catch (MessagingException exception) {
-			throw new NotificationException(exception);
-		}
-		if (attachments != null) {
-			/**
-			 * Adds attachments.
-			 */
-			emailNotificationUtils.addAttachments(attachments, helper);
-		}
-		/**
-		 * Sends the mail.
-		 */
-		emailNotificationUtils.sendMessage(message, emailSender);
-	}
-}
->>>>>>> aafd0a67
+}