--- conflicted
+++ resolved
@@ -1,264 +1,261 @@
-package io.mosip.kernel.syncdata.controller;
-
-import java.time.LocalDateTime;
-import java.time.ZoneOffset;
-import java.util.Optional;
-import java.util.concurrent.ExecutionException;
-
-import org.springframework.beans.factory.annotation.Autowired;
-<<<<<<< HEAD
-
-import org.springframework.http.HttpStatus;
-import org.springframework.http.ResponseEntity;
-=======
-import org.springframework.security.access.prepost.PreAuthorize;
->>>>>>> 8bce90bf
-import org.springframework.web.bind.annotation.GetMapping;
-import org.springframework.web.bind.annotation.PathVariable;
-import org.springframework.web.bind.annotation.RequestParam;
-import org.springframework.web.bind.annotation.RestController;
-
-import io.mosip.kernel.core.http.ResponseFilter;
-import io.mosip.kernel.core.http.ResponseWrapper;
-import io.mosip.kernel.core.util.DateUtils;
-import io.mosip.kernel.syncdata.dto.ConfigDto;
-import io.mosip.kernel.syncdata.dto.PublicKeyResponse;
-import io.mosip.kernel.syncdata.dto.SyncUserDetailDto;
-import io.mosip.kernel.syncdata.dto.response.MasterDataResponseDto;
-import io.mosip.kernel.syncdata.dto.response.RolesResponseDto;
-import io.mosip.kernel.syncdata.service.SyncConfigDetailsService;
-import io.mosip.kernel.syncdata.service.SyncMasterDataService;
-import io.mosip.kernel.syncdata.service.SyncRolesService;
-import io.mosip.kernel.syncdata.service.SyncUserDetailsService;
-import io.mosip.kernel.syncdata.utils.LocalDateTimeUtil;
-import io.swagger.annotations.ApiOperation;
-import io.swagger.annotations.ApiParam;
-import net.minidev.json.JSONObject;
-import springfox.documentation.annotations.ApiIgnore;
-
-/**
- * Sync Handler Controller
- * 
- * 
- * @author Srinivasan
- * @author Abhishek Kumar
- * @author Bal Vikash Sharma
- * @author Megha Tanga
- * @since 1.0.0
- */
-@RestController
-public class SyncDataController {
-	/**
-	 * Service instance {@link SyncMasterDataService}
-	 */
-	@Autowired
-	private SyncMasterDataService masterDataService;
-
-	/**
-	 * Service instance {@link SyncConfigDetailsService}
-	 */
-	@Autowired
-	SyncConfigDetailsService syncConfigDetailsService;
-
-	/**
-	 * Service instnace {@link SyncRolesService}
-	 */
-	@Autowired
-	SyncRolesService syncRolesService;
-
-	@Autowired
-	SyncUserDetailsService syncUserDetailsService;
-
-	@Autowired
-	LocalDateTimeUtil localDateTimeUtil;
-
-	/**
-	 * This API method would fetch all synced global config details from server
-	 * 
-	 * @return JSONObject - global config response
-	 */
-	@PreAuthorize("hasAnyRole('REGISTRATION_SUPERVISOR','REGISTRATION_OFFICER','REGISTRATION_ADMIN')")
-	@ResponseFilter
-	@ApiOperation(value = "API to sync global config details")
-	@GetMapping(value = "/configs")
-	public ResponseWrapper<ConfigDto> getConfigDetails() {
-		String currentTimeStamp = DateUtils.getUTCCurrentDateTimeString();
-		ConfigDto syncConfigResponse = syncConfigDetailsService.getConfigDetails();
-		syncConfigResponse.setLastSyncTime(currentTimeStamp);
-		ResponseWrapper<ConfigDto> response = new ResponseWrapper<>();
-		response.setResponse(syncConfigResponse);
-		return response;
-	}
-
-	/**
-	 * This API method would fetch all synced global config details from server
-	 * 
-	 * @return JSONObject - global config response
-	 */
-	@PreAuthorize("hasAnyRole('REGISTRATION_SUPERVISOR','REGISTRATION_OFFICER','REGISTRATION_ADMIN')")
-	@ResponseFilter
-	@ApiIgnore
-	@ApiOperation(value = "API to sync global config details")
-	@GetMapping(value = "/globalconfigs")
-	public ResponseWrapper<JSONObject> getGlobalConfigDetails() {
-		ResponseWrapper<JSONObject> response = new ResponseWrapper<>();
-		response.setResponse(syncConfigDetailsService.getGlobalConfigDetails());
-		return response;
-	}
-
-	/**
-	 * * This API method would fetch all synced registration center config details
-	 * from server
-	 * 
-	 * @param regId registration Id
-	 * @return JSONObject
-	 */
-	@PreAuthorize("hasAnyRole('REGISTRATION_SUPERVISOR','REGISTRATION_OFFICER','REGISTRATION_ADMIN')")
-	@ResponseFilter
-	@ApiIgnore
-	@ApiOperation(value = "Api to get registration center configuration")
-	@GetMapping(value = "/registrationcenterconfig/{registrationcenterid}")
-	public ResponseWrapper<JSONObject> getRegistrationCentreConfig(
-			@PathVariable(value = "registrationcenterid") String regId) {
-		ResponseWrapper<JSONObject> response = new ResponseWrapper<>();
-		response.setResponse(syncConfigDetailsService.getRegistrationCenterConfigDetails(regId));
-		return response;
-	}
-
-	@PreAuthorize("hasAnyRole('REGISTRATION_SUPERVISOR','REGISTRATION_OFFICER','REGISTRATION_ADMIN')")
-	@ResponseFilter
-	@ApiIgnore
-	@GetMapping("/configuration/{registrationCenterId}")
-	public ResponseWrapper<ConfigDto> getConfiguration(
-			@PathVariable("registrationCenterId") String registrationCenterId) {
-		ResponseWrapper<ConfigDto> response = new ResponseWrapper<>();
-		response.setResponse(syncConfigDetailsService.getConfiguration(registrationCenterId));
-		return response;
-	}
-
-	/**
-	 * 
-	 * @param macId        - MAC address of the machine
-	 * @param serialNumber - Serial number of the machine
-	 * @param lastUpdated  - last updated time stamp
-	 * @return {@link MasterDataResponseDto}
-	 * @throws InterruptedException - this method will throw interrupted Exception
-	 * @throws ExecutionException   - this method will throw exeution exception
-	 */
-	@PreAuthorize("hasAnyRole('REGISTRATION_SUPERVISOR','REGISTRATION_OFFICER','REGISTRATION_ADMIN')")
-	@ResponseFilter
-	@GetMapping("/masterdata")
-	public ResponseWrapper<MasterDataResponseDto> syncMasterData(
-			@RequestParam(value = "macaddress", required = false) String macId,
-			@RequestParam(value = "serialnumber", required = false) String serialNumber,
-			@RequestParam(value = "lastupdated", required = false) String lastUpdated)
-			throws InterruptedException, ExecutionException {
-
-		LocalDateTime currentTimeStamp = LocalDateTime.now(ZoneOffset.UTC);
-		LocalDateTime timestamp = localDateTimeUtil.getLocalDateTimeFromTimeStamp(currentTimeStamp, lastUpdated);
-		String regCenterId = null;
-		MasterDataResponseDto masterDataResponseDto = masterDataService.syncData(regCenterId, macId, serialNumber,
-				timestamp, currentTimeStamp);
-
-		masterDataResponseDto.setLastSyncTime(DateUtils.formatToISOString(currentTimeStamp));
-
-		ResponseWrapper<MasterDataResponseDto> response = new ResponseWrapper<>();
-		response.setResponse(masterDataResponseDto);
-		return response;
-	}
-
-	/**
-	 * 
-	 * @param macId        - MAC address of the machine
-	 * @param serialNumber - Serial number of the machine
-	 * @param regCenterId  - reg Center Id
-	 * @param lastUpdated  - last updated time stamp
-	 * @return {@link MasterDataResponseDto}
-	 * @throws InterruptedException - this method will throw interrupted Exception
-	 * @throws ExecutionException   - this method will throw exeution exception
-	 */
-	@PreAuthorize("hasAnyRole('REGISTRATION_SUPERVISOR','REGISTRATION_OFFICER','REGISTRATION_ADMIN')")
-	@ResponseFilter
-	@GetMapping("/masterdata/{regcenterId}")
-	public ResponseWrapper<MasterDataResponseDto> syncMasterDataWithRegCenterId(
-			@PathVariable("regcenterId") String regCenterId,
-			@RequestParam(value = "macaddress", required = false) String macId,
-			@RequestParam(value = "serialnumber", required = false) String serialNumber,
-			@RequestParam(value = "lastupdated", required = false) String lastUpdated)
-			throws InterruptedException, ExecutionException {
-
-		LocalDateTime currentTimeStamp = LocalDateTime.now(ZoneOffset.UTC);
-		LocalDateTime timestamp = localDateTimeUtil.getLocalDateTimeFromTimeStamp(currentTimeStamp, lastUpdated);
-		MasterDataResponseDto masterDataResponseDto = masterDataService.syncData(regCenterId, macId, serialNumber,
-				timestamp, currentTimeStamp);
-
-		masterDataResponseDto.setLastSyncTime(DateUtils.formatToISOString(currentTimeStamp));
-
-		ResponseWrapper<MasterDataResponseDto> response = new ResponseWrapper<>();
-		response.setResponse(masterDataResponseDto);
-		return response;
-	}
-
-	/**
-	 * API will fetch all roles from Auth server
-	 * 
-	 * @return RolesResponseDto
-	 */
-	@PreAuthorize("hasAnyRole('REGISTRATION_SUPERVISOR','REGISTRATION_OFFICER','REGISTRATION_ADMIN')")
-	@ResponseFilter
-	@GetMapping("/roles")
-	public ResponseWrapper<RolesResponseDto> getAllRoles() {
-		String currentTimeStamp = DateUtils.getUTCCurrentDateTimeString();
-		RolesResponseDto rolesResponseDto = syncRolesService.getAllRoles();
-		rolesResponseDto.setLastSyncTime(currentTimeStamp);
-		ResponseWrapper<RolesResponseDto> response = new ResponseWrapper<>();
-		response.setResponse(rolesResponseDto);
-		return response;
-	}
-
-	/**
-	 * API will all the userDetails from LDAP server
-	 * 
-	 * @param regId - registration center Id
-	 * 
-	 * @return UserDetailResponseDto - user detail response
-	 */
-	@PreAuthorize("hasAnyRole('REGISTRATION_SUPERVISOR','REGISTRATION_OFFICER','REGISTRATION_ADMIN')")
-	@ResponseFilter
-	@GetMapping("/userdetails/{regid}")
-	public ResponseWrapper<SyncUserDetailDto> getUserDetails(@PathVariable("regid") String regId) {
-		String currentTimeStamp = DateUtils.getUTCCurrentDateTimeString();
-		SyncUserDetailDto syncUserDetailDto = syncUserDetailsService.getAllUserDetail(regId);
-		syncUserDetailDto.setLastSyncTime(currentTimeStamp);
-		ResponseWrapper<SyncUserDetailDto> response = new ResponseWrapper<>();
-		response.setResponse(syncUserDetailDto);
-		return response;
-	}
-
-	/**
-	 * Request mapping to get Public Key
-	 * 
-	 * @param applicationId Application id of the application requesting publicKey
-	 * @param timeStamp     Timestamp of the request
-	 * @param referenceId   Reference id of the application requesting publicKey
-	 * @return {@link PublicKeyResponse} instance
-	 */
-	@PreAuthorize("hasAnyRole('REGISTRATION_SUPERVISOR','REGISTRATION_OFFICER','REGISTRATION_ADMIN')")
-	@ResponseFilter
-	@GetMapping(value = "/publickey/{applicationId}")
-	public ResponseWrapper<PublicKeyResponse<String>> getPublicKey(
-			@ApiParam("Id of application") @PathVariable("applicationId") String applicationId,
-			@ApiParam("Timestamp as metadata") @RequestParam("timeStamp") String timeStamp,
-			@ApiParam("Refrence Id as metadata") @RequestParam("referenceId") Optional<String> referenceId) {
-
-		String currentTimeStamp = DateUtils.getUTCCurrentDateTimeString();
-		PublicKeyResponse<String> publicKeyResponse = syncConfigDetailsService.getPublicKey(applicationId, timeStamp,
-				referenceId);
-		publicKeyResponse.setLastSyncTime(currentTimeStamp);
-
-		ResponseWrapper<PublicKeyResponse<String>> response = new ResponseWrapper<>();
-		response.setResponse(publicKeyResponse);
-		return response;
-	}
-
-}
+package io.mosip.kernel.syncdata.controller;
+
+import java.time.LocalDateTime;
+import java.time.ZoneOffset;
+import java.util.Optional;
+import java.util.concurrent.ExecutionException;
+
+import org.springframework.beans.factory.annotation.Autowired;
+
+import org.springframework.http.HttpStatus;
+import org.springframework.http.ResponseEntity;
+import org.springframework.security.access.prepost.PreAuthorize;
+import org.springframework.web.bind.annotation.GetMapping;
+import org.springframework.web.bind.annotation.PathVariable;
+import org.springframework.web.bind.annotation.RequestParam;
+import org.springframework.web.bind.annotation.RestController;
+
+import io.mosip.kernel.core.http.ResponseFilter;
+import io.mosip.kernel.core.http.ResponseWrapper;
+import io.mosip.kernel.core.util.DateUtils;
+import io.mosip.kernel.syncdata.dto.ConfigDto;
+import io.mosip.kernel.syncdata.dto.PublicKeyResponse;
+import io.mosip.kernel.syncdata.dto.SyncUserDetailDto;
+import io.mosip.kernel.syncdata.dto.response.MasterDataResponseDto;
+import io.mosip.kernel.syncdata.dto.response.RolesResponseDto;
+import io.mosip.kernel.syncdata.service.SyncConfigDetailsService;
+import io.mosip.kernel.syncdata.service.SyncMasterDataService;
+import io.mosip.kernel.syncdata.service.SyncRolesService;
+import io.mosip.kernel.syncdata.service.SyncUserDetailsService;
+import io.mosip.kernel.syncdata.utils.LocalDateTimeUtil;
+import io.swagger.annotations.ApiOperation;
+import io.swagger.annotations.ApiParam;
+import net.minidev.json.JSONObject;
+import springfox.documentation.annotations.ApiIgnore;
+
+/**
+ * Sync Handler Controller
+ * 
+ * 
+ * @author Srinivasan
+ * @author Abhishek Kumar
+ * @author Bal Vikash Sharma
+ * @author Megha Tanga
+ * @since 1.0.0
+ */
+@RestController
+public class SyncDataController {
+	/**
+	 * Service instance {@link SyncMasterDataService}
+	 */
+	@Autowired
+	private SyncMasterDataService masterDataService;
+
+	/**
+	 * Service instance {@link SyncConfigDetailsService}
+	 */
+	@Autowired
+	SyncConfigDetailsService syncConfigDetailsService;
+
+	/**
+	 * Service instnace {@link SyncRolesService}
+	 */
+	@Autowired
+	SyncRolesService syncRolesService;
+
+	@Autowired
+	SyncUserDetailsService syncUserDetailsService;
+
+	@Autowired
+	LocalDateTimeUtil localDateTimeUtil;
+
+	/**
+	 * This API method would fetch all synced global config details from server
+	 * 
+	 * @return JSONObject - global config response
+	 */
+	@PreAuthorize("hasAnyRole('REGISTRATION_SUPERVISOR','REGISTRATION_OFFICER','REGISTRATION_ADMIN')")
+	@ResponseFilter
+	@ApiOperation(value = "API to sync global config details")
+	@GetMapping(value = "/configs")
+	public ResponseWrapper<ConfigDto> getConfigDetails() {
+		String currentTimeStamp = DateUtils.getUTCCurrentDateTimeString();
+		ConfigDto syncConfigResponse = syncConfigDetailsService.getConfigDetails();
+		syncConfigResponse.setLastSyncTime(currentTimeStamp);
+		ResponseWrapper<ConfigDto> response = new ResponseWrapper<>();
+		response.setResponse(syncConfigResponse);
+		return response;
+	}
+
+	/**
+	 * This API method would fetch all synced global config details from server
+	 * 
+	 * @return JSONObject - global config response
+	 */
+	@PreAuthorize("hasAnyRole('REGISTRATION_SUPERVISOR','REGISTRATION_OFFICER','REGISTRATION_ADMIN')")
+	@ResponseFilter
+	@ApiIgnore
+	@ApiOperation(value = "API to sync global config details")
+	@GetMapping(value = "/globalconfigs")
+	public ResponseWrapper<JSONObject> getGlobalConfigDetails() {
+		ResponseWrapper<JSONObject> response = new ResponseWrapper<>();
+		response.setResponse(syncConfigDetailsService.getGlobalConfigDetails());
+		return response;
+	}
+
+	/**
+	 * * This API method would fetch all synced registration center config details
+	 * from server
+	 * 
+	 * @param regId registration Id
+	 * @return JSONObject
+	 */
+	@PreAuthorize("hasAnyRole('REGISTRATION_SUPERVISOR','REGISTRATION_OFFICER','REGISTRATION_ADMIN')")
+	@ResponseFilter
+	@ApiIgnore
+	@ApiOperation(value = "Api to get registration center configuration")
+	@GetMapping(value = "/registrationcenterconfig/{registrationcenterid}")
+	public ResponseWrapper<JSONObject> getRegistrationCentreConfig(
+			@PathVariable(value = "registrationcenterid") String regId) {
+		ResponseWrapper<JSONObject> response = new ResponseWrapper<>();
+		response.setResponse(syncConfigDetailsService.getRegistrationCenterConfigDetails(regId));
+		return response;
+	}
+
+	@PreAuthorize("hasAnyRole('REGISTRATION_SUPERVISOR','REGISTRATION_OFFICER','REGISTRATION_ADMIN')")
+	@ResponseFilter
+	@ApiIgnore
+	@GetMapping("/configuration/{registrationCenterId}")
+	public ResponseWrapper<ConfigDto> getConfiguration(
+			@PathVariable("registrationCenterId") String registrationCenterId) {
+		ResponseWrapper<ConfigDto> response = new ResponseWrapper<>();
+		response.setResponse(syncConfigDetailsService.getConfiguration(registrationCenterId));
+		return response;
+	}
+
+	/**
+	 * 
+	 * @param macId        - MAC address of the machine
+	 * @param serialNumber - Serial number of the machine
+	 * @param lastUpdated  - last updated time stamp
+	 * @return {@link MasterDataResponseDto}
+	 * @throws InterruptedException - this method will throw interrupted Exception
+	 * @throws ExecutionException   - this method will throw exeution exception
+	 */
+	@PreAuthorize("hasAnyRole('REGISTRATION_SUPERVISOR','REGISTRATION_OFFICER','REGISTRATION_ADMIN')")
+	@ResponseFilter
+	@GetMapping("/masterdata")
+	public ResponseWrapper<MasterDataResponseDto> syncMasterData(
+			@RequestParam(value = "macaddress", required = false) String macId,
+			@RequestParam(value = "serialnumber", required = false) String serialNumber,
+			@RequestParam(value = "lastupdated", required = false) String lastUpdated)
+			throws InterruptedException, ExecutionException {
+
+		LocalDateTime currentTimeStamp = LocalDateTime.now(ZoneOffset.UTC);
+		LocalDateTime timestamp = localDateTimeUtil.getLocalDateTimeFromTimeStamp(currentTimeStamp, lastUpdated);
+		String regCenterId = null;
+		MasterDataResponseDto masterDataResponseDto = masterDataService.syncData(regCenterId, macId, serialNumber,
+				timestamp, currentTimeStamp);
+
+		masterDataResponseDto.setLastSyncTime(DateUtils.formatToISOString(currentTimeStamp));
+
+		ResponseWrapper<MasterDataResponseDto> response = new ResponseWrapper<>();
+		response.setResponse(masterDataResponseDto);
+		return response;
+	}
+
+	/**
+	 * 
+	 * @param macId        - MAC address of the machine
+	 * @param serialNumber - Serial number of the machine
+	 * @param regCenterId  - reg Center Id
+	 * @param lastUpdated  - last updated time stamp
+	 * @return {@link MasterDataResponseDto}
+	 * @throws InterruptedException - this method will throw interrupted Exception
+	 * @throws ExecutionException   - this method will throw exeution exception
+	 */
+	@PreAuthorize("hasAnyRole('REGISTRATION_SUPERVISOR','REGISTRATION_OFFICER','REGISTRATION_ADMIN')")
+	@ResponseFilter
+	@GetMapping("/masterdata/{regcenterId}")
+	public ResponseWrapper<MasterDataResponseDto> syncMasterDataWithRegCenterId(
+			@PathVariable("regcenterId") String regCenterId,
+			@RequestParam(value = "macaddress", required = false) String macId,
+			@RequestParam(value = "serialnumber", required = false) String serialNumber,
+			@RequestParam(value = "lastupdated", required = false) String lastUpdated)
+			throws InterruptedException, ExecutionException {
+
+		LocalDateTime currentTimeStamp = LocalDateTime.now(ZoneOffset.UTC);
+		LocalDateTime timestamp = localDateTimeUtil.getLocalDateTimeFromTimeStamp(currentTimeStamp, lastUpdated);
+		MasterDataResponseDto masterDataResponseDto = masterDataService.syncData(regCenterId, macId, serialNumber,
+				timestamp, currentTimeStamp);
+
+		masterDataResponseDto.setLastSyncTime(DateUtils.formatToISOString(currentTimeStamp));
+
+		ResponseWrapper<MasterDataResponseDto> response = new ResponseWrapper<>();
+		response.setResponse(masterDataResponseDto);
+		return response;
+	}
+
+	/**
+	 * API will fetch all roles from Auth server
+	 * 
+	 * @return RolesResponseDto
+	 */
+	@PreAuthorize("hasAnyRole('REGISTRATION_SUPERVISOR','REGISTRATION_OFFICER','REGISTRATION_ADMIN')")
+	@ResponseFilter
+	@GetMapping("/roles")
+	public ResponseWrapper<RolesResponseDto> getAllRoles() {
+		String currentTimeStamp = DateUtils.getUTCCurrentDateTimeString();
+		RolesResponseDto rolesResponseDto = syncRolesService.getAllRoles();
+		rolesResponseDto.setLastSyncTime(currentTimeStamp);
+		ResponseWrapper<RolesResponseDto> response = new ResponseWrapper<>();
+		response.setResponse(rolesResponseDto);
+		return response;
+	}
+
+	/**
+	 * API will all the userDetails from LDAP server
+	 * 
+	 * @param regId - registration center Id
+	 * 
+	 * @return UserDetailResponseDto - user detail response
+	 */
+	@PreAuthorize("hasAnyRole('REGISTRATION_SUPERVISOR','REGISTRATION_OFFICER','REGISTRATION_ADMIN')")
+	@ResponseFilter
+	@GetMapping("/userdetails/{regid}")
+	public ResponseWrapper<SyncUserDetailDto> getUserDetails(@PathVariable("regid") String regId) {
+		String currentTimeStamp = DateUtils.getUTCCurrentDateTimeString();
+		SyncUserDetailDto syncUserDetailDto = syncUserDetailsService.getAllUserDetail(regId);
+		syncUserDetailDto.setLastSyncTime(currentTimeStamp);
+		ResponseWrapper<SyncUserDetailDto> response = new ResponseWrapper<>();
+		response.setResponse(syncUserDetailDto);
+		return response;
+	}
+
+	/**
+	 * Request mapping to get Public Key
+	 * 
+	 * @param applicationId Application id of the application requesting publicKey
+	 * @param timeStamp     Timestamp of the request
+	 * @param referenceId   Reference id of the application requesting publicKey
+	 * @return {@link PublicKeyResponse} instance
+	 */
+	@PreAuthorize("hasAnyRole('REGISTRATION_SUPERVISOR','REGISTRATION_OFFICER','REGISTRATION_ADMIN')")
+	@ResponseFilter
+	@GetMapping(value = "/publickey/{applicationId}")
+	public ResponseWrapper<PublicKeyResponse<String>> getPublicKey(
+			@ApiParam("Id of application") @PathVariable("applicationId") String applicationId,
+			@ApiParam("Timestamp as metadata") @RequestParam("timeStamp") String timeStamp,
+			@ApiParam("Refrence Id as metadata") @RequestParam("referenceId") Optional<String> referenceId) {
+
+		String currentTimeStamp = DateUtils.getUTCCurrentDateTimeString();
+		PublicKeyResponse<String> publicKeyResponse = syncConfigDetailsService.getPublicKey(applicationId, timeStamp,
+				referenceId);
+		publicKeyResponse.setLastSyncTime(currentTimeStamp);
+
+		ResponseWrapper<PublicKeyResponse<String>> response = new ResponseWrapper<>();
+		response.setResponse(publicKeyResponse);
+		return response;
+	}
+
+}