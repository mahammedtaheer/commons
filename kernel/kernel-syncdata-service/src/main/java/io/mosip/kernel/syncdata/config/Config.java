package io.mosip.kernel.syncdata.config;

import javax.servlet.Filter;

import org.springframework.boot.web.servlet.FilterRegistrationBean;
import org.springframework.context.annotation.Bean;
import org.springframework.context.annotation.Configuration;
<<<<<<< HEAD
import org.springframework.http.client.HttpComponentsClientHttpRequestFactory;
import org.springframework.scheduling.annotation.EnableAsync;
import org.springframework.web.client.RestTemplate;
=======
>>>>>>> 3111d20b
import org.springframework.web.filter.CommonsRequestLoggingFilter;

import io.mosip.kernel.syncdata.httpfilter.CorsFilter;
import io.mosip.kernel.syncdata.httpfilter.ReqResFilter;

/**
 * Config class with beans for modelmapper and request logging
 * 
 * @author Dharmesh Khandelwal
 * @since 1.0.0
 *
 */
@Configuration
public class Config {

	/**
	 * Produce Request Logging bean
	 * 
	 * @return Request logging bean
	 */
	@Bean
	public CommonsRequestLoggingFilter logFilter() {
		CommonsRequestLoggingFilter filter = new CommonsRequestLoggingFilter();
		filter.setIncludeQueryString(true);
		filter.setIncludePayload(true);
		filter.setMaxPayloadLength(10000);
		filter.setIncludeHeaders(false);
		filter.setAfterMessagePrefix("REQUEST DATA : ");
		return filter;
	}

	@Bean
	public FilterRegistrationBean<Filter> registerCORSFilterBean() {
		FilterRegistrationBean<Filter> corsBean = new FilterRegistrationBean<>();
		corsBean.setFilter(registerCORSFilter());
		corsBean.setOrder(1);
		return corsBean;
	}

	@Bean
	public Filter registerCORSFilter() {
		return new CorsFilter();
	}

	@Bean
	public FilterRegistrationBean<Filter> registerReqResFilter() {
		FilterRegistrationBean<Filter> filterRegistrationBean = new FilterRegistrationBean<>();
		filterRegistrationBean.setFilter(getReqResFilter());
		filterRegistrationBean.setOrder(2);
		return filterRegistrationBean;
	}

	@Bean
	public Filter getReqResFilter() {
		return new ReqResFilter();
	}
<<<<<<< HEAD

	@Bean
	public RestTemplate restTemplateConfig()
			throws KeyManagementException, NoSuchAlgorithmException, KeyStoreException {

		TrustStrategy acceptingTrustStrategy = (X509Certificate[] chain, String authType) -> true;

		SSLContext sslContext = org.apache.http.ssl.SSLContexts.custom().loadTrustMaterial(null, acceptingTrustStrategy)
				.build();

		SSLConnectionSocketFactory csf = new SSLConnectionSocketFactory(sslContext);

		CloseableHttpClient httpClient = HttpClients.custom().setSSLSocketFactory(csf).build();

		HttpComponentsClientHttpRequestFactory requestFactory = new HttpComponentsClientHttpRequestFactory();

		requestFactory.setHttpClient(httpClient);
		return new RestTemplate(requestFactory);

	}

=======

	/*
	 * @Bean public RestTemplate restTemplateConfig() throws KeyManagementException,
	 * NoSuchAlgorithmException, KeyStoreException {
	 * 
	 * TrustStrategy acceptingTrustStrategy = (X509Certificate[] chain, String
	 * authType) -> true;
	 * 
	 * SSLContext sslContext =
	 * org.apache.http.ssl.SSLContexts.custom().loadTrustMaterial(null,
	 * acceptingTrustStrategy) .build();
	 * 
	 * SSLConnectionSocketFactory csf = new SSLConnectionSocketFactory(sslContext);
	 * 
	 * CloseableHttpClient httpClient =
	 * HttpClients.custom().setSSLSocketFactory(csf).build();
	 * 
	 * HttpComponentsClientHttpRequestFactory requestFactory = new
	 * HttpComponentsClientHttpRequestFactory();
	 * 
	 * requestFactory.setHttpClient(httpClient); return new
	 * RestTemplate(requestFactory);
	 * 
	 * }
	 */

>>>>>>> 3111d20b
}<|MERGE_RESOLUTION|>--- conflicted
+++ resolved
@@ -5,12 +5,9 @@
 import org.springframework.boot.web.servlet.FilterRegistrationBean;
 import org.springframework.context.annotation.Bean;
 import org.springframework.context.annotation.Configuration;
-<<<<<<< HEAD
 import org.springframework.http.client.HttpComponentsClientHttpRequestFactory;
 import org.springframework.scheduling.annotation.EnableAsync;
 import org.springframework.web.client.RestTemplate;
-=======
->>>>>>> 3111d20b
 import org.springframework.web.filter.CommonsRequestLoggingFilter;
 
 import io.mosip.kernel.syncdata.httpfilter.CorsFilter;
@@ -67,7 +64,6 @@
 	public Filter getReqResFilter() {
 		return new ReqResFilter();
 	}
-<<<<<<< HEAD
 
 	@Bean
 	public RestTemplate restTemplateConfig()
@@ -89,32 +85,4 @@
 
 	}
 
-=======
-
-	/*
-	 * @Bean public RestTemplate restTemplateConfig() throws KeyManagementException,
-	 * NoSuchAlgorithmException, KeyStoreException {
-	 * 
-	 * TrustStrategy acceptingTrustStrategy = (X509Certificate[] chain, String
-	 * authType) -> true;
-	 * 
-	 * SSLContext sslContext =
-	 * org.apache.http.ssl.SSLContexts.custom().loadTrustMaterial(null,
-	 * acceptingTrustStrategy) .build();
-	 * 
-	 * SSLConnectionSocketFactory csf = new SSLConnectionSocketFactory(sslContext);
-	 * 
-	 * CloseableHttpClient httpClient =
-	 * HttpClients.custom().setSSLSocketFactory(csf).build();
-	 * 
-	 * HttpComponentsClientHttpRequestFactory requestFactory = new
-	 * HttpComponentsClientHttpRequestFactory();
-	 * 
-	 * requestFactory.setHttpClient(httpClient); return new
-	 * RestTemplate(requestFactory);
-	 * 
-	 * }
-	 */
-
->>>>>>> 3111d20b
 }