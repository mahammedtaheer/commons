<<<<<<< HEAD
package io.mosip.kernel.syncdata.utils;

import java.lang.reflect.Field;
import java.lang.reflect.Modifier;
import java.time.LocalDate;
import java.time.LocalDateTime;
import java.time.format.DateTimeFormatter;
import java.util.ArrayList;
import java.util.Collection;
import java.util.List;
import java.util.Objects;
import java.util.stream.Collectors;

import javax.persistence.EmbeddedId;
import javax.persistence.Entity;

import org.springframework.stereotype.Component;

import io.mosip.kernel.core.dataaccess.exception.DataAccessLayerException;
import io.mosip.kernel.syncdata.dto.HolidayDto;
import io.mosip.kernel.syncdata.entity.BaseEntity;
import io.mosip.kernel.syncdata.entity.Holiday;
import io.mosip.kernel.syncdata.entity.id.HolidayID;

/**
 * 
 * @author Abhishek Kumar
 * @since 1.0.0
 */
@Component
public class MapperUtils {

	public List<HolidayDto> mapHolidays(List<Holiday> holidays) {
		Objects.requireNonNull(holidays);
		List<HolidayDto> holidayDtos = new ArrayList<>();
		holidays.forEach(holiday -> {
			LocalDate date = holiday.getHolidayId().getHolidayDate();
			HolidayID holidayId = holiday.getHolidayId();
			HolidayDto dto = new HolidayDto();
			dto.setHolidayId(String.valueOf(holidayId.getId()));
			dto.setHolidayDate(String.valueOf(date));
			dto.setHolidayName(holiday.getHolidayName());
			dto.setLanguageCode(holidayId.getLangCode());
			dto.setHolidayYear(String.valueOf(date.getYear()));
			dto.setHolidayMonth(String.valueOf(date.getMonth().getValue()));
			dto.setHolidayDay(String.valueOf(date.getDayOfWeek().getValue()));
			dto.setIsActive(holiday.getIsActive());
			dto.setLocationCode(holidayId.getLocationCode());
			dto.setIsDeleted(holiday.getIsDeleted());
			holidayDtos.add(dto);
		});
		return holidayDtos;
	}

	private MapperUtils() {
		super();
	}

	private static final String UTC_DATETIME_PATTERN = "yyyy-MM-dd'T'HH:mm:ss.SSS'Z'";
	private static final String SOURCE_NULL_MESSAGE = "source should not be null";
	private static final String DESTINATION_NULL_MESSAGE = "destination should not be null";

	public static LocalDateTime parseToLocalDateTime(String dateTime) {
		return LocalDateTime.parse(dateTime, DateTimeFormatter.ofPattern(UTC_DATETIME_PATTERN));
	}

	/**
	 * This method map the values from <code>source</code> to
	 * <code>destination</code> if name and type of the fields inside the given
	 * parameters are same.If any of the parameters are <code>null</code> this
	 * method return <code>null</code>.This method internally check whether the
	 * source or destinationClass is DTO or an Entity type and map accordingly. If
	 * any {@link Collection} type or Entity type field is their then only matched
	 * name fields value will be set but not the embedded IDs and super class
	 * values.
	 * 
	 * @param <S>
	 *            is a type parameter
	 * @param <D>
	 *            is a type parameter
	 * @param source
	 *            which value is going to be mapped
	 * @param destination
	 *            where values is going to be mapped
	 * @return the <code>destination</code> object
	 * @throws NullPointerException
	 *             if either <code>source</code> or <code>destination</code> is null
	 */
	public static <S, D> D map(final S source, D destination) {
		Objects.requireNonNull(source, SOURCE_NULL_MESSAGE);
		Objects.requireNonNull(destination, DESTINATION_NULL_MESSAGE);
		try {
			mapValues(source, destination);
		} catch (IllegalAccessException | InstantiationException e) {
			throw new DataAccessLayerException("KER-MSD-991", "Exception in mapping vlaues from source : "
					+ source.getClass().getName() + " to destination : " + destination.getClass().getName(), e);
		}
		return destination;
	}

	/**
	 * This method takes <code>source</code> and <code>destinationClass</code>, take
	 * all values from source and create an object of <code>destinationClass</code>
	 * and map all the values from source to destination if field name and type is
	 * same.This method internally check whether the source or destinationClass is
	 * DTO or an Entity type and map accordingly.If any {@link Collection} type or
	 * Entity type field is their then only matched name fields value will be set
	 * but not the embedded IDs and super class values.
	 * 
	 * @param <S>
	 *            is a type parameter
	 * @param <D>
	 *            is a type parameter
	 * @param source
	 *            which value is going to be mapped
	 * @param destinationClass
	 *            where values is going to be mapped
	 * @return the object of <code>destinationClass</code>
	 * @throws DataAccessLayerException
	 *             if exception occur during creating of
	 *             <code>destinationClass</code> object
	 * @throws NullPointerException
	 *             if either <code>source</code> or <code>destinationClass</code> is
	 *             null
	 */
	@SuppressWarnings("unchecked")
	public static <S, D> D map(final S source, Class<D> destinationClass) {
		Objects.requireNonNull(source, SOURCE_NULL_MESSAGE);
		Objects.requireNonNull(destinationClass, "destination class should not be null");
		Object destination = null;
		try {
			destination = destinationClass.newInstance();
		} catch (Exception e) {
			throw new DataAccessLayerException("KER-MSD-991", "Exception in mapping vlaues from source : "
					+ source.getClass().getName() + " to destination : " + destinationClass.getClass().getName(), e);
		}
		return (D) map(source, destination);
	}

	/**
	 * This method takes <code>sourceList</code> and <code>destinationClass</code>,
	 * take all values from source and create an object of
	 * <code>destinationClass</code> and map all the values from source to
	 * destination if field name and type is same.
	 * 
	 * @param <S>
	 *            is a type parameter
	 * 
	 * @param <D>
	 *            is a type parameter
	 * @param sourceList
	 *            which value is going to be mapped
	 * @param destinationClass
	 *            where values is going to be mapped
	 * @return list of destinationClass objects
	 * @throws DataAccessLayerException
	 *             if exception occur during creating of
	 *             <code>destinationClass</code> object
	 * @throws NullPointerException
	 *             if either <code>sourceList</code> or
	 *             <code>destinationClass</code> is null
	 */
	public static <S, D> List<D> mapAll(final Collection<S> sourceList, Class<D> destinationClass) {
		Objects.requireNonNull(sourceList, "sourceList should not be null");
		Objects.requireNonNull(destinationClass, "destinationClass should not be null");
		return sourceList.stream().map(entity -> map(entity, destinationClass)).collect(Collectors.toList());
	}

	/**
	 * This method map values of <code>source</code> object to
	 * <code>destination</code> object. It will map field values having same name
	 * and same type for the fields. It will not map any field which is static or
	 * final.It will simply ignore those values.
	 * 
	 * @param <S>
	 *            is a type parameter
	 * 
	 * @param <D>
	 *            is a type parameter
	 * @param source
	 *            is any object which should not be null and have data which is
	 *            going to be copied
	 * @param destination
	 *            is an object in which source field values is going to be matched
	 * 
	 * @throws DataAccessLayerException
	 *             if error raised during mapping values
	 * @throws NullPointerException
	 *             if either <code>source</code> or <code>destination</code> is null
	 */
	public static <S, D> void mapFieldValues(S source, D destination) {

		Objects.requireNonNull(source, SOURCE_NULL_MESSAGE);
		Objects.requireNonNull(destination, DESTINATION_NULL_MESSAGE);
		Field[] sourceFields = source.getClass().getDeclaredFields();
		Field[] destinationFields = destination.getClass().getDeclaredFields();

		mapFieldValues(source, destination, sourceFields, destinationFields);

	}

	private static <S, D> void mapValues(S source, D destination)
			throws IllegalAccessException, InstantiationException {
		mapFieldValues(source, destination);// this method simply map values if field name and type are same

		if (source.getClass().isAnnotationPresent(Entity.class)) {
			mapEntityToDto(source, destination);
		}
	}

	private static <S, D> void mapEntityToDto(S source, D destination) throws IllegalAccessException {
		Field[] sourceFields = source.getClass().getDeclaredFields();
		/*
		 * Here source is a Entity so we need to take values from Entity object and set
		 * the matching fields in the destination object mostly an DTO.
		 */
		boolean isIdMapped = false;// a flag to check if there any composite key is present and is mapped
		boolean isSuperMapped = false;// a flag to check is class extends the BaseEntity and is mapped
		for (Field sfield : sourceFields) {
			sfield.setAccessible(true);// mark accessible true because fields my be private, for safety
			if (!isIdMapped && sfield.isAnnotationPresent(EmbeddedId.class)) {
				/**
				 * Map the composite key values from source to destination if field name is same
				 */
				/**
				 * Take the field and get the composite key object and map all values to
				 * destination object
				 */
				mapFieldValues(sfield.get(source), destination);
				sfield.setAccessible(false);
				isIdMapped = true;// set flag so no need to check and map again
			} else if (!isSuperMapped) {
				setBaseFieldValue(source, destination);// this method check whether source is entity or destination
														// and maps values accordingly
				isSuperMapped = true;
			}
		}
	}

	private static <S, D> void setBaseFieldValue(S source, D destination) {

		String sourceSupername = source.getClass().getSuperclass().getName();// super class of source object
		String destinationSupername = destination.getClass().getSuperclass().getName();// super class of destination
																						// object
		String baseEntityClassName = BaseEntity.class.getName();// base entity fully qualified name

		// if source is an entity
		if (sourceSupername.equals(baseEntityClassName)) {
			Field[] sourceFields = source.getClass().getSuperclass().getDeclaredFields();
			Field[] destinationFields = destination.getClass().getDeclaredFields();
			mapFieldValues(source, destination, sourceFields, destinationFields);
			return;
		}
		// if destination is an entity
		if (destinationSupername.equals(baseEntityClassName)) {
			Field[] sourceFields = source.getClass().getDeclaredFields();
			Field[] destinationFields = destination.getClass().getSuperclass().getDeclaredFields();
			mapFieldValues(source, destination, sourceFields, destinationFields);
		}

	}

	private static <D, S> void mapFieldValues(S source, D destination, Field[] sourceFields,
			Field[] destinationFields) {
		try {
			for (Field sfield : sourceFields) {
				// Do not set values either static or final
				if (Modifier.isStatic(sfield.getModifiers()) || Modifier.isFinal(sfield.getModifiers())) {
					continue;
				}

				// make field accessible possibly private
				sfield.setAccessible(true);

				for (Field dfield : destinationFields) {

					Class<?> sourceType = sfield.getType();
					Class<?> destinationType = dfield.getType();

					// map only those field whose name and type is same
					if (sfield.getName().equals(dfield.getName()) && sourceType.equals(destinationType)) {

						// for normal field values
						dfield.setAccessible(true);
						setFieldValue(source, destination, sfield, dfield);
						break;
					}
				}
			}
		} catch (Exception e) {

			throw new DataAccessLayerException("KER-MSD-993", "Exception raised while mapping values form "
					+ source.getClass().getName() + " to " + destination.getClass().getName(), e);
		}
	}

	private static <S, D> void setFieldValue(S source, D destination, Field ef, Field dtf)
			throws IllegalAccessException {
		dtf.set(destination, ef.get(source));
		dtf.setAccessible(false);
		ef.setAccessible(false);
	}
}
=======
package io.mosip.kernel.syncdata.utils;

import java.lang.reflect.Field;
import java.lang.reflect.Modifier;
import java.time.LocalDate;
import java.time.LocalDateTime;
import java.time.format.DateTimeFormatter;
import java.util.ArrayList;
import java.util.Arrays;
import java.util.Collection;
import java.util.List;
import java.util.Objects;
import java.util.stream.Collectors;

import javax.persistence.EmbeddedId;
import javax.persistence.Entity;

import org.springframework.stereotype.Component;

import io.mosip.kernel.core.dataaccess.exception.DataAccessLayerException;
import io.mosip.kernel.syncdata.dto.HolidayDto;
import io.mosip.kernel.syncdata.dto.UserDetailDto;
import io.mosip.kernel.syncdata.dto.UserDetailMapDto;
import io.mosip.kernel.syncdata.entity.BaseEntity;
import io.mosip.kernel.syncdata.entity.Holiday;
import io.mosip.kernel.syncdata.entity.id.HolidayID;

/**
 * 
 * @author Abhishek Kumar
 * @author Megha Tanga
 * @since 1.0.0
 */
@Component
public class MapperUtils {

	public List<HolidayDto> mapHolidays(List<Holiday> holidays) {
		Objects.requireNonNull(holidays);
		List<HolidayDto> holidayDtos = new ArrayList<>();
		holidays.forEach(holiday -> {
			LocalDate date = holiday.getHolidayId().getHolidayDate();
			HolidayID holidayId = holiday.getHolidayId();
			HolidayDto dto = new HolidayDto();
			dto.setHolidayId(String.valueOf(holidayId.getId()));
			dto.setHolidayDate(String.valueOf(date));
			dto.setHolidayName(holiday.getHolidayName());
			dto.setLanguageCode(holidayId.getLangCode());
			dto.setHolidayYear(String.valueOf(date.getYear()));
			dto.setHolidayMonth(String.valueOf(date.getMonth().getValue()));
			dto.setHolidayDay(String.valueOf(date.getDayOfWeek().getValue()));
			dto.setIsActive(holiday.getIsActive());
			dto.setLocationCode(holidayId.getLocationCode());
			dto.setIsDeleted(holiday.getIsDeleted());
			holidayDtos.add(dto);
		});
		return holidayDtos;
	}

	private MapperUtils() {
		super();
	}

	private static final String UTC_DATETIME_PATTERN = "yyyy-MM-dd'T'HH:mm:ss.SSS'Z'";
	private static final String SOURCE_NULL_MESSAGE = "source should not be null";
	private static final String DESTINATION_NULL_MESSAGE = "destination should not be null";

	public static LocalDateTime parseToLocalDateTime(String dateTime) {
		return LocalDateTime.parse(dateTime, DateTimeFormatter.ofPattern(UTC_DATETIME_PATTERN));
	}

	/*
	 * #############Public method used for mapping################################
	 */

	/**
	 * This method map the values from <code>source</code> to
	 * <code>destination</code> if name and type of the fields inside the given
	 * parameters are same.If any of the parameters are <code>null</code> this
	 * method return <code>null</code>.This method internally check whether the
	 * source or destinationClass is DTO or an Entity type and map accordingly. If
	 * any {@link Collection} type or Entity type field is their then only matched
	 * name fields value will be set but not the embedded IDs and super class
	 * values.
	 * 
	 * @param <S>
	 *            is a type parameter
	 * @param <D>
	 *            is a type parameter
	 * @param source
	 *            which value is going to be mapped
	 * @param destination
	 *            where values is going to be mapped
	 * @return the <code>destination</code> object
	 * @throws NullPointerException
	 *             if either <code>source</code> or <code>destination</code> is null
	 */
	public static <S, D> D map(final S source, D destination) {
		Objects.requireNonNull(source, SOURCE_NULL_MESSAGE);
		Objects.requireNonNull(destination, DESTINATION_NULL_MESSAGE);
		try {
			mapValues(source, destination);
		} catch (IllegalAccessException | InstantiationException e) {
			throw new DataAccessLayerException("KER-MSD-991", "Exception in mapping vlaues from source : "
					+ source.getClass().getName() + " to destination : " + destination.getClass().getName(), e);
		}
		return destination;
	}

	/**
	 * This method takes <code>source</code> and <code>destinationClass</code>, take
	 * all values from source and create an object of <code>destinationClass</code>
	 * and map all the values from source to destination if field name and type is
	 * same.This method internally check whether the source or destinationClass is
	 * DTO or an Entity type and map accordingly.If any {@link Collection} type or
	 * Entity type field is their then only matched name fields value will be set
	 * but not the embedded IDs and super class values.
	 * 
	 * @param <S>
	 *            is a type parameter
	 * @param <D>
	 *            is a type parameter
	 * @param source
	 *            which value is going to be mapped
	 * @param destinationClass
	 *            where values is going to be mapped
	 * @return the object of <code>destinationClass</code>
	 * @throws DataAccessLayerException
	 *             if exception occur during creating of
	 *             <code>destinationClass</code> object
	 * @throws NullPointerException
	 *             if either <code>source</code> or <code>destinationClass</code> is
	 *             null
	 */
	@SuppressWarnings("unchecked")
	public static <S, D> D map(final S source, Class<D> destinationClass) {
		Objects.requireNonNull(source, SOURCE_NULL_MESSAGE);
		Objects.requireNonNull(destinationClass, "destination class should not be null");
		Object destination = null;
		try {
			destination = destinationClass.newInstance();
		} catch (Exception e) {
			throw new DataAccessLayerException("KER-MSD-991", "Exception in mapping vlaues from source : "
					+ source.getClass().getName() + " to destination : " + destinationClass.getClass().getName(), e);
		}
		return (D) map(source, destination);
	}

	/**
	 * This method takes <code>sourceList</code> and <code>destinationClass</code>,
	 * take all values from source and create an object of
	 * <code>destinationClass</code> and map all the values from source to
	 * destination if field name and type is same.
	 * 
	 * @param <S>
	 *            is a type parameter
	 * 
	 * @param <D>
	 *            is a type parameter
	 * @param sourceList
	 *            which value is going to be mapped
	 * @param destinationClass
	 *            where values is going to be mapped
	 * @return list of destinationClass objects
	 * @throws DataAccessLayerException
	 *             if exception occur during creating of
	 *             <code>destinationClass</code> object
	 * @throws NullPointerException
	 *             if either <code>sourceList</code> or
	 *             <code>destinationClass</code> is null
	 */
	public static <S, D> List<D> mapAll(final Collection<S> sourceList, Class<D> destinationClass) {
		Objects.requireNonNull(sourceList, "sourceList should not be null");
		Objects.requireNonNull(destinationClass, "destinationClass should not be null");
		return sourceList.stream().map(entity -> map(entity, destinationClass)).collect(Collectors.toList());
	}

	/**
	 * This method map values of <code>source</code> object to
	 * <code>destination</code> object. It will map field values having same name
	 * and same type for the fields. It will not map any field which is static or
	 * final.It will simply ignore those values.
	 * 
	 * @param <S>
	 *            is a type parameter
	 * 
	 * @param <D>
	 *            is a type parameter
	 * @param source
	 *            is any object which should not be null and have data which is
	 *            going to be copied
	 * @param destination
	 *            is an object in which source field values is going to be matched
	 * 
	 * @throws DataAccessLayerException
	 *             if error raised during mapping values
	 * @throws NullPointerException
	 *             if either <code>source</code> or <code>destination</code> is null
	 */
	public static <S, D> void mapFieldValues(S source, D destination) {

		Objects.requireNonNull(source, SOURCE_NULL_MESSAGE);
		Objects.requireNonNull(destination, DESTINATION_NULL_MESSAGE);
		Field[] sourceFields = source.getClass().getDeclaredFields();
		Field[] destinationFields = destination.getClass().getDeclaredFields();

		mapFieldValues(source, destination, sourceFields, destinationFields);

	}

	/*
	 * #############Private method used for mapping################################
	 */

	private static <S, D> void mapValues(S source, D destination)
			throws IllegalAccessException, InstantiationException {
		mapFieldValues(source, destination);// this method simply map values if field name and type are same

		if (source.getClass().isAnnotationPresent(Entity.class)) {
			mapEntityToDto(source, destination);
		} else {
			// mapDtoToEntity(source, destination);
		}
	}

	private static <S, D> void mapEntityToDto(S source, D destination) throws IllegalAccessException {
		Field[] sourceFields = source.getClass().getDeclaredFields();
		/*
		 * Here source is a Entity so we need to take values from Entity object and set
		 * the matching fields in the destination object mostly an DTO.
		 */
		boolean isIdMapped = false;// a flag to check if there any composite key is present and is mapped
		boolean isSuperMapped = false;// a flag to check is class extends the BaseEntity and is mapped
		for (Field sfield : sourceFields) {
			sfield.setAccessible(true);// mark accessible true because fields my be private, for safety
			if (!isIdMapped && sfield.isAnnotationPresent(EmbeddedId.class)) {
				/**
				 * Map the composite key values from source to destination if field name is same
				 */
				/**
				 * Take the field and get the composite key object and map all values to
				 * destination object
				 */
				mapFieldValues(sfield.get(source), destination);
				sfield.setAccessible(false);
				isIdMapped = true;// set flag so no need to check and map again
			} else if (!isSuperMapped) {
				setBaseFieldValue(source, destination);// this method check whether source is entity or destination
														// and maps values accordingly
				isSuperMapped = true;
			}
		}
	}

	private static <S, D> void setBaseFieldValue(S source, D destination) {

		String sourceSupername = source.getClass().getSuperclass().getName();// super class of source object
		String destinationSupername = destination.getClass().getSuperclass().getName();// super class of destination
																						// object
		String baseEntityClassName = BaseEntity.class.getName();// base entity fully qualified name

		// if source is an entity
		if (sourceSupername.equals(baseEntityClassName)) {
			Field[] sourceFields = source.getClass().getSuperclass().getDeclaredFields();
			Field[] destinationFields = destination.getClass().getDeclaredFields();
			mapFieldValues(source, destination, sourceFields, destinationFields);
			return;
		}
		// if destination is an entity
		if (destinationSupername.equals(baseEntityClassName)) {
			Field[] sourceFields = source.getClass().getDeclaredFields();
			Field[] destinationFields = destination.getClass().getSuperclass().getDeclaredFields();
			mapFieldValues(source, destination, sourceFields, destinationFields);
		}

	}

	private static <D, S> void mapFieldValues(S source, D destination, Field[] sourceFields,
			Field[] destinationFields) {
		try {
			for (Field sfield : sourceFields) {
				// Do not set values either static or final
				if (Modifier.isStatic(sfield.getModifiers()) || Modifier.isFinal(sfield.getModifiers())) {
					continue;
				}

				// make field accessible possibly private
				sfield.setAccessible(true);

				for (Field dfield : destinationFields) {

					Class<?> sourceType = sfield.getType();
					Class<?> destinationType = dfield.getType();

					// map only those field whose name and type is same
					if (sfield.getName().equals(dfield.getName()) && sourceType.equals(destinationType)) {

						// for normal field values
						dfield.setAccessible(true);
						setFieldValue(source, destination, sfield, dfield);
						break;
					}
				}
			}
		} catch (Exception e) {

			throw new DataAccessLayerException("KER-MSD-993", "Exception raised while mapping values form "
					+ source.getClass().getName() + " to " + destination.getClass().getName(), e);
		}
	}

	private static <S, D> void setFieldValue(S source, D destination, Field ef, Field dtf)
			throws IllegalAccessException {
		dtf.set(destination, ef.get(source));
		dtf.setAccessible(false);
		ef.setAccessible(false);
	}

	public static List<UserDetailMapDto> mapUserDetailsToUserDetailMap(List<UserDetailDto> userDetails) {
		List<UserDetailMapDto> userDetailMapDtoList = new ArrayList<>();

		for (UserDetailDto userDetail : userDetails) {
			UserDetailMapDto userDetailMapDto = new UserDetailMapDto();
			userDetailMapDto.setUserName(userDetail.getUserName());
			userDetailMapDto.setMail(userDetail.getMail());
			userDetailMapDto.setMobile(userDetail.getMobile());
			userDetailMapDto.setLangCode(userDetail.getLangCode());
			userDetailMapDto.setName(userDetail.getName());
			userDetailMapDto.setUserPassword(userDetail.getUserPassword());
			List<String> roles = Arrays.asList(userDetail.getRole().split(","));
			userDetailMapDto.setRoles(roles);
			userDetailMapDtoList.add(userDetailMapDto);

		}
		return userDetailMapDtoList;

	}
}
>>>>>>> a923cc40
<|MERGE_RESOLUTION|>--- conflicted
+++ resolved
@@ -1,4 +1,3 @@
-<<<<<<< HEAD
 package io.mosip.kernel.syncdata.utils;
 
 import java.lang.reflect.Field;
@@ -7,6 +6,7 @@
 import java.time.LocalDateTime;
 import java.time.format.DateTimeFormatter;
 import java.util.ArrayList;
+import java.util.Arrays;
 import java.util.Collection;
 import java.util.List;
 import java.util.Objects;
@@ -19,6 +19,8 @@
 
 import io.mosip.kernel.core.dataaccess.exception.DataAccessLayerException;
 import io.mosip.kernel.syncdata.dto.HolidayDto;
+import io.mosip.kernel.syncdata.dto.UserDetailDto;
+import io.mosip.kernel.syncdata.dto.UserDetailMapDto;
 import io.mosip.kernel.syncdata.entity.BaseEntity;
 import io.mosip.kernel.syncdata.entity.Holiday;
 import io.mosip.kernel.syncdata.entity.id.HolidayID;
@@ -301,326 +303,8 @@
 		dtf.setAccessible(false);
 		ef.setAccessible(false);
 	}
-}
-=======
-package io.mosip.kernel.syncdata.utils;
-
-import java.lang.reflect.Field;
-import java.lang.reflect.Modifier;
-import java.time.LocalDate;
-import java.time.LocalDateTime;
-import java.time.format.DateTimeFormatter;
-import java.util.ArrayList;
-import java.util.Arrays;
-import java.util.Collection;
-import java.util.List;
-import java.util.Objects;
-import java.util.stream.Collectors;
-
-import javax.persistence.EmbeddedId;
-import javax.persistence.Entity;
-
-import org.springframework.stereotype.Component;
-
-import io.mosip.kernel.core.dataaccess.exception.DataAccessLayerException;
-import io.mosip.kernel.syncdata.dto.HolidayDto;
-import io.mosip.kernel.syncdata.dto.UserDetailDto;
-import io.mosip.kernel.syncdata.dto.UserDetailMapDto;
-import io.mosip.kernel.syncdata.entity.BaseEntity;
-import io.mosip.kernel.syncdata.entity.Holiday;
-import io.mosip.kernel.syncdata.entity.id.HolidayID;
-
-/**
- * 
- * @author Abhishek Kumar
- * @author Megha Tanga
- * @since 1.0.0
- */
-@Component
-public class MapperUtils {
-
-	public List<HolidayDto> mapHolidays(List<Holiday> holidays) {
-		Objects.requireNonNull(holidays);
-		List<HolidayDto> holidayDtos = new ArrayList<>();
-		holidays.forEach(holiday -> {
-			LocalDate date = holiday.getHolidayId().getHolidayDate();
-			HolidayID holidayId = holiday.getHolidayId();
-			HolidayDto dto = new HolidayDto();
-			dto.setHolidayId(String.valueOf(holidayId.getId()));
-			dto.setHolidayDate(String.valueOf(date));
-			dto.setHolidayName(holiday.getHolidayName());
-			dto.setLanguageCode(holidayId.getLangCode());
-			dto.setHolidayYear(String.valueOf(date.getYear()));
-			dto.setHolidayMonth(String.valueOf(date.getMonth().getValue()));
-			dto.setHolidayDay(String.valueOf(date.getDayOfWeek().getValue()));
-			dto.setIsActive(holiday.getIsActive());
-			dto.setLocationCode(holidayId.getLocationCode());
-			dto.setIsDeleted(holiday.getIsDeleted());
-			holidayDtos.add(dto);
-		});
-		return holidayDtos;
-	}
-
-	private MapperUtils() {
-		super();
-	}
-
-	private static final String UTC_DATETIME_PATTERN = "yyyy-MM-dd'T'HH:mm:ss.SSS'Z'";
-	private static final String SOURCE_NULL_MESSAGE = "source should not be null";
-	private static final String DESTINATION_NULL_MESSAGE = "destination should not be null";
-
-	public static LocalDateTime parseToLocalDateTime(String dateTime) {
-		return LocalDateTime.parse(dateTime, DateTimeFormatter.ofPattern(UTC_DATETIME_PATTERN));
-	}
-
-	/*
-	 * #############Public method used for mapping################################
-	 */
-
-	/**
-	 * This method map the values from <code>source</code> to
-	 * <code>destination</code> if name and type of the fields inside the given
-	 * parameters are same.If any of the parameters are <code>null</code> this
-	 * method return <code>null</code>.This method internally check whether the
-	 * source or destinationClass is DTO or an Entity type and map accordingly. If
-	 * any {@link Collection} type or Entity type field is their then only matched
-	 * name fields value will be set but not the embedded IDs and super class
-	 * values.
-	 * 
-	 * @param <S>
-	 *            is a type parameter
-	 * @param <D>
-	 *            is a type parameter
-	 * @param source
-	 *            which value is going to be mapped
-	 * @param destination
-	 *            where values is going to be mapped
-	 * @return the <code>destination</code> object
-	 * @throws NullPointerException
-	 *             if either <code>source</code> or <code>destination</code> is null
-	 */
-	public static <S, D> D map(final S source, D destination) {
-		Objects.requireNonNull(source, SOURCE_NULL_MESSAGE);
-		Objects.requireNonNull(destination, DESTINATION_NULL_MESSAGE);
-		try {
-			mapValues(source, destination);
-		} catch (IllegalAccessException | InstantiationException e) {
-			throw new DataAccessLayerException("KER-MSD-991", "Exception in mapping vlaues from source : "
-					+ source.getClass().getName() + " to destination : " + destination.getClass().getName(), e);
-		}
-		return destination;
-	}
-
-	/**
-	 * This method takes <code>source</code> and <code>destinationClass</code>, take
-	 * all values from source and create an object of <code>destinationClass</code>
-	 * and map all the values from source to destination if field name and type is
-	 * same.This method internally check whether the source or destinationClass is
-	 * DTO or an Entity type and map accordingly.If any {@link Collection} type or
-	 * Entity type field is their then only matched name fields value will be set
-	 * but not the embedded IDs and super class values.
-	 * 
-	 * @param <S>
-	 *            is a type parameter
-	 * @param <D>
-	 *            is a type parameter
-	 * @param source
-	 *            which value is going to be mapped
-	 * @param destinationClass
-	 *            where values is going to be mapped
-	 * @return the object of <code>destinationClass</code>
-	 * @throws DataAccessLayerException
-	 *             if exception occur during creating of
-	 *             <code>destinationClass</code> object
-	 * @throws NullPointerException
-	 *             if either <code>source</code> or <code>destinationClass</code> is
-	 *             null
-	 */
-	@SuppressWarnings("unchecked")
-	public static <S, D> D map(final S source, Class<D> destinationClass) {
-		Objects.requireNonNull(source, SOURCE_NULL_MESSAGE);
-		Objects.requireNonNull(destinationClass, "destination class should not be null");
-		Object destination = null;
-		try {
-			destination = destinationClass.newInstance();
-		} catch (Exception e) {
-			throw new DataAccessLayerException("KER-MSD-991", "Exception in mapping vlaues from source : "
-					+ source.getClass().getName() + " to destination : " + destinationClass.getClass().getName(), e);
-		}
-		return (D) map(source, destination);
-	}
-
-	/**
-	 * This method takes <code>sourceList</code> and <code>destinationClass</code>,
-	 * take all values from source and create an object of
-	 * <code>destinationClass</code> and map all the values from source to
-	 * destination if field name and type is same.
-	 * 
-	 * @param <S>
-	 *            is a type parameter
-	 * 
-	 * @param <D>
-	 *            is a type parameter
-	 * @param sourceList
-	 *            which value is going to be mapped
-	 * @param destinationClass
-	 *            where values is going to be mapped
-	 * @return list of destinationClass objects
-	 * @throws DataAccessLayerException
-	 *             if exception occur during creating of
-	 *             <code>destinationClass</code> object
-	 * @throws NullPointerException
-	 *             if either <code>sourceList</code> or
-	 *             <code>destinationClass</code> is null
-	 */
-	public static <S, D> List<D> mapAll(final Collection<S> sourceList, Class<D> destinationClass) {
-		Objects.requireNonNull(sourceList, "sourceList should not be null");
-		Objects.requireNonNull(destinationClass, "destinationClass should not be null");
-		return sourceList.stream().map(entity -> map(entity, destinationClass)).collect(Collectors.toList());
-	}
-
-	/**
-	 * This method map values of <code>source</code> object to
-	 * <code>destination</code> object. It will map field values having same name
-	 * and same type for the fields. It will not map any field which is static or
-	 * final.It will simply ignore those values.
-	 * 
-	 * @param <S>
-	 *            is a type parameter
-	 * 
-	 * @param <D>
-	 *            is a type parameter
-	 * @param source
-	 *            is any object which should not be null and have data which is
-	 *            going to be copied
-	 * @param destination
-	 *            is an object in which source field values is going to be matched
-	 * 
-	 * @throws DataAccessLayerException
-	 *             if error raised during mapping values
-	 * @throws NullPointerException
-	 *             if either <code>source</code> or <code>destination</code> is null
-	 */
-	public static <S, D> void mapFieldValues(S source, D destination) {
-
-		Objects.requireNonNull(source, SOURCE_NULL_MESSAGE);
-		Objects.requireNonNull(destination, DESTINATION_NULL_MESSAGE);
-		Field[] sourceFields = source.getClass().getDeclaredFields();
-		Field[] destinationFields = destination.getClass().getDeclaredFields();
-
-		mapFieldValues(source, destination, sourceFields, destinationFields);
-
-	}
-
-	/*
-	 * #############Private method used for mapping################################
-	 */
-
-	private static <S, D> void mapValues(S source, D destination)
-			throws IllegalAccessException, InstantiationException {
-		mapFieldValues(source, destination);// this method simply map values if field name and type are same
-
-		if (source.getClass().isAnnotationPresent(Entity.class)) {
-			mapEntityToDto(source, destination);
-		} else {
-			// mapDtoToEntity(source, destination);
-		}
-	}
-
-	private static <S, D> void mapEntityToDto(S source, D destination) throws IllegalAccessException {
-		Field[] sourceFields = source.getClass().getDeclaredFields();
-		/*
-		 * Here source is a Entity so we need to take values from Entity object and set
-		 * the matching fields in the destination object mostly an DTO.
-		 */
-		boolean isIdMapped = false;// a flag to check if there any composite key is present and is mapped
-		boolean isSuperMapped = false;// a flag to check is class extends the BaseEntity and is mapped
-		for (Field sfield : sourceFields) {
-			sfield.setAccessible(true);// mark accessible true because fields my be private, for safety
-			if (!isIdMapped && sfield.isAnnotationPresent(EmbeddedId.class)) {
-				/**
-				 * Map the composite key values from source to destination if field name is same
-				 */
-				/**
-				 * Take the field and get the composite key object and map all values to
-				 * destination object
-				 */
-				mapFieldValues(sfield.get(source), destination);
-				sfield.setAccessible(false);
-				isIdMapped = true;// set flag so no need to check and map again
-			} else if (!isSuperMapped) {
-				setBaseFieldValue(source, destination);// this method check whether source is entity or destination
-														// and maps values accordingly
-				isSuperMapped = true;
-			}
-		}
-	}
-
-	private static <S, D> void setBaseFieldValue(S source, D destination) {
-
-		String sourceSupername = source.getClass().getSuperclass().getName();// super class of source object
-		String destinationSupername = destination.getClass().getSuperclass().getName();// super class of destination
-																						// object
-		String baseEntityClassName = BaseEntity.class.getName();// base entity fully qualified name
-
-		// if source is an entity
-		if (sourceSupername.equals(baseEntityClassName)) {
-			Field[] sourceFields = source.getClass().getSuperclass().getDeclaredFields();
-			Field[] destinationFields = destination.getClass().getDeclaredFields();
-			mapFieldValues(source, destination, sourceFields, destinationFields);
-			return;
-		}
-		// if destination is an entity
-		if (destinationSupername.equals(baseEntityClassName)) {
-			Field[] sourceFields = source.getClass().getDeclaredFields();
-			Field[] destinationFields = destination.getClass().getSuperclass().getDeclaredFields();
-			mapFieldValues(source, destination, sourceFields, destinationFields);
-		}
-
-	}
-
-	private static <D, S> void mapFieldValues(S source, D destination, Field[] sourceFields,
-			Field[] destinationFields) {
-		try {
-			for (Field sfield : sourceFields) {
-				// Do not set values either static or final
-				if (Modifier.isStatic(sfield.getModifiers()) || Modifier.isFinal(sfield.getModifiers())) {
-					continue;
-				}
-
-				// make field accessible possibly private
-				sfield.setAccessible(true);
-
-				for (Field dfield : destinationFields) {
-
-					Class<?> sourceType = sfield.getType();
-					Class<?> destinationType = dfield.getType();
-
-					// map only those field whose name and type is same
-					if (sfield.getName().equals(dfield.getName()) && sourceType.equals(destinationType)) {
-
-						// for normal field values
-						dfield.setAccessible(true);
-						setFieldValue(source, destination, sfield, dfield);
-						break;
-					}
-				}
-			}
-		} catch (Exception e) {
-
-			throw new DataAccessLayerException("KER-MSD-993", "Exception raised while mapping values form "
-					+ source.getClass().getName() + " to " + destination.getClass().getName(), e);
-		}
-	}
-
-	private static <S, D> void setFieldValue(S source, D destination, Field ef, Field dtf)
-			throws IllegalAccessException {
-		dtf.set(destination, ef.get(source));
-		dtf.setAccessible(false);
-		ef.setAccessible(false);
-	}
-
-	public static List<UserDetailMapDto> mapUserDetailsToUserDetailMap(List<UserDetailDto> userDetails) {
+
+		public static List<UserDetailMapDto> mapUserDetailsToUserDetailMap(List<UserDetailDto> userDetails) {
 		List<UserDetailMapDto> userDetailMapDtoList = new ArrayList<>();
 
 		for (UserDetailDto userDetail : userDetails) {
@@ -639,5 +323,4 @@
 		return userDetailMapDtoList;
 
 	}
-}
->>>>>>> a923cc40
+}