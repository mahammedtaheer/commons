<<<<<<< HEAD
package io.mosip.kernel.syncdata.service.impl;

import java.io.IOException;
import java.util.List;

import org.springframework.beans.factory.annotation.Autowired;
import org.springframework.beans.factory.annotation.Value;
import org.springframework.cloud.context.config.annotation.RefreshScope;
import org.springframework.http.HttpEntity;
import org.springframework.http.HttpHeaders;
import org.springframework.http.HttpMethod;
import org.springframework.http.MediaType;
import org.springframework.http.ResponseEntity;
import org.springframework.stereotype.Service;
import org.springframework.web.client.RestClientException;
import org.springframework.web.client.RestTemplate;

import com.fasterxml.jackson.databind.ObjectMapper;

import io.mosip.kernel.core.exception.ExceptionUtils;
import io.mosip.kernel.core.exception.ServiceError;
import io.mosip.kernel.core.http.RequestWrapper;
import io.mosip.kernel.core.http.ResponseWrapper;
import io.mosip.kernel.syncdata.constant.RolesErrorCode;
import io.mosip.kernel.syncdata.constant.UserDetailsErrorCode;
import io.mosip.kernel.syncdata.dto.SyncUserDetailDto;
import io.mosip.kernel.syncdata.dto.response.RolesResponseDto;
import io.mosip.kernel.syncdata.exception.AuthManagerServiceException;
import io.mosip.kernel.syncdata.exception.ParseResponseException;
import io.mosip.kernel.syncdata.exception.SyncDataServiceException;
import io.mosip.kernel.syncdata.service.SyncRolesService;

/**
 * This class handles fetching of everey roles that is in the server. The flow
 * is given as follows SYNC - AUTH SERVICE - AUTH SERVER
 * 
 * @author Srinivasan
 * @since 1.0.0
 * 
 */
@RefreshScope
@Service
public class SyncRolesServiceImpl implements SyncRolesService {

	/**
	 * restemplate instance
	 */
	@Autowired
	private RestTemplate restTemplate;

	/**
	 * Base end point read from property file
	 */
	@Value("${mosip.kernel.syncdata.auth-manager-base-uri}")
	private String authBaseUrl;
	
	@Autowired
	private ObjectMapper objectMapper;

	/**
	 * all roles end-point read from properties file
	 */
	@Value("${mosip.kernel.syncdata.auth-manager-roles}")
	private String authServiceName;
	
	@Value("${mosip.kernel.syncdata.syncdata-request-id:SYNCDATA.REQUEST}")
	private String syncDataRequestId;

	@Value("${mosip.kernel.syncdata.syncdata-version-id:v1.0}")
	private String syncDataVersionId;

	/*
	 * (non-Javadoc)
	 * 
	 * @see io.mosip.kernel.syncdata.service.SyncRolesService#getAllRoles()
	 */
	@Override
	public RolesResponseDto getAllRoles() {
		RolesResponseDto rolesDtos = null;
		ResponseEntity<String> response=null;
		try {

			StringBuilder uriBuilder = new StringBuilder();
			uriBuilder.append(authBaseUrl).append(authServiceName);
			RequestWrapper<?> requestWrapper = new RequestWrapper<>();
			requestWrapper.setId(syncDataRequestId);
			requestWrapper.setVersion(syncDataVersionId);
			HttpHeaders syncDataRequestHeaders = new HttpHeaders();
			syncDataRequestHeaders.setContentType(MediaType.APPLICATION_JSON);
			HttpEntity<RequestWrapper<?>> userRolesRequestEntity = new HttpEntity<>(requestWrapper,
					syncDataRequestHeaders);
			response = restTemplate.exchange(uriBuilder.toString()+"/registrationclient",HttpMethod.GET , userRolesRequestEntity, String.class);//(uriBuilder.toString() + "/registrationclient",
					//String.class);
		} catch (RestClientException ex) {
			throw new SyncDataServiceException(RolesErrorCode.ROLES_FETCH_EXCEPTION.getErrorCode(),
					RolesErrorCode.ROLES_FETCH_EXCEPTION.getErrorMessage());
		}
		String responseBody = response.getBody();
		List<ServiceError> validationErrorsList = null;
		validationErrorsList = ExceptionUtils.getServiceErrorList(responseBody);
		if (!validationErrorsList.isEmpty()) {
			throw new AuthManagerServiceException(validationErrorsList);
		}
		ResponseWrapper<?> responseObject = null;
		try {
			responseObject = objectMapper.readValue(response.getBody(), ResponseWrapper.class);
			rolesDtos = objectMapper.readValue(
					objectMapper.writeValueAsString(responseObject.getResponse()), RolesResponseDto.class);
		} catch (IOException | NullPointerException exception) {
			throw new ParseResponseException(UserDetailsErrorCode.USER_DETAILS_PARSE_ERROR.getErrorCode(),
					UserDetailsErrorCode.USER_DETAILS_PARSE_ERROR.getErrorMessage() + exception.getMessage(),
					exception);
		}

		return rolesDtos;

	}

}
=======
package io.mosip.kernel.syncdata.service.impl;

import java.io.IOException;
import java.util.List;

import org.springframework.beans.factory.annotation.Autowired;
import org.springframework.beans.factory.annotation.Value;
import org.springframework.cloud.context.config.annotation.RefreshScope;
import org.springframework.http.HttpEntity;
import org.springframework.http.HttpHeaders;
import org.springframework.http.HttpMethod;
import org.springframework.http.MediaType;
import org.springframework.http.ResponseEntity;
import org.springframework.stereotype.Service;
import org.springframework.web.client.RestClientException;
import org.springframework.web.client.RestTemplate;

import com.fasterxml.jackson.databind.ObjectMapper;

import io.mosip.kernel.core.exception.ExceptionUtils;
import io.mosip.kernel.core.exception.ServiceError;
import io.mosip.kernel.core.http.RequestWrapper;
import io.mosip.kernel.core.http.ResponseWrapper;
import io.mosip.kernel.syncdata.constant.RolesErrorCode;
import io.mosip.kernel.syncdata.constant.UserDetailsErrorCode;
import io.mosip.kernel.syncdata.dto.SyncUserDetailDto;
import io.mosip.kernel.syncdata.dto.response.RolesResponseDto;
import io.mosip.kernel.syncdata.exception.AuthManagerServiceException;
import io.mosip.kernel.syncdata.exception.ParseResponseException;
import io.mosip.kernel.syncdata.exception.SyncDataServiceException;
import io.mosip.kernel.syncdata.service.SyncRolesService;

/**
 * This class handles fetching of everey roles that is in the server. The flow
 * is given as follows SYNC - AUTH SERVICE - AUTH SERVER
 * 
 * @author Srinivasan
 * @since 1.0.0
 * 
 */
@RefreshScope
@Service
public class SyncRolesServiceImpl implements SyncRolesService {

	/**
	 * restemplate instance
	 */
	@Autowired
	private RestTemplate restTemplate;

	/**
	 * Base end point read from property file
	 */
	@Value("${mosip.kernel.syncdata.auth-manager-base-uri}")
	private String authBaseUrl;
	
	@Autowired
	private ObjectMapper objectMapper;

	/**
	 * all roles end-point read from properties file
	 */
	@Value("${mosip.kernel.syncdata.auth-manager-roles}")
	private String authServiceName;
	
	@Value("${mosip.kernel.syncdata.syncdata-request-id:SYNCDATA.REQUEST}")
	private String syncDataRequestId;

	@Value("${mosip.kernel.syncdata.syncdata-version-id:v1.0}")
	private String syncDataVersionId;

	/*
	 * (non-Javadoc)
	 * 
	 * @see io.mosip.kernel.syncdata.service.SyncRolesService#getAllRoles()
	 */
	@Override
	public RolesResponseDto getAllRoles() {
		RolesResponseDto rolesDtos = null;
		ResponseEntity<String> response=null;
		try {

			StringBuilder uriBuilder = new StringBuilder();
			uriBuilder.append(authBaseUrl).append(authServiceName);
			RequestWrapper<?> requestWrapper = new RequestWrapper<>();
			requestWrapper.setId(syncDataRequestId);
			requestWrapper.setVersion(syncDataVersionId);
			HttpHeaders syncDataRequestHeaders = new HttpHeaders();
			syncDataRequestHeaders.setContentType(MediaType.APPLICATION_JSON);
			HttpEntity<RequestWrapper<?>> userRolesRequestEntity = new HttpEntity<>(requestWrapper,
					syncDataRequestHeaders);
			response = restTemplate.exchange(uriBuilder.toString()+"/registrationclient",HttpMethod.GET , userRolesRequestEntity, String.class);//(uriBuilder.toString() + "/registrationclient",
					//String.class);
		} catch (RestClientException ex) {
			throw new SyncDataServiceException(RolesErrorCode.ROLES_FETCH_EXCEPTION.getErrorCode(),
					RolesErrorCode.ROLES_FETCH_EXCEPTION.getErrorMessage());
		}
		String responseBody = response.getBody();
		List<ServiceError> validationErrorsList = null;
		validationErrorsList = ExceptionUtils.getServiceErrorList(responseBody);
		if (!validationErrorsList.isEmpty()) {
			throw new AuthManagerServiceException(validationErrorsList);
		}
		ResponseWrapper<?> responseObject = null;
		try {
			responseObject = objectMapper.readValue(response.getBody(), ResponseWrapper.class);
			rolesDtos = objectMapper.readValue(
					objectMapper.writeValueAsString(responseObject.getResponse()), RolesResponseDto.class);
		} catch (IOException | NullPointerException exception) {
			throw new ParseResponseException(UserDetailsErrorCode.USER_DETAILS_PARSE_ERROR.getErrorCode(),
					UserDetailsErrorCode.USER_DETAILS_PARSE_ERROR.getErrorMessage() + exception.getMessage(),
					exception);
		}

		return rolesDtos;

	}

}
>>>>>>> aafd0a67
<|MERGE_RESOLUTION|>--- conflicted
+++ resolved
@@ -1,4 +1,3 @@
-<<<<<<< HEAD
 package io.mosip.kernel.syncdata.service.impl;
 
 import java.io.IOException;
@@ -117,125 +116,4 @@
 
 	}
 
-}
-=======
-package io.mosip.kernel.syncdata.service.impl;
-
-import java.io.IOException;
-import java.util.List;
-
-import org.springframework.beans.factory.annotation.Autowired;
-import org.springframework.beans.factory.annotation.Value;
-import org.springframework.cloud.context.config.annotation.RefreshScope;
-import org.springframework.http.HttpEntity;
-import org.springframework.http.HttpHeaders;
-import org.springframework.http.HttpMethod;
-import org.springframework.http.MediaType;
-import org.springframework.http.ResponseEntity;
-import org.springframework.stereotype.Service;
-import org.springframework.web.client.RestClientException;
-import org.springframework.web.client.RestTemplate;
-
-import com.fasterxml.jackson.databind.ObjectMapper;
-
-import io.mosip.kernel.core.exception.ExceptionUtils;
-import io.mosip.kernel.core.exception.ServiceError;
-import io.mosip.kernel.core.http.RequestWrapper;
-import io.mosip.kernel.core.http.ResponseWrapper;
-import io.mosip.kernel.syncdata.constant.RolesErrorCode;
-import io.mosip.kernel.syncdata.constant.UserDetailsErrorCode;
-import io.mosip.kernel.syncdata.dto.SyncUserDetailDto;
-import io.mosip.kernel.syncdata.dto.response.RolesResponseDto;
-import io.mosip.kernel.syncdata.exception.AuthManagerServiceException;
-import io.mosip.kernel.syncdata.exception.ParseResponseException;
-import io.mosip.kernel.syncdata.exception.SyncDataServiceException;
-import io.mosip.kernel.syncdata.service.SyncRolesService;
-
-/**
- * This class handles fetching of everey roles that is in the server. The flow
- * is given as follows SYNC - AUTH SERVICE - AUTH SERVER
- * 
- * @author Srinivasan
- * @since 1.0.0
- * 
- */
-@RefreshScope
-@Service
-public class SyncRolesServiceImpl implements SyncRolesService {
-
-	/**
-	 * restemplate instance
-	 */
-	@Autowired
-	private RestTemplate restTemplate;
-
-	/**
-	 * Base end point read from property file
-	 */
-	@Value("${mosip.kernel.syncdata.auth-manager-base-uri}")
-	private String authBaseUrl;
-	
-	@Autowired
-	private ObjectMapper objectMapper;
-
-	/**
-	 * all roles end-point read from properties file
-	 */
-	@Value("${mosip.kernel.syncdata.auth-manager-roles}")
-	private String authServiceName;
-	
-	@Value("${mosip.kernel.syncdata.syncdata-request-id:SYNCDATA.REQUEST}")
-	private String syncDataRequestId;
-
-	@Value("${mosip.kernel.syncdata.syncdata-version-id:v1.0}")
-	private String syncDataVersionId;
-
-	/*
-	 * (non-Javadoc)
-	 * 
-	 * @see io.mosip.kernel.syncdata.service.SyncRolesService#getAllRoles()
-	 */
-	@Override
-	public RolesResponseDto getAllRoles() {
-		RolesResponseDto rolesDtos = null;
-		ResponseEntity<String> response=null;
-		try {
-
-			StringBuilder uriBuilder = new StringBuilder();
-			uriBuilder.append(authBaseUrl).append(authServiceName);
-			RequestWrapper<?> requestWrapper = new RequestWrapper<>();
-			requestWrapper.setId(syncDataRequestId);
-			requestWrapper.setVersion(syncDataVersionId);
-			HttpHeaders syncDataRequestHeaders = new HttpHeaders();
-			syncDataRequestHeaders.setContentType(MediaType.APPLICATION_JSON);
-			HttpEntity<RequestWrapper<?>> userRolesRequestEntity = new HttpEntity<>(requestWrapper,
-					syncDataRequestHeaders);
-			response = restTemplate.exchange(uriBuilder.toString()+"/registrationclient",HttpMethod.GET , userRolesRequestEntity, String.class);//(uriBuilder.toString() + "/registrationclient",
-					//String.class);
-		} catch (RestClientException ex) {
-			throw new SyncDataServiceException(RolesErrorCode.ROLES_FETCH_EXCEPTION.getErrorCode(),
-					RolesErrorCode.ROLES_FETCH_EXCEPTION.getErrorMessage());
-		}
-		String responseBody = response.getBody();
-		List<ServiceError> validationErrorsList = null;
-		validationErrorsList = ExceptionUtils.getServiceErrorList(responseBody);
-		if (!validationErrorsList.isEmpty()) {
-			throw new AuthManagerServiceException(validationErrorsList);
-		}
-		ResponseWrapper<?> responseObject = null;
-		try {
-			responseObject = objectMapper.readValue(response.getBody(), ResponseWrapper.class);
-			rolesDtos = objectMapper.readValue(
-					objectMapper.writeValueAsString(responseObject.getResponse()), RolesResponseDto.class);
-		} catch (IOException | NullPointerException exception) {
-			throw new ParseResponseException(UserDetailsErrorCode.USER_DETAILS_PARSE_ERROR.getErrorCode(),
-					UserDetailsErrorCode.USER_DETAILS_PARSE_ERROR.getErrorMessage() + exception.getMessage(),
-					exception);
-		}
-
-		return rolesDtos;
-
-	}
-
-}
->>>>>>> aafd0a67
+}