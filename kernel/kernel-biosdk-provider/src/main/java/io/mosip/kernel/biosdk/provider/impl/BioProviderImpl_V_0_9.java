package io.mosip.kernel.biosdk.provider.impl;

import java.util.ArrayList;
import java.util.Arrays;
import java.util.HashMap;
import java.util.HashSet;
import java.util.LinkedList;
import java.util.List;
import java.util.Map;
import java.util.Set;

import org.springframework.stereotype.Component;

import io.mosip.kernel.biometrics.constant.BiometricFunction;
import io.mosip.kernel.biometrics.constant.BiometricType;
import io.mosip.kernel.biometrics.constant.Match;
import io.mosip.kernel.biometrics.entities.BiometricRecord;
import io.mosip.kernel.biometrics.model.Decision;
import io.mosip.kernel.biometrics.model.MatchDecision;
import io.mosip.kernel.biometrics.model.QualityCheck;
import io.mosip.kernel.biometrics.model.Response;
import io.mosip.kernel.biometrics.model.SDKInfo;
import io.mosip.kernel.biometrics.spi.IBioApi;
import io.mosip.kernel.biosdk.provider.spi.iBioProviderApi;
import io.mosip.kernel.biosdk.provider.util.BioProviderUtil;
import io.mosip.kernel.biosdk.provider.util.ErrorCode;
import io.mosip.kernel.biosdk.provider.util.ProviderConstants;
import io.mosip.kernel.core.bioapi.exception.BiometricException;
import io.mosip.kernel.core.cbeffutil.entity.BIR;

@Component
public class BioProviderImpl_V_0_9 implements iBioProviderApi {

	private static final String API_VERSION = "0.9";
	private Map<BiometricType, Map<BiometricFunction, IBioApi>> sdkRegistry = new HashMap<>();

	@Override
	public Map<BiometricType, List<BiometricFunction>> init(Map<BiometricType, Map<String, String>> params)
			throws BiometricException {
		for (BiometricType modality : params.keySet()) {
			Map<String, String> modalityParams = params.get(modality);

			// check if version matches supported API version of this provider
			if (modalityParams != null && !modalityParams.isEmpty()
					&& API_VERSION.equals(modalityParams.get(ProviderConstants.VERSION))) {

				IBioApi iBioApi = (IBioApi) BioProviderUtil.getSDKInstance(modalityParams);
				SDKInfo sdkInfo = iBioApi.init(modalityParams);

				// cross check loaded SDK version and configured SDK version
				if (!API_VERSION.equals(sdkInfo.getApiVersion()))
					throw new BiometricException(ErrorCode.INVALID_SDK_VERSION.getErrorCode(),
							ErrorCode.INVALID_SDK_VERSION.getErrorCode());

				addToRegistry(sdkInfo, iBioApi, modality);
			}
		}
		return getSupportedModalities();
	}

	@Override
	public boolean verify(List<BIR> sample, List<BIR> record, BiometricType modality, Map<String, String> flags) {
		BiometricRecord galleryRecord = getBiometricRecord(record.toArray(new BIR[record.size()]));
		Response<MatchDecision[]> response = sdkRegistry.get(modality).get(BiometricFunction.MATCH).match(
				getBiometricRecord(sample.toArray(new BIR[sample.size()])), new BiometricRecord[] { galleryRecord },
				Arrays.asList(modality), flags);

		if (isSuccessResponse(response)) {
			Map<BiometricType, Decision> decisions = response.getResponse()[0].getDecisions();
			if (decisions.containsKey(modality)) {
				Match matchResult = decisions.get(modality).getMatch();
				// TODO log analyticsinfo and errors
				return Match.MATCHED.equals(matchResult);
			}
		}

		return false;
	}

	@Override
	public Map<String, Boolean> identify(List<BIR> sample, Map<String, List<BIR>> gallery, BiometricType modality,
			Map<String, String> flags) {
		Map<String, Integer> keyIndexMapping = new HashMap<>();
		BiometricRecord galleryRecords[] = new BiometricRecord[gallery.size()];
		int i = 0;
		for (String key : gallery.keySet()) {
			keyIndexMapping.put(key, i);
			galleryRecords[i++] = getBiometricRecord(gallery.get(key).toArray(new BIR[gallery.get(key).size()]));
		}

		Response<MatchDecision[]> response = sdkRegistry.get(modality).get(BiometricFunction.MATCH).match(
				getBiometricRecord(sample.toArray(new BIR[sample.size()])), galleryRecords, Arrays.asList(modality),
				flags);

		Map<String, Boolean> result = new HashMap<>();
		if (isSuccessResponse(response)) {
			keyIndexMapping.forEach((key, index) -> {
				if (response.getResponse()[index].getDecisions().containsKey(modality)) {
					result.put(key, Match.MATCHED
							.equals(response.getResponse()[index].getDecisions().get(modality).getMatch()));
					// TODO log analyticsinfo and errors
				} else
					result.put(key, false);
			});
		}
		return result;
	}

	@Override
	public float[] getSegmentQuality(BIR[] sample, Map<String, String> flags) {
		float scores[] = new float[sample.length];
		for (int i = 0; i < sample.length; i++) {
			BiometricType modality = BiometricType.fromValue(sample[i].getBdbInfo().getType().get(0).value());
			Response<QualityCheck> response = sdkRegistry.get(modality).get(BiometricFunction.QUALITY_CHECK)
					.checkQuality(getBiometricRecord(sample[i]), Arrays.asList(modality), flags);

			if (isSuccessResponse(response) && response.getResponse().getScores() != null) {
				scores[i] = response.getResponse().getScores().containsKey(modality)
						? response.getResponse().getScores().get(modality).getScore()
						: 0;
				// TODO log analyticsInfo && errors
			} else
				scores[i] = 0;
		}
		return scores;
	}

	@Override
	public Map<BiometricType, Float> getModalityQuality(BIR[] sample, Map<String, String> flags) {
		Set<BiometricType> modalitites = new HashSet<>();
		for (int i = 0; i < sample.length; i++) {
			modalitites.add(BiometricType.fromValue(sample[i].getBdbInfo().getType().get(0).value()));
		}

		Map<BiometricType, Float> scoreMap = new HashMap<>();
		for (BiometricType modality : modalitites) {
			Response<QualityCheck> response = sdkRegistry.get(modality).get(BiometricFunction.QUALITY_CHECK)
					.checkQuality(getBiometricRecord(sample), Arrays.asList(modality), flags);

			if (isSuccessResponse(response) && response.getResponse().getScores() != null)
				scoreMap.put(modality,
						response.getResponse().getScores().containsKey(modality)
								? response.getResponse().getScores().get(modality).getScore()
								: 0);
			// TODO log analyticsInfo && errors
		}

		float scores[] = new float[sample.length];
		for (int i = 0; i < sample.length; i++) {
			BiometricType modality = BiometricType.fromValue(sample[i].getBdbInfo().getType().get(0).value());
			if (scoreMap.containsKey(modality))
				scores[i] = scoreMap.get(modality);
			else
				scores[i] = 0;
		}
		return scoreMap;
	}

	@Override
	public List<BIR> extractTemplate(List<BIR> sample, Map<String, String> flags) {
		List<BIR> templates = new LinkedList<>();
		for (BIR bir : sample) {
			Response<BiometricRecord> response = sdkRegistry
					.get(BiometricType.fromValue(bir.getBdbInfo().getType().get(0).value()))
					.get(BiometricFunction.EXTRACT).extractTemplate(getBiometricRecord(bir), null, flags);

			templates.add(isSuccessResponse(response) ? response.getResponse().getSegments().get(0) : null);
		}
		return templates;
	}

	private boolean isSuccessResponse(Response<?> response) {
		if (response != null && response.getStatusCode() >= 200 && response.getStatusCode() <= 299
				&& response.getResponse() != null)
			return true;
		return false;
	}

	private void addToRegistry(SDKInfo sdkInfo, IBioApi iBioApi, BiometricType modality) {
		for (BiometricFunction biometricFunction : sdkInfo.getSupportedMethods().keySet()) {
			if (sdkInfo.getSupportedMethods().get(biometricFunction).contains(modality)) {
				if (sdkRegistry.get(modality) == null)
					sdkRegistry.put(modality, new HashMap<>());

				sdkRegistry.get(modality).put(biometricFunction, iBioApi);
			}
		}
	}

	private Map<BiometricType, List<BiometricFunction>> getSupportedModalities() {
		Map<BiometricType, List<BiometricFunction>> result = new HashMap<>();
		sdkRegistry.forEach((modality, map) -> {
			if (result.get(modality) == null)
				result.put(modality, new ArrayList<BiometricFunction>());

			result.get(modality).addAll(map.keySet());
		});
		return result;
<<<<<<< HEAD
	}	
	
	private io.mosip.kernel.biometrics.entities.BIR convertToBiometricRecordBIR(BIR bir) {
		List<BiometricType> bioTypes = new ArrayList<>();
		for(SingleType type : bir.getBdbInfo().getType()) {
			bioTypes.add(BiometricType.fromValue(type.value()));
		}	
		
		io.mosip.kernel.biometrics.entities.RegistryIDType format = new io.mosip.kernel.biometrics.entities.RegistryIDType(bir.getBdbInfo().getFormat().getOrganization(),
				bir.getBdbInfo().getFormat().getType());
		
		io.mosip.kernel.biometrics.constant.QualityType qualityType;
		
		if(Objects.nonNull(bir.getBdbInfo().getQuality())) {
			io.mosip.kernel.biometrics.entities.RegistryIDType birAlgorithm = new io.mosip.kernel.biometrics.entities.RegistryIDType(
					bir.getBdbInfo().getQuality().getAlgorithm().getOrganization(),
					bir.getBdbInfo().getQuality().getAlgorithm().getType());
			
			qualityType = new io.mosip.kernel.biometrics.constant.QualityType();
			qualityType.setAlgorithm(birAlgorithm);
			qualityType.setQualityCalculationFailed(bir.getBdbInfo().getQuality().getQualityCalculationFailed());
			qualityType.setScore(bir.getBdbInfo().getQuality().getScore());
			
		} else {
			qualityType = null;
		}
		
		io.mosip.kernel.biometrics.entities.VersionType version;
		if(Objects.nonNull(bir.getVersion())) {
			version = new io.mosip.kernel.biometrics.entities.VersionType(bir.getVersion().getMajor(), 
					bir.getVersion().getMinor());
		} else {
			version = null;
		}
		
		io.mosip.kernel.biometrics.entities.VersionType cbeffversion;
		if(Objects.nonNull(bir.getCbeffversion())) {
			cbeffversion = new io.mosip.kernel.biometrics.entities.VersionType(bir.getCbeffversion().getMajor(),
					bir.getCbeffversion().getMinor());
		} else {
			cbeffversion = null;
		}
		
		io.mosip.kernel.biometrics.constant.PurposeType purposeType;
		if(Objects.nonNull(bir.getBdbInfo().getPurpose())) {
			purposeType = io.mosip.kernel.biometrics.constant.PurposeType.fromValue(bir.getBdbInfo().getPurpose().value());
		} else {
			purposeType = null;
		}
		
		io.mosip.kernel.biometrics.constant.ProcessedLevelType processedLevelType;
		if(Objects.nonNull(bir.getBdbInfo().getLevel())) {
			processedLevelType = io.mosip.kernel.biometrics.constant.ProcessedLevelType.fromValue(
					bir.getBdbInfo().getLevel().value());
		} else{
			processedLevelType = null;
		}
		
		return new io.mosip.kernel.biometrics.entities.BIR.BIRBuilder()
					.withBdb(bir.getBdb())
					.withVersion(version)
					.withCbeffversion(cbeffversion)
					.withBirInfo(new io.mosip.kernel.biometrics.entities.BIRInfo.BIRInfoBuilder().withIntegrity(true).build())
					.withBdbInfo(new io.mosip.kernel.biometrics.entities.BDBInfo.BDBInfoBuilder()
							.withFormat(format)
							.withType(bioTypes)
							.withQuality(qualityType)
							.withCreationDate(bir.getBdbInfo().getCreationDate())
							.withIndex(bir.getBdbInfo().getIndex())
							.withPurpose(purposeType)
							.withLevel(processedLevelType)
							.withSubtype(bir.getBdbInfo().getSubtype()).build()).build();
	}
	
	private BIR convertToBIR(io.mosip.kernel.biometrics.entities.BIR bir) {
		List<SingleType> bioTypes = new ArrayList<>();
		for(BiometricType type : bir.getBdbInfo().getType()) {
			bioTypes.add(SingleType.fromValue(type.value()));
		}
		
		RegistryIDType format = new RegistryIDType();
		format.setOrganization(bir.getBdbInfo().getFormat().getOrganization());
		format.setType(bir.getBdbInfo().getFormat().getType());
		
		RegistryIDType birAlgorithm = new RegistryIDType();
		birAlgorithm.setOrganization(bir.getBdbInfo().getQuality().getAlgorithm().getOrganization());
		birAlgorithm.setType(bir.getBdbInfo().getQuality().getAlgorithm().getType());
		
		QualityType qualityType = new QualityType();
		qualityType.setAlgorithm(birAlgorithm);
		qualityType.setQualityCalculationFailed(bir.getBdbInfo().getQuality().getQualityCalculationFailed());
		qualityType.setScore(bir.getBdbInfo().getQuality().getScore());
		
		return new BIR.BIRBuilder()
				.withBdb(bir.getBdb())
				.withVersion(new BIRVersion.BIRVersionBuilder()
							.withMinor(bir.getVersion().getMinor())
							.withMajor(bir.getVersion().getMajor()).build())
				.withCbeffversion(new BIRVersion.BIRVersionBuilder()
							.withMinor(bir.getCbeffversion().getMinor())
							.withMajor(bir.getCbeffversion().getMajor()).build())
				.withBirInfo(new BIRInfo.BIRInfoBuilder().withIntegrity(true).build())
				.withBdbInfo(new BDBInfo.BDBInfoBuilder()
						.withFormat(format)
						.withType(bioTypes)
						.withQuality(qualityType)
						.withCreationDate(bir.getBdbInfo().getCreationDate())
						.withIndex(bir.getBdbInfo().getIndex())
						.withPurpose(PurposeType.fromValue(bir.getBdbInfo().getPurpose().value()))
						.withLevel(ProcessedLevelType.fromValue(bir.getBdbInfo().getLevel().value()))
						.withSubtype(bir.getBdbInfo().getSubtype()).build()).build();
	}
	
	//TODO - set cebffversion and version in biometricRecord
=======
	}

	// TODO - set cebffversion and version in biometricRecord
>>>>>>> ba8d135c
	private BiometricRecord getBiometricRecord(BIR[] birs) {
		BiometricRecord biometricRecord = new BiometricRecord();
		biometricRecord.setSegments(new LinkedList<>());
		for (int i = 0; i < birs.length; i++) {
			biometricRecord.getSegments().add(birs[i]);
		}
		return biometricRecord;
	}

	// TODO - set cebffversion and version in biometricRecord
	private BiometricRecord getBiometricRecord(BIR bir) {
		BiometricRecord biometricRecord = new BiometricRecord();
		biometricRecord.getSegments().add(bir);
		return biometricRecord;
	}

}<|MERGE_RESOLUTION|>--- conflicted
+++ resolved
@@ -196,126 +196,9 @@
 			result.get(modality).addAll(map.keySet());
 		});
 		return result;
-<<<<<<< HEAD
-	}	
-	
-	private io.mosip.kernel.biometrics.entities.BIR convertToBiometricRecordBIR(BIR bir) {
-		List<BiometricType> bioTypes = new ArrayList<>();
-		for(SingleType type : bir.getBdbInfo().getType()) {
-			bioTypes.add(BiometricType.fromValue(type.value()));
-		}	
-		
-		io.mosip.kernel.biometrics.entities.RegistryIDType format = new io.mosip.kernel.biometrics.entities.RegistryIDType(bir.getBdbInfo().getFormat().getOrganization(),
-				bir.getBdbInfo().getFormat().getType());
-		
-		io.mosip.kernel.biometrics.constant.QualityType qualityType;
-		
-		if(Objects.nonNull(bir.getBdbInfo().getQuality())) {
-			io.mosip.kernel.biometrics.entities.RegistryIDType birAlgorithm = new io.mosip.kernel.biometrics.entities.RegistryIDType(
-					bir.getBdbInfo().getQuality().getAlgorithm().getOrganization(),
-					bir.getBdbInfo().getQuality().getAlgorithm().getType());
-			
-			qualityType = new io.mosip.kernel.biometrics.constant.QualityType();
-			qualityType.setAlgorithm(birAlgorithm);
-			qualityType.setQualityCalculationFailed(bir.getBdbInfo().getQuality().getQualityCalculationFailed());
-			qualityType.setScore(bir.getBdbInfo().getQuality().getScore());
-			
-		} else {
-			qualityType = null;
-		}
-		
-		io.mosip.kernel.biometrics.entities.VersionType version;
-		if(Objects.nonNull(bir.getVersion())) {
-			version = new io.mosip.kernel.biometrics.entities.VersionType(bir.getVersion().getMajor(), 
-					bir.getVersion().getMinor());
-		} else {
-			version = null;
-		}
-		
-		io.mosip.kernel.biometrics.entities.VersionType cbeffversion;
-		if(Objects.nonNull(bir.getCbeffversion())) {
-			cbeffversion = new io.mosip.kernel.biometrics.entities.VersionType(bir.getCbeffversion().getMajor(),
-					bir.getCbeffversion().getMinor());
-		} else {
-			cbeffversion = null;
-		}
-		
-		io.mosip.kernel.biometrics.constant.PurposeType purposeType;
-		if(Objects.nonNull(bir.getBdbInfo().getPurpose())) {
-			purposeType = io.mosip.kernel.biometrics.constant.PurposeType.fromValue(bir.getBdbInfo().getPurpose().value());
-		} else {
-			purposeType = null;
-		}
-		
-		io.mosip.kernel.biometrics.constant.ProcessedLevelType processedLevelType;
-		if(Objects.nonNull(bir.getBdbInfo().getLevel())) {
-			processedLevelType = io.mosip.kernel.biometrics.constant.ProcessedLevelType.fromValue(
-					bir.getBdbInfo().getLevel().value());
-		} else{
-			processedLevelType = null;
-		}
-		
-		return new io.mosip.kernel.biometrics.entities.BIR.BIRBuilder()
-					.withBdb(bir.getBdb())
-					.withVersion(version)
-					.withCbeffversion(cbeffversion)
-					.withBirInfo(new io.mosip.kernel.biometrics.entities.BIRInfo.BIRInfoBuilder().withIntegrity(true).build())
-					.withBdbInfo(new io.mosip.kernel.biometrics.entities.BDBInfo.BDBInfoBuilder()
-							.withFormat(format)
-							.withType(bioTypes)
-							.withQuality(qualityType)
-							.withCreationDate(bir.getBdbInfo().getCreationDate())
-							.withIndex(bir.getBdbInfo().getIndex())
-							.withPurpose(purposeType)
-							.withLevel(processedLevelType)
-							.withSubtype(bir.getBdbInfo().getSubtype()).build()).build();
-	}
-	
-	private BIR convertToBIR(io.mosip.kernel.biometrics.entities.BIR bir) {
-		List<SingleType> bioTypes = new ArrayList<>();
-		for(BiometricType type : bir.getBdbInfo().getType()) {
-			bioTypes.add(SingleType.fromValue(type.value()));
-		}
-		
-		RegistryIDType format = new RegistryIDType();
-		format.setOrganization(bir.getBdbInfo().getFormat().getOrganization());
-		format.setType(bir.getBdbInfo().getFormat().getType());
-		
-		RegistryIDType birAlgorithm = new RegistryIDType();
-		birAlgorithm.setOrganization(bir.getBdbInfo().getQuality().getAlgorithm().getOrganization());
-		birAlgorithm.setType(bir.getBdbInfo().getQuality().getAlgorithm().getType());
-		
-		QualityType qualityType = new QualityType();
-		qualityType.setAlgorithm(birAlgorithm);
-		qualityType.setQualityCalculationFailed(bir.getBdbInfo().getQuality().getQualityCalculationFailed());
-		qualityType.setScore(bir.getBdbInfo().getQuality().getScore());
-		
-		return new BIR.BIRBuilder()
-				.withBdb(bir.getBdb())
-				.withVersion(new BIRVersion.BIRVersionBuilder()
-							.withMinor(bir.getVersion().getMinor())
-							.withMajor(bir.getVersion().getMajor()).build())
-				.withCbeffversion(new BIRVersion.BIRVersionBuilder()
-							.withMinor(bir.getCbeffversion().getMinor())
-							.withMajor(bir.getCbeffversion().getMajor()).build())
-				.withBirInfo(new BIRInfo.BIRInfoBuilder().withIntegrity(true).build())
-				.withBdbInfo(new BDBInfo.BDBInfoBuilder()
-						.withFormat(format)
-						.withType(bioTypes)
-						.withQuality(qualityType)
-						.withCreationDate(bir.getBdbInfo().getCreationDate())
-						.withIndex(bir.getBdbInfo().getIndex())
-						.withPurpose(PurposeType.fromValue(bir.getBdbInfo().getPurpose().value()))
-						.withLevel(ProcessedLevelType.fromValue(bir.getBdbInfo().getLevel().value()))
-						.withSubtype(bir.getBdbInfo().getSubtype()).build()).build();
-	}
-	
-	//TODO - set cebffversion and version in biometricRecord
-=======
 	}
 
 	// TODO - set cebffversion and version in biometricRecord
->>>>>>> ba8d135c
 	private BiometricRecord getBiometricRecord(BIR[] birs) {
 		BiometricRecord biometricRecord = new BiometricRecord();
 		biometricRecord.setSegments(new LinkedList<>());
