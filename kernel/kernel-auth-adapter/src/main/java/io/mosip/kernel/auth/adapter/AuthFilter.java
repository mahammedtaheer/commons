--- conflicted
+++ resolved
@@ -1,4 +1,3 @@
-<<<<<<< HEAD
 /**
  * 
  */
@@ -80,87 +79,4 @@
 		super.unsuccessfulAuthentication(request, response, failed);
 
 	}
-=======
-/**
- * 
- */
-package io.mosip.kernel.auth.adapter;
-
-import java.io.IOException;
-
-import javax.servlet.FilterChain;
-import javax.servlet.ServletException;
-import javax.servlet.http.Cookie;
-import javax.servlet.http.HttpServletRequest;
-import javax.servlet.http.HttpServletResponse;
-
-import org.springframework.security.authentication.BadCredentialsException;
-import org.springframework.security.core.Authentication;
-import org.springframework.security.core.AuthenticationException;
-import org.springframework.security.web.authentication.AbstractAuthenticationProcessingFilter;
-import org.springframework.security.web.util.matcher.AntPathRequestMatcher;
-import org.springframework.security.web.util.matcher.RequestMatcher;
-
-/**
- * @author M1049825
- *
- */
-public class AuthFilter extends AbstractAuthenticationProcessingFilter {
-
-	private String[] allowedEndPoints() {
-		return new String[] { "/**/assets/**", "/**/icons/**", "/**/screenshots/**", "/favicon**", "/**/favicon**", "/**/css/**",
-				"/**/js/**", "/**/error**", "/**/webjars/**", "/**/v2/api-docs", "/**/configuration/ui",
-				"/**/configuration/security", "/**/swagger-resources/**", "/**/swagger-ui.html", "/**/csrf","/*/" };
-	}
-
-	protected AuthFilter(RequestMatcher requiresAuthenticationRequestMatcher) {
-		super(requiresAuthenticationRequestMatcher);
-		//this.requestMatcher = requiresAuthenticationRequestMatcher;
-	}
-
-	@Override
-	protected boolean requiresAuthentication(HttpServletRequest request, HttpServletResponse response) {
-		String[] endpoints = allowedEndPoints();
-		for (String pattern : endpoints) {
-			RequestMatcher ignorePattern = new AntPathRequestMatcher(pattern);
-			if (ignorePattern.matches(request)) {
-				return false;
-			}
-		}
-		return true;
-	}
-
-	@Override
-	public Authentication attemptAuthentication(HttpServletRequest httpServletRequest,
-			HttpServletResponse httpServletResponse) throws AuthenticationException {
-		String token = null;
-		Cookie[] cookies = httpServletRequest.getCookies();
-		if (cookies != null) {
-			for (Cookie cookie : cookies) {
-				if (cookie.getName().contains(AuthAdapterConstant.AUTH_REQUEST_COOOKIE_HEADER)) {
-					token = cookie.getValue();
-				}
-			}
-		}
-		if (token == null) {
-			throw new BadCredentialsException(AuthAdapterConstant.AUTH_INVALID_TOKEN);
-		}
-		AuthToken authToken = new AuthToken(token);
-		return getAuthenticationManager().authenticate(authToken);
-	}
-
-	@Override
-	protected void successfulAuthentication(HttpServletRequest request, HttpServletResponse response, FilterChain chain,
-			Authentication authResult) throws IOException, ServletException {
-		super.successfulAuthentication(request, response, chain, authResult);
-		chain.doFilter(request, response);
-	}
-
-	@Override
-	protected void unsuccessfulAuthentication(HttpServletRequest request, HttpServletResponse response,
-			AuthenticationException failed) throws IOException, ServletException {
-		super.unsuccessfulAuthentication(request, response, failed);
-
-	}
->>>>>>> aafd0a67
 }