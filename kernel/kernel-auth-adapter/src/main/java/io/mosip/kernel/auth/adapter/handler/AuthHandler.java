--- conflicted
+++ resolved
@@ -1,382 +1,377 @@
-package io.mosip.kernel.auth.adapter.handler;
-
-import java.io.IOException;
-import java.security.KeyManagementException;
-import java.security.KeyStoreException;
-import java.security.NoSuchAlgorithmException;
-import java.security.cert.X509Certificate;
-import java.util.ArrayList;
-import java.util.List;
-import java.util.Objects;
-
-import javax.net.ssl.SSLContext;
-
-import org.apache.http.conn.ssl.SSLConnectionSocketFactory;
-import org.apache.http.conn.ssl.TrustStrategy;
-import org.apache.http.impl.client.CloseableHttpClient;
-import org.apache.http.impl.client.HttpClients;
-import org.springframework.beans.factory.annotation.Autowired;
-import org.springframework.beans.factory.annotation.Value;
-import org.springframework.http.HttpEntity;
-import org.springframework.http.HttpHeaders;
-import org.springframework.http.HttpMethod;
-import org.springframework.http.HttpStatus;
-import org.springframework.http.ResponseEntity;
-import org.springframework.http.client.HttpComponentsClientHttpRequestFactory;
-import org.springframework.security.authentication.UsernamePasswordAuthenticationToken;
-import org.springframework.security.authentication.dao.AbstractUserDetailsAuthenticationProvider;
-import org.springframework.security.core.Authentication;
-import org.springframework.security.core.AuthenticationException;
-import org.springframework.security.core.GrantedAuthority;
-import org.springframework.security.core.authority.AuthorityUtils;
-import org.springframework.security.core.context.SecurityContextHolder;
-import org.springframework.security.core.userdetails.UserDetails;
-import org.springframework.security.web.authentication.www.NonceExpiredException;
-import org.springframework.stereotype.Component;
-import org.springframework.web.client.RestClientException;
-import org.springframework.web.client.RestTemplate;
-
-import com.fasterxml.jackson.core.JsonParseException;
-import com.fasterxml.jackson.core.JsonProcessingException;
-import com.fasterxml.jackson.databind.JsonMappingException;
-import com.fasterxml.jackson.databind.JsonNode;
-import com.fasterxml.jackson.databind.ObjectMapper;
-import com.fasterxml.jackson.datatype.jsr310.JavaTimeModule;
-
-import io.jsonwebtoken.Claims;
-import io.jsonwebtoken.Jwts;
-import io.mosip.kernel.auth.adapter.config.LoggerConfiguration;
-import io.mosip.kernel.auth.adapter.constant.AuthAdapterConstant;
-import io.mosip.kernel.auth.adapter.constant.AuthAdapterErrorCode;
-import io.mosip.kernel.auth.adapter.exception.AuthManagerException;
-import io.mosip.kernel.auth.adapter.model.AuthToken;
-import io.mosip.kernel.auth.adapter.model.AuthUserDetails;
-import io.mosip.kernel.auth.adapter.model.MosipUserDto;
-import io.mosip.kernel.core.exception.ExceptionUtils;
-import io.mosip.kernel.core.exception.ServiceError;
-import io.mosip.kernel.core.http.ResponseWrapper;
-import io.mosip.kernel.core.logger.spi.Logger;
-import io.mosip.kernel.core.util.EmptyCheckUtils;
-import io.vertx.core.Vertx;
-import io.vertx.core.http.HttpServer;
-import io.vertx.core.http.HttpServerRequest;
-import io.vertx.core.http.HttpServerResponse;
-import io.vertx.ext.web.Route;
-import io.vertx.ext.web.Router;
-import io.vertx.ext.web.RoutingContext;
-
-/**
- * Contacts auth server to verify token validity.
- *
- * Tasks: 1. Contacts auth server to verify token validity. 2. Stores the
- * response body in an instance of MosipUserDto. 3. Updates token into in the
- * security context through AuthUserDetails. 4. Bind MosipUserDto instance
- * details with the AuthUserDetails that extends Spring Security's UserDetails.
- * 
- * @author Ramadurai Saravana Pandian
- * @author Raj Jha
- * @author Urvil Joshi
- * @since 1.0.0
- */
-
-@Component
-public class AuthHandler extends AbstractUserDetailsAuthenticationProvider {
-
-	private static final Logger LOGGER = LoggerConfiguration.logConfig(AuthHandler.class);
-
-	@Value("${auth.server.validate.url}")
-	private String validateUrl;
-	
-<<<<<<< HEAD
-	@Value("${auth.server.admin.validate.url:https://dev.mosip.io/r2/v1/authmanager/authorize/admin/validateToken}")
-	private String adminValidateUrl;
-=======
-	@Value("${auth.jwt.base:Mosip-Token}")
-	private String authJwtBase;
-	
-	@Value("${auth.jwt.secret:authjwtsecret}")
-	private String authJwtSecret;
->>>>>>> be0eb4b6
-
-	@Autowired
-	private ObjectMapper objectMapper;
-
-	@Override
-	protected void additionalAuthenticationChecks(UserDetails userDetails,
-			UsernamePasswordAuthenticationToken usernamePasswordAuthenticationToken) throws AuthenticationException {
-	}
-
-	@Override
-	protected UserDetails retrieveUser(String userName,
-			UsernamePasswordAuthenticationToken usernamePasswordAuthenticationToken) throws AuthenticationException {
-		ResponseEntity<String> response = null;
-		String token = null;
-		AuthToken authToken = (AuthToken) usernamePasswordAuthenticationToken;
-		token = authToken.getToken();
-<<<<<<< HEAD
-		MosipUserDto mosipUserDto = null;
-		//added for keycloak impl
-		if (token.startsWith(AuthAdapterConstant.AUTH_ADMIN_COOKIE_PREFIX)) {
-             
-             response = getKeycloakValidatedUserResponse(token);
-		}else {
-		response = getValidatedUserResponse(token);
-		}
-		List<ServiceError> validationErrorsList = ExceptionUtils.getServiceErrorList(response.getBody());
-		if (!validationErrorsList.isEmpty()) {
-			throw new AuthManagerException(AuthAdapterErrorCode.UNAUTHORIZED.getErrorCode(), validationErrorsList);
-		}
-=======
-
-		Claims claims;
->>>>>>> be0eb4b6
-		try {
-			claims = getClaims(token);
-		} catch (Exception e1) {
-			throw new AuthManagerException(String.valueOf(HttpStatus.UNAUTHORIZED.value()), e1.getMessage(), e1);
-		}
-		MosipUserDto mosipUserDto = buildDto(claims);
-
-//		response = getValidatedUserResponse(token);
-//		List<ServiceError> validationErrorsList = ExceptionUtils.getServiceErrorList(response.getBody());
-//		if (!validationErrorsList.isEmpty()) {
-//			throw new AuthManagerException(AuthAdapterErrorCode.UNAUTHORIZED.getErrorCode(), validationErrorsList);
-//		}
-//		try {
-//			ResponseWrapper<?> responseObject = objectMapper.readValue(response.getBody(), ResponseWrapper.class);
-//			mosipUserDto = objectMapper.readValue(objectMapper.writeValueAsString(responseObject.getResponse()),
-//					MosipUserDto.class);
-//		} catch (Exception e) {
-//			throw new AuthManagerException(String.valueOf(HttpStatus.UNAUTHORIZED.value()), e.getMessage(), e);
-//		}
-		List<GrantedAuthority> grantedAuthorities = AuthorityUtils
-				.commaSeparatedStringToAuthorityList(mosipUserDto.getRole());
-		AuthUserDetails authUserDetails = new AuthUserDetails(mosipUserDto, token);
-		authUserDetails.setAuthorities(grantedAuthorities);
-		return authUserDetails;
-
-	}
-
-	private Claims getClaims(String token) throws Exception {
-		String token_base = authJwtBase;
-		String secret = authJwtSecret;
-		Claims claims = null;
-
-		if (token == null || !token.startsWith(token_base)) {
-			throw new NonceExpiredException("Invalid Token");
-		}
-//		try {
-		claims = Jwts.parser().setSigningKey(secret).parseClaimsJws(token.substring(token_base.length())).getBody();
-
-//		} catch (SignatureException e) {
-//			throw new AuthManagerException(AuthErrorCode.UNAUTHORIZED.getErrorCode(), e.getMessage());
-//		} catch (JwtException e) {
-//			if( e instanceof ExpiredJwtException)
-//			{
-//				System.out.println("Token expired message "+ e.getMessage() + " Token "+token);
-//				throw new AuthManagerException(AuthErrorCode.TOKEN_EXPIRED.getErrorCode(), AuthErrorCode.TOKEN_EXPIRED.getErrorMessage());
-//			}
-//			else
-//			{
-//				throw new AuthManagerException(AuthErrorCode.UNAUTHORIZED.getErrorCode(), e.getMessage());
-//			}
-//			
-//		}
-		return claims;
-	}
-
-	private MosipUserDto buildDto(Claims claims) {
-		MosipUserDto mosipUserDto = new MosipUserDto();
-		mosipUserDto.setUserId(claims.getSubject());
-		mosipUserDto.setName((String) claims.get("name"));
-		mosipUserDto.setRole((String) claims.get("role"));
-		mosipUserDto.setMail((String) claims.get("mail"));
-		mosipUserDto.setMobile((String) claims.get("mobile"));
-		mosipUserDto.setRId((String) claims.get("rId"));
-		return mosipUserDto;
-	}
-
-	private ResponseEntity<String> getValidatedUserResponse(String token) {
-		HttpHeaders headers = new HttpHeaders();
-		// System.out.println("\nInside Auth Handler");
-		// System.out.println("Token details " + System.currentTimeMillis() + " : " +
-		// token + "\n");
-		headers.set(AuthAdapterConstant.AUTH_HEADER_COOKIE, AuthAdapterConstant.AUTH_COOOKIE_HEADER + token);
-		HttpEntity<String> entity = new HttpEntity<>("parameters", headers);
-		try {
-			return getRestTemplate().exchange(validateUrl, HttpMethod.POST, entity, String.class);
-		} catch (RestClientException | KeyManagementException | NoSuchAlgorithmException | KeyStoreException e) {
-			throw new AuthManagerException(AuthAdapterErrorCode.UNAUTHORIZED.getErrorCode(), e.getMessage(), e);
-		}
-	}
-	
-	private ResponseEntity<String> getKeycloakValidatedUserResponse(String token) {
-		HttpHeaders headers = new HttpHeaders();
-		headers.set(AuthAdapterConstant.AUTH_HEADER_COOKIE, AuthAdapterConstant.AUTH_COOOKIE_HEADER + token);
-		HttpEntity<String> entity = new HttpEntity<>("parameters", headers);
-		try {
-			return getRestTemplate().exchange(adminValidateUrl, HttpMethod.GET, entity, String.class);
-		} catch (RestClientException | KeyManagementException | NoSuchAlgorithmException | KeyStoreException e) {
-			throw new AuthManagerException(AuthAdapterErrorCode.UNAUTHORIZED.getErrorCode(), e.getMessage(), e);
-		}
-	}
-
-	private RestTemplate getRestTemplate() throws KeyManagementException, NoSuchAlgorithmException, KeyStoreException {
-		TrustStrategy acceptingTrustStrategy = (X509Certificate[] chain, String authType) -> true;
-		SSLContext sslContext = org.apache.http.ssl.SSLContexts.custom().loadTrustMaterial(null, acceptingTrustStrategy)
-				.build();
-		SSLConnectionSocketFactory csf = new SSLConnectionSocketFactory(sslContext);
-		CloseableHttpClient httpClient = HttpClients.custom().setSSLSocketFactory(csf).build();
-		HttpComponentsClientHttpRequestFactory requestFactory = new HttpComponentsClientHttpRequestFactory();
-		requestFactory.setHttpClient(httpClient);
-		return new RestTemplate(requestFactory);
-
-	}
-
-	public void addCorsFilter(HttpServer httpServer, Vertx vertx) {
-		Router router = Router.router(vertx);
-		/*
-		 * router.route().handler(routingContext -> { HttpServerRequest
-		 * httpServerRequest = routingContext.request();
-		 * CorsHandler.create(httpServerRequest.getHeader("Origin")).allowCredentials(
-		 * true) .allowedHeader("POST, GET, OPTIONS, DELETE, PUT, PATCH").exposedHeader(
-		 * "Set-Cookie"); });
-		 */
-
-		// Basic security to make cookie not accessed by script
-		/*
-		 * router.route().handler(CookieHandler.create()).handler(SessionHandler.create(
-		 * LocalSessionStore.create(vertx))
-		 * .setCookieHttpOnlyFlag(true).setCookieSecureFlag(true));
-		 */
-
-		// CSRF token
-		/* router.route().handler(CSRFHandler.create("")); */
-
-		// Basic security headers by OWASP
-		router.route().handler(routingContext -> {
-			HttpServerResponse httpServerResponse = routingContext.response();
-			httpServerResponse.putHeader("Cache-Control", "no-store, no-cache,max-age=0, must-revalidate")
-					.putHeader("Pragma", "no-cache").putHeader("X-Content-Type-Options", "nosniff")
-					.putHeader("Strict-Transport-Security", "max-age=" + 15768000 + "; includeSubDomains")
-					.putHeader("X-Download-Options", "noopen").putHeader("X-XSS-Protection", "1; mode=block")
-					.putHeader("X-FRAME-OPTIONS", "DENY");
-
-			routingContext.next();
-		});
-		httpServer.requestHandler(router);
-
-	}
-
-	public void addAuthFilter(Router router, String path, io.vertx.core.http.HttpMethod httpMethod,
-			String commaSepratedRoles) {
-		Objects.requireNonNull(httpMethod, AuthAdapterConstant.HTTP_METHOD_NOT_NULL);
-		if (EmptyCheckUtils.isNullEmpty(commaSepratedRoles)) {
-			throw new NullPointerException(AuthAdapterConstant.ROLES_NOT_EMPTY_NULL);
-		}
-		String[] roles = commaSepratedRoles.split(",");
-		Route filterRoute = router.route(httpMethod, path);
-		filterRoute.handler(routingContext -> {
-			String token;
-			try {
-				token = validateToken(routingContext, roles);
-				if (token.isEmpty()) {
-					return;
-				}
-				HttpServerResponse httpServerResponse = routingContext.response();
-				httpServerResponse.putHeader(AuthAdapterConstant.AUTH_HEADER_SET_COOKIE, token);
-				routingContext.next();
-			} catch (Exception e) {
-				throw new AuthManagerException(String.valueOf(HttpStatus.UNAUTHORIZED.value()), e.getMessage(), e);
-			}
-		});
-	}
-
-	private String validateToken(RoutingContext routingContext, String[] roles)
-			throws RestClientException, KeyManagementException, NoSuchAlgorithmException, KeyStoreException,
-			JsonParseException, JsonMappingException, JsonProcessingException, IOException {
-		boolean isAuthorized = false;
-		HttpServerRequest httpRequest = routingContext.request();
-		String token = null;
-		String cookies = httpRequest.getHeader(AuthAdapterConstant.AUTH_HEADER_COOKIE);
-		if (cookies != null && !cookies.isEmpty() && cookies.contains(AuthAdapterConstant.AUTH_COOOKIE_HEADER)) {
-			token = cookies.replace(AuthAdapterConstant.AUTH_COOOKIE_HEADER, "").trim();
-		}
-		if (token == null || token.isEmpty()) {
-			List<ServiceError> errors = new ArrayList<>();
-			ServiceError error = new ServiceError(AuthAdapterErrorCode.UNAUTHORIZED.getErrorCode(),
-					AuthAdapterErrorCode.UNAUTHORIZED.getErrorMessage());
-			errors.add(error);
-			sendErrors(routingContext, errors, AuthAdapterConstant.NOTAUTHENTICATED);
-			return "";
-		}
-		token = token.split(";")[0];
-		ResponseEntity<String> response = getValidatedUserResponse(token);
-		if (response == null) {
-			List<ServiceError> errors = new ArrayList<>();
-			ServiceError error = new ServiceError(AuthAdapterErrorCode.CONNECT_EXCEPTION.getErrorCode(),
-					AuthAdapterErrorCode.CONNECT_EXCEPTION.getErrorMessage());
-			errors.add(error);
-			sendErrors(routingContext, errors, AuthAdapterConstant.INTERNEL_SERVER_ERROR);
-			return "";
-		}
-		List<ServiceError> validationErrorsList = ExceptionUtils.getServiceErrorList(response.getBody());
-		if (!validationErrorsList.isEmpty()) {
-			sendErrors(routingContext, validationErrorsList, AuthAdapterConstant.NOTAUTHENTICATED);
-			return "";
-		}
-		ResponseWrapper<?> responseObject = null;
-		MosipUserDto mosipUserDto = null;
-
-		responseObject = objectMapper.readValue(response.getBody(), ResponseWrapper.class);
-		mosipUserDto = objectMapper.readValue(objectMapper.writeValueAsString(responseObject.getResponse()),
-				MosipUserDto.class);
-
-		AuthUserDetails authUserDetails = new AuthUserDetails(mosipUserDto, token);
-		Authentication authentication = new UsernamePasswordAuthenticationToken(authUserDetails,
-				authUserDetails.getPassword(), null);
-		SecurityContextHolder.getContext().setAuthentication(authentication);
-		String[] authorities = mosipUserDto.getRole().split(",");
-		for (String role : roles) {
-			for (String authority : authorities) {
-				if (role.equals(authority)) {
-					isAuthorized = true;
-					break;
-				}
-			}
-		}
-		if (!isAuthorized) {
-			List<ServiceError> errors = new ArrayList<>();
-			ServiceError error = new ServiceError(AuthAdapterErrorCode.FORBIDDEN.getErrorCode(),
-					AuthAdapterErrorCode.FORBIDDEN.getErrorMessage());
-			errors.add(error);
-			sendErrors(routingContext, errors, AuthAdapterConstant.UNAUTHORIZED);
-			return "";
-		}
-		return response.getHeaders().get(AuthAdapterConstant.AUTH_HEADER_SET_COOKIE).get(0)
-				.replaceAll(AuthAdapterConstant.AUTH_COOOKIE_HEADER, "");
-	}
-
-	private void sendErrors(RoutingContext routingContext, List<ServiceError> errors, int statusCode) {
-		ResponseWrapper<ServiceError> errorResponse = new ResponseWrapper<>();
-		errorResponse.getErrors().addAll(errors);
-		objectMapper.registerModule(new JavaTimeModule());
-		JsonNode reqNode;
-		if (routingContext.getBodyAsJson() != null) {
-			try {
-				reqNode = objectMapper.readTree(routingContext.getBodyAsJson().toString());
-				errorResponse.setId(reqNode.path("id").asText());
-				errorResponse.setVersion(reqNode.path("version").asText());
-			} catch (IOException exception) {
-				LOGGER.error("", "", "", exception.getMessage());
-			}
-		}
-		try {
-			routingContext.response().putHeader("content-type", "application/json").setStatusCode(statusCode)
-					.end(objectMapper.writeValueAsString(errorResponse));
-
-		} catch (JsonProcessingException exception) {
-			LOGGER.error("", "", "", exception.getMessage());
-		}
-	}
+package io.mosip.kernel.auth.adapter.handler;
+
+import java.io.IOException;
+import java.security.KeyManagementException;
+import java.security.KeyStoreException;
+import java.security.NoSuchAlgorithmException;
+import java.security.cert.X509Certificate;
+import java.util.ArrayList;
+import java.util.List;
+import java.util.Objects;
+
+import javax.net.ssl.SSLContext;
+
+import org.apache.http.conn.ssl.SSLConnectionSocketFactory;
+import org.apache.http.conn.ssl.TrustStrategy;
+import org.apache.http.impl.client.CloseableHttpClient;
+import org.apache.http.impl.client.HttpClients;
+import org.springframework.beans.factory.annotation.Autowired;
+import org.springframework.beans.factory.annotation.Value;
+import org.springframework.http.HttpEntity;
+import org.springframework.http.HttpHeaders;
+import org.springframework.http.HttpMethod;
+import org.springframework.http.HttpStatus;
+import org.springframework.http.ResponseEntity;
+import org.springframework.http.client.HttpComponentsClientHttpRequestFactory;
+import org.springframework.security.authentication.UsernamePasswordAuthenticationToken;
+import org.springframework.security.authentication.dao.AbstractUserDetailsAuthenticationProvider;
+import org.springframework.security.core.Authentication;
+import org.springframework.security.core.AuthenticationException;
+import org.springframework.security.core.GrantedAuthority;
+import org.springframework.security.core.authority.AuthorityUtils;
+import org.springframework.security.core.context.SecurityContextHolder;
+import org.springframework.security.core.userdetails.UserDetails;
+import org.springframework.security.web.authentication.www.NonceExpiredException;
+import org.springframework.stereotype.Component;
+import org.springframework.web.client.RestClientException;
+import org.springframework.web.client.RestTemplate;
+
+import com.fasterxml.jackson.core.JsonParseException;
+import com.fasterxml.jackson.core.JsonProcessingException;
+import com.fasterxml.jackson.databind.JsonMappingException;
+import com.fasterxml.jackson.databind.JsonNode;
+import com.fasterxml.jackson.databind.ObjectMapper;
+import com.fasterxml.jackson.datatype.jsr310.JavaTimeModule;
+
+import io.jsonwebtoken.Claims;
+import io.jsonwebtoken.Jwts;
+import io.mosip.kernel.auth.adapter.config.LoggerConfiguration;
+import io.mosip.kernel.auth.adapter.constant.AuthAdapterConstant;
+import io.mosip.kernel.auth.adapter.constant.AuthAdapterErrorCode;
+import io.mosip.kernel.auth.adapter.exception.AuthManagerException;
+import io.mosip.kernel.auth.adapter.model.AuthToken;
+import io.mosip.kernel.auth.adapter.model.AuthUserDetails;
+import io.mosip.kernel.auth.adapter.model.MosipUserDto;
+import io.mosip.kernel.core.exception.ExceptionUtils;
+import io.mosip.kernel.core.exception.ServiceError;
+import io.mosip.kernel.core.http.ResponseWrapper;
+import io.mosip.kernel.core.logger.spi.Logger;
+import io.mosip.kernel.core.util.EmptyCheckUtils;
+import io.vertx.core.Vertx;
+import io.vertx.core.http.HttpServer;
+import io.vertx.core.http.HttpServerRequest;
+import io.vertx.core.http.HttpServerResponse;
+import io.vertx.ext.web.Route;
+import io.vertx.ext.web.Router;
+import io.vertx.ext.web.RoutingContext;
+
+/**
+ * Contacts auth server to verify token validity.
+ *
+ * Tasks: 1. Contacts auth server to verify token validity. 2. Stores the
+ * response body in an instance of MosipUserDto. 3. Updates token into in the
+ * security context through AuthUserDetails. 4. Bind MosipUserDto instance
+ * details with the AuthUserDetails that extends Spring Security's UserDetails.
+ * 
+ * @author Ramadurai Saravana Pandian
+ * @author Raj Jha
+ * @author Urvil Joshi
+ * @since 1.0.0
+ */
+
+@Component
+public class AuthHandler extends AbstractUserDetailsAuthenticationProvider {
+
+	private static final Logger LOGGER = LoggerConfiguration.logConfig(AuthHandler.class);
+
+	@Value("${auth.server.validate.url}")
+	private String validateUrl;
+	
+	@Value("${auth.server.admin.validate.url:https://dev.mosip.io/r2/v1/authmanager/authorize/admin/validateToken}")
+	private String adminValidateUrl;
+	
+	@Value("${auth.jwt.base:Mosip-Token}")
+	private String authJwtBase;
+	
+	@Value("${auth.jwt.secret:authjwtsecret}")
+	private String authJwtSecret;
+
+	@Autowired
+	private ObjectMapper objectMapper;
+
+	@Override
+	protected void additionalAuthenticationChecks(UserDetails userDetails,
+			UsernamePasswordAuthenticationToken usernamePasswordAuthenticationToken) throws AuthenticationException {
+	}
+
+	@Override
+	protected UserDetails retrieveUser(String userName,
+			UsernamePasswordAuthenticationToken usernamePasswordAuthenticationToken) throws AuthenticationException {
+		ResponseEntity<String> response = null;
+		String token = null;
+		AuthToken authToken = (AuthToken) usernamePasswordAuthenticationToken;
+		token = authToken.getToken();
+		MosipUserDto mosipUserDto = null;
+		//added for keycloak impl
+		if (token.startsWith(AuthAdapterConstant.AUTH_ADMIN_COOKIE_PREFIX)) {
+             
+             response = getKeycloakValidatedUserResponse(token);
+		}else {
+		response = getValidatedUserResponse(token);
+		}
+		List<ServiceError> validationErrorsList = ExceptionUtils.getServiceErrorList(response.getBody());
+		if (!validationErrorsList.isEmpty()) {
+			throw new AuthManagerException(AuthAdapterErrorCode.UNAUTHORIZED.getErrorCode(), validationErrorsList);
+		}
+
+		Claims claims;
+		try {
+			claims = getClaims(token);
+		} catch (Exception e1) {
+			throw new AuthManagerException(String.valueOf(HttpStatus.UNAUTHORIZED.value()), e1.getMessage(), e1);
+		}
+		MosipUserDto mosipUserDto = buildDto(claims);
+
+//		response = getValidatedUserResponse(token);
+//		List<ServiceError> validationErrorsList = ExceptionUtils.getServiceErrorList(response.getBody());
+//		if (!validationErrorsList.isEmpty()) {
+//			throw new AuthManagerException(AuthAdapterErrorCode.UNAUTHORIZED.getErrorCode(), validationErrorsList);
+//		}
+//		try {
+//			ResponseWrapper<?> responseObject = objectMapper.readValue(response.getBody(), ResponseWrapper.class);
+//			mosipUserDto = objectMapper.readValue(objectMapper.writeValueAsString(responseObject.getResponse()),
+//					MosipUserDto.class);
+//		} catch (Exception e) {
+//			throw new AuthManagerException(String.valueOf(HttpStatus.UNAUTHORIZED.value()), e.getMessage(), e);
+//		}
+		List<GrantedAuthority> grantedAuthorities = AuthorityUtils
+				.commaSeparatedStringToAuthorityList(mosipUserDto.getRole());
+		AuthUserDetails authUserDetails = new AuthUserDetails(mosipUserDto, token);
+		authUserDetails.setAuthorities(grantedAuthorities);
+		return authUserDetails;
+
+	}
+
+	private Claims getClaims(String token) throws Exception {
+		String token_base = authJwtBase;
+		String secret = authJwtSecret;
+		Claims claims = null;
+
+		if (token == null || !token.startsWith(token_base)) {
+			throw new NonceExpiredException("Invalid Token");
+		}
+//		try {
+		claims = Jwts.parser().setSigningKey(secret).parseClaimsJws(token.substring(token_base.length())).getBody();
+
+//		} catch (SignatureException e) {
+//			throw new AuthManagerException(AuthErrorCode.UNAUTHORIZED.getErrorCode(), e.getMessage());
+//		} catch (JwtException e) {
+//			if( e instanceof ExpiredJwtException)
+//			{
+//				System.out.println("Token expired message "+ e.getMessage() + " Token "+token);
+//				throw new AuthManagerException(AuthErrorCode.TOKEN_EXPIRED.getErrorCode(), AuthErrorCode.TOKEN_EXPIRED.getErrorMessage());
+//			}
+//			else
+//			{
+//				throw new AuthManagerException(AuthErrorCode.UNAUTHORIZED.getErrorCode(), e.getMessage());
+//			}
+//			
+//		}
+		return claims;
+	}
+
+	private MosipUserDto buildDto(Claims claims) {
+		MosipUserDto mosipUserDto = new MosipUserDto();
+		mosipUserDto.setUserId(claims.getSubject());
+		mosipUserDto.setName((String) claims.get("name"));
+		mosipUserDto.setRole((String) claims.get("role"));
+		mosipUserDto.setMail((String) claims.get("mail"));
+		mosipUserDto.setMobile((String) claims.get("mobile"));
+		mosipUserDto.setRId((String) claims.get("rId"));
+		return mosipUserDto;
+	}
+
+	private ResponseEntity<String> getValidatedUserResponse(String token) {
+		HttpHeaders headers = new HttpHeaders();
+		// System.out.println("\nInside Auth Handler");
+		// System.out.println("Token details " + System.currentTimeMillis() + " : " +
+		// token + "\n");
+		headers.set(AuthAdapterConstant.AUTH_HEADER_COOKIE, AuthAdapterConstant.AUTH_COOOKIE_HEADER + token);
+		HttpEntity<String> entity = new HttpEntity<>("parameters", headers);
+		try {
+			return getRestTemplate().exchange(validateUrl, HttpMethod.POST, entity, String.class);
+		} catch (RestClientException | KeyManagementException | NoSuchAlgorithmException | KeyStoreException e) {
+			throw new AuthManagerException(AuthAdapterErrorCode.UNAUTHORIZED.getErrorCode(), e.getMessage(), e);
+		}
+	}
+	
+	private ResponseEntity<String> getKeycloakValidatedUserResponse(String token) {
+		HttpHeaders headers = new HttpHeaders();
+		headers.set(AuthAdapterConstant.AUTH_HEADER_COOKIE, AuthAdapterConstant.AUTH_COOOKIE_HEADER + token);
+		HttpEntity<String> entity = new HttpEntity<>("parameters", headers);
+		try {
+			return getRestTemplate().exchange(adminValidateUrl, HttpMethod.GET, entity, String.class);
+		} catch (RestClientException | KeyManagementException | NoSuchAlgorithmException | KeyStoreException e) {
+			throw new AuthManagerException(AuthAdapterErrorCode.UNAUTHORIZED.getErrorCode(), e.getMessage(), e);
+		}
+	}
+
+	private RestTemplate getRestTemplate() throws KeyManagementException, NoSuchAlgorithmException, KeyStoreException {
+		TrustStrategy acceptingTrustStrategy = (X509Certificate[] chain, String authType) -> true;
+		SSLContext sslContext = org.apache.http.ssl.SSLContexts.custom().loadTrustMaterial(null, acceptingTrustStrategy)
+				.build();
+		SSLConnectionSocketFactory csf = new SSLConnectionSocketFactory(sslContext);
+		CloseableHttpClient httpClient = HttpClients.custom().setSSLSocketFactory(csf).build();
+		HttpComponentsClientHttpRequestFactory requestFactory = new HttpComponentsClientHttpRequestFactory();
+		requestFactory.setHttpClient(httpClient);
+		return new RestTemplate(requestFactory);
+
+	}
+
+	public void addCorsFilter(HttpServer httpServer, Vertx vertx) {
+		Router router = Router.router(vertx);
+		/*
+		 * router.route().handler(routingContext -> { HttpServerRequest
+		 * httpServerRequest = routingContext.request();
+		 * CorsHandler.create(httpServerRequest.getHeader("Origin")).allowCredentials(
+		 * true) .allowedHeader("POST, GET, OPTIONS, DELETE, PUT, PATCH").exposedHeader(
+		 * "Set-Cookie"); });
+		 */
+
+		// Basic security to make cookie not accessed by script
+		/*
+		 * router.route().handler(CookieHandler.create()).handler(SessionHandler.create(
+		 * LocalSessionStore.create(vertx))
+		 * .setCookieHttpOnlyFlag(true).setCookieSecureFlag(true));
+		 */
+
+		// CSRF token
+		/* router.route().handler(CSRFHandler.create("")); */
+
+		// Basic security headers by OWASP
+		router.route().handler(routingContext -> {
+			HttpServerResponse httpServerResponse = routingContext.response();
+			httpServerResponse.putHeader("Cache-Control", "no-store, no-cache,max-age=0, must-revalidate")
+					.putHeader("Pragma", "no-cache").putHeader("X-Content-Type-Options", "nosniff")
+					.putHeader("Strict-Transport-Security", "max-age=" + 15768000 + "; includeSubDomains")
+					.putHeader("X-Download-Options", "noopen").putHeader("X-XSS-Protection", "1; mode=block")
+					.putHeader("X-FRAME-OPTIONS", "DENY");
+
+			routingContext.next();
+		});
+		httpServer.requestHandler(router);
+
+	}
+
+	public void addAuthFilter(Router router, String path, io.vertx.core.http.HttpMethod httpMethod,
+			String commaSepratedRoles) {
+		Objects.requireNonNull(httpMethod, AuthAdapterConstant.HTTP_METHOD_NOT_NULL);
+		if (EmptyCheckUtils.isNullEmpty(commaSepratedRoles)) {
+			throw new NullPointerException(AuthAdapterConstant.ROLES_NOT_EMPTY_NULL);
+		}
+		String[] roles = commaSepratedRoles.split(",");
+		Route filterRoute = router.route(httpMethod, path);
+		filterRoute.handler(routingContext -> {
+			String token;
+			try {
+				token = validateToken(routingContext, roles);
+				if (token.isEmpty()) {
+					return;
+				}
+				HttpServerResponse httpServerResponse = routingContext.response();
+				httpServerResponse.putHeader(AuthAdapterConstant.AUTH_HEADER_SET_COOKIE, token);
+				routingContext.next();
+			} catch (Exception e) {
+				throw new AuthManagerException(String.valueOf(HttpStatus.UNAUTHORIZED.value()), e.getMessage(), e);
+			}
+		});
+	}
+
+	private String validateToken(RoutingContext routingContext, String[] roles)
+			throws RestClientException, KeyManagementException, NoSuchAlgorithmException, KeyStoreException,
+			JsonParseException, JsonMappingException, JsonProcessingException, IOException {
+		boolean isAuthorized = false;
+		HttpServerRequest httpRequest = routingContext.request();
+		String token = null;
+		String cookies = httpRequest.getHeader(AuthAdapterConstant.AUTH_HEADER_COOKIE);
+		if (cookies != null && !cookies.isEmpty() && cookies.contains(AuthAdapterConstant.AUTH_COOOKIE_HEADER)) {
+			token = cookies.replace(AuthAdapterConstant.AUTH_COOOKIE_HEADER, "").trim();
+		}
+		if (token == null || token.isEmpty()) {
+			List<ServiceError> errors = new ArrayList<>();
+			ServiceError error = new ServiceError(AuthAdapterErrorCode.UNAUTHORIZED.getErrorCode(),
+					AuthAdapterErrorCode.UNAUTHORIZED.getErrorMessage());
+			errors.add(error);
+			sendErrors(routingContext, errors, AuthAdapterConstant.NOTAUTHENTICATED);
+			return "";
+		}
+		token = token.split(";")[0];
+		ResponseEntity<String> response = getValidatedUserResponse(token);
+		if (response == null) {
+			List<ServiceError> errors = new ArrayList<>();
+			ServiceError error = new ServiceError(AuthAdapterErrorCode.CONNECT_EXCEPTION.getErrorCode(),
+					AuthAdapterErrorCode.CONNECT_EXCEPTION.getErrorMessage());
+			errors.add(error);
+			sendErrors(routingContext, errors, AuthAdapterConstant.INTERNEL_SERVER_ERROR);
+			return "";
+		}
+		List<ServiceError> validationErrorsList = ExceptionUtils.getServiceErrorList(response.getBody());
+		if (!validationErrorsList.isEmpty()) {
+			sendErrors(routingContext, validationErrorsList, AuthAdapterConstant.NOTAUTHENTICATED);
+			return "";
+		}
+		ResponseWrapper<?> responseObject = null;
+		MosipUserDto mosipUserDto = null;
+
+		responseObject = objectMapper.readValue(response.getBody(), ResponseWrapper.class);
+		mosipUserDto = objectMapper.readValue(objectMapper.writeValueAsString(responseObject.getResponse()),
+				MosipUserDto.class);
+
+		AuthUserDetails authUserDetails = new AuthUserDetails(mosipUserDto, token);
+		Authentication authentication = new UsernamePasswordAuthenticationToken(authUserDetails,
+				authUserDetails.getPassword(), null);
+		SecurityContextHolder.getContext().setAuthentication(authentication);
+		String[] authorities = mosipUserDto.getRole().split(",");
+		for (String role : roles) {
+			for (String authority : authorities) {
+				if (role.equals(authority)) {
+					isAuthorized = true;
+					break;
+				}
+			}
+		}
+		if (!isAuthorized) {
+			List<ServiceError> errors = new ArrayList<>();
+			ServiceError error = new ServiceError(AuthAdapterErrorCode.FORBIDDEN.getErrorCode(),
+					AuthAdapterErrorCode.FORBIDDEN.getErrorMessage());
+			errors.add(error);
+			sendErrors(routingContext, errors, AuthAdapterConstant.UNAUTHORIZED);
+			return "";
+		}
+		return response.getHeaders().get(AuthAdapterConstant.AUTH_HEADER_SET_COOKIE).get(0)
+				.replaceAll(AuthAdapterConstant.AUTH_COOOKIE_HEADER, "");
+	}
+
+	private void sendErrors(RoutingContext routingContext, List<ServiceError> errors, int statusCode) {
+		ResponseWrapper<ServiceError> errorResponse = new ResponseWrapper<>();
+		errorResponse.getErrors().addAll(errors);
+		objectMapper.registerModule(new JavaTimeModule());
+		JsonNode reqNode;
+		if (routingContext.getBodyAsJson() != null) {
+			try {
+				reqNode = objectMapper.readTree(routingContext.getBodyAsJson().toString());
+				errorResponse.setId(reqNode.path("id").asText());
+				errorResponse.setVersion(reqNode.path("version").asText());
+			} catch (IOException exception) {
+				LOGGER.error("", "", "", exception.getMessage());
+			}
+		}
+		try {
+			routingContext.response().putHeader("content-type", "application/json").setStatusCode(statusCode)
+					.end(objectMapper.writeValueAsString(errorResponse));
+
+		} catch (JsonProcessingException exception) {
+			LOGGER.error("", "", "", exception.getMessage());
+		}
+	}
 }