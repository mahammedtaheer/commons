<project xmlns="http://maven.apache.org/POM/4.0.0"
	xmlns:xsi="http://www.w3.org/2001/XMLSchema-instance"
	xsi:schemaLocation="http://maven.apache.org/POM/4.0.0 http://maven.apache.org/xsd/maven-4.0.0.xsd">
	<modelVersion>4.0.0</modelVersion>

	<parent>
		<groupId>io.mosip.kernel</groupId>
		<artifactId>kernel-parent</artifactId>
		<version>1.0.6</version>
	</parent>
<properties>
		<kernel.core.version>1.0.6</kernel.core.version>
		<kernel.auth-adapter.version>1.0.6</kernel.auth-adapter.version>
		<kernel.templatemanager-velocity.version>1.0.6</kernel.templatemanager-velocity.version>
		<kernel.logger.version>1.0.6</kernel.logger.version>
		<kernel.prid-generator.version>1.0.6</kernel.prid-generator.version>
	</properties>
	<artifactId>kernel-pridgenerator-service</artifactId>

	<dependencies>
		<dependency>
			<groupId>io.mosip.kernel</groupId>
			<artifactId>kernel-core</artifactId>
			<version>${kernel.core.version}</version>
		</dependency>
	        <dependency>
			<groupId>io.mosip.kernel</groupId>
			<artifactId>kernel-auth-adapter</artifactId>
			<version>${kernel.auth-adapter.version}</version>
		</dependency>
		<dependency>
			<groupId>org.springframework.boot</groupId>
			<artifactId>spring-boot-starter-data-jpa</artifactId>
			<version>${spring.boot.version}</version>
		</dependency>
		<dependency>
			<groupId>io.mosip.kernel</groupId>
			<artifactId>kernel-idgenerator-prid</artifactId>
<<<<<<< HEAD
			<version>${project.version}</version>
=======
			<version>${kernel.prid-generator.version}</version>
>>>>>>> 87bf6f89
		</dependency>

		<dependency>
			<groupId>org.springframework.boot</groupId>
			<artifactId>spring-boot-starter-validation</artifactId>
			<version>${spring.boot.version}</version>
		</dependency>
		<dependency>
			<groupId>io.vertx</groupId>
			<artifactId>vertx-web</artifactId>
			<version>${vertx.version}</version>
		</dependency>
		<dependency>
			<groupId>io.vertx</groupId>
			<artifactId>vertx-web-client</artifactId>
			<version>${vertx.version}</version>
		</dependency>
		<dependency>
			<groupId>io.vertx</groupId>
			<artifactId>vertx-unit</artifactId>
			<version>${vertx.version}</version>
			<scope>test</scope>
		</dependency>
		<dependency>
			<groupId>io.vertx</groupId>
			<artifactId>vertx-config-spring-config-server</artifactId>
			<version>${vertx.version}</version>
		</dependency>
		<dependency>
			<groupId>io.vertx</groupId>
			<artifactId>vertx-config</artifactId>
			<version>${vertx.version}</version>
		</dependency>
		<dependency>
			<groupId>io.vertx</groupId>
			<artifactId>vertx-health-check</artifactId>
			<version>${vertx.version}</version>
		</dependency>
		<dependency>
			<groupId>org.postgresql</groupId>
			<artifactId>postgresql</artifactId>
			<version>${postgresql.version}</version>
		</dependency>
		<dependency>
			<groupId>com.h2database</groupId>
			<artifactId>h2</artifactId>
			<version>${h2.version}</version>
			<scope>test</scope>
		</dependency>
		<dependency>
			<groupId>com.google.guava</groupId>
			<artifactId>guava</artifactId>
			<version>${guava.version}</version>
		</dependency>
		<dependency>
			<groupId>io.swagger.core.v3</groupId>
			<artifactId>swagger-core</artifactId>
			<version>${swagger.core.version}</version>
		</dependency>
		<dependency>
			<groupId>io.mosip.kernel</groupId>
			<artifactId>kernel-templatemanager-velocity</artifactId>
			<version>${kernel.templatemanager-velocity.version}</version>
		</dependency>
		<dependency>
			<!-- Ceylon lang dependency is required to have CeylonVerticleFactory 
				which is used to instantiate Ceylon verticles -->
			<groupId>io.vertx</groupId>
			<artifactId>vertx-lang-ceylon</artifactId>
			<version>3.4.1</version>
			<exclusions>
				<exclusion>
					<groupId>org.ceylon-lang</groupId>
					<artifactId>ceylon-complete</artifactId>
				</exclusion>
			</exclusions>
		</dependency>
		<dependency>
			<!-- Set Ceylon dependency to version 1.3.2 -->
			<groupId>org.ceylon-lang</groupId>
			<artifactId>ceylon-complete</artifactId>
			<version>1.3.2</version>
		</dependency>
	</dependencies>

	<build>
		<plugins>
			<plugin>
				<groupId>org.springframework.boot</groupId>
				<artifactId>spring-boot-maven-plugin</artifactId>
				<version>${spring.boot.version}</version>
				<configuration>
					<executable>true</executable>
				</configuration>
				<executions>
					<execution>
						<goals>
							<goal>build-info</goal>
							<goal>repackage</goal>
						</goals>
					</execution>
				</executions>
			</plugin>
		</plugins>
	</build>
</project><|MERGE_RESOLUTION|>--- conflicted
+++ resolved
@@ -36,11 +36,7 @@
 		<dependency>
 			<groupId>io.mosip.kernel</groupId>
 			<artifactId>kernel-idgenerator-prid</artifactId>
-<<<<<<< HEAD
-			<version>${project.version}</version>
-=======
 			<version>${kernel.prid-generator.version}</version>
->>>>>>> 87bf6f89
 		</dependency>
 
 		<dependency>
