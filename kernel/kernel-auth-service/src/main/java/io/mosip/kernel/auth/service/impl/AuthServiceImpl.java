--- conflicted
+++ resolved
@@ -1,6 +1,4 @@
 package io.mosip.kernel.auth.service.impl;
-
-import static org.springframework.test.web.servlet.result.MockMvcResultMatchers.cookie;
 
 import java.io.IOException;
 import java.time.Instant;
@@ -9,8 +7,10 @@
 import java.util.List;
 import java.util.Map;
 
+import javax.security.auth.login.LoginException;
 import javax.servlet.http.HttpServletRequest;
 
+import org.keycloak.representations.AccessTokenResponse;
 import org.slf4j.Logger;
 import org.slf4j.LoggerFactory;
 import org.springframework.beans.factory.annotation.Autowired;
@@ -36,8 +36,6 @@
 import com.auth0.jwt.JWT;
 import com.auth0.jwt.interfaces.Claim;
 import com.auth0.jwt.interfaces.DecodedJWT;
-import com.fasterxml.jackson.core.JsonParseException;
-import com.fasterxml.jackson.databind.JsonMappingException;
 import com.fasterxml.jackson.databind.ObjectMapper;
 
 import io.mosip.kernel.auth.adapter.constant.AuthAdapterConstant;
@@ -45,7 +43,6 @@
 import io.mosip.kernel.auth.constant.AuthConstant;
 import io.mosip.kernel.auth.constant.AuthErrorCode;
 import io.mosip.kernel.auth.constant.KeycloakConstants;
-import io.mosip.kernel.auth.dto.AccessTokenResponse;
 import io.mosip.kernel.auth.dto.AccessTokenResponseDTO;
 import io.mosip.kernel.auth.dto.AuthNResponse;
 import io.mosip.kernel.auth.dto.AuthNResponseDto;
@@ -76,7 +73,6 @@
 import io.mosip.kernel.auth.dto.ValidationResponseDto;
 import io.mosip.kernel.auth.dto.otp.OtpUser;
 import io.mosip.kernel.auth.exception.AuthManagerException;
-import io.mosip.kernel.auth.exception.LoginException;
 import io.mosip.kernel.auth.repository.UserStoreFactory;
 import io.mosip.kernel.auth.service.AuthService;
 import io.mosip.kernel.auth.service.OTPService;
@@ -84,7 +80,6 @@
 import io.mosip.kernel.auth.service.UinService;
 import io.mosip.kernel.auth.util.TokenGenerator;
 import io.mosip.kernel.auth.util.TokenValidator;
-import io.mosip.kernel.core.util.EmptyCheckUtils;
 
 /**
  * Auth Service for Authentication and Authorization
@@ -97,7 +92,7 @@
 
 @Component
 public class AuthServiceImpl implements AuthService {
-	
+
 	@Autowired
 	UserStoreFactory userStoreFactory;
 
@@ -160,11 +155,13 @@
 	/**
 	 * Method used for validating Auth token
 	 * 
-	 * @param token token
+	 * @param token
+	 *            token
 	 * 
 	 * @return mosipUserDtoToken is of type {@link MosipUserTokenDto}
 	 * 
-	 * @throws Exception exception
+	 * @throws Exception
+	 *             exception
 	 * 
 	 */
 
@@ -211,11 +208,13 @@
 	/**
 	 * Method used for Authenticating User based on username and password
 	 * 
-	 * @param loginUser is of type {@link LoginUser}
+	 * @param loginUser
+	 *            is of type {@link LoginUser}
 	 * 
 	 * @return authNResponseDto is of type {@link AuthNResponseDto}
 	 * 
-	 * @throws Exception exception
+	 * @throws Exception
+	 *             exception
 	 * 
 	 */
 
@@ -240,11 +239,13 @@
 	/**
 	 * Method used for sending OTP
 	 * 
-	 * @param otpUser is of type {@link OtpUser}
+	 * @param otpUser
+	 *            is of type {@link OtpUser}
 	 * 
 	 * @return authNResponseDto is of type {@link AuthNResponseDto}
 	 * 
-	 * @throws Exception exception
+	 * @throws Exception
+	 *             exception
 	 * 
 	 */
 
@@ -273,11 +274,13 @@
 	/**
 	 * Method used for Authenticating User based with username and OTP
 	 * 
-	 * @param userOtp is of type {@link UserOtp}
+	 * @param userOtp
+	 *            is of type {@link UserOtp}
 	 * 
 	 * @return authNResponseDto is of type {@link AuthNResponseDto}
 	 * 
-	 * @throws Exception exception
+	 * @throws Exception
+	 *             exception
 	 * 
 	 */
 
@@ -313,11 +316,13 @@
 	/**
 	 * Method used for Authenticating User based with secretkey and password
 	 * 
-	 * @param clientSecret is of type {@link ClientSecret}
+	 * @param clientSecret
+	 *            is of type {@link ClientSecret}
 	 * 
 	 * @return authNResponseDto is of type {@link AuthNResponseDto}
 	 * 
-	 * @throws Exception exception
+	 * @throws Exception
+	 *             exception
 	 * 
 	 */
 
@@ -385,11 +390,13 @@
 	/**
 	 * Method used for generating refresh token
 	 * 
-	 * @param existingToken existing token
+	 * @param existingToken
+	 *            existing token
 	 * 
 	 * @return mosipUserDtoToken is of type {@link MosipUserTokenDto}
 	 * 
-	 * @throws Exception exception
+	 * @throws Exception
+	 *             exception
 	 * 
 	 */
 
@@ -419,11 +426,13 @@
 	/**
 	 * Method used for invalidate token
 	 * 
-	 * @param token token
+	 * @param token
+	 *            token
 	 * 
 	 * @return authNResponse is of type {@link AuthNResponse}
 	 * 
-	 * @throws Exception exception
+	 * @throws Exception
+	 *             exception
 	 * 
 	 */
 
@@ -525,15 +534,7 @@
 
 	@SuppressWarnings({ "rawtypes", "unchecked" })
 	@Override
-<<<<<<< HEAD
 	public MosipUserDto valdiateToken(String token) throws IOException {
-=======
-	public MosipUserDto valdiateToken(String token){
-		if(EmptyCheckUtils.isNullEmpty(token)) {
-			throw new AuthenticationServiceException(AuthErrorCode.INVALID_TOKEN.getErrorMessage());
-		}
-		
->>>>>>> f16db3b5
 		Map<String, String> pathparams = new HashMap<>();
 
 		token = token.substring(AuthAdapterConstant.AUTH_ADMIN_COOKIE_PREFIX.length());
@@ -543,12 +544,8 @@
 		StringBuilder urlBuilder = new StringBuilder().append(openIdUrl).append("userinfo");
 		UriComponentsBuilder uriComponentsBuilder = UriComponentsBuilder.fromUriString(urlBuilder.toString());
 		HttpHeaders headers = new HttpHeaders();
-<<<<<<< HEAD
 		String accessToken="Bearer " + token;
 		headers.add("Authorization", accessToken);
-=======
-		headers.add("Authorization", "Bearer " + token);
->>>>>>> f16db3b5
 
 		HttpEntity<String> httpRequest = new HttpEntity(headers);
 		try {
