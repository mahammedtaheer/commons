<<<<<<< HEAD
/**
 * 
 */
package io.mosip.kernel.auth.exception;

/**
 * @author Ramadurai Pandian
 *
 */
public class AuthManagerException extends RuntimeException {

	/**
	 * 
	 */

	private String errorCode;

	public String getErrorCode() {
		return errorCode;
	}

	public void setErrorCode(String errorCode) {
		this.errorCode = errorCode;
	}
	

	private static final long serialVersionUID = 4060346018688709387L;

	/**
	 * @param errorCode
	 *            The error code for this exception
	 * @param errorMessage
	 *            The error message for this exception
	 * @param cause
	 *            The throwable cause
	 */
	public AuthManagerException(String errorCode, String errorMessage, Throwable cause) {
		super(errorCode.concat(" --> ").concat(errorMessage), cause);
	}

	/**
	 * Constructor the initialize Handler exception
	 * 
	 * @param errorCode
	 *            The error code for this exception
	 * @param errorMessage
	 *            The error message for this exception
	 */
	public AuthManagerException(String errorCode, String errorMessage) {
		super(errorMessage);
		this.errorCode = errorCode;
	}
}
=======
/**
 * 
 */
package io.mosip.kernel.auth.exception;

/**
 * @author Ramadurai Pandian
 *
 */
public class AuthManagerException extends RuntimeException {

	/**
	 * 
	 */

	private String errorCode;

	public String getErrorCode() {
		return errorCode;
	}

	public void setErrorCode(String errorCode) {
		this.errorCode = errorCode;
	}
	
	public AuthManagerException(String errorCode, String errorMessage, Throwable rootCause) {
		super(errorMessage, rootCause);
		this.errorCode = errorCode;
	}

	private static final long serialVersionUID = 4060346018688709387L;

	/**
	 * Constructor the initialize Handler exception
	 * 
	 * @param errorCode    The error code for this exception
	 * @param errorMessage The error message for this exception
	 */
	public AuthManagerException(String errorCode, String errorMessage) {
		super(errorMessage);
		this.errorCode = errorCode;
	}
}
>>>>>>> f16db3b5
<|MERGE_RESOLUTION|>--- conflicted
+++ resolved
@@ -1,7 +1,4 @@
-<<<<<<< HEAD
-/**
- * 
- */
+
 package io.mosip.kernel.auth.exception;
 
 /**
@@ -52,48 +49,3 @@
 		this.errorCode = errorCode;
 	}
 }
-=======
-/**
- * 
- */
-package io.mosip.kernel.auth.exception;
-
-/**
- * @author Ramadurai Pandian
- *
- */
-public class AuthManagerException extends RuntimeException {
-
-	/**
-	 * 
-	 */
-
-	private String errorCode;
-
-	public String getErrorCode() {
-		return errorCode;
-	}
-
-	public void setErrorCode(String errorCode) {
-		this.errorCode = errorCode;
-	}
-	
-	public AuthManagerException(String errorCode, String errorMessage, Throwable rootCause) {
-		super(errorMessage, rootCause);
-		this.errorCode = errorCode;
-	}
-
-	private static final long serialVersionUID = 4060346018688709387L;
-
-	/**
-	 * Constructor the initialize Handler exception
-	 * 
-	 * @param errorCode    The error code for this exception
-	 * @param errorMessage The error message for this exception
-	 */
-	public AuthManagerException(String errorCode, String errorMessage) {
-		super(errorMessage);
-		this.errorCode = errorCode;
-	}
-}
->>>>>>> f16db3b5
