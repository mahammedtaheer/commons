/**
 * 
 */
package io.mosip.kernel.auth.service.impl;

import java.util.List;

import org.springframework.beans.factory.annotation.Autowired;
import org.springframework.stereotype.Component;
import org.springframework.web.client.RestTemplate;
import org.springframework.web.util.UriComponentsBuilder;

import io.mosip.kernel.auth.config.MosipEnvironment;
import io.mosip.kernel.auth.constant.AuthConstant;
import io.mosip.kernel.auth.entities.AuthNResponseDto;
import io.mosip.kernel.auth.entities.BasicTokenDto;
import io.mosip.kernel.auth.entities.MosipUserDto;
import io.mosip.kernel.auth.entities.MosipUserDtoToken;

import io.mosip.kernel.auth.entities.otp.OtpEmailSendRequestDto;
import io.mosip.kernel.auth.entities.otp.OtpEmailSendResponseDto;
import io.mosip.kernel.auth.entities.otp.OtpGenerateRequestDto;
import io.mosip.kernel.auth.entities.otp.OtpGenerateResponseDto;
import io.mosip.kernel.auth.entities.otp.OtpSmsSendRequestDto;
import io.mosip.kernel.auth.entities.otp.OtpSmsSendResponseDto;
import io.mosip.kernel.auth.entities.otp.OtpTemplateDto;
import io.mosip.kernel.auth.entities.otp.OtpTemplateResponseDto;
import io.mosip.kernel.auth.entities.otp.OtpUser;
import io.mosip.kernel.auth.entities.otp.OtpValidateResponseDto;
import io.mosip.kernel.auth.jwtBuilder.TokenGenerator;
import io.mosip.kernel.auth.service.OTPGenerateService;
import io.mosip.kernel.auth.service.OTPService;

/**
 * @author Ramadurai Pandian
 *
 */
@Component
public class OTPServiceImpl implements OTPService {

	/*
	 * (non-Javadoc)
	 * 
	 * @see io.mosip.kernel.auth.service.OTPService#sendOTP(io.mosip.kernel.auth.
	 * entities.MosipUserDto, java.lang.String)
	 */

	@Autowired
	RestTemplate restTemplate;

	@Autowired
	MosipEnvironment mosipEnvironment;

	@Autowired
	TokenGenerator tokenGenerator;

	@Autowired
	OTPGenerateService oTPGenerateService;

	@Override
	public AuthNResponseDto sendOTP(MosipUserDto mosipUserDto, List<String> channel, String appId) {
		AuthNResponseDto authNResponseDto = null;
		OtpEmailSendResponseDto otpEmailSendResponseDto = null;
		OtpSmsSendResponseDto otpSmsSendResponseDto = null;
<<<<<<< HEAD
		OtpGenerateResponseDto otpGenerateResponseDto = oTPGenerateService.generateOTP(mosipUserDto, channel);
		if (channel.equals(AuthConstant.EMAIL)) {
			String message = getOtpEmailMessage(otpGenerateResponseDto, appId);
=======
		OtpGenerateResponseDto otpGenerateResponseDto = oTPGenerateService.generateOTP(mosipUserDto);
		if (channel.contains(AuthConstant.EMAIL)) {
			String message = getOtpEmailMessage(otpGenerateResponseDto,appId);
>>>>>>> 4354cb7d
			otpEmailSendResponseDto = sendOtpByEmail(message, mosipUserDto.getMail());
		} else {
			String message = getOtpSmsMessage(otpGenerateResponseDto, appId);
			otpSmsSendResponseDto = sendOtpBySms(message, mosipUserDto.getMobile());
		}
		if (otpEmailSendResponseDto != null) {
			authNResponseDto = new AuthNResponseDto();
			authNResponseDto.setMessage(otpEmailSendResponseDto.getMessage());
		}
		if (otpSmsSendResponseDto != null) {
			authNResponseDto = new AuthNResponseDto();
			authNResponseDto.setMessage(otpSmsSendResponseDto.getMessage());
		}
		return authNResponseDto;
	}

	private String getOtpEmailMessage(OtpGenerateResponseDto otpGenerateResponseDto, String appId) {
		try {
			String template = null;
			final String url = mosipEnvironment.getMasterDataUrl() + mosipEnvironment.getMasterDataTemplateApi()
					+ mosipEnvironment.getPrimaryLanguage() + mosipEnvironment.getMasterDataOtpTemplate();

			OtpTemplateResponseDto otpTemplateResponseDto = restTemplate.getForObject(url,
					OtpTemplateResponseDto.class);
			List<OtpTemplateDto> otpTemplateList = otpTemplateResponseDto.getTemplates();
<<<<<<< HEAD
			for (OtpTemplateDto otpTemplateDto : otpTemplateList) {
				if (otpTemplateDto.getId().equals(appId)) {
					template = otpTemplateDto.getFileText();

=======
			for(OtpTemplateDto otpTemplateDto : otpTemplateList)
			{
				if(otpTemplateDto.getId().toLowerCase().equals(appId.toLowerCase()))
				{
				template = otpTemplateDto.getFileText();
				
>>>>>>> 4354cb7d
				}
			}
			String otp = otpGenerateResponseDto.getOtp();
			template = template.replace("$otp", otp);
			return template;
		} catch (Exception err) {
			throw new RuntimeException(err);
		}
	}

	private String getOtpSmsMessage(OtpGenerateResponseDto otpGenerateResponseDto, String appId) {
		try {
			final String url = mosipEnvironment.getMasterDataUrl() + mosipEnvironment.getMasterDataTemplateApi()
					+ mosipEnvironment.getPrimaryLanguage() + mosipEnvironment.getMasterDataOtpTemplate();

			OtpTemplateResponseDto otpTemplateResponseDto = restTemplate.getForObject(url,
					OtpTemplateResponseDto.class);
			String template = null;
			List<OtpTemplateDto> otpTemplateList = otpTemplateResponseDto.getTemplates();
<<<<<<< HEAD
			for (OtpTemplateDto otpTemplateDto : otpTemplateList) {
				if (otpTemplateDto.getId().equals(appId)) {
					template = otpTemplateDto.getFileText();

=======
			for(OtpTemplateDto otpTemplateDto : otpTemplateList)
			{
				if(otpTemplateDto.getId().toLowerCase().equals(appId.toLowerCase()))
				{
				template = otpTemplateDto.getFileText();
				
>>>>>>> 4354cb7d
				}
			}
			String otp = otpGenerateResponseDto.getOtp();
			template = template.replace("$otp", otp);
			return template;
		} catch (Exception err) {
			throw new RuntimeException(err);
		}
	}

	private OtpEmailSendResponseDto sendOtpByEmail(String message, String email) {
		try {
			OtpEmailSendRequestDto otpEmailSendRequestDto = new OtpEmailSendRequestDto(email, message);
			String url = mosipEnvironment.getOtpSenderEmailSvcUrl() + mosipEnvironment.getOtpSenderEmailApi();
			OtpEmailSendResponseDto otpEmailSendResponseDto = restTemplate.postForObject(url, otpEmailSendRequestDto,
					OtpEmailSendResponseDto.class);
			return otpEmailSendResponseDto;
		} catch (Exception err) {
			throw new RuntimeException(err);
		}
	}

	private OtpSmsSendResponseDto sendOtpBySms(String message, String mobile) {
		try {
			OtpSmsSendRequestDto otpSmsSendRequestDto = new OtpSmsSendRequestDto(mobile, message);
			String url = mosipEnvironment.getOtpSenderSmsSvcUrl() + mosipEnvironment.getOtpSenderSmsApi();
			OtpSmsSendResponseDto otpSmsSendResponseDto = restTemplate.postForObject(url, otpSmsSendRequestDto,
					OtpSmsSendResponseDto.class);
			return otpSmsSendResponseDto;
		} catch (Exception err) {
			throw new RuntimeException(err);
		}
	}

	@Override
	public MosipUserDtoToken validateOTP(MosipUserDto mosipUser, String otp) {
		String key = new OtpGenerateRequestDto(mosipUser).getKey();
		MosipUserDtoToken mosipUserDtoToken = null;
		final String url = mosipEnvironment.getOtpManagerSvcUrl() + mosipEnvironment.getVerifyOtpUserApi();
		UriComponentsBuilder builder = UriComponentsBuilder.fromUriString(url).queryParam("key", key).queryParam("otp",
				otp);

		OtpValidateResponseDto otpValidateResponseDto = restTemplate.getForObject(builder.toUriString(),
				OtpValidateResponseDto.class);
		if (otpValidateResponseDto != null) {
			BasicTokenDto basicToken = tokenGenerator.basicGenerateOTPToken(mosipUser, true);
<<<<<<< HEAD
			mosipUserDtoToken = new MosipUserDtoToken(mosipUser, basicToken.getAuthToken(),
					basicToken.getRefreshToken(), basicToken.getExpiryTime(), otpValidateResponseDto.getMessage());
=======
			mosipUserDtoToken = new MosipUserDtoToken(mosipUser, basicToken.getAuthToken(),basicToken.getRefreshToken(),basicToken.getExpiryTime(), otpValidateResponseDto.getMessage());
>>>>>>> 4354cb7d
		}
		return mosipUserDtoToken;
	}

}<|MERGE_RESOLUTION|>--- conflicted
+++ resolved
@@ -41,7 +41,8 @@
 	/*
 	 * (non-Javadoc)
 	 * 
-	 * @see io.mosip.kernel.auth.service.OTPService#sendOTP(io.mosip.kernel.auth.
+	 * @see
+	 * io.mosip.kernel.auth.service.OTPService#sendOTP(io.mosip.kernel.auth.
 	 * entities.MosipUserDto, java.lang.String)
 	 */
 
@@ -62,18 +63,12 @@
 		AuthNResponseDto authNResponseDto = null;
 		OtpEmailSendResponseDto otpEmailSendResponseDto = null;
 		OtpSmsSendResponseDto otpSmsSendResponseDto = null;
-<<<<<<< HEAD
-		OtpGenerateResponseDto otpGenerateResponseDto = oTPGenerateService.generateOTP(mosipUserDto, channel);
-		if (channel.equals(AuthConstant.EMAIL)) {
-			String message = getOtpEmailMessage(otpGenerateResponseDto, appId);
-=======
 		OtpGenerateResponseDto otpGenerateResponseDto = oTPGenerateService.generateOTP(mosipUserDto);
 		if (channel.contains(AuthConstant.EMAIL)) {
 			String message = getOtpEmailMessage(otpGenerateResponseDto,appId);
->>>>>>> 4354cb7d
 			otpEmailSendResponseDto = sendOtpByEmail(message, mosipUserDto.getMail());
 		} else {
-			String message = getOtpSmsMessage(otpGenerateResponseDto, appId);
+			String message = getOtpSmsMessage(otpGenerateResponseDto,appId);
 			otpSmsSendResponseDto = sendOtpBySms(message, mosipUserDto.getMobile());
 		}
 		if (otpEmailSendResponseDto != null) {
@@ -90,29 +85,22 @@
 	private String getOtpEmailMessage(OtpGenerateResponseDto otpGenerateResponseDto, String appId) {
 		try {
 			String template = null;
-			final String url = mosipEnvironment.getMasterDataUrl() + mosipEnvironment.getMasterDataTemplateApi()
-					+ mosipEnvironment.getPrimaryLanguage() + mosipEnvironment.getMasterDataOtpTemplate();
+			final String url = mosipEnvironment.getMasterDataUrl() + mosipEnvironment.getMasterDataTemplateApi() + mosipEnvironment.getPrimaryLanguage()
+					+ mosipEnvironment.getMasterDataOtpTemplate();
 
 			OtpTemplateResponseDto otpTemplateResponseDto = restTemplate.getForObject(url,
 					OtpTemplateResponseDto.class);
 			List<OtpTemplateDto> otpTemplateList = otpTemplateResponseDto.getTemplates();
-<<<<<<< HEAD
-			for (OtpTemplateDto otpTemplateDto : otpTemplateList) {
-				if (otpTemplateDto.getId().equals(appId)) {
-					template = otpTemplateDto.getFileText();
-
-=======
 			for(OtpTemplateDto otpTemplateDto : otpTemplateList)
 			{
 				if(otpTemplateDto.getId().toLowerCase().equals(appId.toLowerCase()))
 				{
 				template = otpTemplateDto.getFileText();
 				
->>>>>>> 4354cb7d
 				}
 			}
 			String otp = otpGenerateResponseDto.getOtp();
-			template = template.replace("$otp", otp);
+			template = template.replace("$otp",otp);
 			return template;
 		} catch (Exception err) {
 			throw new RuntimeException(err);
@@ -121,30 +109,23 @@
 
 	private String getOtpSmsMessage(OtpGenerateResponseDto otpGenerateResponseDto, String appId) {
 		try {
-			final String url = mosipEnvironment.getMasterDataUrl() + mosipEnvironment.getMasterDataTemplateApi()
-					+ mosipEnvironment.getPrimaryLanguage() + mosipEnvironment.getMasterDataOtpTemplate();
+			final String url = mosipEnvironment.getMasterDataUrl() + mosipEnvironment.getMasterDataTemplateApi() + mosipEnvironment.getPrimaryLanguage()
+					+ mosipEnvironment.getMasterDataOtpTemplate();
 
 			OtpTemplateResponseDto otpTemplateResponseDto = restTemplate.getForObject(url,
 					OtpTemplateResponseDto.class);
 			String template = null;
 			List<OtpTemplateDto> otpTemplateList = otpTemplateResponseDto.getTemplates();
-<<<<<<< HEAD
-			for (OtpTemplateDto otpTemplateDto : otpTemplateList) {
-				if (otpTemplateDto.getId().equals(appId)) {
-					template = otpTemplateDto.getFileText();
-
-=======
 			for(OtpTemplateDto otpTemplateDto : otpTemplateList)
 			{
 				if(otpTemplateDto.getId().toLowerCase().equals(appId.toLowerCase()))
 				{
 				template = otpTemplateDto.getFileText();
 				
->>>>>>> 4354cb7d
 				}
 			}
 			String otp = otpGenerateResponseDto.getOtp();
-			template = template.replace("$otp", otp);
+			template = template.replace("$otp",otp);
 			return template;
 		} catch (Exception err) {
 			throw new RuntimeException(err);
@@ -154,7 +135,7 @@
 	private OtpEmailSendResponseDto sendOtpByEmail(String message, String email) {
 		try {
 			OtpEmailSendRequestDto otpEmailSendRequestDto = new OtpEmailSendRequestDto(email, message);
-			String url = mosipEnvironment.getOtpSenderEmailSvcUrl() + mosipEnvironment.getOtpSenderEmailApi();
+			String url = mosipEnvironment.getOtpSenderSvcUrl() + mosipEnvironment.getOtpSenderEmailApi();
 			OtpEmailSendResponseDto otpEmailSendResponseDto = restTemplate.postForObject(url, otpEmailSendRequestDto,
 					OtpEmailSendResponseDto.class);
 			return otpEmailSendResponseDto;
@@ -166,7 +147,7 @@
 	private OtpSmsSendResponseDto sendOtpBySms(String message, String mobile) {
 		try {
 			OtpSmsSendRequestDto otpSmsSendRequestDto = new OtpSmsSendRequestDto(mobile, message);
-			String url = mosipEnvironment.getOtpSenderSmsSvcUrl() + mosipEnvironment.getOtpSenderSmsApi();
+			String url = mosipEnvironment.getOtpSenderSvcUrl() + mosipEnvironment.getOtpSenderSmsApi();
 			OtpSmsSendResponseDto otpSmsSendResponseDto = restTemplate.postForObject(url, otpSmsSendRequestDto,
 					OtpSmsSendResponseDto.class);
 			return otpSmsSendResponseDto;
@@ -187,14 +168,14 @@
 				OtpValidateResponseDto.class);
 		if (otpValidateResponseDto != null) {
 			BasicTokenDto basicToken = tokenGenerator.basicGenerateOTPToken(mosipUser, true);
-<<<<<<< HEAD
-			mosipUserDtoToken = new MosipUserDtoToken(mosipUser, basicToken.getAuthToken(),
-					basicToken.getRefreshToken(), basicToken.getExpiryTime(), otpValidateResponseDto.getMessage());
-=======
 			mosipUserDtoToken = new MosipUserDtoToken(mosipUser, basicToken.getAuthToken(),basicToken.getRefreshToken(),basicToken.getExpiryTime(), otpValidateResponseDto.getMessage());
->>>>>>> 4354cb7d
 		}
 		return mosipUserDtoToken;
 	}
-
+	
+	public static void main(String ar[])
+	{
+		String text = "added OTP $otp ";
+		System.out.println(text.replace("$otp", "12345"));
+	}
 }