--- conflicted
+++ resolved
@@ -87,7 +87,6 @@
 		AuthNResponseDto authNResponseDto = null;
 		OtpEmailSendResponseDto otpEmailSendResponseDto = null;
 		SmsResponseDto otpSmsSendResponseDto = null;
-<<<<<<< HEAD
 		String emailMessage = null,mobileMessage = null;
 		String token=null;
 		try {
@@ -98,11 +97,6 @@
 		OtpGenerateResponseDto otpGenerateResponseDto = oTPGenerateService.generateOTP(mosipUserDto,token);
 		if(otpGenerateResponseDto!=null && otpGenerateResponseDto.getStatus().equals("USER_BLOCKED"))
 		{
-=======
-		String emailMessage = null, mobileMessage = null;
-		OtpGenerateResponseDto otpGenerateResponseDto = oTPGenerateService.generateOTP(mosipUserDto);
-		if (otpGenerateResponseDto != null && otpGenerateResponseDto.getStatus().equals("USER_BLOCKED")) {
->>>>>>> 8bce90bf
 			authNResponseDto = new AuthNResponseDto();
 			authNResponseDto.setMessage(otpGenerateResponseDto.getStatus());
 			return authNResponseDto;
@@ -132,7 +126,6 @@
 		return authNResponseDto;
 	}
 
-<<<<<<< HEAD
 	private String getOtpEmailMessage(OtpGenerateResponseDto otpGenerateResponseDto, String appId, String token) {
 			String template = null;
 			OtpTemplateResponseDto otpTemplateResponseDto = null;
@@ -157,21 +150,6 @@
 				{
 					throw new AuthManagerException(String.valueOf(HttpStatus.UNAUTHORIZED.value()),e.getMessage());
 				}
-=======
-	private String getOtpEmailMessage(OtpGenerateResponseDto otpGenerateResponseDto, String appId) {
-		String template = null;
-		OtpTemplateResponseDto otpTemplateResponseDto = null;
-
-		final String url = mosipEnvironment.getMasterDataTemplateApi() + "/" + mosipEnvironment.getPrimaryLanguage()
-				+ mosipEnvironment.getMasterDataOtpTemplate();
-		ResponseEntity<String> response = restTemplate.getForEntity(url, String.class);
-		if (response.getStatusCode().equals(HttpStatus.OK)) {
-			String responseBody = response.getBody();
-			List<ServiceError> validationErrorsList = null;
-			validationErrorsList = ExceptionUtils.getServiceErrorList(responseBody);
-			if (!validationErrorsList.isEmpty()) {
-				throw new AuthManagerServiceException(validationErrorsList);
->>>>>>> 8bce90bf
 			}
 			ResponseWrapper<?> responseObject;
 			try {
@@ -196,19 +174,12 @@
 
 	private String getOtpSmsMessage(OtpGenerateResponseDto otpGenerateResponseDto, String appId, String token) {
 		try {
-<<<<<<< HEAD
 			final String url = mosipEnvironment.getMasterDataTemplateApi()
 					+"/"+ mosipEnvironment.getPrimaryLanguage() + mosipEnvironment.getMasterDataOtpTemplate();
 			OtpTemplateResponseDto otpTemplateResponseDto = null;	
 			HttpHeaders headers = new HttpHeaders();
 			headers.set(AuthConstant.COOKIE, AuthConstant.AUTH_HEADER+token);
 			ResponseEntity<String> response = restTemplate.exchange(url,HttpMethod.GET,new HttpEntity<Object>(headers), String.class);
-=======
-			final String url = mosipEnvironment.getMasterDataTemplateApi() + "/" + mosipEnvironment.getPrimaryLanguage()
-					+ mosipEnvironment.getMasterDataOtpTemplate();
-			OtpTemplateResponseDto otpTemplateResponseDto = null;
-			ResponseEntity<String> response = restTemplate.getForEntity(url, String.class);
->>>>>>> 8bce90bf
 			if (response.getStatusCode().equals(HttpStatus.OK)) {
 				String responseBody = response.getBody();
 				List<ServiceError> validationErrorsList = null;
@@ -242,7 +213,6 @@
 		}
 	}
 
-<<<<<<< HEAD
 	private OtpEmailSendResponseDto sendOtpByEmail(String message, String email, String token) {
 			ResponseEntity<String> response = null;	
 			String url = mosipEnvironment.getOtpSenderEmailApi();
@@ -286,28 +256,6 @@
 				{
 					throw new AuthManagerException(String.valueOf(HttpStatus.UNAUTHORIZED.value()),e.getMessage());
 				}
-=======
-	private OtpEmailSendResponseDto sendOtpByEmail(String message, String email) {
-		String url = mosipEnvironment.getOtpSenderEmailApi();
-		HttpHeaders headers = new HttpHeaders();
-		headers.setContentType(MediaType.MULTIPART_FORM_DATA);
-		OtpEmailSendResponseDto otpEmailSendResponseDto = null;
-
-		MultiValueMap<String, String> map = new LinkedMultiValueMap<String, String>();
-		map.add("mailTo", email);
-		map.add("mailSubject", "MOSIP Notification");
-		map.add("mailContent", message);
-
-		HttpEntity<MultiValueMap<String, String>> request = new HttpEntity<MultiValueMap<String, String>>(map, headers);
-
-		ResponseEntity<String> response = restTemplate.postForEntity(url, request, String.class);
-		if (response.getStatusCode().equals(HttpStatus.OK)) {
-			String responseBody = response.getBody();
-			List<ServiceError> validationErrorsList = null;
-			validationErrorsList = ExceptionUtils.getServiceErrorList(responseBody);
-			if (!validationErrorsList.isEmpty()) {
-				throw new AuthManagerServiceException(validationErrorsList);
->>>>>>> 8bce90bf
 			}
 			ResponseWrapper<?> responseObject;
 			try {
@@ -330,16 +278,11 @@
 			RequestWrapper<OtpSmsSendRequestDto> reqWrapper = new RequestWrapper<>();
 			reqWrapper.setRequesttime(LocalDateTime.now());
 			reqWrapper.setRequest(otpSmsSendRequestDto);
-<<<<<<< HEAD
 			HttpHeaders headers = new HttpHeaders();
 			headers.set(AuthConstant.COOKIE, AuthConstant.AUTH_HEADER+token);
 			ResponseEntity<String> response = restTemplate.exchange(url, HttpMethod.POST,new HttpEntity<Object>(reqWrapper,headers),
 					String.class);	
 			validationErrorsList = ExceptionUtils.getServiceErrorList(response.getBody());  
-=======
-			ResponseEntity<String> response = restTemplate.postForEntity(url, reqWrapper, String.class);
-			validationErrorsList = ExceptionUtils.getServiceErrorList(response.getBody());
->>>>>>> 8bce90bf
 			if (!validationErrorsList.isEmpty()) {
 				throw new AuthManagerServiceException(validationErrorsList);
 			}
@@ -397,15 +340,10 @@
 				mosipUserDtoToken = new MosipUserDtoToken(mosipUser, basicToken.getAuthToken(),
 						basicToken.getRefreshToken(), basicToken.getExpiryTime(), null, null);
 				mosipUserDtoToken.setMessage(otpResponse.getMessage());
-<<<<<<< HEAD
 				mosipUserDtoToken.setStatus(otpResponse.getStatus());
 			}
 			else
 			{
-=======
-				mosipUserDtoToken.setStatus(otpResponse.getMessage());
-			} else {
->>>>>>> 8bce90bf
 				mosipUserDtoToken = new MosipUserDtoToken();
 				mosipUserDtoToken.setMessage(otpResponse.getMessage());
 				mosipUserDtoToken.setStatus(otpResponse.getStatus());
@@ -420,7 +358,6 @@
 		AuthNResponseDto authNResponseDto = null;
 		OtpEmailSendResponseDto otpEmailSendResponseDto = null;
 		SmsResponseDto otpSmsSendResponseDto = null;
-<<<<<<< HEAD
 		String emailMessage = null,mobileMessage = null;
 		String token=null;
 		try {
@@ -433,25 +370,13 @@
 		{
 			switch(channel)
 			{
-=======
-		String emailMessage = null, mobileMessage = null;
-		OtpGenerateResponseDto otpGenerateResponseDto = oTPGenerateService.generateOTP(mosipUserDto);
-		for (String channel : otpChannel) {
-			switch (channel) {
->>>>>>> 8bce90bf
 			case AuthConstant.EMAIL:
 				emailMessage = getOtpEmailMessage(otpGenerateResponseDto, appId,token);
 				otpEmailSendResponseDto = sendOtpByEmail(emailMessage, mosipUserDto.getMail(),token);
 			case AuthConstant.PHONE:
-<<<<<<< HEAD
 				mobileMessage = getOtpSmsMessage(otpGenerateResponseDto, appId,token);
 				otpSmsSendResponseDto = sendOtpBySms(mobileMessage, mosipUserDto.getMobile(),token);
 			}		
-=======
-				mobileMessage = getOtpSmsMessage(otpGenerateResponseDto, appId);
-				otpSmsSendResponseDto = sendOtpBySms(mobileMessage, mosipUserDto.getMobile());
-			}
->>>>>>> 8bce90bf
 		}
 		if (otpEmailSendResponseDto != null && otpSmsSendResponseDto != null) {
 			AuthNResponseDto authResponseDto = new AuthNResponseDto();
