package io.mosip.kernel.auth.controller;

import java.io.IOException;
import java.net.URISyntaxException;

import javax.servlet.http.Cookie;
import javax.servlet.http.HttpServletRequest;
import javax.servlet.http.HttpServletResponse;
import javax.validation.Valid;

import org.apache.commons.codec.binary.Base64;
import org.springframework.beans.factory.annotation.Autowired;
import org.springframework.http.HttpStatus;
import org.springframework.security.web.authentication.www.NonceExpiredException;
import org.springframework.web.bind.annotation.CookieValue;
import org.springframework.web.bind.annotation.CrossOrigin;
import org.springframework.web.bind.annotation.DeleteMapping;
import org.springframework.web.bind.annotation.GetMapping;
import org.springframework.web.bind.annotation.PathVariable;
import org.springframework.web.bind.annotation.PostMapping;
import org.springframework.web.bind.annotation.RequestBody;
import org.springframework.web.bind.annotation.RequestParam;
import org.springframework.web.bind.annotation.ResponseStatus;
import org.springframework.web.bind.annotation.RestController;

import com.fasterxml.jackson.core.JsonParseException;
import com.fasterxml.jackson.databind.JsonMappingException;

import io.mosip.kernel.auth.adapter.constant.AuthAdapterConstant;
import io.mosip.kernel.auth.config.MosipEnvironment;
import io.mosip.kernel.auth.constant.AuthConstant;
import io.mosip.kernel.auth.constant.AuthErrorCode;
import io.mosip.kernel.auth.dto.AccessTokenResponseDTO;
import io.mosip.kernel.auth.dto.AuthNResponse;
import io.mosip.kernel.auth.dto.AuthNResponseDto;
import io.mosip.kernel.auth.dto.AuthResponseDto;
import io.mosip.kernel.auth.dto.AuthToken;
import io.mosip.kernel.auth.dto.AuthZResponseDto;
import io.mosip.kernel.auth.dto.ClientSecret;
import io.mosip.kernel.auth.dto.ClientSecretDto;
import io.mosip.kernel.auth.dto.LoginUser;
import io.mosip.kernel.auth.dto.MosipUserDto;
import io.mosip.kernel.auth.dto.MosipUserListDto;
import io.mosip.kernel.auth.dto.MosipUserSaltListDto;
import io.mosip.kernel.auth.dto.MosipUserTokenDto;
import io.mosip.kernel.auth.dto.PasswordDto;
import io.mosip.kernel.auth.dto.RIdDto;
import io.mosip.kernel.auth.dto.RolesListDto;
import io.mosip.kernel.auth.dto.UserDetailsDto;
import io.mosip.kernel.auth.dto.UserDetailsRequestDto;
import io.mosip.kernel.auth.dto.UserDetailsResponseDto;
import io.mosip.kernel.auth.dto.UserNameDto;
import io.mosip.kernel.auth.dto.UserOtp;
import io.mosip.kernel.auth.dto.UserPasswordRequestDto;
import io.mosip.kernel.auth.dto.UserPasswordResponseDto;
import io.mosip.kernel.auth.dto.UserRegistrationRequestDto;
import io.mosip.kernel.auth.dto.UserRegistrationResponseDto;
import io.mosip.kernel.auth.dto.UserRoleDto;
import io.mosip.kernel.auth.dto.ValidationResponseDto;
import io.mosip.kernel.auth.dto.otp.OtpUser;
import io.mosip.kernel.auth.exception.AuthManagerException;
import io.mosip.kernel.auth.service.AuthService;
import io.mosip.kernel.auth.service.TokenService;
import io.mosip.kernel.core.http.RequestWrapper;
import io.mosip.kernel.core.http.ResponseFilter;
import io.mosip.kernel.core.http.ResponseWrapper;
import io.swagger.annotations.Api;

/**
 * Controller APIs for Authentication and Authorization
 * 
 * @author Ramadurai Pandian
 * @since 1.0.0
 *
 */

@CrossOrigin
@RestController
@Api(value = "Operation related to Authentication and Authorization", tags = { "authmanager" })
public class AuthController {

	/**
	 * Autowired reference for {@link MosipEnvironment}
	 */

	@Autowired
	private MosipEnvironment mosipEnvironment;

	/**
	 * Autowired reference for {@link AuthService}
	 */

	@Autowired
	private AuthService authService;

	/**
	 * Autowired reference for {@link CustomTokenServices}
	 */

	@Autowired
	private TokenService customTokenServices;

	/**
	 * API to authenticate using userName and password
	 * 
	 * request is of type {@link LoginUser}
	 * 
	 * @return ResponseEntity Cookie value with Auth token
	 */

	@ResponseFilter
	@PostMapping(value = "/authenticate/useridPwd")
	public ResponseWrapper<AuthNResponse> authenticateUseridPwd(@RequestBody @Valid RequestWrapper<LoginUser> request,
			HttpServletResponse res) throws Exception {
		ResponseWrapper<AuthNResponse> responseWrapper = new ResponseWrapper<>();
		AuthNResponse authNResponse = null;
		AuthNResponseDto authResponseDto = authService.authenticateUser(request.getRequest());
		if (authResponseDto != null) {
			Cookie cookie = createCookie(authResponseDto.getToken(), mosipEnvironment.getTokenExpiry());
			authNResponse = new AuthNResponse();
			res.addCookie(cookie);
			authNResponse.setStatus(authResponseDto.getStatus());
			authNResponse.setMessage(authResponseDto.getMessage());
			AuthToken token = getAuthToken(authResponseDto);
			customTokenServices.StoreToken(token);
		}
		responseWrapper.setResponse(authNResponse);
		return responseWrapper;
	}

	private AuthToken getAuthToken(AuthNResponseDto authResponseDto) {
		return new AuthToken(authResponseDto.getUserId(), authResponseDto.getToken(), authResponseDto.getExpiryTime(),
				authResponseDto.getRefreshToken());
	}

	private Cookie createCookie(final String content, final int expirationTimeSeconds) {
		final Cookie cookie = new Cookie(mosipEnvironment.getAuthTokenHeader(), content);
		cookie.setMaxAge(expirationTimeSeconds);
		cookie.setHttpOnly(true);
		cookie.setSecure(false);
		cookie.setPath("/");
		return cookie;
	}

	/**
	 * API to send OTP
	 * 
	 * otpUser is of type {@link OtpUser}
	 * 
	 * @return ResponseEntity with OTP Sent message
	 */
	@ResponseFilter
	@PostMapping(value = "/authenticate/sendotp")
	@ResponseStatus(value = HttpStatus.OK)
	public ResponseWrapper<AuthNResponse> sendOTP(@RequestBody @Valid RequestWrapper<OtpUser> otpUserDto)
			throws Exception {
		ResponseWrapper<AuthNResponse> responseWrapper = new ResponseWrapper<>();
		AuthNResponse authNResponse = null;
		AuthNResponseDto authResponseDto = authService.authenticateWithOtp(otpUserDto.getRequest());
		if (authResponseDto != null) {
			authNResponse = new AuthNResponse();
			authNResponse.setStatus(authResponseDto.getStatus());
			authNResponse.setMessage(authResponseDto.getMessage());
		}
		responseWrapper.setResponse(authNResponse);
		return responseWrapper;
	}

	/**
	 * API to validate OTP with user Id
	 * 
	 * userOtp is of type {@link UserOtp}
	 * 
	 * @return ResponseEntity with Cookie value with Auth token
	 */
	@ResponseFilter
	@PostMapping(value = "/authenticate/useridOTP")
	public ResponseWrapper<AuthNResponse> userIdOTP(@RequestBody @Valid RequestWrapper<UserOtp> userOtpDto,
			HttpServletResponse res) throws Exception {
		ResponseWrapper<AuthNResponse> responseWrapper = new ResponseWrapper<>();
		AuthNResponse authNResponse = null;
		AuthNResponseDto authResponseDto = authService.authenticateUserWithOtp(userOtpDto.getRequest());
		if (authResponseDto != null && authResponseDto.getToken() != null) {
			Cookie cookie = createCookie(authResponseDto.getToken(), mosipEnvironment.getTokenExpiry());
			authNResponse = new AuthNResponse();
			res.addCookie(cookie);
			authNResponse.setStatus(authResponseDto.getStatus());
			authNResponse.setMessage(authResponseDto.getMessage());
			AuthToken token = getAuthToken(authResponseDto);
			if (token != null && token.getUserId() != null) {
				customTokenServices.StoreToken(token);
			}
		} else {
			authNResponse = new AuthNResponse();
			authNResponse.setStatus(authResponseDto.getStatus());
			authNResponse.setMessage(
					authResponseDto.getMessage() != null ? authResponseDto.getMessage() : "Otp validation failed");
		}
		responseWrapper.setResponse(authNResponse);
		return responseWrapper;
	}

	/**
	 * API to authenticate using clientId and secretKey
	 * 
	 * clientSecretDto is of type {@link ClientSecretDto}
	 * 
	 * @return ResponseEntity with Cookie value with Auth token
	 */
	@ResponseFilter
	@PostMapping(value = "/authenticate/clientidsecretkey")
	public ResponseWrapper<AuthNResponse> clientIdSecretKey(
			@RequestBody @Valid RequestWrapper<ClientSecret> clientSecretDto, HttpServletResponse res)
			throws Exception {
		ResponseWrapper<AuthNResponse> responseWrapper = new ResponseWrapper<>();
		AuthNResponse authNResponse = null;
		AuthNResponseDto authResponseDto = authService.authenticateWithSecretKey(clientSecretDto.getRequest());
		if (authResponseDto != null) {
			Cookie cookie = createCookie(authResponseDto.getToken(), mosipEnvironment.getTokenExpiry());
			authNResponse = new AuthNResponse();
			res.addCookie(cookie);
			authNResponse.setStatus(authResponseDto.getStatus());
			authNResponse.setMessage(authResponseDto.getMessage());
			System.out.println("Token added in response "+authResponseDto.getToken());
			
		}
		System.out.println("Token in response header :::"+res.getHeader("Set-Cookie"));
		responseWrapper.setResponse(authNResponse);
		return responseWrapper;
	}

	/**
	 * API to validate token
	 * 
	 * 
	 * @return ResponseEntity with MosipUserDto
	 */
	@ResponseFilter
	@PostMapping(value = "/authorize/validateToken")
	public ResponseWrapper<MosipUserDto> validateToken(HttpServletRequest request, HttpServletResponse res)
			throws AuthManagerException, Exception {
		ResponseWrapper<MosipUserDto> responseWrapper = new ResponseWrapper<>();
		String authToken = null;
		Cookie[] cookies = request.getCookies();
		if (cookies == null) {
			throw new AuthManagerException(AuthErrorCode.COOKIE_NOTPRESENT_ERROR.getErrorCode(),
					AuthErrorCode.COOKIE_NOTPRESENT_ERROR.getErrorMessage());
		}
		MosipUserTokenDto mosipUserDtoToken = null;
		try {
			for (Cookie cookie : cookies) {
				if (cookie.getName().contains(AuthConstant.AUTH_COOOKIE_HEADER)) {
					authToken = cookie.getValue();
				}
			}
			if (authToken == null) {
				throw new AuthManagerException(AuthErrorCode.TOKEN_NOTPRESENT_ERROR.getErrorCode(),
						AuthErrorCode.TOKEN_NOTPRESENT_ERROR.getErrorMessage());
			}
			mosipUserDtoToken = authService.validateToken(authToken);
			System.out.println("Token check after validate :::"+mosipUserDtoToken.getToken());
			if (mosipUserDtoToken != null) {
				mosipUserDtoToken.setMessage(AuthConstant.TOKEN_SUCCESS_MESSAGE);
			}
			Cookie cookie = createCookie(mosipUserDtoToken.getToken(), mosipEnvironment.getTokenExpiry());
			res.addCookie(cookie);
		} catch (NonceExpiredException exp) {
			throw new AuthManagerException(AuthErrorCode.UNAUTHORIZED.getErrorCode(), exp.getMessage());
		}
		responseWrapper.setResponse(mosipUserDtoToken.getMosipUserDto());
		return responseWrapper;
	}

	/**
	 * API to validate token
	 * 
	 * 
	 * @return ResponseEntity with MosipUserDto
	 * @throws IOException
	 * @throws JsonMappingException
	 * @throws JsonParseException
	 */
	@ResponseFilter
	@GetMapping(value = "/authorize/admin/validateToken")
	public ResponseWrapper<MosipUserDto> validateToken(
<<<<<<< HEAD
			@CookieValue(value = "Authorization", required = true) String token)
			throws IOException {
=======
			@CookieValue(value = "Authorization", required=false) String token)
		{
>>>>>>> f16db3b5
		MosipUserDto mosipUserDto = authService.valdiateToken(token);
		ResponseWrapper<MosipUserDto> responseWrapper = new ResponseWrapper<>();
		responseWrapper.setResponse(mosipUserDto);
		return responseWrapper;
	}

	/**
	 * API to retry token when auth token expires
	 * 
	 * 
	 * @return ResponseEntity with MosipUserDto
	 */
	@ResponseFilter
	@PostMapping(value = "/authorize/refreshToken")
	public ResponseWrapper<MosipUserDto> retryToken(HttpServletRequest request, HttpServletResponse res)
			throws Exception {
		ResponseWrapper<MosipUserDto> responseWrapper = new ResponseWrapper<>();
		String authToken = null;
		Cookie[] cookies = request.getCookies();
		for (Cookie cookie : cookies) {
			if (cookie.getName().contains(AuthConstant.AUTH_COOOKIE_HEADER)) {
				authToken = cookie.getValue();
			}
		}
		MosipUserTokenDto mosipUserDtoToken = authService.retryToken(authToken);
		Cookie cookie = createCookie(mosipUserDtoToken.getToken(), mosipEnvironment.getTokenExpiry());
		res.addCookie(cookie);
		responseWrapper.setResponse(mosipUserDtoToken.getMosipUserDto());
		return responseWrapper;
	}

	/**
	 * API to invalidate token when both refresh and auth token expires
	 * 
	 * 
	 * @return ResponseEntity with MosipUserDto
	 */
	@ResponseFilter
	@PostMapping(value = "/authorize/invalidateToken")
	public ResponseWrapper<AuthNResponse> invalidateToken(HttpServletRequest request, HttpServletResponse res)
			throws Exception {
		ResponseWrapper<AuthNResponse> responseWrapper = new ResponseWrapper<>();
		String authToken = null;
		Cookie[] cookies = request.getCookies();
		if (cookies == null) {
			throw new AuthManagerException(AuthErrorCode.COOKIE_NOTPRESENT_ERROR.getErrorCode(),
					AuthErrorCode.COOKIE_NOTPRESENT_ERROR.getErrorMessage());
		}
		for (Cookie cookie : cookies) {
			if (cookie.getName().contains(AuthConstant.AUTH_COOOKIE_HEADER)) {
				authToken = cookie.getValue();
			}
		}
		if (authToken == null) {
			throw new AuthManagerException(AuthErrorCode.TOKEN_NOTPRESENT_ERROR.getErrorCode(),
					AuthErrorCode.TOKEN_NOTPRESENT_ERROR.getErrorMessage());
		}
		AuthNResponse authNResponse = authService.invalidateToken(authToken);
		responseWrapper.setResponse(authNResponse);
		return responseWrapper;
	}

	@ResponseFilter
	@GetMapping(value = "/roles/{appid}")
	public ResponseWrapper<RolesListDto> getAllRoles(@PathVariable("appid") String appId) throws Exception {
		ResponseWrapper<RolesListDto> responseWrapper = new ResponseWrapper<>();
		RolesListDto rolesListDto = authService.getAllRoles(appId);
		responseWrapper.setResponse(rolesListDto);
		return responseWrapper;
	}

	@ResponseFilter
	@PostMapping(value = "/userdetails/{appid}")
	public ResponseWrapper<MosipUserListDto> getListOfUsersDetails(
			@RequestBody RequestWrapper<UserDetailsRequestDto> userDetails, @PathVariable("appid") String appId)
			throws Exception {
		ResponseWrapper<MosipUserListDto> responseWrapper = new ResponseWrapper<>();
		MosipUserListDto mosipUsers = authService.getListOfUsersDetails(userDetails.getRequest().getUserDetails(),
				appId);
		responseWrapper.setResponse(mosipUsers);
		return responseWrapper;
	}

	@ResponseFilter
	@GetMapping(value = "/usersaltdetails/{appid}")
	public ResponseWrapper<MosipUserSaltListDto> getUserDetailsWithSalt(@PathVariable("appid") String appId)
			throws Exception {
		ResponseWrapper<MosipUserSaltListDto> responseWrapper = new ResponseWrapper<>();
		MosipUserSaltListDto mosipUsers = authService.getAllUserDetailsWithSalt(appId);
		responseWrapper.setResponse(mosipUsers);
		return responseWrapper;
	}

	/**
	 * This API will fetch RID based on appId and userId.
	 * 
	 * @param appId  - application Id
	 * @param userId - user Id
	 * @return {@link RIdDto}
	 * @throws Exception
	 */
	@ResponseFilter
	@GetMapping(value = "rid/{appid}/{userid}")
	public ResponseWrapper<RIdDto> getRId(@PathVariable("appid") String appId, @PathVariable("userid") String userId)
			throws Exception {
		ResponseWrapper<RIdDto> responseWrapper = new ResponseWrapper<>();
		RIdDto rIdDto = authService.getRidBasedOnUid(userId, appId);
		responseWrapper.setResponse(rIdDto);
		return responseWrapper;
	}

	/**
	 * Fetch username based on the user id.
	 * 
	 * @param appId  - application id
	 * @param userId - user id
	 * @return {@link UserNameDto}
	 * @throws Exception - exception is thrown if
	 */
	@ResponseFilter
	@GetMapping(value = "unblock/{appid}/{userid}")
	public ResponseWrapper<AuthZResponseDto> getUserName(@PathVariable("appid") String appId,
			@PathVariable("userid") String userId) throws Exception {
		AuthZResponseDto authZResponseDto = authService.unBlockUser(userId, appId);
		ResponseWrapper<AuthZResponseDto> responseWrapper = new ResponseWrapper<>();
		responseWrapper.setResponse(authZResponseDto);
		return responseWrapper;
	}

	/**
	 * This API will change the password of the particular user
	 * 
	 * @param appId       - applicationId
	 * @param passwordDto - {@link PasswordDto}
	 * @return {@link AuthZResponseDto}
	 * @throws Exception
	 */
	@ResponseFilter
	@PostMapping(value = "/changepassword/{appid}")
	public ResponseWrapper<AuthZResponseDto> changePassword(@PathVariable("appid") String appId,
			@RequestBody @Valid RequestWrapper<PasswordDto> passwordDto) throws Exception {
		AuthZResponseDto mosipUserDto = authService.changePassword(appId, passwordDto.getRequest());
		ResponseWrapper<AuthZResponseDto> responseWrapper = new ResponseWrapper<>();
		responseWrapper.setResponse(mosipUserDto);
		return responseWrapper;
	}

	/**
	 * This API will reset the password of the particular user
	 * 
	 * @param appId       - applicationId
	 * @param passwordDto -{@link PasswordDto}
	 * @return {@link AuthZResponseDto}
	 * @throws Exception
	 */
	@ResponseFilter
	@PostMapping(value = "/resetpassword/{appid}")
	public ResponseWrapper<AuthZResponseDto> resetPassword(@PathVariable("appid") String appId,
			@RequestBody @Valid RequestWrapper<PasswordDto> passwordDto) throws Exception {
		AuthZResponseDto mosipUserDto = authService.resetPassword(appId, passwordDto.getRequest());
		ResponseWrapper<AuthZResponseDto> responseWrapper = new ResponseWrapper<>();
		responseWrapper.setResponse(mosipUserDto);
		return responseWrapper;
	}

	/**
	 * 
	 * @param mobile - mobile number
	 * @param appId  - applicationId
	 * @return {@link UserNameDto}
	 * @throws Exception
	 */
	@ResponseFilter
	@GetMapping(value = "/username/{appid}/{mobilenumber}")
	public ResponseWrapper<UserNameDto> getUsernameBasedOnMobileNumber(@PathVariable("mobilenumber") String mobile,
			@PathVariable("appid") String appId) throws Exception {
		UserNameDto userNameDto = authService.getUserNameBasedOnMobileNumber(appId, mobile);
		ResponseWrapper<UserNameDto> responseWrapper = new ResponseWrapper<>();
		responseWrapper.setResponse(userNameDto);
		return responseWrapper;
	}

	/**
	 * Create a user account in Data Store
	 * 
	 * @param userCreationRequestDto {@link UserRegistrationRequestDto}
	 * @return {@link UserRegistrationResponseDto}
	 */
	@ResponseFilter
	@PostMapping(value = "/user")
	public ResponseWrapper<UserRegistrationResponseDto> registerUser(
			@RequestBody @Valid RequestWrapper<UserRegistrationRequestDto> userCreationRequestDto) {
		ResponseWrapper<UserRegistrationResponseDto> responseWrapper = new ResponseWrapper<>();
		responseWrapper.setResponse(authService.registerUser(userCreationRequestDto.getRequest()));
		return responseWrapper;
	}

	@ResponseFilter
	@PostMapping(value = "/user/addpassword")
	public ResponseWrapper<UserPasswordResponseDto> addPassword(
			@RequestBody @Valid RequestWrapper<UserPasswordRequestDto> userPasswordRequestDto) {
		ResponseWrapper<UserPasswordResponseDto> responseWrapper = new ResponseWrapper<>();
		responseWrapper.setResponse(authService.addUserPassword(userPasswordRequestDto.getRequest()));
		return responseWrapper;
	}

	@GetMapping("/role/{appId}/{userId}")
	@ResponseFilter
	public ResponseWrapper<UserRoleDto> getUserRole(@PathVariable("appId") String appId,
			@PathVariable("userId") String userId) throws Exception {
		ResponseWrapper<UserRoleDto> responseWrapper = new ResponseWrapper<>();
		UserRoleDto userRole = authService.getUserRole(appId, userId);
		responseWrapper.setResponse(userRole);
		return responseWrapper;
	}

	/**
	 * 
	 * @param mobile - mobile number
	 * @param appId  - applicationId
	 * @return {@link MosipUserDto}
	 * @throws Exception
	 */
	@ResponseFilter
	@GetMapping(value = "/userdetail/{appid}/{mobilenumber}")
	public ResponseWrapper<MosipUserDto> getUserDetailBasedOnMobileNumber(@PathVariable("mobilenumber") String mobile,
			@PathVariable("appid") String appId) throws Exception {
		MosipUserDto mosipUserDto = authService.getUserDetailBasedonMobileNumber(appId, mobile);
		ResponseWrapper<MosipUserDto> responseWrapper = new ResponseWrapper<>();
		responseWrapper.setResponse(mosipUserDto);
		return responseWrapper;
	}

	/**
	 * 
<<<<<<< HEAD
	 * @param mobile
	 *            - mobile number
	 * @param appId
	 *            - applicationId
	 * @return {@link MosipUserDto}
	 * @throws Exception
	 */
	@ResponseFilter
	@GetMapping(value = "/validate/{appid}/{userid}")
	public ResponseWrapper<ValidationResponseDto> validateUserName(@PathVariable("userid") String userId,
			@PathVariable("appid") String appId) {
		ValidationResponseDto validationResponseDto = authService.validateUserName(appId, userId);
		ResponseWrapper<ValidationResponseDto> responseWrapper = new ResponseWrapper<>();
		responseWrapper.setResponse(validationResponseDto);
		return responseWrapper;
	}

	
	/**
	 * Gets the user detail based on user id.
	 *
	 * @param appId the app id
	 * @param userId the user id
	 * @return {@link UserDetailsDto}
	 */
	@ResponseFilter
	@PostMapping(value = "/userdetail/regid/{appid}")
	public ResponseWrapper<UserDetailsResponseDto> getUserDetailBasedOnUserId(@PathVariable("appid") String appId,
			@RequestBody RequestWrapper<UserDetailsRequestDto> userDetails) {
		UserDetailsResponseDto userDetailsDto = authService.getUserDetailBasedOnUserId(appId, userDetails.getRequest().getUserDetails());
		ResponseWrapper<UserDetailsResponseDto> responseWrapper = new ResponseWrapper<>();
		responseWrapper.setResponse(userDetailsDto);
		return responseWrapper;
	}

	/**
	 * 
	 * @param req
	 *            - {@link HttpServletRequest}
	 * @param res
	 *            - {@link HttpServletResponse}
=======
	 * @param req - {@link HttpServletRequest}
	 * @param res - {@link HttpServletResponse}
>>>>>>> f16db3b5
	 * @return {@link ResponseWrapper}
	 */
	@ResponseFilter
	@DeleteMapping(value = "/logout/user")
	public ResponseWrapper<AuthResponseDto> logoutUser(HttpServletRequest req, HttpServletResponse res) {
		String token = getTokenFromCookie(req);
		AuthResponseDto authResponseDto = authService.logoutUser(token);
		ResponseWrapper<AuthResponseDto> responseWrapper = new ResponseWrapper<>();
		responseWrapper.setResponse(authResponseDto);
		return responseWrapper;
	}

	@GetMapping(value = "/login/{redirectURI}")
	public void login(@CookieValue("state") String state, @PathVariable("redirectURI") String redirectURI,
			HttpServletResponse res) throws IOException {
		String uri = authService.getKeycloakURI(redirectURI, state);
		res.setStatus(302);
		res.sendRedirect(uri);
	}

	@GetMapping(value = "/login-redirect/{redirectURI}")
	public void loginRedirect(@PathVariable("redirectURI") String redirectURI, @RequestParam("state") String state,
			@RequestParam("session_state") String sessionState, @RequestParam("code") String code,
			@CookieValue("state") String stateCookie, HttpServletResponse res) throws IOException {
		AccessTokenResponseDTO jwtResponseDTO = authService.loginRedirect(state, sessionState, code, stateCookie,
				redirectURI);
		String uri = new String(Base64.decodeBase64(redirectURI.getBytes()));
		Cookie cookie = createCookie(AuthAdapterConstant.AUTH_ADMIN_COOKIE_PREFIX+jwtResponseDTO.getAccessToken(), Integer.parseInt(jwtResponseDTO.getExpiresIn()));
		res.addCookie(cookie);
		res.setStatus(302);
		res.sendRedirect(uri);
	}

	/**
	 * Gets Access token from cookie
	 * 
	 * @param req - {@link HttpServletRequest}
	 * @return {@link String} - accessToken
	 */
	private String getTokenFromCookie(HttpServletRequest req) {
		Cookie[] cookies = req.getCookies();
		String token = null;
		if (cookies == null) {
			throw new AuthManagerException(AuthErrorCode.COOKIE_NOTPRESENT_ERROR.getErrorCode(),
					AuthErrorCode.COOKIE_NOTPRESENT_ERROR.getErrorMessage());
		}
		for (Cookie cookie : cookies) {
			if (cookie.getName().contains(AuthConstant.AUTH_COOOKIE_HEADER)) {
				token = cookie.getValue();
				removeCookie(cookie);
				break;
			}
		}
		if (token == null) {
			throw new AuthManagerException(AuthErrorCode.TOKEN_NOTPRESENT_ERROR.getErrorCode(),
					AuthErrorCode.TOKEN_NOTPRESENT_ERROR.getErrorMessage());
		}

		return token;
	}

	/**
	 * Erases Cookie from browser
	 * 
	 * @param cookie - {@link Cookie}
	 */
	private void removeCookie(Cookie cookie) {
		cookie.setValue("");
		cookie.setPath("/");
		cookie.setMaxAge(0);
	}
}<|MERGE_RESOLUTION|>--- conflicted
+++ resolved
@@ -283,13 +283,8 @@
 	@ResponseFilter
 	@GetMapping(value = "/authorize/admin/validateToken")
 	public ResponseWrapper<MosipUserDto> validateToken(
-<<<<<<< HEAD
 			@CookieValue(value = "Authorization", required = true) String token)
 			throws IOException {
-=======
-			@CookieValue(value = "Authorization", required=false) String token)
-		{
->>>>>>> f16db3b5
 		MosipUserDto mosipUserDto = authService.valdiateToken(token);
 		ResponseWrapper<MosipUserDto> responseWrapper = new ResponseWrapper<>();
 		responseWrapper.setResponse(mosipUserDto);
@@ -386,8 +381,10 @@
 	/**
 	 * This API will fetch RID based on appId and userId.
 	 * 
-	 * @param appId  - application Id
-	 * @param userId - user Id
+	 * @param appId
+	 *            - application Id
+	 * @param userId
+	 *            - user Id
 	 * @return {@link RIdDto}
 	 * @throws Exception
 	 */
@@ -404,10 +401,13 @@
 	/**
 	 * Fetch username based on the user id.
 	 * 
-	 * @param appId  - application id
-	 * @param userId - user id
+	 * @param appId
+	 *            - application id
+	 * @param userId
+	 *            - user id
 	 * @return {@link UserNameDto}
-	 * @throws Exception - exception is thrown if
+	 * @throws Exception
+	 *             - exception is thrown if
 	 */
 	@ResponseFilter
 	@GetMapping(value = "unblock/{appid}/{userid}")
@@ -422,8 +422,10 @@
 	/**
 	 * This API will change the password of the particular user
 	 * 
-	 * @param appId       - applicationId
-	 * @param passwordDto - {@link PasswordDto}
+	 * @param appId
+	 *            - applicationId
+	 * @param passwordDto
+	 *            - {@link PasswordDto}
 	 * @return {@link AuthZResponseDto}
 	 * @throws Exception
 	 */
@@ -440,8 +442,10 @@
 	/**
 	 * This API will reset the password of the particular user
 	 * 
-	 * @param appId       - applicationId
-	 * @param passwordDto -{@link PasswordDto}
+	 * @param appId
+	 *            - applicationId
+	 * @param passwordDto
+	 *            -{@link PasswordDto}
 	 * @return {@link AuthZResponseDto}
 	 * @throws Exception
 	 */
@@ -457,8 +461,10 @@
 
 	/**
 	 * 
-	 * @param mobile - mobile number
-	 * @param appId  - applicationId
+	 * @param mobile
+	 *            - mobile number
+	 * @param appId
+	 *            - applicationId
 	 * @return {@link UserNameDto}
 	 * @throws Exception
 	 */
@@ -475,7 +481,8 @@
 	/**
 	 * Create a user account in Data Store
 	 * 
-	 * @param userCreationRequestDto {@link UserRegistrationRequestDto}
+	 * @param userCreationRequestDto
+	 *            {@link UserRegistrationRequestDto}
 	 * @return {@link UserRegistrationResponseDto}
 	 */
 	@ResponseFilter
@@ -508,8 +515,10 @@
 
 	/**
 	 * 
-	 * @param mobile - mobile number
-	 * @param appId  - applicationId
+	 * @param mobile
+	 *            - mobile number
+	 * @param appId
+	 *            - applicationId
 	 * @return {@link MosipUserDto}
 	 * @throws Exception
 	 */
@@ -525,7 +534,6 @@
 
 	/**
 	 * 
-<<<<<<< HEAD
 	 * @param mobile
 	 *            - mobile number
 	 * @param appId
@@ -567,10 +575,6 @@
 	 *            - {@link HttpServletRequest}
 	 * @param res
 	 *            - {@link HttpServletResponse}
-=======
-	 * @param req - {@link HttpServletRequest}
-	 * @param res - {@link HttpServletResponse}
->>>>>>> f16db3b5
 	 * @return {@link ResponseWrapper}
 	 */
 	@ResponseFilter
@@ -607,7 +611,8 @@
 	/**
 	 * Gets Access token from cookie
 	 * 
-	 * @param req - {@link HttpServletRequest}
+	 * @param req
+	 *            - {@link HttpServletRequest}
 	 * @return {@link String} - accessToken
 	 */
 	private String getTokenFromCookie(HttpServletRequest req) {
@@ -635,7 +640,8 @@
 	/**
 	 * Erases Cookie from browser
 	 * 
-	 * @param cookie - {@link Cookie}
+	 * @param cookie
+	 *            - {@link Cookie}
 	 */
 	private void removeCookie(Cookie cookie) {
 		cookie.setValue("");
