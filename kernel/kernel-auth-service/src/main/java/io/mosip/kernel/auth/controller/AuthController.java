<<<<<<< HEAD
package io.mosip.kernel.auth.controller;

import javax.servlet.http.Cookie;
import javax.servlet.http.HttpServletRequest;
import javax.servlet.http.HttpServletResponse;
import javax.validation.Valid;

import org.springframework.beans.factory.annotation.Autowired;
import org.springframework.http.HttpStatus;
import org.springframework.security.web.authentication.www.NonceExpiredException;
import org.springframework.web.bind.annotation.CrossOrigin;
import org.springframework.web.bind.annotation.GetMapping;
import org.springframework.web.bind.annotation.PathVariable;
import org.springframework.web.bind.annotation.PostMapping;
import org.springframework.web.bind.annotation.RequestBody;
import org.springframework.web.bind.annotation.ResponseStatus;
import org.springframework.web.bind.annotation.RestController;

import io.mosip.kernel.auth.config.MosipEnvironment;
import io.mosip.kernel.auth.constant.AuthConstant;
import io.mosip.kernel.auth.constant.AuthErrorCode;
import io.mosip.kernel.auth.entities.AuthNResponse;
import io.mosip.kernel.auth.entities.AuthNResponseDto;
import io.mosip.kernel.auth.entities.AuthToken;
import io.mosip.kernel.auth.entities.ClientSecret;
import io.mosip.kernel.auth.entities.ClientSecretDto;
import io.mosip.kernel.auth.entities.LoginUser;
import io.mosip.kernel.auth.entities.MosipUserDto;
import io.mosip.kernel.auth.entities.MosipUserDtoToken;
import io.mosip.kernel.auth.entities.MosipUserListDto;
import io.mosip.kernel.auth.entities.MosipUserSaltList;
import io.mosip.kernel.auth.entities.RIdDto;
import io.mosip.kernel.auth.entities.RolesListDto;
import io.mosip.kernel.auth.entities.UserDetailsRequest;
import io.mosip.kernel.auth.entities.UserOtp;
import io.mosip.kernel.auth.entities.UserRoleDto;
import io.mosip.kernel.auth.entities.otp.OtpUser;
import io.mosip.kernel.auth.exception.AuthManagerException;
import io.mosip.kernel.auth.service.AuthService;
import io.mosip.kernel.auth.service.CustomTokenServices;
import io.mosip.kernel.core.http.RequestWrapper;
import io.mosip.kernel.core.http.ResponseFilter;
import io.mosip.kernel.core.http.ResponseWrapper;
import io.swagger.annotations.Api;

/**
 * Controller APIs for Authentication and Authorization
 * 
 * @author Ramadurai Pandian
 * @since 1.0.0
 *
 */

@CrossOrigin
@RestController
@Api(value = "Operation related to Authentication and Authorization", tags = { "authmanager" })
public class AuthController {

	/**
	 * Autowired reference for {@link MosipEnvironment}
	 */

	@Autowired
	private MosipEnvironment mosipEnvironment;

	/**
	 * Autowired reference for {@link AuthService}
	 */

	@Autowired
	private AuthService authService;

	/**
	 * Autowired reference for {@link CustomTokenServices}
	 */

	@Autowired
	private CustomTokenServices customTokenServices;

	/**
	 * API to authenticate using userName and password
	 * 
	 * request is of type {@link LoginUser}
	 * 
	 * @return ResponseEntity Cookie value with Auth token
	 */

	@ResponseFilter
	@PostMapping(value = "/authenticate/useridPwd")
	public ResponseWrapper<AuthNResponse> authenticateUseridPwd(@RequestBody @Valid RequestWrapper<LoginUser> request,
			HttpServletResponse res) throws Exception {
		ResponseWrapper<AuthNResponse> responseWrapper = new ResponseWrapper<>();
		AuthNResponse authNResponse = null;
		AuthNResponseDto authResponseDto = authService.authenticateUser(request.getRequest());
		if (authResponseDto != null) {
			Cookie cookie = createCookie(authResponseDto.getToken(), mosipEnvironment.getTokenExpiry());
			authNResponse = new AuthNResponse();
			res.addCookie(cookie);
			authNResponse.setStatus(authResponseDto.getStatus());
			authNResponse.setMessage(authResponseDto.getMessage());
			AuthToken token = getAuthToken(authResponseDto);
			customTokenServices.StoreToken(token);
		}
		responseWrapper.setResponse(authNResponse);
		return responseWrapper;
	}

	private AuthToken getAuthToken(AuthNResponseDto authResponseDto) {
		return new AuthToken(authResponseDto.getUserId(), authResponseDto.getToken(), authResponseDto.getExpiryTime(),
				authResponseDto.getRefreshToken());
	}

	private Cookie createCookie(final String content, final int expirationTimeSeconds) {
		final Cookie cookie = new Cookie(mosipEnvironment.getAuthTokenHeader(), content);
		cookie.setMaxAge(expirationTimeSeconds);
		cookie.setHttpOnly(true);
		cookie.setSecure(true);
		cookie.setPath("/");
		return cookie;
	}

	/**
	 * API to send OTP
	 * 
	 * otpUser is of type {@link OtpUser}
	 * 
	 * @return ResponseEntity with OTP Sent message
	 */
	@ResponseFilter
	@PostMapping(value = "/authenticate/sendotp")
	@ResponseStatus(value = HttpStatus.OK)
	public ResponseWrapper<AuthNResponse> sendOTP(@RequestBody @Valid RequestWrapper<OtpUser> otpUserDto)
			throws Exception {
		ResponseWrapper<AuthNResponse> responseWrapper = new ResponseWrapper<>();
		AuthNResponse authNResponse = null;
		AuthNResponseDto authResponseDto = authService.authenticateWithOtp(otpUserDto.getRequest());
		if (authResponseDto != null) {
			authNResponse = new AuthNResponse();
			authNResponse.setStatus(authResponseDto.getStatus());
			authNResponse.setMessage(authResponseDto.getMessage());
		}
		responseWrapper.setResponse(authNResponse);
		return responseWrapper;
	}

	/**
	 * API to validate OTP with user Id
	 * 
	 * userOtp is of type {@link UserOtp}
	 * 
	 * @return ResponseEntity with Cookie value with Auth token
	 */
	@ResponseFilter
	@PostMapping(value = "/authenticate/useridOTP")
	public ResponseWrapper<AuthNResponse> userIdOTP(@RequestBody @Valid RequestWrapper<UserOtp> userOtpDto,
			HttpServletResponse res) throws Exception {
		ResponseWrapper<AuthNResponse> responseWrapper = new ResponseWrapper<>();
		AuthNResponse authNResponse = null;
		AuthNResponseDto authResponseDto = authService.authenticateUserWithOtp(userOtpDto.getRequest());
		if (authResponseDto != null && authResponseDto.getToken() != null) {
			Cookie cookie = createCookie(authResponseDto.getToken(), mosipEnvironment.getTokenExpiry());
			authNResponse = new AuthNResponse();
			res.addCookie(cookie);
			authNResponse.setStatus(authResponseDto.getStatus());
			authNResponse.setMessage(authResponseDto.getMessage());
			AuthToken token = getAuthToken(authResponseDto);
			if (token != null && token.getUserId() != null) {
				customTokenServices.StoreToken(token);
			}
		} else {
			authNResponse = new AuthNResponse();
			authNResponse.setStatus(authResponseDto.getStatus());
			authNResponse.setMessage(
					authResponseDto.getMessage() != null ? authResponseDto.getMessage() : "Otp validation failed");
		}
		responseWrapper.setResponse(authNResponse);
		return responseWrapper;
	}

	/**
	 * API to authenticate using clientId and secretKey
	 * 
	 * clientSecretDto is of type {@link ClientSecretDto}
	 * 
	 * @return ResponseEntity with Cookie value with Auth token
	 */
	@ResponseFilter
	@PostMapping(value = "/authenticate/clientidsecretkey")
	public ResponseWrapper<AuthNResponse> clientIdSecretKey(
			@RequestBody @Valid RequestWrapper<ClientSecret> clientSecretDto, HttpServletResponse res)
			throws Exception {
		ResponseWrapper<AuthNResponse> responseWrapper = new ResponseWrapper<>();
		AuthNResponse authNResponse = null;
		AuthNResponseDto authResponseDto = authService.authenticateWithSecretKey(clientSecretDto.getRequest());
		if (authResponseDto != null) {
			Cookie cookie = createCookie(authResponseDto.getToken(), mosipEnvironment.getTokenExpiry());
			authNResponse = new AuthNResponse();
			res.addCookie(cookie);
			authNResponse.setStatus(authResponseDto.getStatus());
			authNResponse.setMessage(authResponseDto.getMessage());
			// AuthToken token = getAuthToken(authResponseDto);
			// customTokenServices.StoreToken(token);
		}
		responseWrapper.setResponse(authNResponse);
		return responseWrapper;
	}

	/**
	 * API to validate token
	 * 
	 * 
	 * @return ResponseEntity with MosipUserDto
	 */
	@ResponseFilter
	@PostMapping(value = "/authorize/validateToken")
	public ResponseWrapper<MosipUserDto> validateToken(HttpServletRequest request, HttpServletResponse res)
			throws AuthManagerException, Exception {
		ResponseWrapper<MosipUserDto> responseWrapper = new ResponseWrapper<>();
		String authToken = null;
		Cookie[] cookies = request.getCookies();
		if (cookies == null) {
			throw new AuthManagerException(AuthErrorCode.COOKIE_NOTPRESENT_ERROR.getErrorCode(),
					AuthErrorCode.COOKIE_NOTPRESENT_ERROR.getErrorMessage());
		}
		MosipUserDtoToken mosipUserDtoToken = null;
		try {
			for (Cookie cookie : cookies) {
				if (cookie.getName().contains(AuthConstant.AUTH_COOOKIE_HEADER)) {
					authToken = cookie.getValue();
				}
			}
			if (authToken == null) {
				throw new AuthManagerException(AuthErrorCode.TOKEN_NOTPRESENT_ERROR.getErrorCode(),
						AuthErrorCode.TOKEN_NOTPRESENT_ERROR.getErrorMessage());
			}
			mosipUserDtoToken = authService.validateToken(authToken);
			if (mosipUserDtoToken != null) {
				mosipUserDtoToken.setMessage(AuthConstant.TOKEN_SUCCESS_MESSAGE);
			}
			Cookie cookie = createCookie(mosipUserDtoToken.getToken(), mosipEnvironment.getTokenExpiry());
			res.addCookie(cookie);
		} catch (NonceExpiredException exp) {
			throw new AuthManagerException(AuthErrorCode.UNAUTHORIZED.getErrorCode(), exp.getMessage());
		}
		responseWrapper.setResponse(mosipUserDtoToken.getMosipUserDto());
		return responseWrapper;
	}

	/**
	 * API to retry token when auth token expires
	 * 
	 * 
	 * @return ResponseEntity with MosipUserDto
	 */
	@ResponseFilter
	@PostMapping(value = "/authorize/refreshToken")
	public ResponseWrapper<MosipUserDto> retryToken(HttpServletRequest request, HttpServletResponse res)
			throws Exception {
		ResponseWrapper<MosipUserDto> responseWrapper = new ResponseWrapper<>();
		String authToken = null;
		Cookie[] cookies = request.getCookies();
		for (Cookie cookie : cookies) {
			if (cookie.getName().contains(AuthConstant.AUTH_COOOKIE_HEADER)) {
				authToken = cookie.getValue();
			}
		}
		MosipUserDtoToken mosipUserDtoToken = authService.retryToken(authToken);
		Cookie cookie = createCookie(mosipUserDtoToken.getToken(), mosipEnvironment.getTokenExpiry());
		res.addCookie(cookie);
		responseWrapper.setResponse(mosipUserDtoToken.getMosipUserDto());
		return responseWrapper;
	}

	/**
	 * API to invalidate token when both refresh and auth token expires
	 * 
	 * 
	 * @return ResponseEntity with MosipUserDto
	 */
	@ResponseFilter
	@PostMapping(value = "/authorize/invalidateToken")
	public ResponseWrapper<AuthNResponse> invalidateToken(HttpServletRequest request, HttpServletResponse res)
			throws Exception {
		ResponseWrapper<AuthNResponse> responseWrapper = new ResponseWrapper<>();
		String authToken = null;
		Cookie[] cookies = request.getCookies();
		if (cookies == null) {
			throw new AuthManagerException(AuthErrorCode.COOKIE_NOTPRESENT_ERROR.getErrorCode(),
					AuthErrorCode.COOKIE_NOTPRESENT_ERROR.getErrorMessage());
		}
		for (Cookie cookie : cookies) {
			if (cookie.getName().contains(AuthConstant.AUTH_COOOKIE_HEADER)) {
				authToken = cookie.getValue();
			}
		}
		if (authToken == null) {
			throw new AuthManagerException(AuthErrorCode.TOKEN_NOTPRESENT_ERROR.getErrorCode(),
					AuthErrorCode.TOKEN_NOTPRESENT_ERROR.getErrorMessage());
		}
		AuthNResponse authNResponse = authService.invalidateToken(authToken);
		responseWrapper.setResponse(authNResponse);
		return responseWrapper;
	}

	@ResponseFilter
	@GetMapping(value = "/roles/{appid}")
	public ResponseWrapper<RolesListDto> getAllRoles(@PathVariable("appid") String appId) throws Exception {
		ResponseWrapper<RolesListDto> responseWrapper = new ResponseWrapper<>();
		RolesListDto rolesListDto = authService.getAllRoles(appId);
		responseWrapper.setResponse(rolesListDto);
		return responseWrapper;
	}

	@ResponseFilter
	@PostMapping(value = "/userdetails/{appid}")
	public ResponseWrapper<MosipUserListDto> getListOfUsersDetails(
			@RequestBody RequestWrapper<UserDetailsRequest> userDetails, @PathVariable("appid") String appId)
			throws Exception {
		ResponseWrapper<MosipUserListDto> responseWrapper = new ResponseWrapper<>();
		MosipUserListDto mosipUsers = authService.getListOfUsersDetails(userDetails.getRequest().getUserDetails(),
				appId);
		responseWrapper.setResponse(mosipUsers);
		return responseWrapper;
	}

	@ResponseFilter
	@GetMapping(value = "/usersaltdetails/{appid}")
	public ResponseWrapper<MosipUserSaltList> getUserDetailsWithSalt(@PathVariable("appid") String appId)
			throws Exception {
		ResponseWrapper<MosipUserSaltList> responseWrapper = new ResponseWrapper<>();
		MosipUserSaltList mosipUsers = authService.getAllUserDetailsWithSalt(appId);
		responseWrapper.setResponse(mosipUsers);
		return responseWrapper;
	}

	/**
	 * This API will fetch RID based on appId and userId.
	 * 
	 * @param appId
	 *            - application Id
	 * @param userId
	 *            - user Id
	 * @return {@link RIdDto}
	 * @throws Exception
	 */
	@ResponseFilter
	@GetMapping(value = "rid/{appid}/{userid}")
	public ResponseWrapper<RIdDto> getRId(@PathVariable("appid") String appId, @PathVariable("userid") String userId)
			throws Exception {
		ResponseWrapper<RIdDto> responseWrapper = new ResponseWrapper<>();
		RIdDto rIdDto = authService.getRidBasedOnUid(userId, appId);
		responseWrapper.setResponse(rIdDto);
		return responseWrapper;
	}

	@GetMapping("/role/{appId}/{userId}")
	@ResponseFilter
	public ResponseWrapper<UserRoleDto> getUserRole(@PathVariable("appId") String appId,
			@PathVariable("userId") String userId) throws Exception {
		ResponseWrapper<UserRoleDto> responseWrapper = new ResponseWrapper<>();
		UserRoleDto userRole = authService.getUserRole(appId, userId);
		responseWrapper.setResponse(userRole);
		return responseWrapper;
	}

}
=======
package io.mosip.kernel.auth.controller;

import javax.servlet.http.Cookie;
import javax.servlet.http.HttpServletRequest;
import javax.servlet.http.HttpServletResponse;
import javax.validation.Valid;

import org.springframework.beans.factory.annotation.Autowired;
import org.springframework.http.HttpStatus;
import org.springframework.security.web.authentication.www.NonceExpiredException;
import org.springframework.web.bind.annotation.CrossOrigin;
import org.springframework.web.bind.annotation.GetMapping;
import org.springframework.web.bind.annotation.PathVariable;
import org.springframework.web.bind.annotation.PostMapping;
import org.springframework.web.bind.annotation.RequestBody;
import org.springframework.web.bind.annotation.ResponseStatus;
import org.springframework.web.bind.annotation.RestController;

import io.mosip.kernel.auth.config.MosipEnvironment;
import io.mosip.kernel.auth.constant.AuthConstant;
import io.mosip.kernel.auth.constant.AuthErrorCode;
import io.mosip.kernel.auth.entities.AuthNResponse;
import io.mosip.kernel.auth.entities.AuthNResponseDto;
import io.mosip.kernel.auth.entities.AuthToken;
import io.mosip.kernel.auth.entities.AuthZResponseDto;
import io.mosip.kernel.auth.entities.ClientSecret;
import io.mosip.kernel.auth.entities.ClientSecretDto;
import io.mosip.kernel.auth.entities.LoginUser;
import io.mosip.kernel.auth.entities.MosipUserDto;
import io.mosip.kernel.auth.entities.MosipUserDtoToken;
import io.mosip.kernel.auth.entities.MosipUserListDto;
import io.mosip.kernel.auth.entities.MosipUserSaltList;
import io.mosip.kernel.auth.entities.PasswordDto;
import io.mosip.kernel.auth.entities.RIdDto;
import io.mosip.kernel.auth.entities.RolesListDto;
import io.mosip.kernel.auth.entities.UserDetailsRequest;
import io.mosip.kernel.auth.entities.UserNameDto;
import io.mosip.kernel.auth.entities.UserOtp;
import io.mosip.kernel.auth.entities.UserPasswordRequestDto;
import io.mosip.kernel.auth.entities.UserPasswordResponseDto;
import io.mosip.kernel.auth.entities.UserRegistrationRequestDto;
import io.mosip.kernel.auth.entities.UserRegistrationResponseDto;
import io.mosip.kernel.auth.entities.otp.OtpUser;
import io.mosip.kernel.auth.exception.AuthManagerException;
import io.mosip.kernel.auth.service.AuthService;
import io.mosip.kernel.auth.service.CustomTokenServices;
import io.mosip.kernel.core.http.RequestWrapper;
import io.mosip.kernel.core.http.ResponseFilter;
import io.mosip.kernel.core.http.ResponseWrapper;
import io.swagger.annotations.Api;

/**
 * Controller APIs for Authentication and Authorization
 * 
 * @author Ramadurai Pandian
 * @since 1.0.0
 *
 */

@CrossOrigin
@RestController
@Api(value = "Operation related to Authentication and Authorization", tags = { "authmanager" })
public class AuthController {

	/**
	 * Autowired reference for {@link MosipEnvironment}
	 */

	@Autowired
	private MosipEnvironment mosipEnvironment;

	/**
	 * Autowired reference for {@link AuthService}
	 */

	@Autowired
	private AuthService authService;

	/**
	 * Autowired reference for {@link CustomTokenServices}
	 */

	@Autowired
	private CustomTokenServices customTokenServices;

	/**
	 * API to authenticate using userName and password
	 * 
	 * request is of type {@link LoginUser}
	 * 
	 * @return ResponseEntity Cookie value with Auth token
	 */

	@ResponseFilter
	@PostMapping(value = "/authenticate/useridPwd")
	public ResponseWrapper<AuthNResponse> authenticateUseridPwd(@RequestBody @Valid RequestWrapper<LoginUser> request,
			HttpServletResponse res) throws Exception {
		ResponseWrapper<AuthNResponse> responseWrapper = new ResponseWrapper<>();
		AuthNResponse authNResponse = null;
		AuthNResponseDto authResponseDto = authService.authenticateUser(request.getRequest());
		if (authResponseDto != null) {
			Cookie cookie = createCookie(authResponseDto.getToken(), mosipEnvironment.getTokenExpiry());
			authNResponse = new AuthNResponse();
			res.addCookie(cookie);
			authNResponse.setStatus(authResponseDto.getStatus());
			authNResponse.setMessage(authResponseDto.getMessage());
			AuthToken token = getAuthToken(authResponseDto);
			customTokenServices.StoreToken(token);
		}
		responseWrapper.setResponse(authNResponse);
		return responseWrapper;
	}

	private AuthToken getAuthToken(AuthNResponseDto authResponseDto) {
		return new AuthToken(authResponseDto.getUserId(), authResponseDto.getToken(), authResponseDto.getExpiryTime(),
				authResponseDto.getRefreshToken());
	}

	private Cookie createCookie(final String content, final int expirationTimeSeconds) {
		final Cookie cookie = new Cookie(mosipEnvironment.getAuthTokenHeader(), content);
		cookie.setMaxAge(expirationTimeSeconds);
		cookie.setHttpOnly(true);
		cookie.setSecure(true);
		cookie.setPath("/");
		return cookie;
	}

	/**
	 * API to send OTP
	 * 
	 * otpUser is of type {@link OtpUser}
	 * 
	 * @return ResponseEntity with OTP Sent message
	 */
	@ResponseFilter
	@PostMapping(value = "/authenticate/sendotp")
	@ResponseStatus(value = HttpStatus.OK)
	public ResponseWrapper<AuthNResponse> sendOTP(@RequestBody @Valid RequestWrapper<OtpUser> otpUserDto)
			throws Exception {
		ResponseWrapper<AuthNResponse> responseWrapper = new ResponseWrapper<>();
		AuthNResponse authNResponse = null;
		AuthNResponseDto authResponseDto = authService.authenticateWithOtp(otpUserDto.getRequest());
		if (authResponseDto != null) {
			authNResponse = new AuthNResponse();
			authNResponse.setStatus(authResponseDto.getStatus());
			authNResponse.setMessage(authResponseDto.getMessage());
		}
		responseWrapper.setResponse(authNResponse);
		return responseWrapper;
	}

	/**
	 * API to validate OTP with user Id
	 * 
	 * userOtp is of type {@link UserOtp}
	 * 
	 * @return ResponseEntity with Cookie value with Auth token
	 */
	@ResponseFilter
	@PostMapping(value = "/authenticate/useridOTP")
	public ResponseWrapper<AuthNResponse> userIdOTP(@RequestBody @Valid RequestWrapper<UserOtp> userOtpDto,
			HttpServletResponse res) throws Exception {
		ResponseWrapper<AuthNResponse> responseWrapper = new ResponseWrapper<>();
		AuthNResponse authNResponse = null;
		AuthNResponseDto authResponseDto = authService.authenticateUserWithOtp(userOtpDto.getRequest());
		if (authResponseDto != null && authResponseDto.getToken() != null) {
			Cookie cookie = createCookie(authResponseDto.getToken(), mosipEnvironment.getTokenExpiry());
			authNResponse = new AuthNResponse();
			res.addCookie(cookie);
			authNResponse.setStatus(authResponseDto.getStatus());
			authNResponse.setMessage(authResponseDto.getMessage());
			AuthToken token = getAuthToken(authResponseDto);
			if (token != null && token.getUserId() != null) {
				customTokenServices.StoreToken(token);
			}
		} else {
			authNResponse = new AuthNResponse();
			authNResponse.setStatus(authResponseDto.getStatus());
			authNResponse.setMessage(
					authResponseDto.getMessage() != null ? authResponseDto.getMessage() : "Otp validation failed");
		}
		responseWrapper.setResponse(authNResponse);
		return responseWrapper;
	}

	/**
	 * API to authenticate using clientId and secretKey
	 * 
	 * clientSecretDto is of type {@link ClientSecretDto}
	 * 
	 * @return ResponseEntity with Cookie value with Auth token
	 */
	@ResponseFilter
	@PostMapping(value = "/authenticate/clientidsecretkey")
	public ResponseWrapper<AuthNResponse> clientIdSecretKey(
			@RequestBody @Valid RequestWrapper<ClientSecret> clientSecretDto, HttpServletResponse res)
			throws Exception {
		ResponseWrapper<AuthNResponse> responseWrapper = new ResponseWrapper<>();
		AuthNResponse authNResponse = null;
		AuthNResponseDto authResponseDto = authService.authenticateWithSecretKey(clientSecretDto.getRequest());
		if (authResponseDto != null) {
			Cookie cookie = createCookie(authResponseDto.getToken(), mosipEnvironment.getTokenExpiry());
			authNResponse = new AuthNResponse();
			res.addCookie(cookie);
			authNResponse.setStatus(authResponseDto.getStatus());
			authNResponse.setMessage(authResponseDto.getMessage());
			// AuthToken token = getAuthToken(authResponseDto);
			// customTokenServices.StoreToken(token);
		}
		responseWrapper.setResponse(authNResponse);
		return responseWrapper;
	}

	/**
	 * API to validate token
	 * 
	 * 
	 * @return ResponseEntity with MosipUserDto
	 */
	@ResponseFilter
	@PostMapping(value = "/authorize/validateToken")
	public ResponseWrapper<MosipUserDto> validateToken(HttpServletRequest request, HttpServletResponse res)
			throws AuthManagerException, Exception {
		ResponseWrapper<MosipUserDto> responseWrapper = new ResponseWrapper<>();
		String authToken = null;
		Cookie[] cookies = request.getCookies();
		if (cookies == null) {
			throw new AuthManagerException(AuthErrorCode.COOKIE_NOTPRESENT_ERROR.getErrorCode(),
					AuthErrorCode.COOKIE_NOTPRESENT_ERROR.getErrorMessage());
		}
		MosipUserDtoToken mosipUserDtoToken = null;
		try {
			for (Cookie cookie : cookies) {
				if (cookie.getName().contains(AuthConstant.AUTH_COOOKIE_HEADER)) {
					authToken = cookie.getValue();
				}
			}
			if (authToken == null) {
				throw new AuthManagerException(AuthErrorCode.TOKEN_NOTPRESENT_ERROR.getErrorCode(),
						AuthErrorCode.TOKEN_NOTPRESENT_ERROR.getErrorMessage());
			}
			mosipUserDtoToken = authService.validateToken(authToken);
			if (mosipUserDtoToken != null) {
				mosipUserDtoToken.setMessage(AuthConstant.TOKEN_SUCCESS_MESSAGE);
			}
			Cookie cookie = createCookie(mosipUserDtoToken.getToken(), mosipEnvironment.getTokenExpiry());
			res.addCookie(cookie);
		} catch (NonceExpiredException exp) {
			throw new AuthManagerException(AuthErrorCode.UNAUTHORIZED.getErrorCode(), exp.getMessage());
		}
		responseWrapper.setResponse(mosipUserDtoToken.getMosipUserDto());
		return responseWrapper;
	}

	/**
	 * API to retry token when auth token expires
	 * 
	 * 
	 * @return ResponseEntity with MosipUserDto
	 */
	@ResponseFilter
	@PostMapping(value = "/authorize/refreshToken")
	public ResponseWrapper<MosipUserDto> retryToken(HttpServletRequest request, HttpServletResponse res)
			throws Exception {
		ResponseWrapper<MosipUserDto> responseWrapper = new ResponseWrapper<>();
		String authToken = null;
		Cookie[] cookies = request.getCookies();
		for (Cookie cookie : cookies) {
			if (cookie.getName().contains(AuthConstant.AUTH_COOOKIE_HEADER)) {
				authToken = cookie.getValue();
			}
		}
		MosipUserDtoToken mosipUserDtoToken = authService.retryToken(authToken);
		Cookie cookie = createCookie(mosipUserDtoToken.getToken(), mosipEnvironment.getTokenExpiry());
		res.addCookie(cookie);
		responseWrapper.setResponse(mosipUserDtoToken.getMosipUserDto());
		return responseWrapper;
	}

	/**
	 * API to invalidate token when both refresh and auth token expires
	 * 
	 * 
	 * @return ResponseEntity with MosipUserDto
	 */
	@ResponseFilter
	@PostMapping(value = "/authorize/invalidateToken")
	public ResponseWrapper<AuthNResponse> invalidateToken(HttpServletRequest request, HttpServletResponse res)
			throws Exception {
		ResponseWrapper<AuthNResponse> responseWrapper = new ResponseWrapper<>();
		String authToken = null;
		Cookie[] cookies = request.getCookies();
		if (cookies == null) {
			throw new AuthManagerException(AuthErrorCode.COOKIE_NOTPRESENT_ERROR.getErrorCode(),
					AuthErrorCode.COOKIE_NOTPRESENT_ERROR.getErrorMessage());
		}
		for (Cookie cookie : cookies) {
			if (cookie.getName().contains(AuthConstant.AUTH_COOOKIE_HEADER)) {
				authToken = cookie.getValue();
			}
		}
		if (authToken == null) {
			throw new AuthManagerException(AuthErrorCode.TOKEN_NOTPRESENT_ERROR.getErrorCode(),
					AuthErrorCode.TOKEN_NOTPRESENT_ERROR.getErrorMessage());
		}
		AuthNResponse authNResponse = authService.invalidateToken(authToken);
		responseWrapper.setResponse(authNResponse);
		return responseWrapper;
	}

	@ResponseFilter
	@GetMapping(value = "/roles/{appid}")
	public ResponseWrapper<RolesListDto> getAllRoles(@PathVariable("appid") String appId) throws Exception {
		ResponseWrapper<RolesListDto> responseWrapper = new ResponseWrapper<>();
		RolesListDto rolesListDto = authService.getAllRoles(appId);
		responseWrapper.setResponse(rolesListDto);
		return responseWrapper;
	}

	@ResponseFilter
	@PostMapping(value = "/userdetails/{appid}")
	public ResponseWrapper<MosipUserListDto> getListOfUsersDetails(
			@RequestBody RequestWrapper<UserDetailsRequest> userDetails, @PathVariable("appid") String appId)
			throws Exception {
		ResponseWrapper<MosipUserListDto> responseWrapper = new ResponseWrapper<>();
		MosipUserListDto mosipUsers = authService.getListOfUsersDetails(userDetails.getRequest().getUserDetails(),
				appId);
		responseWrapper.setResponse(mosipUsers);
		return responseWrapper;
	}

	@ResponseFilter
	@GetMapping(value = "/usersaltdetails/{appid}")
	public ResponseWrapper<MosipUserSaltList> getUserDetailsWithSalt(@PathVariable("appid") String appId)
			throws Exception {
		ResponseWrapper<MosipUserSaltList> responseWrapper = new ResponseWrapper<>();
		MosipUserSaltList mosipUsers = authService.getAllUserDetailsWithSalt(appId);
		responseWrapper.setResponse(mosipUsers);
		return responseWrapper;
	}

	/**
	 * This API will fetch RID based on appId and userId.
	 * 
	 * @param appId  - application Id
	 * @param userId - user Id
	 * @return {@link RIdDto}
	 * @throws Exception
	 */
	@ResponseFilter
	@GetMapping(value = "rid/{appid}/{userid}")
	public ResponseWrapper<RIdDto> getRId(@PathVariable("appid") String appId, @PathVariable("userid") String userId)
			throws Exception {
		ResponseWrapper<RIdDto> responseWrapper = new ResponseWrapper<>();
		RIdDto rIdDto = authService.getRidBasedOnUid(userId, appId);
		responseWrapper.setResponse(rIdDto);
		return responseWrapper;
	}
	
	
		/**
	 * Fetch username based on the user id.
	 * 
	 * @param appId
	 *            - application id
	 * @param userId
	 *            - user id
	 * @return {@link UserNameDto}
	 * @throws Exception
	 *             - exception is thrown if
	 */
	@ResponseFilter
	@GetMapping(value = "unblock/{appid}/{userid}")
	public ResponseWrapper<AuthZResponseDto> getUserName(@PathVariable("appid") String appId,
			@PathVariable("userid") String userId) throws Exception {
		AuthZResponseDto authZResponseDto = authService.unBlockUser(userId, appId);
		ResponseWrapper<AuthZResponseDto> responseWrapper = new ResponseWrapper<>();
		responseWrapper.setResponse(authZResponseDto);
		return responseWrapper;
	}

	/**
	 * This API will change the password of the particular user
	 * @param appId - applicationId
	 * @param passwordDto - {@link PasswordDto}
	 * @return {@link AuthZResponseDto}
	 * @throws Exception
	 */
	@ResponseFilter
	@PostMapping(value = "/changepassword/{appid}")
	public ResponseWrapper<AuthZResponseDto> changePassword(@PathVariable("appid")String appId,@RequestBody @Valid RequestWrapper<PasswordDto> passwordDto)
			throws Exception {
		AuthZResponseDto mosipUserDto = authService.changePassword(appId,passwordDto.getRequest());
		ResponseWrapper<AuthZResponseDto> responseWrapper = new ResponseWrapper<>();
		responseWrapper.setResponse(mosipUserDto);
		return responseWrapper;
	}

	/**
	 * This API will reset the password of the particular user
	 * @param appId - applicationId
	 * @param passwordDto -{@link PasswordDto}
	 * @return {@link AuthZResponseDto}
	 * @throws Exception
	 */
	@ResponseFilter
	@PostMapping(value = "/resetpassword/{appid}")
	public ResponseWrapper<AuthZResponseDto> resetPassword(@PathVariable("appid")String appId,@RequestBody @Valid RequestWrapper<PasswordDto> passwordDto)
			throws Exception {
		AuthZResponseDto mosipUserDto = authService.resetPassword(appId,passwordDto.getRequest());
		ResponseWrapper<AuthZResponseDto> responseWrapper = new ResponseWrapper<>();
		responseWrapper.setResponse(mosipUserDto);
		return responseWrapper;
	}

	/**
	 * 
	 * @param mobile - mobile number 
	 * @param appId -  applicationId
	 * @return {@link UserNameDto}
	 * @throws Exception
	 */
	@ResponseFilter
	@GetMapping(value = "/username/{appid}/{mobilenumber}")
	public ResponseWrapper<UserNameDto> getUsernameBasedOnMobileNumber(@PathVariable("mobilenumber") String mobile,
			@PathVariable("appid") String appId) throws Exception {
		UserNameDto userNameDto = authService.getUserNameBasedOnMobileNumber(appId, mobile);
		ResponseWrapper<UserNameDto> responseWrapper = new ResponseWrapper<>();
		responseWrapper.setResponse(userNameDto);
		return responseWrapper;
	}

	
	/**
	 * Create a user account in Data Store
	 * 
	 * @param userCreationRequestDto {@link UserRegistrationRequestDto}
	 * @return {@link UserRegistrationResponseDto}
	 */
	@ResponseFilter
	@PostMapping(value = "/user")
	public ResponseWrapper<UserRegistrationResponseDto> registerUser(
			@RequestBody @Valid RequestWrapper<UserRegistrationRequestDto> userCreationRequestDto) {
		ResponseWrapper<UserRegistrationResponseDto> responseWrapper = new ResponseWrapper<>();
		responseWrapper.setResponse(authService.registerUser(userCreationRequestDto.getRequest()));
		return responseWrapper;
	}
	
	
	@ResponseFilter
	@PostMapping(value = "/user/addpassword")
	public ResponseWrapper<UserPasswordResponseDto> addPassword(
			@RequestBody @Valid RequestWrapper<UserPasswordRequestDto> userPasswordRequestDto) {
		ResponseWrapper<UserPasswordResponseDto> responseWrapper = new ResponseWrapper<>();
		responseWrapper.setResponse(authService.addUserPassword(userPasswordRequestDto.getRequest()));
		return responseWrapper;
	}

}
>>>>>>> ecbe0434
<|MERGE_RESOLUTION|>--- conflicted
+++ resolved
@@ -1,371 +1,3 @@
-<<<<<<< HEAD
-package io.mosip.kernel.auth.controller;
-
-import javax.servlet.http.Cookie;
-import javax.servlet.http.HttpServletRequest;
-import javax.servlet.http.HttpServletResponse;
-import javax.validation.Valid;
-
-import org.springframework.beans.factory.annotation.Autowired;
-import org.springframework.http.HttpStatus;
-import org.springframework.security.web.authentication.www.NonceExpiredException;
-import org.springframework.web.bind.annotation.CrossOrigin;
-import org.springframework.web.bind.annotation.GetMapping;
-import org.springframework.web.bind.annotation.PathVariable;
-import org.springframework.web.bind.annotation.PostMapping;
-import org.springframework.web.bind.annotation.RequestBody;
-import org.springframework.web.bind.annotation.ResponseStatus;
-import org.springframework.web.bind.annotation.RestController;
-
-import io.mosip.kernel.auth.config.MosipEnvironment;
-import io.mosip.kernel.auth.constant.AuthConstant;
-import io.mosip.kernel.auth.constant.AuthErrorCode;
-import io.mosip.kernel.auth.entities.AuthNResponse;
-import io.mosip.kernel.auth.entities.AuthNResponseDto;
-import io.mosip.kernel.auth.entities.AuthToken;
-import io.mosip.kernel.auth.entities.ClientSecret;
-import io.mosip.kernel.auth.entities.ClientSecretDto;
-import io.mosip.kernel.auth.entities.LoginUser;
-import io.mosip.kernel.auth.entities.MosipUserDto;
-import io.mosip.kernel.auth.entities.MosipUserDtoToken;
-import io.mosip.kernel.auth.entities.MosipUserListDto;
-import io.mosip.kernel.auth.entities.MosipUserSaltList;
-import io.mosip.kernel.auth.entities.RIdDto;
-import io.mosip.kernel.auth.entities.RolesListDto;
-import io.mosip.kernel.auth.entities.UserDetailsRequest;
-import io.mosip.kernel.auth.entities.UserOtp;
-import io.mosip.kernel.auth.entities.UserRoleDto;
-import io.mosip.kernel.auth.entities.otp.OtpUser;
-import io.mosip.kernel.auth.exception.AuthManagerException;
-import io.mosip.kernel.auth.service.AuthService;
-import io.mosip.kernel.auth.service.CustomTokenServices;
-import io.mosip.kernel.core.http.RequestWrapper;
-import io.mosip.kernel.core.http.ResponseFilter;
-import io.mosip.kernel.core.http.ResponseWrapper;
-import io.swagger.annotations.Api;
-
-/**
- * Controller APIs for Authentication and Authorization
- * 
- * @author Ramadurai Pandian
- * @since 1.0.0
- *
- */
-
-@CrossOrigin
-@RestController
-@Api(value = "Operation related to Authentication and Authorization", tags = { "authmanager" })
-public class AuthController {
-
-	/**
-	 * Autowired reference for {@link MosipEnvironment}
-	 */
-
-	@Autowired
-	private MosipEnvironment mosipEnvironment;
-
-	/**
-	 * Autowired reference for {@link AuthService}
-	 */
-
-	@Autowired
-	private AuthService authService;
-
-	/**
-	 * Autowired reference for {@link CustomTokenServices}
-	 */
-
-	@Autowired
-	private CustomTokenServices customTokenServices;
-
-	/**
-	 * API to authenticate using userName and password
-	 * 
-	 * request is of type {@link LoginUser}
-	 * 
-	 * @return ResponseEntity Cookie value with Auth token
-	 */
-
-	@ResponseFilter
-	@PostMapping(value = "/authenticate/useridPwd")
-	public ResponseWrapper<AuthNResponse> authenticateUseridPwd(@RequestBody @Valid RequestWrapper<LoginUser> request,
-			HttpServletResponse res) throws Exception {
-		ResponseWrapper<AuthNResponse> responseWrapper = new ResponseWrapper<>();
-		AuthNResponse authNResponse = null;
-		AuthNResponseDto authResponseDto = authService.authenticateUser(request.getRequest());
-		if (authResponseDto != null) {
-			Cookie cookie = createCookie(authResponseDto.getToken(), mosipEnvironment.getTokenExpiry());
-			authNResponse = new AuthNResponse();
-			res.addCookie(cookie);
-			authNResponse.setStatus(authResponseDto.getStatus());
-			authNResponse.setMessage(authResponseDto.getMessage());
-			AuthToken token = getAuthToken(authResponseDto);
-			customTokenServices.StoreToken(token);
-		}
-		responseWrapper.setResponse(authNResponse);
-		return responseWrapper;
-	}
-
-	private AuthToken getAuthToken(AuthNResponseDto authResponseDto) {
-		return new AuthToken(authResponseDto.getUserId(), authResponseDto.getToken(), authResponseDto.getExpiryTime(),
-				authResponseDto.getRefreshToken());
-	}
-
-	private Cookie createCookie(final String content, final int expirationTimeSeconds) {
-		final Cookie cookie = new Cookie(mosipEnvironment.getAuthTokenHeader(), content);
-		cookie.setMaxAge(expirationTimeSeconds);
-		cookie.setHttpOnly(true);
-		cookie.setSecure(true);
-		cookie.setPath("/");
-		return cookie;
-	}
-
-	/**
-	 * API to send OTP
-	 * 
-	 * otpUser is of type {@link OtpUser}
-	 * 
-	 * @return ResponseEntity with OTP Sent message
-	 */
-	@ResponseFilter
-	@PostMapping(value = "/authenticate/sendotp")
-	@ResponseStatus(value = HttpStatus.OK)
-	public ResponseWrapper<AuthNResponse> sendOTP(@RequestBody @Valid RequestWrapper<OtpUser> otpUserDto)
-			throws Exception {
-		ResponseWrapper<AuthNResponse> responseWrapper = new ResponseWrapper<>();
-		AuthNResponse authNResponse = null;
-		AuthNResponseDto authResponseDto = authService.authenticateWithOtp(otpUserDto.getRequest());
-		if (authResponseDto != null) {
-			authNResponse = new AuthNResponse();
-			authNResponse.setStatus(authResponseDto.getStatus());
-			authNResponse.setMessage(authResponseDto.getMessage());
-		}
-		responseWrapper.setResponse(authNResponse);
-		return responseWrapper;
-	}
-
-	/**
-	 * API to validate OTP with user Id
-	 * 
-	 * userOtp is of type {@link UserOtp}
-	 * 
-	 * @return ResponseEntity with Cookie value with Auth token
-	 */
-	@ResponseFilter
-	@PostMapping(value = "/authenticate/useridOTP")
-	public ResponseWrapper<AuthNResponse> userIdOTP(@RequestBody @Valid RequestWrapper<UserOtp> userOtpDto,
-			HttpServletResponse res) throws Exception {
-		ResponseWrapper<AuthNResponse> responseWrapper = new ResponseWrapper<>();
-		AuthNResponse authNResponse = null;
-		AuthNResponseDto authResponseDto = authService.authenticateUserWithOtp(userOtpDto.getRequest());
-		if (authResponseDto != null && authResponseDto.getToken() != null) {
-			Cookie cookie = createCookie(authResponseDto.getToken(), mosipEnvironment.getTokenExpiry());
-			authNResponse = new AuthNResponse();
-			res.addCookie(cookie);
-			authNResponse.setStatus(authResponseDto.getStatus());
-			authNResponse.setMessage(authResponseDto.getMessage());
-			AuthToken token = getAuthToken(authResponseDto);
-			if (token != null && token.getUserId() != null) {
-				customTokenServices.StoreToken(token);
-			}
-		} else {
-			authNResponse = new AuthNResponse();
-			authNResponse.setStatus(authResponseDto.getStatus());
-			authNResponse.setMessage(
-					authResponseDto.getMessage() != null ? authResponseDto.getMessage() : "Otp validation failed");
-		}
-		responseWrapper.setResponse(authNResponse);
-		return responseWrapper;
-	}
-
-	/**
-	 * API to authenticate using clientId and secretKey
-	 * 
-	 * clientSecretDto is of type {@link ClientSecretDto}
-	 * 
-	 * @return ResponseEntity with Cookie value with Auth token
-	 */
-	@ResponseFilter
-	@PostMapping(value = "/authenticate/clientidsecretkey")
-	public ResponseWrapper<AuthNResponse> clientIdSecretKey(
-			@RequestBody @Valid RequestWrapper<ClientSecret> clientSecretDto, HttpServletResponse res)
-			throws Exception {
-		ResponseWrapper<AuthNResponse> responseWrapper = new ResponseWrapper<>();
-		AuthNResponse authNResponse = null;
-		AuthNResponseDto authResponseDto = authService.authenticateWithSecretKey(clientSecretDto.getRequest());
-		if (authResponseDto != null) {
-			Cookie cookie = createCookie(authResponseDto.getToken(), mosipEnvironment.getTokenExpiry());
-			authNResponse = new AuthNResponse();
-			res.addCookie(cookie);
-			authNResponse.setStatus(authResponseDto.getStatus());
-			authNResponse.setMessage(authResponseDto.getMessage());
-			// AuthToken token = getAuthToken(authResponseDto);
-			// customTokenServices.StoreToken(token);
-		}
-		responseWrapper.setResponse(authNResponse);
-		return responseWrapper;
-	}
-
-	/**
-	 * API to validate token
-	 * 
-	 * 
-	 * @return ResponseEntity with MosipUserDto
-	 */
-	@ResponseFilter
-	@PostMapping(value = "/authorize/validateToken")
-	public ResponseWrapper<MosipUserDto> validateToken(HttpServletRequest request, HttpServletResponse res)
-			throws AuthManagerException, Exception {
-		ResponseWrapper<MosipUserDto> responseWrapper = new ResponseWrapper<>();
-		String authToken = null;
-		Cookie[] cookies = request.getCookies();
-		if (cookies == null) {
-			throw new AuthManagerException(AuthErrorCode.COOKIE_NOTPRESENT_ERROR.getErrorCode(),
-					AuthErrorCode.COOKIE_NOTPRESENT_ERROR.getErrorMessage());
-		}
-		MosipUserDtoToken mosipUserDtoToken = null;
-		try {
-			for (Cookie cookie : cookies) {
-				if (cookie.getName().contains(AuthConstant.AUTH_COOOKIE_HEADER)) {
-					authToken = cookie.getValue();
-				}
-			}
-			if (authToken == null) {
-				throw new AuthManagerException(AuthErrorCode.TOKEN_NOTPRESENT_ERROR.getErrorCode(),
-						AuthErrorCode.TOKEN_NOTPRESENT_ERROR.getErrorMessage());
-			}
-			mosipUserDtoToken = authService.validateToken(authToken);
-			if (mosipUserDtoToken != null) {
-				mosipUserDtoToken.setMessage(AuthConstant.TOKEN_SUCCESS_MESSAGE);
-			}
-			Cookie cookie = createCookie(mosipUserDtoToken.getToken(), mosipEnvironment.getTokenExpiry());
-			res.addCookie(cookie);
-		} catch (NonceExpiredException exp) {
-			throw new AuthManagerException(AuthErrorCode.UNAUTHORIZED.getErrorCode(), exp.getMessage());
-		}
-		responseWrapper.setResponse(mosipUserDtoToken.getMosipUserDto());
-		return responseWrapper;
-	}
-
-	/**
-	 * API to retry token when auth token expires
-	 * 
-	 * 
-	 * @return ResponseEntity with MosipUserDto
-	 */
-	@ResponseFilter
-	@PostMapping(value = "/authorize/refreshToken")
-	public ResponseWrapper<MosipUserDto> retryToken(HttpServletRequest request, HttpServletResponse res)
-			throws Exception {
-		ResponseWrapper<MosipUserDto> responseWrapper = new ResponseWrapper<>();
-		String authToken = null;
-		Cookie[] cookies = request.getCookies();
-		for (Cookie cookie : cookies) {
-			if (cookie.getName().contains(AuthConstant.AUTH_COOOKIE_HEADER)) {
-				authToken = cookie.getValue();
-			}
-		}
-		MosipUserDtoToken mosipUserDtoToken = authService.retryToken(authToken);
-		Cookie cookie = createCookie(mosipUserDtoToken.getToken(), mosipEnvironment.getTokenExpiry());
-		res.addCookie(cookie);
-		responseWrapper.setResponse(mosipUserDtoToken.getMosipUserDto());
-		return responseWrapper;
-	}
-
-	/**
-	 * API to invalidate token when both refresh and auth token expires
-	 * 
-	 * 
-	 * @return ResponseEntity with MosipUserDto
-	 */
-	@ResponseFilter
-	@PostMapping(value = "/authorize/invalidateToken")
-	public ResponseWrapper<AuthNResponse> invalidateToken(HttpServletRequest request, HttpServletResponse res)
-			throws Exception {
-		ResponseWrapper<AuthNResponse> responseWrapper = new ResponseWrapper<>();
-		String authToken = null;
-		Cookie[] cookies = request.getCookies();
-		if (cookies == null) {
-			throw new AuthManagerException(AuthErrorCode.COOKIE_NOTPRESENT_ERROR.getErrorCode(),
-					AuthErrorCode.COOKIE_NOTPRESENT_ERROR.getErrorMessage());
-		}
-		for (Cookie cookie : cookies) {
-			if (cookie.getName().contains(AuthConstant.AUTH_COOOKIE_HEADER)) {
-				authToken = cookie.getValue();
-			}
-		}
-		if (authToken == null) {
-			throw new AuthManagerException(AuthErrorCode.TOKEN_NOTPRESENT_ERROR.getErrorCode(),
-					AuthErrorCode.TOKEN_NOTPRESENT_ERROR.getErrorMessage());
-		}
-		AuthNResponse authNResponse = authService.invalidateToken(authToken);
-		responseWrapper.setResponse(authNResponse);
-		return responseWrapper;
-	}
-
-	@ResponseFilter
-	@GetMapping(value = "/roles/{appid}")
-	public ResponseWrapper<RolesListDto> getAllRoles(@PathVariable("appid") String appId) throws Exception {
-		ResponseWrapper<RolesListDto> responseWrapper = new ResponseWrapper<>();
-		RolesListDto rolesListDto = authService.getAllRoles(appId);
-		responseWrapper.setResponse(rolesListDto);
-		return responseWrapper;
-	}
-
-	@ResponseFilter
-	@PostMapping(value = "/userdetails/{appid}")
-	public ResponseWrapper<MosipUserListDto> getListOfUsersDetails(
-			@RequestBody RequestWrapper<UserDetailsRequest> userDetails, @PathVariable("appid") String appId)
-			throws Exception {
-		ResponseWrapper<MosipUserListDto> responseWrapper = new ResponseWrapper<>();
-		MosipUserListDto mosipUsers = authService.getListOfUsersDetails(userDetails.getRequest().getUserDetails(),
-				appId);
-		responseWrapper.setResponse(mosipUsers);
-		return responseWrapper;
-	}
-
-	@ResponseFilter
-	@GetMapping(value = "/usersaltdetails/{appid}")
-	public ResponseWrapper<MosipUserSaltList> getUserDetailsWithSalt(@PathVariable("appid") String appId)
-			throws Exception {
-		ResponseWrapper<MosipUserSaltList> responseWrapper = new ResponseWrapper<>();
-		MosipUserSaltList mosipUsers = authService.getAllUserDetailsWithSalt(appId);
-		responseWrapper.setResponse(mosipUsers);
-		return responseWrapper;
-	}
-
-	/**
-	 * This API will fetch RID based on appId and userId.
-	 * 
-	 * @param appId
-	 *            - application Id
-	 * @param userId
-	 *            - user Id
-	 * @return {@link RIdDto}
-	 * @throws Exception
-	 */
-	@ResponseFilter
-	@GetMapping(value = "rid/{appid}/{userid}")
-	public ResponseWrapper<RIdDto> getRId(@PathVariable("appid") String appId, @PathVariable("userid") String userId)
-			throws Exception {
-		ResponseWrapper<RIdDto> responseWrapper = new ResponseWrapper<>();
-		RIdDto rIdDto = authService.getRidBasedOnUid(userId, appId);
-		responseWrapper.setResponse(rIdDto);
-		return responseWrapper;
-	}
-
-	@GetMapping("/role/{appId}/{userId}")
-	@ResponseFilter
-	public ResponseWrapper<UserRoleDto> getUserRole(@PathVariable("appId") String appId,
-			@PathVariable("userId") String userId) throws Exception {
-		ResponseWrapper<UserRoleDto> responseWrapper = new ResponseWrapper<>();
-		UserRoleDto userRole = authService.getUserRole(appId, userId);
-		responseWrapper.setResponse(userRole);
-		return responseWrapper;
-	}
-
-}
-=======
 package io.mosip.kernel.auth.controller;
 
 import javax.servlet.http.Cookie;
@@ -823,6 +455,15 @@
 		responseWrapper.setResponse(authService.addUserPassword(userPasswordRequestDto.getRequest()));
 		return responseWrapper;
 	}
+  
+  @GetMapping("/role/{appId}/{userId}")
+	@ResponseFilter
+	public ResponseWrapper<UserRoleDto> getUserRole(@PathVariable("appId") String appId,
+			@PathVariable("userId") String userId) throws Exception {
+		ResponseWrapper<UserRoleDto> responseWrapper = new ResponseWrapper<>();
+		UserRoleDto userRole = authService.getUserRole(appId, userId);
+		responseWrapper.setResponse(userRole);
+		return responseWrapper;
+	}
 
 }
->>>>>>> ecbe0434
