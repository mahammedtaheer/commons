--- conflicted
+++ resolved
@@ -1,4 +1,3 @@
-<<<<<<< HEAD
 /**
  * 
  */
@@ -76,84 +75,4 @@
 		}
 	}
 
-}
-=======
-/**
- * 
- */
-package io.mosip.kernel.auth.service.impl;
-
-import java.time.LocalDateTime;
-import java.util.List;
-
-import org.springframework.beans.factory.annotation.Autowired;
-import org.springframework.http.HttpStatus;
-import org.springframework.http.ResponseEntity;
-import org.springframework.stereotype.Component;
-import org.springframework.web.client.RestTemplate;
-
-import com.fasterxml.jackson.databind.ObjectMapper;
-
-import io.mosip.kernel.auth.config.MosipEnvironment;
-import io.mosip.kernel.auth.entities.MosipUserDto;
-import io.mosip.kernel.auth.entities.otp.OtpGenerateRequestDto;
-import io.mosip.kernel.auth.entities.otp.OtpGenerateResponseDto;
-import io.mosip.kernel.auth.exception.AuthManagerException;
-import io.mosip.kernel.auth.exception.AuthManagerServiceException;
-import io.mosip.kernel.auth.service.OTPGenerateService;
-import io.mosip.kernel.core.exception.ExceptionUtils;
-import io.mosip.kernel.core.exception.ServiceError;
-import io.mosip.kernel.core.http.RequestWrapper;
-import io.mosip.kernel.core.http.ResponseWrapper;
-
-/**
- * @author Ramadurai Pandian
- *
- */
-@Component
-public class OTPGenerateServiceImpl implements OTPGenerateService {
-	
-	@Autowired
-	RestTemplate restTemplate;
-
-	@Autowired
-	MosipEnvironment mosipEnvironment;
-	
-	@Autowired
-	private ObjectMapper mapper;
-
-	/* (non-Javadoc)
-	 * @see io.mosip.kernel.auth.service.OTPGenerateService#generateOTP(io.mosip.kernel.auth.entities.MosipUserDto, java.lang.String)
-	 */
-	@Override
-	public OtpGenerateResponseDto generateOTP(MosipUserDto mosipUserDto) {
-		try {
-			List<ServiceError> validationErrorsList = null;
-			OtpGenerateResponseDto otpGenerateResponseDto;
-			OtpGenerateRequestDto otpGenerateRequestDto = new OtpGenerateRequestDto(mosipUserDto);
-			final String url = mosipEnvironment.getGenerateOtpApi();
-			RequestWrapper<OtpGenerateRequestDto> reqWrapper = new RequestWrapper<>();
-			reqWrapper.setRequesttime(LocalDateTime.now());
-			reqWrapper.setRequest(otpGenerateRequestDto);
-			ResponseEntity<String> response = restTemplate.postForEntity(url, reqWrapper,
-					String.class);
-			validationErrorsList = ExceptionUtils.getServiceErrorList(response.getBody());  
-			if (!validationErrorsList.isEmpty()) {
-				throw new AuthManagerServiceException(validationErrorsList);
-			}
-			ResponseWrapper<?> responseObject;
-			try {
-				responseObject = mapper.readValue(response.getBody(), ResponseWrapper.class);
-				otpGenerateResponseDto= mapper.readValue(mapper.writeValueAsString(responseObject.getResponse()), OtpGenerateResponseDto.class);
-			}catch(Exception e)
-			{
-				throw new AuthManagerException(String.valueOf(HttpStatus.UNAUTHORIZED.value()),e.getMessage());
-			}
-			return otpGenerateResponseDto;
-		} catch (Exception exp) {
-			throw new RuntimeException(exp);
-		}
-	}
-
-}
->>>>>>> aafd0a67
+}