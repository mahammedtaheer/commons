--- conflicted
+++ resolved
@@ -1,4 +1,3 @@
-<<<<<<< HEAD
 package io.mosip.kernel.auth.config;
 
 import javax.servlet.Filter;
@@ -44,52 +43,4 @@
 	}
 
 
-}
-=======
-package io.mosip.kernel.auth.config;
-
-import javax.servlet.Filter;
-
-import org.springframework.boot.web.servlet.FilterRegistrationBean;
-import org.springframework.context.annotation.Bean;
-import org.springframework.context.annotation.Configuration;
-
-/**
- * @author Raj Jha
- * 
- * @since 1.0.0
- *
- */
-@Configuration
-public class Config {
-
-
-	@Bean(name="CorsFilter")
-	public FilterRegistrationBean<Filter> registerCORSFilterBean() {
-		FilterRegistrationBean<Filter> corsBean = new FilterRegistrationBean<>();
-		corsBean.setFilter(registerCORSFilter());
-		corsBean.setOrder(0);
-		return corsBean;
-	}
-	
-	@Bean(name="ReqResponseFilter")
-	public FilterRegistrationBean<Filter> registerReqResFilterBean() {
-		FilterRegistrationBean<Filter> corsBean = new FilterRegistrationBean<>();
-		corsBean.setFilter(getReqResFilter());
-		corsBean.setOrder(1);
-		return corsBean;
-	}
-
-	@Bean
-	public Filter registerCORSFilter() {
-		return new CorsFilter();
-	}
-	
-	@Bean
-	public Filter getReqResFilter() {
-		return new ReqResFilter();
-	}
-
-
-}
->>>>>>> aafd0a67
+}