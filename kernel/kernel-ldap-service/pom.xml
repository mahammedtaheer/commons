<?xml version="1.0" encoding="UTF-8"?>
<project xmlns="http://maven.apache.org/POM/4.0.0"
	xmlns:xsi="http://www.w3.org/2001/XMLSchema-instance"
	xsi:schemaLocation="http://maven.apache.org/POM/4.0.0 http://maven.apache.org/xsd/maven-4.0.0.xsd">
	<modelVersion>4.0.0</modelVersion>

<<<<<<< HEAD
    <!--<author>Sabbu Uday Kumar</author>-->
    <!--<since>1.0.0</since>-->
    <parent>
        <groupId>io.mosip.kernel</groupId>
        <artifactId>kernel-parent</artifactId>
        <version>0.9.2</version>
    </parent>
=======
	<!--<author>Sabbu Uday Kumar</author> -->
	<!--<since>1.0.0</since> -->
	<parent>
		<groupId>io.mosip.kernel</groupId>
		<artifactId>kernel-parent</artifactId>
		<version>0.9.9</version>
	</parent>
>>>>>>> 15458d51

	<artifactId>kernel-ldap-service</artifactId>
	<packaging>jar</packaging>
	<properties>
		<sonar.skip>true</sonar.skip>
	</properties>

	<dependencies>
		<dependency>
			<groupId>org.springframework.cloud</groupId>
			<artifactId>spring-cloud-starter-config</artifactId>
			<version>${spring-cloud-config.version}</version>
		</dependency>
		<dependency>
			<groupId>org.springframework.boot</groupId>
			<artifactId>spring-boot-starter-actuator</artifactId>
			<version>${spring.boot.version}</version>
		</dependency>
		<dependency>
			<groupId>org.springframework.boot</groupId>
			<artifactId>spring-boot-starter-web</artifactId>
			<version>${spring.boot.version}</version>
		</dependency>

		<dependency>
			<groupId>org.springframework.boot</groupId>
			<artifactId>spring-boot-starter-actuator</artifactId>
			<version>${spring.boot.version}</version>
		</dependency>

		<dependency>
			<groupId>org.springframework.boot</groupId>
			<artifactId>spring-boot-starter-test</artifactId>
			<version>${spring.boot.version}</version>
			<scope>test</scope>
		</dependency>

		<dependency>
			<groupId>org.springframework.boot</groupId>
			<artifactId>spring-boot-starter-security</artifactId>
			<version>${spring.boot.version}</version>
		</dependency>
		<dependency>
			<groupId>io.springfox</groupId>
			<artifactId>springfox-swagger-ui</artifactId>
			<version>${swagger.version}</version>
		</dependency>
		<dependency>
			<groupId>io.springfox</groupId>
			<artifactId>springfox-swagger2</artifactId>
			<version>${swagger.version}</version>
		</dependency>
		<dependency>
			<groupId>com.fasterxml.jackson.core</groupId>
			<artifactId>jackson-core</artifactId>
			<version>2.8.11</version>
		</dependency>

		<dependency>
			<groupId>com.fasterxml.jackson.core</groupId>
			<artifactId>jackson-databind</artifactId>
			<version>2.9.7</version>
		</dependency>

		<dependency>
			<groupId>org.apache.directory.api</groupId>
			<artifactId>api-all</artifactId>
			<version>2.0.0.AM2</version>
		</dependency>
	</dependencies>

	<build>
		<plugins>
			<plugin>
				<groupId>org.springframework.boot</groupId>
				<artifactId>spring-boot-maven-plugin</artifactId>
				<version>${spring.boot.version}</version>
				<configuration>
					<executable>true</executable>
				</configuration>
				<executions>
					<execution>
						<goals>
							<goal>build-info</goal>
							<goal>repackage</goal>
						</goals>
					</execution>
				</executions>
			</plugin>
		</plugins>
	</build>
</project><|MERGE_RESOLUTION|>--- conflicted
+++ resolved
@@ -4,15 +4,6 @@
 	xsi:schemaLocation="http://maven.apache.org/POM/4.0.0 http://maven.apache.org/xsd/maven-4.0.0.xsd">
 	<modelVersion>4.0.0</modelVersion>
 
-<<<<<<< HEAD
-    <!--<author>Sabbu Uday Kumar</author>-->
-    <!--<since>1.0.0</since>-->
-    <parent>
-        <groupId>io.mosip.kernel</groupId>
-        <artifactId>kernel-parent</artifactId>
-        <version>0.9.2</version>
-    </parent>
-=======
 	<!--<author>Sabbu Uday Kumar</author> -->
 	<!--<since>1.0.0</since> -->
 	<parent>
@@ -20,7 +11,6 @@
 		<artifactId>kernel-parent</artifactId>
 		<version>0.9.9</version>
 	</parent>
->>>>>>> 15458d51
 
 	<artifactId>kernel-ldap-service</artifactId>
 	<packaging>jar</packaging>
