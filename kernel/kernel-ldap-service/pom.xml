--- conflicted
+++ resolved
@@ -1,4 +1,3 @@
-<<<<<<< HEAD
 <?xml version="1.0" encoding="UTF-8"?>
 <project xmlns="http://maven.apache.org/POM/4.0.0"
 	xmlns:xsi="http://www.w3.org/2001/XMLSchema-instance"
@@ -96,104 +95,4 @@
 			</plugin>
 		</plugins>
 	</build>
-</project>
-=======
-<?xml version="1.0" encoding="UTF-8"?>
-<project xmlns="http://maven.apache.org/POM/4.0.0"
-	xmlns:xsi="http://www.w3.org/2001/XMLSchema-instance"
-	xsi:schemaLocation="http://maven.apache.org/POM/4.0.0 http://maven.apache.org/xsd/maven-4.0.0.xsd">
-	<modelVersion>4.0.0</modelVersion>
-
-	<!--<author>Sabbu Uday Kumar</author> -->
-	<!--<since>1.0.0</since> -->
-	<parent>
-		<groupId>io.mosip.kernel</groupId>
-		<artifactId>kernel-parent</artifactId>
-		<version>0.10.1</version>
-	</parent>
-
-	<artifactId>kernel-ldap-service</artifactId>
-	<packaging>jar</packaging>
-	<properties>
-		<sonar.skip>true</sonar.skip>
-	</properties>
-
-	<dependencies>
-		<dependency>
-			<groupId>org.springframework.cloud</groupId>
-			<artifactId>spring-cloud-starter-config</artifactId>
-			<version>${spring-cloud-config.version}</version>
-		</dependency>
-		<dependency>
-			<groupId>org.springframework.boot</groupId>
-			<artifactId>spring-boot-starter-actuator</artifactId>
-			<version>${spring.boot.version}</version>
-		</dependency>
-		<dependency>
-			<groupId>org.springframework.boot</groupId>
-			<artifactId>spring-boot-starter-web</artifactId>
-			<version>${spring.boot.version}</version>
-		</dependency>
-		<dependency>
-			<groupId>org.springframework.boot</groupId>
-			<artifactId>spring-boot-starter-test</artifactId>
-			<version>${spring.boot.version}</version>
-			<scope>test</scope>
-		</dependency>
-
-		<dependency>
-			<groupId>org.springframework.boot</groupId>
-			<artifactId>spring-boot-starter-security</artifactId>
-			<version>${spring.boot.version}</version>
-		</dependency>
-		<dependency>
-			<groupId>io.springfox</groupId>
-			<artifactId>springfox-swagger-ui</artifactId>
-			<version>${swagger.version}</version>
-		</dependency>
-		<dependency>
-			<groupId>io.springfox</groupId>
-			<artifactId>springfox-swagger2</artifactId>
-			<version>${swagger.version}</version>
-		</dependency>
-		<dependency>
-			<groupId>com.fasterxml.jackson.core</groupId>
-			<artifactId>jackson-core</artifactId>
-			<version>2.8.11</version>
-		</dependency>
-
-		<dependency>
-			<groupId>com.fasterxml.jackson.core</groupId>
-			<artifactId>jackson-databind</artifactId>
-			<version>2.9.7</version>
-		</dependency>
-
-		<dependency>
-			<groupId>org.apache.directory.api</groupId>
-			<artifactId>api-all</artifactId>
-			<version>2.0.0.AM2</version>
-		</dependency>
-	</dependencies>
-
-	<build>
-		<plugins>
-			<plugin>
-				<groupId>org.springframework.boot</groupId>
-				<artifactId>spring-boot-maven-plugin</artifactId>
-				<version>${spring.boot.version}</version>
-				<configuration>
-					<executable>true</executable>
-				</configuration>
-				<executions>
-					<execution>
-						<goals>
-							<goal>build-info</goal>
-							<goal>repackage</goal>
-						</goals>
-					</execution>
-				</executions>
-			</plugin>
-		</plugins>
-	</build>
-</project>
->>>>>>> aafd0a67
+</project>