<<<<<<< HEAD
package io.mosip.kernel.lkeymanager;

import org.springframework.boot.SpringApplication;
import org.springframework.boot.autoconfigure.SpringBootApplication;

/**
 * -------------------------------------------------------------------------
 * LICENSEKEY-MANAGER-SERVICE APPLICATION
 * -------------------------------------------------------------------------
 * This service serves the functionality of License Generation, License
 * Permission Mapping, Fetching License Permissions.
 * -------------------------------------------------------------------------
 * 
 * @author Sagar Mahapatra
 * @since 1.0.0
 *
 */
@SpringBootApplication
public class LicenseKeyManagerBootApplication {
	/**
	 * Main method
	 * 
	 * @param args
	 *            the input arguments.
	 */
	public static void main(String[] args) {
		SpringApplication.run(LicenseKeyManagerBootApplication.class, args);
	}
}
=======
package io.mosip.kernel.lkeymanager;

import org.springframework.boot.SpringApplication;
import org.springframework.boot.autoconfigure.SpringBootApplication;

/**
 * -------------------------------------------------------------------------
 * LICENSEKEY-MANAGER-SERVICE APPLICATION
 * -------------------------------------------------------------------------
 * This service serves the functionality of License Generation, License
 * Permission Mapping, Fetching License Permissions.
 * -------------------------------------------------------------------------
 * 
 * @author Sagar Mahapatra
 * @since 1.0.0
 *
 */
@SpringBootApplication
public class LicenseKeyManagerBootApplication {
	/**
	 * Main method
	 * 
	 * @param args
	 *            the input arguments.
	 */
	public static void main(String[] args) {
		SpringApplication.run(LicenseKeyManagerBootApplication.class, args);
	}
}
>>>>>>> aafd0a67
<|MERGE_RESOLUTION|>--- conflicted
+++ resolved
@@ -1,4 +1,3 @@
-<<<<<<< HEAD
 package io.mosip.kernel.lkeymanager;
 
 import org.springframework.boot.SpringApplication;
@@ -27,35 +26,4 @@
 	public static void main(String[] args) {
 		SpringApplication.run(LicenseKeyManagerBootApplication.class, args);
 	}
-}
-=======
-package io.mosip.kernel.lkeymanager;
-
-import org.springframework.boot.SpringApplication;
-import org.springframework.boot.autoconfigure.SpringBootApplication;
-
-/**
- * -------------------------------------------------------------------------
- * LICENSEKEY-MANAGER-SERVICE APPLICATION
- * -------------------------------------------------------------------------
- * This service serves the functionality of License Generation, License
- * Permission Mapping, Fetching License Permissions.
- * -------------------------------------------------------------------------
- * 
- * @author Sagar Mahapatra
- * @since 1.0.0
- *
- */
-@SpringBootApplication
-public class LicenseKeyManagerBootApplication {
-	/**
-	 * Main method
-	 * 
-	 * @param args
-	 *            the input arguments.
-	 */
-	public static void main(String[] args) {
-		SpringApplication.run(LicenseKeyManagerBootApplication.class, args);
-	}
-}
->>>>>>> aafd0a67
+}