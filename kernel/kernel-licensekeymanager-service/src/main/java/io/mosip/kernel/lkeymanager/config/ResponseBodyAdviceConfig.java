--- conflicted
+++ resolved
@@ -90,12 +90,8 @@
 			responseWrapper.setResponse(body);
 			return responseWrapper;
 		} catch (Exception e) {
-<<<<<<< HEAD
-			Logger mosipLogger = LoggerConfiguration.logConfig(ResponseBodyAdviceConfig.class); mosipLogger.error("", "", "", e.getMessage());
-=======
 			Logger mosipLogger = LoggerConfiguration.logConfig(ResponseBodyAdviceConfig.class);
 			mosipLogger.error("", "", "", e.getMessage());
->>>>>>> 78b70f18
 		}
 		return body;
 	}
