package io.mosip.kernel.idrepo.service.impl;

import java.io.ByteArrayInputStream;
import java.io.IOException;
import java.time.Duration;
import java.time.LocalDateTime;
import java.time.ZoneId;
import java.util.ArrayList;
import java.util.Collection;
import java.util.Collections;
import java.util.Date;
import java.util.List;
import java.util.Map;
import java.util.Objects;
import java.util.Optional;
import java.util.stream.Collectors;

import javax.annotation.Resource;

import org.apache.commons.io.IOUtils;
import org.apache.commons.lang3.StringUtils;
import org.json.JSONArray;
import org.json.JSONException;
import org.json.JSONObject;
import org.skyscreamer.jsonassert.FieldComparisonFailure;
import org.skyscreamer.jsonassert.JSONCompare;
import org.skyscreamer.jsonassert.JSONCompareMode;
import org.skyscreamer.jsonassert.JSONCompareResult;
import org.springframework.beans.factory.annotation.Autowired;
import org.springframework.core.env.Environment;
import org.springframework.stereotype.Component;
import org.springframework.transaction.annotation.Transactional;

import com.fasterxml.jackson.core.JsonProcessingException;
import com.fasterxml.jackson.databind.JsonNode;
import com.fasterxml.jackson.databind.ObjectMapper;
import com.fasterxml.jackson.databind.node.ObjectNode;
import com.jayway.jsonpath.Configuration;
import com.jayway.jsonpath.DocumentContext;
import com.jayway.jsonpath.InvalidJsonException;
import com.jayway.jsonpath.JsonPath;
import com.jayway.jsonpath.spi.json.JacksonJsonProvider;
import com.jayway.jsonpath.spi.mapper.JacksonMappingProvider;

import io.mosip.kernel.core.cbeffutil.entity.BDBInfo;
import io.mosip.kernel.core.cbeffutil.entity.BIR;
import io.mosip.kernel.core.cbeffutil.entity.BIRInfo;
import io.mosip.kernel.core.cbeffutil.entity.BIRVersion;
import io.mosip.kernel.core.cbeffutil.entity.SBInfo;
import io.mosip.kernel.core.cbeffutil.jaxbclasses.BIRType;
import io.mosip.kernel.core.cbeffutil.spi.CbeffUtil;
import io.mosip.kernel.core.exception.ExceptionUtils;
import io.mosip.kernel.core.exception.ParseException;
import io.mosip.kernel.core.fsadapter.exception.FSAdapterException;
import io.mosip.kernel.core.fsadapter.spi.FileSystemAdapter;
import io.mosip.kernel.core.idrepo.constant.IdRepoConstants;
import io.mosip.kernel.core.idrepo.constant.IdRepoErrorConstants;
import io.mosip.kernel.core.idrepo.exception.IdRepoAppException;
import io.mosip.kernel.core.idrepo.exception.IdRepoAppUncheckedException;
import io.mosip.kernel.core.idrepo.spi.IdRepoService;
import io.mosip.kernel.core.idrepo.spi.MosipFingerprintProvider;
import io.mosip.kernel.core.logger.spi.Logger;
import io.mosip.kernel.core.util.CryptoUtil;
import io.mosip.kernel.core.util.DateUtils;
import io.mosip.kernel.core.util.UUIDUtils;
import io.mosip.kernel.fsadapter.hdfs.constant.HDFSAdapterErrorCode;
import io.mosip.kernel.idrepo.config.IdRepoLogger;
import io.mosip.kernel.idrepo.dto.Documents;
import io.mosip.kernel.idrepo.dto.IdRequestDTO;
import io.mosip.kernel.idrepo.dto.RequestDTO;
import io.mosip.kernel.idrepo.entity.Uin;
import io.mosip.kernel.idrepo.entity.UinBiometric;
import io.mosip.kernel.idrepo.entity.UinBiometricHistory;
import io.mosip.kernel.idrepo.entity.UinDocument;
import io.mosip.kernel.idrepo.entity.UinDocumentHistory;
import io.mosip.kernel.idrepo.entity.UinHistory;
import io.mosip.kernel.idrepo.repository.UinBiometricHistoryRepo;
import io.mosip.kernel.idrepo.repository.UinDocumentHistoryRepo;
import io.mosip.kernel.idrepo.repository.UinHistoryRepo;
import io.mosip.kernel.idrepo.repository.UinRepo;
import io.mosip.kernel.idrepo.security.IdRepoSecurityManager;

/**
 * The Class IdRepoServiceImpl.
 */
@Component
public class IdRepoServiceImpl implements IdRepoService<IdRequestDTO, Uin> {

	/** The Constant GET_FILES. */
	private static final String GET_FILES = "getFiles";
	
	/** The Constant UPDATE_IDENTITY. */
	private static final String UPDATE_IDENTITY = "updateIdentity";

	/** The Constant ROOT. */
	private static final String ROOT = "$";

	/** The Constant OPEN_SQUARE_BRACE. */
	private static final String OPEN_SQUARE_BRACE = "[";

	/** The Constant LANGUAGE. */
	private static final String LANGUAGE = "language";

	/** The Constant ADD_IDENTITY. */
	private static final String ADD_IDENTITY = "addIdentity";

	/** The mosip logger. */
	Logger mosipLogger = IdRepoLogger.getLogger(IdRepoProxyServiceImpl.class);

	/** The Constant ID_REPO_SERVICE. */
	private static final String ID_REPO_SERVICE = "IdRepoService";

	/** The Constant DOCUMENTS. */
	private static final String DOCUMENTS = "documents";

	/** The Constant TYPE. */
	private static final String TYPE = "type";

	/** The Constant DOT. */
	private static final String DOT = ".";

	/** The Constant SLASH. */
	private static final String SLASH = "/";

	/** The Constant BIOMETRICS. */
	private static final String BIOMETRICS = "Biometrics";

	/** The Constant ID_REPO_SERVICE_IMPL. */
	private static final String ID_REPO_SERVICE_IMPL = "IdRepoServiceImpl";

	/** The Constant CREATED_BY. */
	private static final String CREATED_BY = "createdBy";

	/** The Constant UPDATED_BY. */
	private static final String UPDATED_BY = "updatedBy";

	/** The Constant DEMOGRAPHICS. */
	private static final String DEMOGRAPHICS = "Demographics";

	private static final String IDENTITY = "identity";

	/** The env. */
	@Autowired
	private Environment env;

	/** The mapper. */
	@Autowired
	private ObjectMapper mapper;

	/** The uin repo. */
	@Autowired
	private UinRepo uinRepo;

	/** The uin detail repo. */
	@Autowired
	private UinDocumentHistoryRepo uinDocHRepo;

	/** The uin bio H repo. */
	@Autowired
	private UinBiometricHistoryRepo uinBioHRepo;

	/** The uin history repo. */
	@Autowired
	private UinHistoryRepo uinHistoryRepo;

	/** The fp provider. */
	@Autowired
	private MosipFingerprintProvider<BIRType, BIR> fpProvider;

	/** The cbeff util. */
	@Autowired
	private CbeffUtil cbeffUtil;

	/** The dfs provider. */
	@Autowired
	private FileSystemAdapter fsAdapter;
	
	@Autowired
	private IdRepoSecurityManager securityManager;
	
	@Resource
	private List<String> bioAttributes;

	/**
	 * Adds the identity to DB.
	 *
	 * @param request
	 *            the request
	 * @param uin
	 *            the uin
	 * @return the uin
	 * @throws IdRepoAppException
	 *             the id repo app exception
	 */
	@Transactional(rollbackFor = {IdRepoAppException.class, IdRepoAppUncheckedException.class})
	public Uin addIdentity(IdRequestDTO request, String uin) throws IdRepoAppException {
		String uinRefId = UUIDUtils
				.getUUID(UUIDUtils.NAMESPACE_OID,
						uin + "_" + DateUtils.getUTCCurrentDateTime()
								.atZone(ZoneId.of(env.getProperty(IdRepoConstants.DATETIME_TIMEZONE.getValue())))
								.toInstant().toEpochMilli())
				.toString();
		byte[] identityInfo = convertToBytes(request.getRequest().getIdentity());

		if (!uinRepo.existsByRegId(request.getRegistrationId()) && !uinRepo.existsByUin(uin)) {
			List<UinDocument> docList = new ArrayList<>();
			List<UinBiometric> bioList = new ArrayList<>();
			if (Objects.nonNull(request.getRequest().getDocuments())
					&& !request.getRequest().getDocuments().isEmpty()) {
				addDocuments(uin, identityInfo, request.getRequest().getDocuments(), uinRefId, docList, bioList);

				uinRepo.save(new Uin(uinRefId, uin, identityInfo, securityManager.hash(identityInfo),
						request.getRegistrationId(), env.getProperty(IdRepoConstants.ACTIVE_STATUS.getValue()),
						env.getProperty(IdRepoConstants.MOSIP_PRIMARY_LANGUAGE.getValue()), CREATED_BY, now(),
						UPDATED_BY, now(), false, now(), bioList, docList));
				mosipLogger.debug(IdRepoLogger.getUin(), ID_REPO_SERVICE_IMPL, ADD_IDENTITY,
						"Record successfully saved in db with documents");
			} else {
				uinRepo.save(new Uin(uinRefId, uin, identityInfo, securityManager.hash(identityInfo),
						request.getRegistrationId(), env.getProperty(IdRepoConstants.ACTIVE_STATUS.getValue()),
						env.getProperty(IdRepoConstants.MOSIP_PRIMARY_LANGUAGE.getValue()), CREATED_BY, now(),
						UPDATED_BY, now(), false, now(), null, null));
				mosipLogger.debug(IdRepoLogger.getUin(), ID_REPO_SERVICE_IMPL, ADD_IDENTITY,
						"Record successfully saved in db without documents");
			}

			uinHistoryRepo.save(new UinHistory(uinRefId, now(), uin, identityInfo, securityManager.hash(identityInfo),
					request.getRegistrationId(), env.getProperty(IdRepoConstants.ACTIVE_STATUS.getValue()),
					env.getProperty(IdRepoConstants.MOSIP_PRIMARY_LANGUAGE.getValue()), CREATED_BY, now(), UPDATED_BY,
					now(), false, now()));

			return retrieveIdentity(uin, null);
		} else {
			mosipLogger.error(IdRepoLogger.getUin(), ID_REPO_SERVICE_IMPL, ADD_IDENTITY,
					IdRepoErrorConstants.RECORD_EXISTS.getErrorMessage());
			throw new IdRepoAppException(IdRepoErrorConstants.RECORD_EXISTS);
		}
	}

	/**
	 * Adds the documents.
	 *
	 * @param uin
	 *            the uin
	 * @param identityInfo
	 *            the identity info
	 * @param documents
	 *            the documents
	 * @param uinRefId
	 *            the uin ref id
	 * @param docList
	 *            the doc list
	 * @param bioList
	 *            the bio list
	 * @throws IdRepoAppException
	 *             the id repo app exception
	 */
	private void addDocuments(String uin, byte[] identityInfo, List<Documents> documents, String uinRefId,
			List<UinDocument> docList, List<UinBiometric> bioList) throws IdRepoAppException {
		ObjectNode identityObject = (ObjectNode) convertToObject(identityInfo, ObjectNode.class);
		documents.stream().filter(doc -> identityObject.has(doc.getCategory())).forEach(doc -> {
			JsonNode docType = identityObject.get(doc.getCategory());
			try {
				if (bioAttributes.contains(doc.getCategory())) {
					addBiometricDocuments(uin, uinRefId, bioList, doc, docType);
				} else {
					addDemographicDocuments(uin, uinRefId, docList, doc, docType);
				}
			} catch (IdRepoAppException e) {
				mosipLogger.error(IdRepoLogger.getUin(), ID_REPO_SERVICE_IMPL, ADD_IDENTITY,
						e.getMessage());
				throw new IdRepoAppUncheckedException(e.getErrorCode(), e.getErrorText(), e);
			} catch (FSAdapterException e) {
				mosipLogger.error(IdRepoLogger.getUin(), ID_REPO_SERVICE_IMPL, ADD_IDENTITY,
						e.getMessage());
				throw new IdRepoAppUncheckedException(IdRepoErrorConstants.FILE_STORAGE_ACCESS_ERROR, e);
			}
		});
	}

	/**
	 * Adds the biometric documents.
	 *
	 * @param uin
	 *            the uin
	 * @param uinRefId
	 *            the uin ref id
	 * @param bioList
	 *            the bio list
	 * @param doc
	 *            the doc
	 * @param docType
	 *            the doc type
	 * @throws IdRepoAppException
	 *             the id repo app exception
	 */
	private void addBiometricDocuments(String uin, String uinRefId, List<UinBiometric> bioList, Documents doc,
			JsonNode docType) throws IdRepoAppException {
<<<<<<< HEAD
		try {
			byte[] data = null;
			String fileRefId = UUIDUtils
					.getUUID(UUIDUtils.NAMESPACE_OID,
							docType.get(IdRepoConstants.FILE_NAME_ATTRIBUTE.getValue()).asText() + "_" + DateUtils
									.getUTCCurrentDateTime()
									.atZone(ZoneId.of(env.getProperty(IdRepoConstants.DATETIME_TIMEZONE.getValue())))
									.toInstant().toEpochMilli())
					.toString() + DOT + docType.get(IdRepoConstants.FILE_FORMAT_ATTRIBUTE.getValue()).asText();

			if (StringUtils.equalsIgnoreCase(docType.get(IdRepoConstants.FILE_FORMAT_ATTRIBUTE.getValue()).asText(),
					IdRepoConstants.CBEFF_FORMAT.getValue())) {
				data = convertToFMR(doc.getCategory(), doc.getValue());
			} else {
				data = CryptoUtil.decodeBase64(doc.getValue());
			}

			LocalDateTime startTime = DateUtils.getUTCCurrentDateTime();
			fsAdapter.storeFile(uin, BIOMETRICS + SLASH + fileRefId,
					new ByteArrayInputStream(CryptoUtil.decodeBase64(new String(securityManager.encrypt(data)))));
			mosipLogger.debug(IdRepoLogger.getUin(), ID_REPO_SERVICE_IMPL, "storeFiles",
					"time taken to store file in millis: " + fileRefId + "  - "
							+ Duration.between(startTime, DateUtils.getUTCCurrentDateTime()).toMillis() + "  "
							+ "Start time : " + startTime + "  " + "end time : " + DateUtils.getUTCCurrentDateTime());

			bioList.add(new UinBiometric(uinRefId, fileRefId, doc.getCategory(),
					docType.get(IdRepoConstants.FILE_NAME_ATTRIBUTE.getValue()).asText(), securityManager.hash(data),
					env.getProperty(IdRepoConstants.MOSIP_PRIMARY_LANGUAGE.getValue()), CREATED_BY, now(), UPDATED_BY,
					now(), false, now()));

			uinBioHRepo.save(new UinBiometricHistory(uinRefId, now(), fileRefId, doc.getCategory(),
					docType.get(IdRepoConstants.FILE_NAME_ATTRIBUTE.getValue()).asText(),
					securityManager.hash(CryptoUtil.decodeBase64(doc.getValue())),
					env.getProperty(IdRepoConstants.MOSIP_PRIMARY_LANGUAGE.getValue()), CREATED_BY, now(), UPDATED_BY,
					now(), false, now()));
		} catch (NullPointerException e) {
			mosipLogger.error(IdRepoLogger.getUin(), ID_REPO_SERVICE_IMPL, ADD_IDENTITY,
					"\n" + ExceptionUtils.getStackTrace(e));
			throw new IdRepoAppException(IdRepoErrorConstants.INVALID_INPUT_PARAMETER.getErrorCode(),
					String.format(IdRepoErrorConstants.INVALID_INPUT_PARAMETER.getErrorMessage(),
							IDENTITY + " - " + doc.getCategory()));
=======
		byte[] data = null;
		String fileRefId = UUIDUtils
				.getUUID(UUIDUtils.NAMESPACE_OID, docType.get(IdRepoConstants.FILE_NAME_ATTRIBUTE.getValue()).asText()
						+ "_"
						+ DateUtils.getUTCCurrentDateTime()
								.atZone(ZoneId.of(env.getProperty(IdRepoConstants.DATETIME_TIMEZONE.getValue())))
								.toInstant().toEpochMilli())
				.toString() + DOT + docType.get(IdRepoConstants.FILE_FORMAT_ATTRIBUTE.getValue()).asText();

		if (StringUtils.equalsIgnoreCase(docType.get(IdRepoConstants.FILE_FORMAT_ATTRIBUTE.getValue()).asText(),
				IdRepoConstants.CBEFF_FORMAT.getValue())) {
			data = convertToFMR(doc.getCategory(), doc.getValue());
		} else {
			data = CryptoUtil.decodeBase64(doc.getValue());
>>>>>>> 15458d51
		}

		LocalDateTime startTime = DateUtils.getUTCCurrentDateTime();
		fsAdapter.storeFile(uin, BIOMETRICS + SLASH + fileRefId,
				new ByteArrayInputStream(CryptoUtil.decodeBase64(new String(securityManager.encrypt(data)))));
		mosipLogger.debug(IdRepoLogger.getUin(), ID_REPO_SERVICE_IMPL, "storeFiles",
				"time taken to store file in millis: " + fileRefId + "  - "
						+ Duration.between(startTime, DateUtils.getUTCCurrentDateTime()).toMillis() + "  "
						+ "Start time : " + startTime + "  " + "end time : " + DateUtils.getUTCCurrentDateTime());

		bioList.add(new UinBiometric(uinRefId, fileRefId, doc.getCategory(),
				docType.get(IdRepoConstants.FILE_NAME_ATTRIBUTE.getValue()).asText(), securityManager.hash(data),
				env.getProperty(IdRepoConstants.MOSIP_PRIMARY_LANGUAGE.getValue()), CREATED_BY, now(), UPDATED_BY,
				now(), false, now()));

		uinBioHRepo.save(new UinBiometricHistory(uinRefId, now(), fileRefId, doc.getCategory(),
				docType.get(IdRepoConstants.FILE_NAME_ATTRIBUTE.getValue()).asText(),
				securityManager.hash(CryptoUtil.decodeBase64(doc.getValue())),
				env.getProperty(IdRepoConstants.MOSIP_PRIMARY_LANGUAGE.getValue()), CREATED_BY, now(), UPDATED_BY,
				now(), false, now()));
	}
	
	/**
	 * Adds the demographic documents.
	 *
	 * @param uin the uin
	 * @param uinRefId the uin ref id
	 * @param docList the doc list
	 * @param doc the doc
	 * @param docType the doc type
	 * @throws IdRepoAppException the id repo app exception
	 */
	private void addDemographicDocuments(String uin, String uinRefId, List<UinDocument> docList, Documents doc,
			JsonNode docType) throws IdRepoAppException {
		try {
			String fileRefId = UUIDUtils
					.getUUID(UUIDUtils.NAMESPACE_OID,
							docType.get(IdRepoConstants.FILE_NAME_ATTRIBUTE.getValue()).asText() + "_" + DateUtils
									.getUTCCurrentDateTime()
									.atZone(ZoneId.of(env.getProperty(IdRepoConstants.DATETIME_TIMEZONE.getValue())))
									.toInstant().toEpochMilli())
					.toString() + DOT + docType.get(IdRepoConstants.FILE_FORMAT_ATTRIBUTE.getValue()).asText();

			LocalDateTime startTime = DateUtils.getUTCCurrentDateTime();
			fsAdapter.storeFile(uin, DEMOGRAPHICS + SLASH + fileRefId, new ByteArrayInputStream(CryptoUtil
					.decodeBase64(new String(securityManager.encrypt(CryptoUtil.decodeBase64(doc.getValue()))))));
			mosipLogger.debug(IdRepoLogger.getUin(), ID_REPO_SERVICE_IMPL, "storeFiles",
					"time taken to store file in millis: " + fileRefId + "  - "
							+ Duration.between(startTime, DateUtils.getUTCCurrentDateTime()).toMillis() + "  "
							+ "Start time : " + startTime + "  " + "end time : " + DateUtils.getUTCCurrentDateTime());

			docList.add(new UinDocument(uinRefId, doc.getCategory(), docType.get(TYPE).asText(), fileRefId,
					docType.get(IdRepoConstants.FILE_NAME_ATTRIBUTE.getValue()).asText(),
					docType.get(IdRepoConstants.FILE_FORMAT_ATTRIBUTE.getValue()).asText(),
					securityManager.hash(CryptoUtil.decodeBase64(doc.getValue())),
					env.getProperty(IdRepoConstants.MOSIP_PRIMARY_LANGUAGE.getValue()), CREATED_BY, now(), UPDATED_BY,
					now(), false, now()));

			uinDocHRepo.save(new UinDocumentHistory(uinRefId, now(), doc.getCategory(), docType.get(TYPE).asText(),
					fileRefId, docType.get(IdRepoConstants.FILE_NAME_ATTRIBUTE.getValue()).asText(),
					docType.get(IdRepoConstants.FILE_FORMAT_ATTRIBUTE.getValue()).asText(),
					securityManager.hash(CryptoUtil.decodeBase64(doc.getValue())),
					env.getProperty(IdRepoConstants.MOSIP_PRIMARY_LANGUAGE.getValue()), CREATED_BY, now(), UPDATED_BY,
					now(), false, now()));
		} catch (NullPointerException e) {
			mosipLogger.error(IdRepoLogger.getUin(), ID_REPO_SERVICE_IMPL, ADD_IDENTITY,
					"\n" + ExceptionUtils.getStackTrace(e));
			throw new IdRepoAppException(IdRepoErrorConstants.INVALID_INPUT_PARAMETER.getErrorCode(),
					String.format(IdRepoErrorConstants.INVALID_INPUT_PARAMETER.getErrorMessage(),
							IDENTITY + " - " + doc.getCategory()));
		}
	}

	/**
	 * Convert to FMR.
	 *
	 * @param category
	 *            the category
	 * @param encodedCbeffFile
	 *            the encoded cbeff file
	 * @return the byte[]
	 * @throws IdRepoAppException
	 *             the id repo app exception
	 */
	private byte[] convertToFMR(String category, String encodedCbeffFile) throws IdRepoAppException {
		try {
			byte[] cbeffFileData = CryptoUtil.decodeBase64(encodedCbeffFile);
			return cbeffUtil.updateXML(fpProvider.convertFIRtoFMR(cbeffUtil.getBIRDataFromXML(cbeffFileData)),
					cbeffFileData);
		} catch (Exception e) {
			mosipLogger.error(IdRepoLogger.getUin(), ID_REPO_SERVICE_IMPL, ADD_IDENTITY,
					"\n" + ExceptionUtils.getStackTrace(e));
			throw new IdRepoAppException(IdRepoErrorConstants.INVALID_INPUT_PARAMETER.getErrorCode(), String.format(
					IdRepoErrorConstants.INVALID_INPUT_PARAMETER.getErrorMessage(), DOCUMENTS + " - " + category));
		}
	}

	/**
	 * Retrieve identity by uin from DB.
	 *
	 * @param uin the uin
	 * @param type the type
	 * @return the uin
	 * @throws IdRepoAppException the id repo app exception
	 */
	@Transactional(rollbackFor = {IdRepoAppException.class, IdRepoAppUncheckedException.class})
	public Uin retrieveIdentity(String uin, String type) throws IdRepoAppException {
		return uinRepo.findByUin(uin);
	}
	
	/* (non-Javadoc)
	 * @see io.mosip.kernel.core.idrepo.spi.IdRepoService#updateIdentity(java.lang.Object, java.lang.String)
	 */
	@Transactional(rollbackFor = {IdRepoAppException.class, IdRepoAppUncheckedException.class})
	public Uin updateIdentity(IdRequestDTO request, String uin) throws IdRepoAppException {
		try {
			Uin uinObject = retrieveIdentity(uin, null);
			uinObject.setRegId(request.getRegistrationId());
			if (Objects.nonNull(request.getStatus())
					&& !StringUtils.equals(uinObject.getStatusCode(), request.getStatus())) {
				uinObject.setStatusCode(request.getStatus());
				uinObject.setUpdatedDateTime(now());
			}
			if (Objects.nonNull(request.getRequest()) && Objects.nonNull(request.getRequest().getIdentity())) {
				RequestDTO requestDTO = request.getRequest();
				Configuration configuration = Configuration.builder().jsonProvider(new JacksonJsonProvider())
						.mappingProvider(new JacksonMappingProvider()).build();
				DocumentContext inputData = JsonPath.using(configuration).parse(requestDTO.getIdentity());
				DocumentContext dbData = JsonPath.using(configuration).parse(new String(uinObject.getUinData()));
				JSONCompareResult comparisonResult = JSONCompare.compareJSON(inputData.jsonString(),
						dbData.jsonString(), JSONCompareMode.LENIENT);

				if (comparisonResult.failed()) {
					updateIdentityObject(inputData, dbData, comparisonResult);
					uinObject.setUinData(convertToBytes(convertToObject(dbData.jsonString().getBytes(), Map.class)));
					uinObject.setUinDataHash(securityManager.hash(uinObject.getUinData()));
					uinObject.setUpdatedDateTime(now());
				}

				if (Objects.nonNull(requestDTO.getDocuments()) && !requestDTO.getDocuments().isEmpty()) {
					updateDocuments(uin, uinObject, requestDTO);
					uinObject.setUpdatedDateTime(now());
				}
			}
			
			uinHistoryRepo.save(new UinHistory(uinObject.getUinRefId(), now(), uin, uinObject.getUinData(),
					uinObject.getUinDataHash(), uinObject.getRegId(), uinObject.getStatusCode(),
					env.getProperty(IdRepoConstants.MOSIP_PRIMARY_LANGUAGE.getValue()), CREATED_BY, now(), UPDATED_BY,
					now(), false, now()));

			return uinRepo.save(uinObject);
		} catch (JSONException | InvalidJsonException e) {
			mosipLogger.error(IdRepoLogger.getUin(), ID_REPO_SERVICE_IMPL, UPDATE_IDENTITY,
					e.getMessage());
			throw new IdRepoAppException(IdRepoErrorConstants.JSON_PROCESSING_FAILED, e);
		} catch (IdRepoAppUncheckedException e) {
			mosipLogger.error(IdRepoLogger.getUin(), ID_REPO_SERVICE_IMPL, UPDATE_IDENTITY,
					"\n" + e.getErrorText());
			throw new IdRepoAppException(e.getErrorCode(), e.getErrorText(), e);
		}
	}
	
	/**
	 * Update identity.
	 *
	 * @param inputData
	 *            the input data
	 * @param dbData
	 *            the db data
	 * @param comparisonResult
	 *            the comparison result
	 * @throws JSONException
	 *             the JSON exception
	 * @throws IdRepoAppException
	 *             the id repo app exception
	 */
	private void updateIdentityObject(DocumentContext inputData, DocumentContext dbData, JSONCompareResult comparisonResult)
			throws JSONException, IdRepoAppException {
		if (comparisonResult.isMissingOnField()) {
			updateMissingFields(dbData, comparisonResult);
		}

		comparisonResult = JSONCompare.compareJSON(inputData.jsonString(), dbData.jsonString(),
				JSONCompareMode.LENIENT);
		if (comparisonResult.isFailureOnField()) {
			updateFailingFields(inputData, dbData, comparisonResult);
		}

		comparisonResult = JSONCompare.compareJSON(inputData.jsonString(), dbData.jsonString(),
				JSONCompareMode.LENIENT);
		if (!comparisonResult.getMessage().isEmpty()) {
			updateMissingValues(inputData, dbData, comparisonResult);
		}

		comparisonResult = JSONCompare.compareJSON(inputData.jsonString(), dbData.jsonString(),
				JSONCompareMode.LENIENT);
		if (comparisonResult.failed()) {
			updateIdentityObject(inputData, dbData, comparisonResult);
		}
	}

	/**
	 * Update missing fields.
	 *
	 * @param dbData
	 *            the db data
	 * @param comparisonResult
	 *            the comparison result
	 * @throws IdRepoAppException
	 *             the id repo app exception
	 */
	@SuppressWarnings({ "unchecked", "rawtypes" })
	private void updateMissingFields(DocumentContext dbData, JSONCompareResult comparisonResult)
			throws IdRepoAppException {
		for (FieldComparisonFailure failure : comparisonResult.getFieldMissing()) {
			if (StringUtils.contains(failure.getField(), OPEN_SQUARE_BRACE)) {
				String path = StringUtils.substringBefore(failure.getField(), OPEN_SQUARE_BRACE);
				String key = StringUtils.substringAfterLast(path, DOT);
				path = StringUtils.substringBeforeLast(path, DOT);

				if (StringUtils.isEmpty(key)) {
					key = path;
					path = ROOT;
				}

				List value = dbData.read(path + DOT + key, List.class);
				value.addAll((Collection) Collections
						.singletonList(convertToObject(failure.getExpected().toString().getBytes(), Map.class)));

				dbData.put(path, key, value);
			} else {
				String path = StringUtils.substringBeforeLast(failure.getField(), DOT);
				if (StringUtils.isEmpty(path)) {
					path = ROOT;
				}
				String key = StringUtils.substringAfterLast(failure.getField(), DOT);
				dbData.put(path, (String) failure.getExpected(), key);
			}

		}
	}

	/**
	 * Update failing fields.
	 *
	 * @param inputData
	 *            the input data
	 * @param dbData
	 *            the db data
	 * @param comparisonResult
	 *            the comparison result
	 * @throws IdRepoAppException
	 *             the id repo app exception
	 */
	private void updateFailingFields(DocumentContext inputData, DocumentContext dbData,
			JSONCompareResult comparisonResult) throws IdRepoAppException {
		for (FieldComparisonFailure failure : comparisonResult.getFieldFailures()) {

			String path = StringUtils.substringBeforeLast(failure.getField(), DOT);
			if (StringUtils.contains(path, OPEN_SQUARE_BRACE)) {
				path = StringUtils.replaceAll(path, "\\[", "\\[\\?\\(\\@\\.");
				path = StringUtils.replaceAll(path, "=", "=='");
				path = StringUtils.replaceAll(path, "\\]", "'\\)\\]");
			}
			
			String key = StringUtils.substringAfterLast(failure.getField(), DOT);
			if (StringUtils.isEmpty(key)) {
				key = failure.getField();
				path = ROOT;
			}

			if (failure.getExpected() instanceof JSONArray) {
				dbData.put(path, key, convertToObject(failure.getExpected().toString().getBytes(), List.class));
				inputData.put(path, key, convertToObject(failure.getExpected().toString().getBytes(), List.class));
			} else if (failure.getExpected() instanceof JSONObject) {
				Object object = convertToObject(failure.getExpected().toString().getBytes(), ObjectNode.class);
				dbData.put(path, key, object);
				inputData.put(path, key, object);
			} else {
				dbData.put(path, key, failure.getExpected());
				inputData.put(path, key, failure.getExpected());
			}
		}
	}

	/**
	 * Update missing values.
	 *
	 * @param inputData
	 *            the input data
	 * @param dbData
	 *            the db data
	 * @param comparisonResult
	 *            the comparison result
	 */
	@SuppressWarnings("unchecked")
	private void updateMissingValues(DocumentContext inputData, DocumentContext dbData,
			JSONCompareResult comparisonResult) {
		String path = StringUtils.substringBefore(comparisonResult.getMessage(), OPEN_SQUARE_BRACE);
		String key = StringUtils.substringAfterLast(path, DOT);
		path = StringUtils.substringBeforeLast(path, DOT);

		if (StringUtils.isEmpty(key)) {
			key = path;
			path = ROOT;
		}

		List<Map<String, String>> dbDataList = dbData.read(path + DOT + key, List.class);
		List<Map<String, String>> inputDataList = inputData.read(path + DOT + key, List.class);
		inputDataList.stream().filter(
				map -> map.containsKey(LANGUAGE) && dbDataList.stream().filter(dbMap -> dbMap.containsKey(LANGUAGE))
						.allMatch(dbMap -> !StringUtils.equalsIgnoreCase(dbMap.get(LANGUAGE), map.get(LANGUAGE))))
				.forEach(dbDataList::add);
		dbDataList
				.stream().filter(
						map -> map.containsKey(LANGUAGE)
								&& inputDataList.stream().filter(inputDataMap -> inputDataMap.containsKey(LANGUAGE))
										.allMatch(inputDataMap -> !StringUtils
												.equalsIgnoreCase(inputDataMap.get(LANGUAGE), map.get(LANGUAGE))))
				.forEach(inputDataList::add);
	}

	/**
	 * Update documents.
	 *
	 * @param uin
	 *            the uin
	 * @param uinObject
	 *            the uin object
	 * @param requestDTO
	 *            the request DTO
	 * @throws IdRepoAppException
	 *             the id repo app exception
	 */
	private void updateDocuments(String uin, Uin uinObject, RequestDTO requestDTO) throws IdRepoAppException {
		List<UinDocument> docList = new ArrayList<>();
		List<UinBiometric> bioList = new ArrayList<>();

		if (Objects.nonNull(uinObject.getBiometrics())) {
			updateCbeff(uinObject, requestDTO);
		}

		addDocuments(uin, convertToBytes(requestDTO.getIdentity()), requestDTO.getDocuments(), uinObject.getUinRefId(),
				docList, bioList);

		docList.stream().forEach(doc -> uinObject.getDocuments().stream()
				.filter(docObj -> StringUtils.equals(doc.getDoccatCode(), docObj.getDoccatCode())).forEach(docObj -> {
					docObj.setDocId(doc.getDocId());
					docObj.setDocName(doc.getDocName());
					docObj.setDocfmtCode(doc.getDocfmtCode());
					docObj.setDocHash(doc.getDocHash());
					docObj.setUpdatedDateTime(doc.getUpdatedDateTime());
				}));
		docList.stream()
				.filter(doc -> uinObject.getDocuments().stream()
						.allMatch(docObj -> !StringUtils.equals(doc.getDoccatCode(), docObj.getDoccatCode())))
				.forEach(doc -> uinObject.getDocuments().add(doc));
		bioList.stream()
				.forEach(bio -> uinObject.getBiometrics().stream()
						.filter(bioObj -> StringUtils.equals(bio.getBiometricFileType(), bioObj.getBiometricFileType()))
						.forEach(bioObj -> {
							bioObj.setBioFileId(bio.getBioFileId());
							bioObj.setBiometricFileName(bio.getBiometricFileName());
							bioObj.setBiometricFileHash(bio.getBiometricFileHash());
							bioObj.setUpdatedDateTime(bio.getUpdatedDateTime());
						}));
		bioList.stream()
				.filter(bio -> uinObject.getBiometrics().stream()
						.allMatch(bioObj -> !StringUtils.equals(bio.getBioFileId(), bioObj.getBioFileId())))
				.forEach(bio -> uinObject.getBiometrics().add(bio));
	}

	/**
	 * Update cbeff.
	 *
	 * @param uinObject
	 *            the uin object
	 * @param requestDTO
	 *            the request DTO
	 * @throws IdRepoAppException
	 *             the id repo app exception
	 */
	private void updateCbeff(Uin uinObject, RequestDTO requestDTO) throws IdRepoAppException {
		ObjectNode identityMap = (ObjectNode) convertToObject(uinObject.getUinData(), ObjectNode.class);

		uinObject.getBiometrics().stream().forEach(bio -> requestDTO.getDocuments().stream()
				.filter(doc -> StringUtils.equals(bio.getBiometricFileType(), doc.getCategory())).forEach(doc -> {
					try {
						String fileName = BIOMETRICS + SLASH + bio.getBioFileId();
						String data = new String(securityManager
								.decrypt(IOUtils.toByteArray(fsAdapter.getFile(uinObject.getUin(), fileName))));
						if (StringUtils.equalsIgnoreCase(
								identityMap.get(bio.getBiometricFileType())
										.get(IdRepoConstants.FILE_FORMAT_ATTRIBUTE.getValue()).asText(),
								IdRepoConstants.CBEFF_FORMAT.getValue())
								&& fileName.endsWith(IdRepoConstants.CBEFF_FORMAT.getValue())) {
							doc.setValue(CryptoUtil.encodeBase64(cbeffUtil.updateXML(
									convertToBIR(cbeffUtil.getBIRDataFromXML(CryptoUtil.decodeBase64(doc.getValue()))),
									CryptoUtil.decodeBase64(data))));
						}
					} catch (FSAdapterException e) {
						mosipLogger.error(IdRepoLogger.getUin(), ID_REPO_SERVICE_IMPL, GET_FILES,
								e.getMessage());
						throw new IdRepoAppUncheckedException(
								e.getErrorCode().equals(HDFSAdapterErrorCode.FILE_NOT_FOUND_EXCEPTION.getErrorCode())
										? IdRepoErrorConstants.FILE_NOT_FOUND
										: IdRepoErrorConstants.FILE_STORAGE_ACCESS_ERROR,
								e);
					} catch (Exception e) {
						mosipLogger.error(IdRepoLogger.getUin(), ID_REPO_SERVICE_IMPL, ADD_IDENTITY,
								"\n" + ExceptionUtils.getStackTrace(e));
						throw new IdRepoAppUncheckedException(
								IdRepoErrorConstants.INVALID_INPUT_PARAMETER.getErrorCode(),
								String.format(IdRepoErrorConstants.INVALID_INPUT_PARAMETER.getErrorMessage(),
										DOCUMENTS + " - " + doc.getCategory()));
					}
				}));
	}

	/**
	 * Converts all BIRType to BIR.
	 *
	 * @param birTypeList
	 *            the bir type list
	 * @return the list of BIR
	 */
	private List<BIR> convertToBIR(List<BIRType> birTypeList) {
		return birTypeList.stream()
				.filter(birType -> Objects.nonNull(birType.getBDBInfo()) && 
						!birType.getBDBInfo().getFormatType().equals(2l))
				.map(birType -> new BIR.BIRBuilder()
						.withVersion(Optional.ofNullable(birType.getVersion())
								.map(birVersion -> new BIRVersion.BIRVersionBuilder()
										.withMajor(birVersion.getMajor())
										.withMinor(birVersion.getMinor())
										.build())
								.orElseGet(() -> null))
						.withCbeffversion(Optional.ofNullable(birType.getCBEFFVersion())
								.map(cbeffVersion -> new BIRVersion.BIRVersionBuilder()
										.withMajor(cbeffVersion.getMajor())
										.withMinor(cbeffVersion.getMinor())
										.build())
								.orElseGet(() -> null))
						.withBirInfo(Optional.ofNullable(birType.getBIRInfo())
								.map(birInfo -> new BIRInfo.BIRInfoBuilder()
										.withCreator(birInfo.getCreator())
										.withIndex(birInfo.getIndex())
										.withPayload(birInfo.getPayload())
										.withIntegrity(birInfo.isIntegrity())
										.withCreationDate(birInfo.getCreationDate())
										.withNotValidBefore(birInfo.getNotValidBefore())
										.withNotValidAfter(birInfo.getNotValidAfter())
										.build())
								.orElseGet(() -> null))
						.withBdbInfo(Optional.ofNullable(birType.getBDBInfo())
								.map(bdbInfo -> new BDBInfo.BDBInfoBuilder()
										.withChallengeResponse(bdbInfo.getChallengeResponse())
										.withIndex(bdbInfo.getIndex())
										.withFormatOwner(bdbInfo.getFormatOwner())
										.withFormatType(bdbInfo.getFormatType())
										.withEncryption(bdbInfo.getEncryption())
										.withCreationDate(bdbInfo.getCreationDate())
										.withNotValidBefore(bdbInfo.getNotValidBefore())
										.withNotValidAfter(bdbInfo.getNotValidAfter())
										.withType(bdbInfo.getType())
										.withSubtype(bdbInfo.getSubtype())
										.withLevel(bdbInfo.getLevel())
										.withProductOwner(bdbInfo.getProductOwner())
										.withProductType(bdbInfo.getProductType())
										.withPurpose(bdbInfo.getPurpose())
										.withQuality(bdbInfo.getQuality())
										.build())
								.orElseGet(() -> null))
						.withBdb(birType.getBDB())
						.withSb(birType.getSB())
						.withSbInfo(Optional.ofNullable(birType.getSBInfo())
								.map(sbInfo -> new SBInfo.SBInfoBuilder()
										.setFormatOwner(sbInfo.getFormatOwner())
										.setFormatType(sbInfo.getFormatType())
										.build())
								.orElseGet(() -> null))
						.build())
				.collect(Collectors.toList());
	}
	
	/**
	 * Get the current time.
	 *
	 * @return the date
	 * @throws IdRepoAppException
	 *             the id repo app exception
	 */
	private LocalDateTime now() throws IdRepoAppException {
		try {
			return DateUtils.parseUTCToLocalDateTime(
					DateUtils.formatDate(new Date(), env.getProperty(IdRepoConstants.DATETIME_PATTERN.getValue())),
					env.getProperty(IdRepoConstants.DATETIME_PATTERN.getValue()));
		} catch (ParseException | io.mosip.kernel.core.exception.IllegalArgumentException e) {
			mosipLogger.error(IdRepoLogger.getUin(), ID_REPO_SERVICE_IMPL, "now()", e.getMessage());
			throw new IdRepoAppException(IdRepoErrorConstants.INVALID_INPUT_PARAMETER.getErrorCode(),
					String.format(IdRepoErrorConstants.INVALID_INPUT_PARAMETER.getErrorCode(), "DATETIME_PATTERN"), e);
		}
	}
	
	/**
	 * Convert to object.
	 *
	 * @param identity
	 *            the identity
	 * @param clazz
	 *            the clazz
	 * @return the object
	 * @throws IdRepoAppException
	 *             the id repo app exception
	 */
	private Object convertToObject(byte[] identity, Class<?> clazz) throws IdRepoAppException {
		try {
			return mapper.readValue(identity, clazz);
		} catch (IOException e) {
			mosipLogger.error(IdRepoLogger.getUin(), ID_REPO_SERVICE_IMPL, "convertToObject",
					e.getMessage());
			throw new IdRepoAppException(IdRepoErrorConstants.JSON_PROCESSING_FAILED, e);
		}
	}
	
	/**
	 * Convert to bytes.
	 *
	 * @param identity
	 *            the identity
	 * @return the byte[]
	 * @throws IdRepoAppException
	 *             the id repo app exception
	 */
	private byte[] convertToBytes(Object identity) throws IdRepoAppException {
		try {
			return mapper.writeValueAsBytes(identity);
		} catch (JsonProcessingException e) {
			mosipLogger.error(IdRepoLogger.getUin(), ID_REPO_SERVICE_IMPL, "convertToBytes",
					e.getMessage());
			throw new IdRepoAppException(IdRepoErrorConstants.JSON_PROCESSING_FAILED, e);
		}
	}
}
<|MERGE_RESOLUTION|>--- conflicted
+++ resolved
@@ -1,900 +1,856 @@
-package io.mosip.kernel.idrepo.service.impl;
-
-import java.io.ByteArrayInputStream;
-import java.io.IOException;
-import java.time.Duration;
-import java.time.LocalDateTime;
-import java.time.ZoneId;
-import java.util.ArrayList;
-import java.util.Collection;
-import java.util.Collections;
-import java.util.Date;
-import java.util.List;
-import java.util.Map;
-import java.util.Objects;
-import java.util.Optional;
-import java.util.stream.Collectors;
-
-import javax.annotation.Resource;
-
-import org.apache.commons.io.IOUtils;
-import org.apache.commons.lang3.StringUtils;
-import org.json.JSONArray;
-import org.json.JSONException;
-import org.json.JSONObject;
-import org.skyscreamer.jsonassert.FieldComparisonFailure;
-import org.skyscreamer.jsonassert.JSONCompare;
-import org.skyscreamer.jsonassert.JSONCompareMode;
-import org.skyscreamer.jsonassert.JSONCompareResult;
-import org.springframework.beans.factory.annotation.Autowired;
-import org.springframework.core.env.Environment;
-import org.springframework.stereotype.Component;
-import org.springframework.transaction.annotation.Transactional;
-
-import com.fasterxml.jackson.core.JsonProcessingException;
-import com.fasterxml.jackson.databind.JsonNode;
-import com.fasterxml.jackson.databind.ObjectMapper;
-import com.fasterxml.jackson.databind.node.ObjectNode;
-import com.jayway.jsonpath.Configuration;
-import com.jayway.jsonpath.DocumentContext;
-import com.jayway.jsonpath.InvalidJsonException;
-import com.jayway.jsonpath.JsonPath;
-import com.jayway.jsonpath.spi.json.JacksonJsonProvider;
-import com.jayway.jsonpath.spi.mapper.JacksonMappingProvider;
-
-import io.mosip.kernel.core.cbeffutil.entity.BDBInfo;
-import io.mosip.kernel.core.cbeffutil.entity.BIR;
-import io.mosip.kernel.core.cbeffutil.entity.BIRInfo;
-import io.mosip.kernel.core.cbeffutil.entity.BIRVersion;
-import io.mosip.kernel.core.cbeffutil.entity.SBInfo;
-import io.mosip.kernel.core.cbeffutil.jaxbclasses.BIRType;
-import io.mosip.kernel.core.cbeffutil.spi.CbeffUtil;
-import io.mosip.kernel.core.exception.ExceptionUtils;
-import io.mosip.kernel.core.exception.ParseException;
-import io.mosip.kernel.core.fsadapter.exception.FSAdapterException;
-import io.mosip.kernel.core.fsadapter.spi.FileSystemAdapter;
-import io.mosip.kernel.core.idrepo.constant.IdRepoConstants;
-import io.mosip.kernel.core.idrepo.constant.IdRepoErrorConstants;
-import io.mosip.kernel.core.idrepo.exception.IdRepoAppException;
-import io.mosip.kernel.core.idrepo.exception.IdRepoAppUncheckedException;
-import io.mosip.kernel.core.idrepo.spi.IdRepoService;
-import io.mosip.kernel.core.idrepo.spi.MosipFingerprintProvider;
-import io.mosip.kernel.core.logger.spi.Logger;
-import io.mosip.kernel.core.util.CryptoUtil;
-import io.mosip.kernel.core.util.DateUtils;
-import io.mosip.kernel.core.util.UUIDUtils;
-import io.mosip.kernel.fsadapter.hdfs.constant.HDFSAdapterErrorCode;
-import io.mosip.kernel.idrepo.config.IdRepoLogger;
-import io.mosip.kernel.idrepo.dto.Documents;
-import io.mosip.kernel.idrepo.dto.IdRequestDTO;
-import io.mosip.kernel.idrepo.dto.RequestDTO;
-import io.mosip.kernel.idrepo.entity.Uin;
-import io.mosip.kernel.idrepo.entity.UinBiometric;
-import io.mosip.kernel.idrepo.entity.UinBiometricHistory;
-import io.mosip.kernel.idrepo.entity.UinDocument;
-import io.mosip.kernel.idrepo.entity.UinDocumentHistory;
-import io.mosip.kernel.idrepo.entity.UinHistory;
-import io.mosip.kernel.idrepo.repository.UinBiometricHistoryRepo;
-import io.mosip.kernel.idrepo.repository.UinDocumentHistoryRepo;
-import io.mosip.kernel.idrepo.repository.UinHistoryRepo;
-import io.mosip.kernel.idrepo.repository.UinRepo;
-import io.mosip.kernel.idrepo.security.IdRepoSecurityManager;
-
-/**
- * The Class IdRepoServiceImpl.
- */
-@Component
-public class IdRepoServiceImpl implements IdRepoService<IdRequestDTO, Uin> {
-
-	/** The Constant GET_FILES. */
-	private static final String GET_FILES = "getFiles";
-	
-	/** The Constant UPDATE_IDENTITY. */
-	private static final String UPDATE_IDENTITY = "updateIdentity";
-
-	/** The Constant ROOT. */
-	private static final String ROOT = "$";
-
-	/** The Constant OPEN_SQUARE_BRACE. */
-	private static final String OPEN_SQUARE_BRACE = "[";
-
-	/** The Constant LANGUAGE. */
-	private static final String LANGUAGE = "language";
-
-	/** The Constant ADD_IDENTITY. */
-	private static final String ADD_IDENTITY = "addIdentity";
-
-	/** The mosip logger. */
-	Logger mosipLogger = IdRepoLogger.getLogger(IdRepoProxyServiceImpl.class);
-
-	/** The Constant ID_REPO_SERVICE. */
-	private static final String ID_REPO_SERVICE = "IdRepoService";
-
-	/** The Constant DOCUMENTS. */
-	private static final String DOCUMENTS = "documents";
-
-	/** The Constant TYPE. */
-	private static final String TYPE = "type";
-
-	/** The Constant DOT. */
-	private static final String DOT = ".";
-
-	/** The Constant SLASH. */
-	private static final String SLASH = "/";
-
-	/** The Constant BIOMETRICS. */
-	private static final String BIOMETRICS = "Biometrics";
-
-	/** The Constant ID_REPO_SERVICE_IMPL. */
-	private static final String ID_REPO_SERVICE_IMPL = "IdRepoServiceImpl";
-
-	/** The Constant CREATED_BY. */
-	private static final String CREATED_BY = "createdBy";
-
-	/** The Constant UPDATED_BY. */
-	private static final String UPDATED_BY = "updatedBy";
-
-	/** The Constant DEMOGRAPHICS. */
-	private static final String DEMOGRAPHICS = "Demographics";
-
-	private static final String IDENTITY = "identity";
-
-	/** The env. */
-	@Autowired
-	private Environment env;
-
-	/** The mapper. */
-	@Autowired
-	private ObjectMapper mapper;
-
-	/** The uin repo. */
-	@Autowired
-	private UinRepo uinRepo;
-
-	/** The uin detail repo. */
-	@Autowired
-	private UinDocumentHistoryRepo uinDocHRepo;
-
-	/** The uin bio H repo. */
-	@Autowired
-	private UinBiometricHistoryRepo uinBioHRepo;
-
-	/** The uin history repo. */
-	@Autowired
-	private UinHistoryRepo uinHistoryRepo;
-
-	/** The fp provider. */
-	@Autowired
-	private MosipFingerprintProvider<BIRType, BIR> fpProvider;
-
-	/** The cbeff util. */
-	@Autowired
-	private CbeffUtil cbeffUtil;
-
-	/** The dfs provider. */
-	@Autowired
-	private FileSystemAdapter fsAdapter;
-	
-	@Autowired
-	private IdRepoSecurityManager securityManager;
-	
-	@Resource
-	private List<String> bioAttributes;
-
-	/**
-	 * Adds the identity to DB.
-	 *
-	 * @param request
-	 *            the request
-	 * @param uin
-	 *            the uin
-	 * @return the uin
-	 * @throws IdRepoAppException
-	 *             the id repo app exception
-	 */
-	@Transactional(rollbackFor = {IdRepoAppException.class, IdRepoAppUncheckedException.class})
-	public Uin addIdentity(IdRequestDTO request, String uin) throws IdRepoAppException {
-		String uinRefId = UUIDUtils
-				.getUUID(UUIDUtils.NAMESPACE_OID,
-						uin + "_" + DateUtils.getUTCCurrentDateTime()
-								.atZone(ZoneId.of(env.getProperty(IdRepoConstants.DATETIME_TIMEZONE.getValue())))
-								.toInstant().toEpochMilli())
-				.toString();
-		byte[] identityInfo = convertToBytes(request.getRequest().getIdentity());
-
-		if (!uinRepo.existsByRegId(request.getRegistrationId()) && !uinRepo.existsByUin(uin)) {
-			List<UinDocument> docList = new ArrayList<>();
-			List<UinBiometric> bioList = new ArrayList<>();
-			if (Objects.nonNull(request.getRequest().getDocuments())
-					&& !request.getRequest().getDocuments().isEmpty()) {
-				addDocuments(uin, identityInfo, request.getRequest().getDocuments(), uinRefId, docList, bioList);
-
-				uinRepo.save(new Uin(uinRefId, uin, identityInfo, securityManager.hash(identityInfo),
-						request.getRegistrationId(), env.getProperty(IdRepoConstants.ACTIVE_STATUS.getValue()),
-						env.getProperty(IdRepoConstants.MOSIP_PRIMARY_LANGUAGE.getValue()), CREATED_BY, now(),
-						UPDATED_BY, now(), false, now(), bioList, docList));
-				mosipLogger.debug(IdRepoLogger.getUin(), ID_REPO_SERVICE_IMPL, ADD_IDENTITY,
-						"Record successfully saved in db with documents");
-			} else {
-				uinRepo.save(new Uin(uinRefId, uin, identityInfo, securityManager.hash(identityInfo),
-						request.getRegistrationId(), env.getProperty(IdRepoConstants.ACTIVE_STATUS.getValue()),
-						env.getProperty(IdRepoConstants.MOSIP_PRIMARY_LANGUAGE.getValue()), CREATED_BY, now(),
-						UPDATED_BY, now(), false, now(), null, null));
-				mosipLogger.debug(IdRepoLogger.getUin(), ID_REPO_SERVICE_IMPL, ADD_IDENTITY,
-						"Record successfully saved in db without documents");
-			}
-
-			uinHistoryRepo.save(new UinHistory(uinRefId, now(), uin, identityInfo, securityManager.hash(identityInfo),
-					request.getRegistrationId(), env.getProperty(IdRepoConstants.ACTIVE_STATUS.getValue()),
-					env.getProperty(IdRepoConstants.MOSIP_PRIMARY_LANGUAGE.getValue()), CREATED_BY, now(), UPDATED_BY,
-					now(), false, now()));
-
-			return retrieveIdentity(uin, null);
-		} else {
-			mosipLogger.error(IdRepoLogger.getUin(), ID_REPO_SERVICE_IMPL, ADD_IDENTITY,
-					IdRepoErrorConstants.RECORD_EXISTS.getErrorMessage());
-			throw new IdRepoAppException(IdRepoErrorConstants.RECORD_EXISTS);
-		}
-	}
-
-	/**
-	 * Adds the documents.
-	 *
-	 * @param uin
-	 *            the uin
-	 * @param identityInfo
-	 *            the identity info
-	 * @param documents
-	 *            the documents
-	 * @param uinRefId
-	 *            the uin ref id
-	 * @param docList
-	 *            the doc list
-	 * @param bioList
-	 *            the bio list
-	 * @throws IdRepoAppException
-	 *             the id repo app exception
-	 */
-	private void addDocuments(String uin, byte[] identityInfo, List<Documents> documents, String uinRefId,
-			List<UinDocument> docList, List<UinBiometric> bioList) throws IdRepoAppException {
-		ObjectNode identityObject = (ObjectNode) convertToObject(identityInfo, ObjectNode.class);
-		documents.stream().filter(doc -> identityObject.has(doc.getCategory())).forEach(doc -> {
-			JsonNode docType = identityObject.get(doc.getCategory());
-			try {
-				if (bioAttributes.contains(doc.getCategory())) {
-					addBiometricDocuments(uin, uinRefId, bioList, doc, docType);
-				} else {
-					addDemographicDocuments(uin, uinRefId, docList, doc, docType);
-				}
-			} catch (IdRepoAppException e) {
-				mosipLogger.error(IdRepoLogger.getUin(), ID_REPO_SERVICE_IMPL, ADD_IDENTITY,
-						e.getMessage());
-				throw new IdRepoAppUncheckedException(e.getErrorCode(), e.getErrorText(), e);
-			} catch (FSAdapterException e) {
-				mosipLogger.error(IdRepoLogger.getUin(), ID_REPO_SERVICE_IMPL, ADD_IDENTITY,
-						e.getMessage());
-				throw new IdRepoAppUncheckedException(IdRepoErrorConstants.FILE_STORAGE_ACCESS_ERROR, e);
-			}
-		});
-	}
-
-	/**
-	 * Adds the biometric documents.
-	 *
-	 * @param uin
-	 *            the uin
-	 * @param uinRefId
-	 *            the uin ref id
-	 * @param bioList
-	 *            the bio list
-	 * @param doc
-	 *            the doc
-	 * @param docType
-	 *            the doc type
-	 * @throws IdRepoAppException
-	 *             the id repo app exception
-	 */
-	private void addBiometricDocuments(String uin, String uinRefId, List<UinBiometric> bioList, Documents doc,
-			JsonNode docType) throws IdRepoAppException {
-<<<<<<< HEAD
-		try {
-			byte[] data = null;
-			String fileRefId = UUIDUtils
-					.getUUID(UUIDUtils.NAMESPACE_OID,
-							docType.get(IdRepoConstants.FILE_NAME_ATTRIBUTE.getValue()).asText() + "_" + DateUtils
-									.getUTCCurrentDateTime()
-									.atZone(ZoneId.of(env.getProperty(IdRepoConstants.DATETIME_TIMEZONE.getValue())))
-									.toInstant().toEpochMilli())
-					.toString() + DOT + docType.get(IdRepoConstants.FILE_FORMAT_ATTRIBUTE.getValue()).asText();
-
-			if (StringUtils.equalsIgnoreCase(docType.get(IdRepoConstants.FILE_FORMAT_ATTRIBUTE.getValue()).asText(),
-					IdRepoConstants.CBEFF_FORMAT.getValue())) {
-				data = convertToFMR(doc.getCategory(), doc.getValue());
-			} else {
-				data = CryptoUtil.decodeBase64(doc.getValue());
-			}
-
-			LocalDateTime startTime = DateUtils.getUTCCurrentDateTime();
-			fsAdapter.storeFile(uin, BIOMETRICS + SLASH + fileRefId,
-					new ByteArrayInputStream(CryptoUtil.decodeBase64(new String(securityManager.encrypt(data)))));
-			mosipLogger.debug(IdRepoLogger.getUin(), ID_REPO_SERVICE_IMPL, "storeFiles",
-					"time taken to store file in millis: " + fileRefId + "  - "
-							+ Duration.between(startTime, DateUtils.getUTCCurrentDateTime()).toMillis() + "  "
-							+ "Start time : " + startTime + "  " + "end time : " + DateUtils.getUTCCurrentDateTime());
-
-			bioList.add(new UinBiometric(uinRefId, fileRefId, doc.getCategory(),
-					docType.get(IdRepoConstants.FILE_NAME_ATTRIBUTE.getValue()).asText(), securityManager.hash(data),
-					env.getProperty(IdRepoConstants.MOSIP_PRIMARY_LANGUAGE.getValue()), CREATED_BY, now(), UPDATED_BY,
-					now(), false, now()));
-
-			uinBioHRepo.save(new UinBiometricHistory(uinRefId, now(), fileRefId, doc.getCategory(),
-					docType.get(IdRepoConstants.FILE_NAME_ATTRIBUTE.getValue()).asText(),
-					securityManager.hash(CryptoUtil.decodeBase64(doc.getValue())),
-					env.getProperty(IdRepoConstants.MOSIP_PRIMARY_LANGUAGE.getValue()), CREATED_BY, now(), UPDATED_BY,
-					now(), false, now()));
-		} catch (NullPointerException e) {
-			mosipLogger.error(IdRepoLogger.getUin(), ID_REPO_SERVICE_IMPL, ADD_IDENTITY,
-					"\n" + ExceptionUtils.getStackTrace(e));
-			throw new IdRepoAppException(IdRepoErrorConstants.INVALID_INPUT_PARAMETER.getErrorCode(),
-					String.format(IdRepoErrorConstants.INVALID_INPUT_PARAMETER.getErrorMessage(),
-							IDENTITY + " - " + doc.getCategory()));
-=======
-		byte[] data = null;
-		String fileRefId = UUIDUtils
-				.getUUID(UUIDUtils.NAMESPACE_OID, docType.get(IdRepoConstants.FILE_NAME_ATTRIBUTE.getValue()).asText()
-						+ "_"
-						+ DateUtils.getUTCCurrentDateTime()
-								.atZone(ZoneId.of(env.getProperty(IdRepoConstants.DATETIME_TIMEZONE.getValue())))
-								.toInstant().toEpochMilli())
-				.toString() + DOT + docType.get(IdRepoConstants.FILE_FORMAT_ATTRIBUTE.getValue()).asText();
-
-		if (StringUtils.equalsIgnoreCase(docType.get(IdRepoConstants.FILE_FORMAT_ATTRIBUTE.getValue()).asText(),
-				IdRepoConstants.CBEFF_FORMAT.getValue())) {
-			data = convertToFMR(doc.getCategory(), doc.getValue());
-		} else {
-			data = CryptoUtil.decodeBase64(doc.getValue());
->>>>>>> 15458d51
-		}
-
-		LocalDateTime startTime = DateUtils.getUTCCurrentDateTime();
-		fsAdapter.storeFile(uin, BIOMETRICS + SLASH + fileRefId,
-				new ByteArrayInputStream(CryptoUtil.decodeBase64(new String(securityManager.encrypt(data)))));
-		mosipLogger.debug(IdRepoLogger.getUin(), ID_REPO_SERVICE_IMPL, "storeFiles",
-				"time taken to store file in millis: " + fileRefId + "  - "
-						+ Duration.between(startTime, DateUtils.getUTCCurrentDateTime()).toMillis() + "  "
-						+ "Start time : " + startTime + "  " + "end time : " + DateUtils.getUTCCurrentDateTime());
-
-		bioList.add(new UinBiometric(uinRefId, fileRefId, doc.getCategory(),
-				docType.get(IdRepoConstants.FILE_NAME_ATTRIBUTE.getValue()).asText(), securityManager.hash(data),
-				env.getProperty(IdRepoConstants.MOSIP_PRIMARY_LANGUAGE.getValue()), CREATED_BY, now(), UPDATED_BY,
-				now(), false, now()));
-
-		uinBioHRepo.save(new UinBiometricHistory(uinRefId, now(), fileRefId, doc.getCategory(),
-				docType.get(IdRepoConstants.FILE_NAME_ATTRIBUTE.getValue()).asText(),
-				securityManager.hash(CryptoUtil.decodeBase64(doc.getValue())),
-				env.getProperty(IdRepoConstants.MOSIP_PRIMARY_LANGUAGE.getValue()), CREATED_BY, now(), UPDATED_BY,
-				now(), false, now()));
-	}
-	
-	/**
-	 * Adds the demographic documents.
-	 *
-	 * @param uin the uin
-	 * @param uinRefId the uin ref id
-	 * @param docList the doc list
-	 * @param doc the doc
-	 * @param docType the doc type
-	 * @throws IdRepoAppException the id repo app exception
-	 */
-	private void addDemographicDocuments(String uin, String uinRefId, List<UinDocument> docList, Documents doc,
-			JsonNode docType) throws IdRepoAppException {
-		try {
-			String fileRefId = UUIDUtils
-					.getUUID(UUIDUtils.NAMESPACE_OID,
-							docType.get(IdRepoConstants.FILE_NAME_ATTRIBUTE.getValue()).asText() + "_" + DateUtils
-									.getUTCCurrentDateTime()
-									.atZone(ZoneId.of(env.getProperty(IdRepoConstants.DATETIME_TIMEZONE.getValue())))
-									.toInstant().toEpochMilli())
-					.toString() + DOT + docType.get(IdRepoConstants.FILE_FORMAT_ATTRIBUTE.getValue()).asText();
-
-			LocalDateTime startTime = DateUtils.getUTCCurrentDateTime();
-			fsAdapter.storeFile(uin, DEMOGRAPHICS + SLASH + fileRefId, new ByteArrayInputStream(CryptoUtil
-					.decodeBase64(new String(securityManager.encrypt(CryptoUtil.decodeBase64(doc.getValue()))))));
-			mosipLogger.debug(IdRepoLogger.getUin(), ID_REPO_SERVICE_IMPL, "storeFiles",
-					"time taken to store file in millis: " + fileRefId + "  - "
-							+ Duration.between(startTime, DateUtils.getUTCCurrentDateTime()).toMillis() + "  "
-							+ "Start time : " + startTime + "  " + "end time : " + DateUtils.getUTCCurrentDateTime());
-
-			docList.add(new UinDocument(uinRefId, doc.getCategory(), docType.get(TYPE).asText(), fileRefId,
-					docType.get(IdRepoConstants.FILE_NAME_ATTRIBUTE.getValue()).asText(),
-					docType.get(IdRepoConstants.FILE_FORMAT_ATTRIBUTE.getValue()).asText(),
-					securityManager.hash(CryptoUtil.decodeBase64(doc.getValue())),
-					env.getProperty(IdRepoConstants.MOSIP_PRIMARY_LANGUAGE.getValue()), CREATED_BY, now(), UPDATED_BY,
-					now(), false, now()));
-
-			uinDocHRepo.save(new UinDocumentHistory(uinRefId, now(), doc.getCategory(), docType.get(TYPE).asText(),
-					fileRefId, docType.get(IdRepoConstants.FILE_NAME_ATTRIBUTE.getValue()).asText(),
-					docType.get(IdRepoConstants.FILE_FORMAT_ATTRIBUTE.getValue()).asText(),
-					securityManager.hash(CryptoUtil.decodeBase64(doc.getValue())),
-					env.getProperty(IdRepoConstants.MOSIP_PRIMARY_LANGUAGE.getValue()), CREATED_BY, now(), UPDATED_BY,
-					now(), false, now()));
-		} catch (NullPointerException e) {
-			mosipLogger.error(IdRepoLogger.getUin(), ID_REPO_SERVICE_IMPL, ADD_IDENTITY,
-					"\n" + ExceptionUtils.getStackTrace(e));
-			throw new IdRepoAppException(IdRepoErrorConstants.INVALID_INPUT_PARAMETER.getErrorCode(),
-					String.format(IdRepoErrorConstants.INVALID_INPUT_PARAMETER.getErrorMessage(),
-							IDENTITY + " - " + doc.getCategory()));
-		}
-	}
-
-	/**
-	 * Convert to FMR.
-	 *
-	 * @param category
-	 *            the category
-	 * @param encodedCbeffFile
-	 *            the encoded cbeff file
-	 * @return the byte[]
-	 * @throws IdRepoAppException
-	 *             the id repo app exception
-	 */
-	private byte[] convertToFMR(String category, String encodedCbeffFile) throws IdRepoAppException {
-		try {
-			byte[] cbeffFileData = CryptoUtil.decodeBase64(encodedCbeffFile);
-			return cbeffUtil.updateXML(fpProvider.convertFIRtoFMR(cbeffUtil.getBIRDataFromXML(cbeffFileData)),
-					cbeffFileData);
-		} catch (Exception e) {
-			mosipLogger.error(IdRepoLogger.getUin(), ID_REPO_SERVICE_IMPL, ADD_IDENTITY,
-					"\n" + ExceptionUtils.getStackTrace(e));
-			throw new IdRepoAppException(IdRepoErrorConstants.INVALID_INPUT_PARAMETER.getErrorCode(), String.format(
-					IdRepoErrorConstants.INVALID_INPUT_PARAMETER.getErrorMessage(), DOCUMENTS + " - " + category));
-		}
-	}
-
-	/**
-	 * Retrieve identity by uin from DB.
-	 *
-	 * @param uin the uin
-	 * @param type the type
-	 * @return the uin
-	 * @throws IdRepoAppException the id repo app exception
-	 */
-	@Transactional(rollbackFor = {IdRepoAppException.class, IdRepoAppUncheckedException.class})
-	public Uin retrieveIdentity(String uin, String type) throws IdRepoAppException {
-		return uinRepo.findByUin(uin);
-	}
-	
-	/* (non-Javadoc)
-	 * @see io.mosip.kernel.core.idrepo.spi.IdRepoService#updateIdentity(java.lang.Object, java.lang.String)
-	 */
-	@Transactional(rollbackFor = {IdRepoAppException.class, IdRepoAppUncheckedException.class})
-	public Uin updateIdentity(IdRequestDTO request, String uin) throws IdRepoAppException {
-		try {
-			Uin uinObject = retrieveIdentity(uin, null);
-			uinObject.setRegId(request.getRegistrationId());
-			if (Objects.nonNull(request.getStatus())
-					&& !StringUtils.equals(uinObject.getStatusCode(), request.getStatus())) {
-				uinObject.setStatusCode(request.getStatus());
-				uinObject.setUpdatedDateTime(now());
-			}
-			if (Objects.nonNull(request.getRequest()) && Objects.nonNull(request.getRequest().getIdentity())) {
-				RequestDTO requestDTO = request.getRequest();
-				Configuration configuration = Configuration.builder().jsonProvider(new JacksonJsonProvider())
-						.mappingProvider(new JacksonMappingProvider()).build();
-				DocumentContext inputData = JsonPath.using(configuration).parse(requestDTO.getIdentity());
-				DocumentContext dbData = JsonPath.using(configuration).parse(new String(uinObject.getUinData()));
-				JSONCompareResult comparisonResult = JSONCompare.compareJSON(inputData.jsonString(),
-						dbData.jsonString(), JSONCompareMode.LENIENT);
-
-				if (comparisonResult.failed()) {
-					updateIdentityObject(inputData, dbData, comparisonResult);
-					uinObject.setUinData(convertToBytes(convertToObject(dbData.jsonString().getBytes(), Map.class)));
-					uinObject.setUinDataHash(securityManager.hash(uinObject.getUinData()));
-					uinObject.setUpdatedDateTime(now());
-				}
-
-				if (Objects.nonNull(requestDTO.getDocuments()) && !requestDTO.getDocuments().isEmpty()) {
-					updateDocuments(uin, uinObject, requestDTO);
-					uinObject.setUpdatedDateTime(now());
-				}
-			}
-			
-			uinHistoryRepo.save(new UinHistory(uinObject.getUinRefId(), now(), uin, uinObject.getUinData(),
-					uinObject.getUinDataHash(), uinObject.getRegId(), uinObject.getStatusCode(),
-					env.getProperty(IdRepoConstants.MOSIP_PRIMARY_LANGUAGE.getValue()), CREATED_BY, now(), UPDATED_BY,
-					now(), false, now()));
-
-			return uinRepo.save(uinObject);
-		} catch (JSONException | InvalidJsonException e) {
-			mosipLogger.error(IdRepoLogger.getUin(), ID_REPO_SERVICE_IMPL, UPDATE_IDENTITY,
-					e.getMessage());
-			throw new IdRepoAppException(IdRepoErrorConstants.JSON_PROCESSING_FAILED, e);
-		} catch (IdRepoAppUncheckedException e) {
-			mosipLogger.error(IdRepoLogger.getUin(), ID_REPO_SERVICE_IMPL, UPDATE_IDENTITY,
-					"\n" + e.getErrorText());
-			throw new IdRepoAppException(e.getErrorCode(), e.getErrorText(), e);
-		}
-	}
-	
-	/**
-	 * Update identity.
-	 *
-	 * @param inputData
-	 *            the input data
-	 * @param dbData
-	 *            the db data
-	 * @param comparisonResult
-	 *            the comparison result
-	 * @throws JSONException
-	 *             the JSON exception
-	 * @throws IdRepoAppException
-	 *             the id repo app exception
-	 */
-	private void updateIdentityObject(DocumentContext inputData, DocumentContext dbData, JSONCompareResult comparisonResult)
-			throws JSONException, IdRepoAppException {
-		if (comparisonResult.isMissingOnField()) {
-			updateMissingFields(dbData, comparisonResult);
-		}
-
-		comparisonResult = JSONCompare.compareJSON(inputData.jsonString(), dbData.jsonString(),
-				JSONCompareMode.LENIENT);
-		if (comparisonResult.isFailureOnField()) {
-			updateFailingFields(inputData, dbData, comparisonResult);
-		}
-
-		comparisonResult = JSONCompare.compareJSON(inputData.jsonString(), dbData.jsonString(),
-				JSONCompareMode.LENIENT);
-		if (!comparisonResult.getMessage().isEmpty()) {
-			updateMissingValues(inputData, dbData, comparisonResult);
-		}
-
-		comparisonResult = JSONCompare.compareJSON(inputData.jsonString(), dbData.jsonString(),
-				JSONCompareMode.LENIENT);
-		if (comparisonResult.failed()) {
-			updateIdentityObject(inputData, dbData, comparisonResult);
-		}
-	}
-
-	/**
-	 * Update missing fields.
-	 *
-	 * @param dbData
-	 *            the db data
-	 * @param comparisonResult
-	 *            the comparison result
-	 * @throws IdRepoAppException
-	 *             the id repo app exception
-	 */
-	@SuppressWarnings({ "unchecked", "rawtypes" })
-	private void updateMissingFields(DocumentContext dbData, JSONCompareResult comparisonResult)
-			throws IdRepoAppException {
-		for (FieldComparisonFailure failure : comparisonResult.getFieldMissing()) {
-			if (StringUtils.contains(failure.getField(), OPEN_SQUARE_BRACE)) {
-				String path = StringUtils.substringBefore(failure.getField(), OPEN_SQUARE_BRACE);
-				String key = StringUtils.substringAfterLast(path, DOT);
-				path = StringUtils.substringBeforeLast(path, DOT);
-
-				if (StringUtils.isEmpty(key)) {
-					key = path;
-					path = ROOT;
-				}
-
-				List value = dbData.read(path + DOT + key, List.class);
-				value.addAll((Collection) Collections
-						.singletonList(convertToObject(failure.getExpected().toString().getBytes(), Map.class)));
-
-				dbData.put(path, key, value);
-			} else {
-				String path = StringUtils.substringBeforeLast(failure.getField(), DOT);
-				if (StringUtils.isEmpty(path)) {
-					path = ROOT;
-				}
-				String key = StringUtils.substringAfterLast(failure.getField(), DOT);
-				dbData.put(path, (String) failure.getExpected(), key);
-			}
-
-		}
-	}
-
-	/**
-	 * Update failing fields.
-	 *
-	 * @param inputData
-	 *            the input data
-	 * @param dbData
-	 *            the db data
-	 * @param comparisonResult
-	 *            the comparison result
-	 * @throws IdRepoAppException
-	 *             the id repo app exception
-	 */
-	private void updateFailingFields(DocumentContext inputData, DocumentContext dbData,
-			JSONCompareResult comparisonResult) throws IdRepoAppException {
-		for (FieldComparisonFailure failure : comparisonResult.getFieldFailures()) {
-
-			String path = StringUtils.substringBeforeLast(failure.getField(), DOT);
-			if (StringUtils.contains(path, OPEN_SQUARE_BRACE)) {
-				path = StringUtils.replaceAll(path, "\\[", "\\[\\?\\(\\@\\.");
-				path = StringUtils.replaceAll(path, "=", "=='");
-				path = StringUtils.replaceAll(path, "\\]", "'\\)\\]");
-			}
-			
-			String key = StringUtils.substringAfterLast(failure.getField(), DOT);
-			if (StringUtils.isEmpty(key)) {
-				key = failure.getField();
-				path = ROOT;
-			}
-
-			if (failure.getExpected() instanceof JSONArray) {
-				dbData.put(path, key, convertToObject(failure.getExpected().toString().getBytes(), List.class));
-				inputData.put(path, key, convertToObject(failure.getExpected().toString().getBytes(), List.class));
-			} else if (failure.getExpected() instanceof JSONObject) {
-				Object object = convertToObject(failure.getExpected().toString().getBytes(), ObjectNode.class);
-				dbData.put(path, key, object);
-				inputData.put(path, key, object);
-			} else {
-				dbData.put(path, key, failure.getExpected());
-				inputData.put(path, key, failure.getExpected());
-			}
-		}
-	}
-
-	/**
-	 * Update missing values.
-	 *
-	 * @param inputData
-	 *            the input data
-	 * @param dbData
-	 *            the db data
-	 * @param comparisonResult
-	 *            the comparison result
-	 */
-	@SuppressWarnings("unchecked")
-	private void updateMissingValues(DocumentContext inputData, DocumentContext dbData,
-			JSONCompareResult comparisonResult) {
-		String path = StringUtils.substringBefore(comparisonResult.getMessage(), OPEN_SQUARE_BRACE);
-		String key = StringUtils.substringAfterLast(path, DOT);
-		path = StringUtils.substringBeforeLast(path, DOT);
-
-		if (StringUtils.isEmpty(key)) {
-			key = path;
-			path = ROOT;
-		}
-
-		List<Map<String, String>> dbDataList = dbData.read(path + DOT + key, List.class);
-		List<Map<String, String>> inputDataList = inputData.read(path + DOT + key, List.class);
-		inputDataList.stream().filter(
-				map -> map.containsKey(LANGUAGE) && dbDataList.stream().filter(dbMap -> dbMap.containsKey(LANGUAGE))
-						.allMatch(dbMap -> !StringUtils.equalsIgnoreCase(dbMap.get(LANGUAGE), map.get(LANGUAGE))))
-				.forEach(dbDataList::add);
-		dbDataList
-				.stream().filter(
-						map -> map.containsKey(LANGUAGE)
-								&& inputDataList.stream().filter(inputDataMap -> inputDataMap.containsKey(LANGUAGE))
-										.allMatch(inputDataMap -> !StringUtils
-												.equalsIgnoreCase(inputDataMap.get(LANGUAGE), map.get(LANGUAGE))))
-				.forEach(inputDataList::add);
-	}
-
-	/**
-	 * Update documents.
-	 *
-	 * @param uin
-	 *            the uin
-	 * @param uinObject
-	 *            the uin object
-	 * @param requestDTO
-	 *            the request DTO
-	 * @throws IdRepoAppException
-	 *             the id repo app exception
-	 */
-	private void updateDocuments(String uin, Uin uinObject, RequestDTO requestDTO) throws IdRepoAppException {
-		List<UinDocument> docList = new ArrayList<>();
-		List<UinBiometric> bioList = new ArrayList<>();
-
-		if (Objects.nonNull(uinObject.getBiometrics())) {
-			updateCbeff(uinObject, requestDTO);
-		}
-
-		addDocuments(uin, convertToBytes(requestDTO.getIdentity()), requestDTO.getDocuments(), uinObject.getUinRefId(),
-				docList, bioList);
-
-		docList.stream().forEach(doc -> uinObject.getDocuments().stream()
-				.filter(docObj -> StringUtils.equals(doc.getDoccatCode(), docObj.getDoccatCode())).forEach(docObj -> {
-					docObj.setDocId(doc.getDocId());
-					docObj.setDocName(doc.getDocName());
-					docObj.setDocfmtCode(doc.getDocfmtCode());
-					docObj.setDocHash(doc.getDocHash());
-					docObj.setUpdatedDateTime(doc.getUpdatedDateTime());
-				}));
-		docList.stream()
-				.filter(doc -> uinObject.getDocuments().stream()
-						.allMatch(docObj -> !StringUtils.equals(doc.getDoccatCode(), docObj.getDoccatCode())))
-				.forEach(doc -> uinObject.getDocuments().add(doc));
-		bioList.stream()
-				.forEach(bio -> uinObject.getBiometrics().stream()
-						.filter(bioObj -> StringUtils.equals(bio.getBiometricFileType(), bioObj.getBiometricFileType()))
-						.forEach(bioObj -> {
-							bioObj.setBioFileId(bio.getBioFileId());
-							bioObj.setBiometricFileName(bio.getBiometricFileName());
-							bioObj.setBiometricFileHash(bio.getBiometricFileHash());
-							bioObj.setUpdatedDateTime(bio.getUpdatedDateTime());
-						}));
-		bioList.stream()
-				.filter(bio -> uinObject.getBiometrics().stream()
-						.allMatch(bioObj -> !StringUtils.equals(bio.getBioFileId(), bioObj.getBioFileId())))
-				.forEach(bio -> uinObject.getBiometrics().add(bio));
-	}
-
-	/**
-	 * Update cbeff.
-	 *
-	 * @param uinObject
-	 *            the uin object
-	 * @param requestDTO
-	 *            the request DTO
-	 * @throws IdRepoAppException
-	 *             the id repo app exception
-	 */
-	private void updateCbeff(Uin uinObject, RequestDTO requestDTO) throws IdRepoAppException {
-		ObjectNode identityMap = (ObjectNode) convertToObject(uinObject.getUinData(), ObjectNode.class);
-
-		uinObject.getBiometrics().stream().forEach(bio -> requestDTO.getDocuments().stream()
-				.filter(doc -> StringUtils.equals(bio.getBiometricFileType(), doc.getCategory())).forEach(doc -> {
-					try {
-						String fileName = BIOMETRICS + SLASH + bio.getBioFileId();
-						String data = new String(securityManager
-								.decrypt(IOUtils.toByteArray(fsAdapter.getFile(uinObject.getUin(), fileName))));
-						if (StringUtils.equalsIgnoreCase(
-								identityMap.get(bio.getBiometricFileType())
-										.get(IdRepoConstants.FILE_FORMAT_ATTRIBUTE.getValue()).asText(),
-								IdRepoConstants.CBEFF_FORMAT.getValue())
-								&& fileName.endsWith(IdRepoConstants.CBEFF_FORMAT.getValue())) {
-							doc.setValue(CryptoUtil.encodeBase64(cbeffUtil.updateXML(
-									convertToBIR(cbeffUtil.getBIRDataFromXML(CryptoUtil.decodeBase64(doc.getValue()))),
-									CryptoUtil.decodeBase64(data))));
-						}
-					} catch (FSAdapterException e) {
-						mosipLogger.error(IdRepoLogger.getUin(), ID_REPO_SERVICE_IMPL, GET_FILES,
-								e.getMessage());
-						throw new IdRepoAppUncheckedException(
-								e.getErrorCode().equals(HDFSAdapterErrorCode.FILE_NOT_FOUND_EXCEPTION.getErrorCode())
-										? IdRepoErrorConstants.FILE_NOT_FOUND
-										: IdRepoErrorConstants.FILE_STORAGE_ACCESS_ERROR,
-								e);
-					} catch (Exception e) {
-						mosipLogger.error(IdRepoLogger.getUin(), ID_REPO_SERVICE_IMPL, ADD_IDENTITY,
-								"\n" + ExceptionUtils.getStackTrace(e));
-						throw new IdRepoAppUncheckedException(
-								IdRepoErrorConstants.INVALID_INPUT_PARAMETER.getErrorCode(),
-								String.format(IdRepoErrorConstants.INVALID_INPUT_PARAMETER.getErrorMessage(),
-										DOCUMENTS + " - " + doc.getCategory()));
-					}
-				}));
-	}
-
-	/**
-	 * Converts all BIRType to BIR.
-	 *
-	 * @param birTypeList
-	 *            the bir type list
-	 * @return the list of BIR
-	 */
-	private List<BIR> convertToBIR(List<BIRType> birTypeList) {
-		return birTypeList.stream()
-				.filter(birType -> Objects.nonNull(birType.getBDBInfo()) && 
-						!birType.getBDBInfo().getFormatType().equals(2l))
-				.map(birType -> new BIR.BIRBuilder()
-						.withVersion(Optional.ofNullable(birType.getVersion())
-								.map(birVersion -> new BIRVersion.BIRVersionBuilder()
-										.withMajor(birVersion.getMajor())
-										.withMinor(birVersion.getMinor())
-										.build())
-								.orElseGet(() -> null))
-						.withCbeffversion(Optional.ofNullable(birType.getCBEFFVersion())
-								.map(cbeffVersion -> new BIRVersion.BIRVersionBuilder()
-										.withMajor(cbeffVersion.getMajor())
-										.withMinor(cbeffVersion.getMinor())
-										.build())
-								.orElseGet(() -> null))
-						.withBirInfo(Optional.ofNullable(birType.getBIRInfo())
-								.map(birInfo -> new BIRInfo.BIRInfoBuilder()
-										.withCreator(birInfo.getCreator())
-										.withIndex(birInfo.getIndex())
-										.withPayload(birInfo.getPayload())
-										.withIntegrity(birInfo.isIntegrity())
-										.withCreationDate(birInfo.getCreationDate())
-										.withNotValidBefore(birInfo.getNotValidBefore())
-										.withNotValidAfter(birInfo.getNotValidAfter())
-										.build())
-								.orElseGet(() -> null))
-						.withBdbInfo(Optional.ofNullable(birType.getBDBInfo())
-								.map(bdbInfo -> new BDBInfo.BDBInfoBuilder()
-										.withChallengeResponse(bdbInfo.getChallengeResponse())
-										.withIndex(bdbInfo.getIndex())
-										.withFormatOwner(bdbInfo.getFormatOwner())
-										.withFormatType(bdbInfo.getFormatType())
-										.withEncryption(bdbInfo.getEncryption())
-										.withCreationDate(bdbInfo.getCreationDate())
-										.withNotValidBefore(bdbInfo.getNotValidBefore())
-										.withNotValidAfter(bdbInfo.getNotValidAfter())
-										.withType(bdbInfo.getType())
-										.withSubtype(bdbInfo.getSubtype())
-										.withLevel(bdbInfo.getLevel())
-										.withProductOwner(bdbInfo.getProductOwner())
-										.withProductType(bdbInfo.getProductType())
-										.withPurpose(bdbInfo.getPurpose())
-										.withQuality(bdbInfo.getQuality())
-										.build())
-								.orElseGet(() -> null))
-						.withBdb(birType.getBDB())
-						.withSb(birType.getSB())
-						.withSbInfo(Optional.ofNullable(birType.getSBInfo())
-								.map(sbInfo -> new SBInfo.SBInfoBuilder()
-										.setFormatOwner(sbInfo.getFormatOwner())
-										.setFormatType(sbInfo.getFormatType())
-										.build())
-								.orElseGet(() -> null))
-						.build())
-				.collect(Collectors.toList());
-	}
-	
-	/**
-	 * Get the current time.
-	 *
-	 * @return the date
-	 * @throws IdRepoAppException
-	 *             the id repo app exception
-	 */
-	private LocalDateTime now() throws IdRepoAppException {
-		try {
-			return DateUtils.parseUTCToLocalDateTime(
-					DateUtils.formatDate(new Date(), env.getProperty(IdRepoConstants.DATETIME_PATTERN.getValue())),
-					env.getProperty(IdRepoConstants.DATETIME_PATTERN.getValue()));
-		} catch (ParseException | io.mosip.kernel.core.exception.IllegalArgumentException e) {
-			mosipLogger.error(IdRepoLogger.getUin(), ID_REPO_SERVICE_IMPL, "now()", e.getMessage());
-			throw new IdRepoAppException(IdRepoErrorConstants.INVALID_INPUT_PARAMETER.getErrorCode(),
-					String.format(IdRepoErrorConstants.INVALID_INPUT_PARAMETER.getErrorCode(), "DATETIME_PATTERN"), e);
-		}
-	}
-	
-	/**
-	 * Convert to object.
-	 *
-	 * @param identity
-	 *            the identity
-	 * @param clazz
-	 *            the clazz
-	 * @return the object
-	 * @throws IdRepoAppException
-	 *             the id repo app exception
-	 */
-	private Object convertToObject(byte[] identity, Class<?> clazz) throws IdRepoAppException {
-		try {
-			return mapper.readValue(identity, clazz);
-		} catch (IOException e) {
-			mosipLogger.error(IdRepoLogger.getUin(), ID_REPO_SERVICE_IMPL, "convertToObject",
-					e.getMessage());
-			throw new IdRepoAppException(IdRepoErrorConstants.JSON_PROCESSING_FAILED, e);
-		}
-	}
-	
-	/**
-	 * Convert to bytes.
-	 *
-	 * @param identity
-	 *            the identity
-	 * @return the byte[]
-	 * @throws IdRepoAppException
-	 *             the id repo app exception
-	 */
-	private byte[] convertToBytes(Object identity) throws IdRepoAppException {
-		try {
-			return mapper.writeValueAsBytes(identity);
-		} catch (JsonProcessingException e) {
-			mosipLogger.error(IdRepoLogger.getUin(), ID_REPO_SERVICE_IMPL, "convertToBytes",
-					e.getMessage());
-			throw new IdRepoAppException(IdRepoErrorConstants.JSON_PROCESSING_FAILED, e);
-		}
-	}
-}
+package io.mosip.kernel.idrepo.service.impl;
+
+import java.io.ByteArrayInputStream;
+import java.io.IOException;
+import java.time.Duration;
+import java.time.LocalDateTime;
+import java.time.ZoneId;
+import java.util.ArrayList;
+import java.util.Collection;
+import java.util.Collections;
+import java.util.Date;
+import java.util.List;
+import java.util.Map;
+import java.util.Objects;
+import java.util.Optional;
+import java.util.stream.Collectors;
+
+import javax.annotation.Resource;
+
+import org.apache.commons.io.IOUtils;
+import org.apache.commons.lang3.StringUtils;
+import org.json.JSONArray;
+import org.json.JSONException;
+import org.json.JSONObject;
+import org.skyscreamer.jsonassert.FieldComparisonFailure;
+import org.skyscreamer.jsonassert.JSONCompare;
+import org.skyscreamer.jsonassert.JSONCompareMode;
+import org.skyscreamer.jsonassert.JSONCompareResult;
+import org.springframework.beans.factory.annotation.Autowired;
+import org.springframework.core.env.Environment;
+import org.springframework.stereotype.Component;
+import org.springframework.transaction.annotation.Transactional;
+
+import com.fasterxml.jackson.core.JsonProcessingException;
+import com.fasterxml.jackson.databind.JsonNode;
+import com.fasterxml.jackson.databind.ObjectMapper;
+import com.fasterxml.jackson.databind.node.ObjectNode;
+import com.jayway.jsonpath.Configuration;
+import com.jayway.jsonpath.DocumentContext;
+import com.jayway.jsonpath.InvalidJsonException;
+import com.jayway.jsonpath.JsonPath;
+import com.jayway.jsonpath.spi.json.JacksonJsonProvider;
+import com.jayway.jsonpath.spi.mapper.JacksonMappingProvider;
+
+import io.mosip.kernel.core.cbeffutil.entity.BDBInfo;
+import io.mosip.kernel.core.cbeffutil.entity.BIR;
+import io.mosip.kernel.core.cbeffutil.entity.BIRInfo;
+import io.mosip.kernel.core.cbeffutil.entity.BIRVersion;
+import io.mosip.kernel.core.cbeffutil.entity.SBInfo;
+import io.mosip.kernel.core.cbeffutil.jaxbclasses.BIRType;
+import io.mosip.kernel.core.cbeffutil.spi.CbeffUtil;
+import io.mosip.kernel.core.exception.ExceptionUtils;
+import io.mosip.kernel.core.exception.ParseException;
+import io.mosip.kernel.core.fsadapter.exception.FSAdapterException;
+import io.mosip.kernel.core.fsadapter.spi.FileSystemAdapter;
+import io.mosip.kernel.core.idrepo.constant.IdRepoConstants;
+import io.mosip.kernel.core.idrepo.constant.IdRepoErrorConstants;
+import io.mosip.kernel.core.idrepo.exception.IdRepoAppException;
+import io.mosip.kernel.core.idrepo.exception.IdRepoAppUncheckedException;
+import io.mosip.kernel.core.idrepo.spi.IdRepoService;
+import io.mosip.kernel.core.idrepo.spi.MosipFingerprintProvider;
+import io.mosip.kernel.core.logger.spi.Logger;
+import io.mosip.kernel.core.util.CryptoUtil;
+import io.mosip.kernel.core.util.DateUtils;
+import io.mosip.kernel.core.util.UUIDUtils;
+import io.mosip.kernel.fsadapter.hdfs.constant.HDFSAdapterErrorCode;
+import io.mosip.kernel.idrepo.config.IdRepoLogger;
+import io.mosip.kernel.idrepo.dto.Documents;
+import io.mosip.kernel.idrepo.dto.IdRequestDTO;
+import io.mosip.kernel.idrepo.dto.RequestDTO;
+import io.mosip.kernel.idrepo.entity.Uin;
+import io.mosip.kernel.idrepo.entity.UinBiometric;
+import io.mosip.kernel.idrepo.entity.UinBiometricHistory;
+import io.mosip.kernel.idrepo.entity.UinDocument;
+import io.mosip.kernel.idrepo.entity.UinDocumentHistory;
+import io.mosip.kernel.idrepo.entity.UinHistory;
+import io.mosip.kernel.idrepo.repository.UinBiometricHistoryRepo;
+import io.mosip.kernel.idrepo.repository.UinDocumentHistoryRepo;
+import io.mosip.kernel.idrepo.repository.UinHistoryRepo;
+import io.mosip.kernel.idrepo.repository.UinRepo;
+import io.mosip.kernel.idrepo.security.IdRepoSecurityManager;
+
+/**
+ * The Class IdRepoServiceImpl.
+ */
+@Component
+public class IdRepoServiceImpl implements IdRepoService<IdRequestDTO, Uin> {
+
+	/** The Constant GET_FILES. */
+	private static final String GET_FILES = "getFiles";
+	
+	/** The Constant UPDATE_IDENTITY. */
+	private static final String UPDATE_IDENTITY = "updateIdentity";
+
+	/** The Constant ROOT. */
+	private static final String ROOT = "$";
+
+	/** The Constant OPEN_SQUARE_BRACE. */
+	private static final String OPEN_SQUARE_BRACE = "[";
+
+	/** The Constant LANGUAGE. */
+	private static final String LANGUAGE = "language";
+
+	/** The Constant ADD_IDENTITY. */
+	private static final String ADD_IDENTITY = "addIdentity";
+
+	/** The mosip logger. */
+	Logger mosipLogger = IdRepoLogger.getLogger(IdRepoProxyServiceImpl.class);
+
+	/** The Constant ID_REPO_SERVICE. */
+	private static final String ID_REPO_SERVICE = "IdRepoService";
+
+	/** The Constant DOCUMENTS. */
+	private static final String DOCUMENTS = "documents";
+
+	/** The Constant TYPE. */
+	private static final String TYPE = "type";
+
+	/** The Constant DOT. */
+	private static final String DOT = ".";
+
+	/** The Constant SLASH. */
+	private static final String SLASH = "/";
+
+	/** The Constant BIOMETRICS. */
+	private static final String BIOMETRICS = "Biometrics";
+
+	/** The Constant ID_REPO_SERVICE_IMPL. */
+	private static final String ID_REPO_SERVICE_IMPL = "IdRepoServiceImpl";
+
+	/** The Constant CREATED_BY. */
+	private static final String CREATED_BY = "createdBy";
+
+	/** The Constant UPDATED_BY. */
+	private static final String UPDATED_BY = "updatedBy";
+
+	/** The Constant DEMOGRAPHICS. */
+	private static final String DEMOGRAPHICS = "Demographics";
+
+	private static final String IDENTITY = "identity";
+
+	/** The env. */
+	@Autowired
+	private Environment env;
+
+	/** The mapper. */
+	@Autowired
+	private ObjectMapper mapper;
+
+	/** The uin repo. */
+	@Autowired
+	private UinRepo uinRepo;
+
+	/** The uin detail repo. */
+	@Autowired
+	private UinDocumentHistoryRepo uinDocHRepo;
+
+	/** The uin bio H repo. */
+	@Autowired
+	private UinBiometricHistoryRepo uinBioHRepo;
+
+	/** The uin history repo. */
+	@Autowired
+	private UinHistoryRepo uinHistoryRepo;
+
+	/** The fp provider. */
+	@Autowired
+	private MosipFingerprintProvider<BIRType, BIR> fpProvider;
+
+	/** The cbeff util. */
+	@Autowired
+	private CbeffUtil cbeffUtil;
+
+	/** The dfs provider. */
+	@Autowired
+	private FileSystemAdapter fsAdapter;
+	
+	@Autowired
+	private IdRepoSecurityManager securityManager;
+	
+	@Resource
+	private List<String> bioAttributes;
+
+	/**
+	 * Adds the identity to DB.
+	 *
+	 * @param request
+	 *            the request
+	 * @param uin
+	 *            the uin
+	 * @return the uin
+	 * @throws IdRepoAppException
+	 *             the id repo app exception
+	 */
+	@Transactional(rollbackFor = {IdRepoAppException.class, IdRepoAppUncheckedException.class})
+	public Uin addIdentity(IdRequestDTO request, String uin) throws IdRepoAppException {
+		String uinRefId = UUIDUtils
+				.getUUID(UUIDUtils.NAMESPACE_OID,
+						uin + "_" + DateUtils.getUTCCurrentDateTime()
+								.atZone(ZoneId.of(env.getProperty(IdRepoConstants.DATETIME_TIMEZONE.getValue())))
+								.toInstant().toEpochMilli())
+				.toString();
+		byte[] identityInfo = convertToBytes(request.getRequest().getIdentity());
+
+		if (!uinRepo.existsByRegId(request.getRegistrationId()) && !uinRepo.existsByUin(uin)) {
+			List<UinDocument> docList = new ArrayList<>();
+			List<UinBiometric> bioList = new ArrayList<>();
+			if (Objects.nonNull(request.getRequest().getDocuments())
+					&& !request.getRequest().getDocuments().isEmpty()) {
+				addDocuments(uin, identityInfo, request.getRequest().getDocuments(), uinRefId, docList, bioList);
+
+				uinRepo.save(new Uin(uinRefId, uin, identityInfo, securityManager.hash(identityInfo),
+						request.getRegistrationId(), env.getProperty(IdRepoConstants.ACTIVE_STATUS.getValue()),
+						env.getProperty(IdRepoConstants.MOSIP_PRIMARY_LANGUAGE.getValue()), CREATED_BY, now(),
+						UPDATED_BY, now(), false, now(), bioList, docList));
+				mosipLogger.debug(IdRepoLogger.getUin(), ID_REPO_SERVICE_IMPL, ADD_IDENTITY,
+						"Record successfully saved in db with documents");
+			} else {
+				uinRepo.save(new Uin(uinRefId, uin, identityInfo, securityManager.hash(identityInfo),
+						request.getRegistrationId(), env.getProperty(IdRepoConstants.ACTIVE_STATUS.getValue()),
+						env.getProperty(IdRepoConstants.MOSIP_PRIMARY_LANGUAGE.getValue()), CREATED_BY, now(),
+						UPDATED_BY, now(), false, now(), null, null));
+				mosipLogger.debug(IdRepoLogger.getUin(), ID_REPO_SERVICE_IMPL, ADD_IDENTITY,
+						"Record successfully saved in db without documents");
+			}
+
+			uinHistoryRepo.save(new UinHistory(uinRefId, now(), uin, identityInfo, securityManager.hash(identityInfo),
+					request.getRegistrationId(), env.getProperty(IdRepoConstants.ACTIVE_STATUS.getValue()),
+					env.getProperty(IdRepoConstants.MOSIP_PRIMARY_LANGUAGE.getValue()), CREATED_BY, now(), UPDATED_BY,
+					now(), false, now()));
+
+			return retrieveIdentity(uin, null);
+		} else {
+			mosipLogger.error(IdRepoLogger.getUin(), ID_REPO_SERVICE_IMPL, ADD_IDENTITY,
+					IdRepoErrorConstants.RECORD_EXISTS.getErrorMessage());
+			throw new IdRepoAppException(IdRepoErrorConstants.RECORD_EXISTS);
+		}
+	}
+
+	/**
+	 * Adds the documents.
+	 *
+	 * @param uin
+	 *            the uin
+	 * @param identityInfo
+	 *            the identity info
+	 * @param documents
+	 *            the documents
+	 * @param uinRefId
+	 *            the uin ref id
+	 * @param docList
+	 *            the doc list
+	 * @param bioList
+	 *            the bio list
+	 * @throws IdRepoAppException
+	 *             the id repo app exception
+	 */
+	private void addDocuments(String uin, byte[] identityInfo, List<Documents> documents, String uinRefId,
+			List<UinDocument> docList, List<UinBiometric> bioList) throws IdRepoAppException {
+		ObjectNode identityObject = (ObjectNode) convertToObject(identityInfo, ObjectNode.class);
+		documents.stream().filter(doc -> identityObject.has(doc.getCategory())).forEach(doc -> {
+			JsonNode docType = identityObject.get(doc.getCategory());
+			try {
+				if (bioAttributes.contains(doc.getCategory())) {
+					addBiometricDocuments(uin, uinRefId, bioList, doc, docType);
+				} else {
+					addDemographicDocuments(uin, uinRefId, docList, doc, docType);
+				}
+			} catch (IdRepoAppException e) {
+				mosipLogger.error(IdRepoLogger.getUin(), ID_REPO_SERVICE_IMPL, ADD_IDENTITY,
+						e.getMessage());
+				throw new IdRepoAppUncheckedException(e.getErrorCode(), e.getErrorText(), e);
+			} catch (FSAdapterException e) {
+				mosipLogger.error(IdRepoLogger.getUin(), ID_REPO_SERVICE_IMPL, ADD_IDENTITY,
+						e.getMessage());
+				throw new IdRepoAppUncheckedException(IdRepoErrorConstants.FILE_STORAGE_ACCESS_ERROR, e);
+			}
+		});
+	}
+
+	/**
+	 * Adds the biometric documents.
+	 *
+	 * @param uin
+	 *            the uin
+	 * @param uinRefId
+	 *            the uin ref id
+	 * @param bioList
+	 *            the bio list
+	 * @param doc
+	 *            the doc
+	 * @param docType
+	 *            the doc type
+	 * @throws IdRepoAppException
+	 *             the id repo app exception
+	 */
+	private void addBiometricDocuments(String uin, String uinRefId, List<UinBiometric> bioList, Documents doc,
+			JsonNode docType) throws IdRepoAppException {
+		byte[] data = null;
+		String fileRefId = UUIDUtils
+				.getUUID(UUIDUtils.NAMESPACE_OID, docType.get(IdRepoConstants.FILE_NAME_ATTRIBUTE.getValue()).asText()
+						+ "_"
+						+ DateUtils.getUTCCurrentDateTime()
+								.atZone(ZoneId.of(env.getProperty(IdRepoConstants.DATETIME_TIMEZONE.getValue())))
+								.toInstant().toEpochMilli())
+				.toString() + DOT + docType.get(IdRepoConstants.FILE_FORMAT_ATTRIBUTE.getValue()).asText();
+
+		if (StringUtils.equalsIgnoreCase(docType.get(IdRepoConstants.FILE_FORMAT_ATTRIBUTE.getValue()).asText(),
+				IdRepoConstants.CBEFF_FORMAT.getValue())) {
+			data = convertToFMR(doc.getCategory(), doc.getValue());
+		} else {
+			data = CryptoUtil.decodeBase64(doc.getValue());
+		}
+
+		LocalDateTime startTime = DateUtils.getUTCCurrentDateTime();
+		fsAdapter.storeFile(uin, BIOMETRICS + SLASH + fileRefId,
+				new ByteArrayInputStream(CryptoUtil.decodeBase64(new String(securityManager.encrypt(data)))));
+		mosipLogger.debug(IdRepoLogger.getUin(), ID_REPO_SERVICE_IMPL, "storeFiles",
+				"time taken to store file in millis: " + fileRefId + "  - "
+						+ Duration.between(startTime, DateUtils.getUTCCurrentDateTime()).toMillis() + "  "
+						+ "Start time : " + startTime + "  " + "end time : " + DateUtils.getUTCCurrentDateTime());
+
+		bioList.add(new UinBiometric(uinRefId, fileRefId, doc.getCategory(),
+				docType.get(IdRepoConstants.FILE_NAME_ATTRIBUTE.getValue()).asText(), securityManager.hash(data),
+				env.getProperty(IdRepoConstants.MOSIP_PRIMARY_LANGUAGE.getValue()), CREATED_BY, now(), UPDATED_BY,
+				now(), false, now()));
+
+		uinBioHRepo.save(new UinBiometricHistory(uinRefId, now(), fileRefId, doc.getCategory(),
+				docType.get(IdRepoConstants.FILE_NAME_ATTRIBUTE.getValue()).asText(),
+				securityManager.hash(CryptoUtil.decodeBase64(doc.getValue())),
+				env.getProperty(IdRepoConstants.MOSIP_PRIMARY_LANGUAGE.getValue()), CREATED_BY, now(), UPDATED_BY,
+				now(), false, now()));
+	}
+	
+	/**
+	 * Adds the demographic documents.
+	 *
+	 * @param uin the uin
+	 * @param uinRefId the uin ref id
+	 * @param docList the doc list
+	 * @param doc the doc
+	 * @param docType the doc type
+	 * @throws IdRepoAppException the id repo app exception
+	 */
+	private void addDemographicDocuments(String uin, String uinRefId, List<UinDocument> docList, Documents doc,
+			JsonNode docType) throws IdRepoAppException {
+		try {
+			String fileRefId = UUIDUtils
+					.getUUID(UUIDUtils.NAMESPACE_OID,
+							docType.get(IdRepoConstants.FILE_NAME_ATTRIBUTE.getValue()).asText() + "_" + DateUtils
+									.getUTCCurrentDateTime()
+									.atZone(ZoneId.of(env.getProperty(IdRepoConstants.DATETIME_TIMEZONE.getValue())))
+									.toInstant().toEpochMilli())
+					.toString() + DOT + docType.get(IdRepoConstants.FILE_FORMAT_ATTRIBUTE.getValue()).asText();
+
+			LocalDateTime startTime = DateUtils.getUTCCurrentDateTime();
+			fsAdapter.storeFile(uin, DEMOGRAPHICS + SLASH + fileRefId, new ByteArrayInputStream(CryptoUtil
+					.decodeBase64(new String(securityManager.encrypt(CryptoUtil.decodeBase64(doc.getValue()))))));
+			mosipLogger.debug(IdRepoLogger.getUin(), ID_REPO_SERVICE_IMPL, "storeFiles",
+					"time taken to store file in millis: " + fileRefId + "  - "
+							+ Duration.between(startTime, DateUtils.getUTCCurrentDateTime()).toMillis() + "  "
+							+ "Start time : " + startTime + "  " + "end time : " + DateUtils.getUTCCurrentDateTime());
+
+			docList.add(new UinDocument(uinRefId, doc.getCategory(), docType.get(TYPE).asText(), fileRefId,
+					docType.get(IdRepoConstants.FILE_NAME_ATTRIBUTE.getValue()).asText(),
+					docType.get(IdRepoConstants.FILE_FORMAT_ATTRIBUTE.getValue()).asText(),
+					securityManager.hash(CryptoUtil.decodeBase64(doc.getValue())),
+					env.getProperty(IdRepoConstants.MOSIP_PRIMARY_LANGUAGE.getValue()), CREATED_BY, now(), UPDATED_BY,
+					now(), false, now()));
+
+			uinDocHRepo.save(new UinDocumentHistory(uinRefId, now(), doc.getCategory(), docType.get(TYPE).asText(),
+					fileRefId, docType.get(IdRepoConstants.FILE_NAME_ATTRIBUTE.getValue()).asText(),
+					docType.get(IdRepoConstants.FILE_FORMAT_ATTRIBUTE.getValue()).asText(),
+					securityManager.hash(CryptoUtil.decodeBase64(doc.getValue())),
+					env.getProperty(IdRepoConstants.MOSIP_PRIMARY_LANGUAGE.getValue()), CREATED_BY, now(), UPDATED_BY,
+					now(), false, now()));
+		} catch (NullPointerException e) {
+			mosipLogger.error(IdRepoLogger.getUin(), ID_REPO_SERVICE_IMPL, ADD_IDENTITY,
+					"\n" + ExceptionUtils.getStackTrace(e));
+			throw new IdRepoAppException(IdRepoErrorConstants.INVALID_INPUT_PARAMETER.getErrorCode(),
+					String.format(IdRepoErrorConstants.INVALID_INPUT_PARAMETER.getErrorMessage(),
+							IDENTITY + " - " + doc.getCategory()));
+		}
+	}
+
+	/**
+	 * Convert to FMR.
+	 *
+	 * @param category
+	 *            the category
+	 * @param encodedCbeffFile
+	 *            the encoded cbeff file
+	 * @return the byte[]
+	 * @throws IdRepoAppException
+	 *             the id repo app exception
+	 */
+	private byte[] convertToFMR(String category, String encodedCbeffFile) throws IdRepoAppException {
+		try {
+			byte[] cbeffFileData = CryptoUtil.decodeBase64(encodedCbeffFile);
+			return cbeffUtil.updateXML(fpProvider.convertFIRtoFMR(cbeffUtil.getBIRDataFromXML(cbeffFileData)),
+					cbeffFileData);
+		} catch (Exception e) {
+			mosipLogger.error(IdRepoLogger.getUin(), ID_REPO_SERVICE_IMPL, ADD_IDENTITY,
+					"\n" + ExceptionUtils.getStackTrace(e));
+			throw new IdRepoAppException(IdRepoErrorConstants.INVALID_INPUT_PARAMETER.getErrorCode(), String.format(
+					IdRepoErrorConstants.INVALID_INPUT_PARAMETER.getErrorMessage(), DOCUMENTS + " - " + category));
+		}
+	}
+
+	/**
+	 * Retrieve identity by uin from DB.
+	 *
+	 * @param uin the uin
+	 * @param type the type
+	 * @return the uin
+	 * @throws IdRepoAppException the id repo app exception
+	 */
+	@Transactional(rollbackFor = {IdRepoAppException.class, IdRepoAppUncheckedException.class})
+	public Uin retrieveIdentity(String uin, String type) throws IdRepoAppException {
+		return uinRepo.findByUin(uin);
+	}
+	
+	/* (non-Javadoc)
+	 * @see io.mosip.kernel.core.idrepo.spi.IdRepoService#updateIdentity(java.lang.Object, java.lang.String)
+	 */
+	@Transactional(rollbackFor = {IdRepoAppException.class, IdRepoAppUncheckedException.class})
+	public Uin updateIdentity(IdRequestDTO request, String uin) throws IdRepoAppException {
+		try {
+			Uin uinObject = retrieveIdentity(uin, null);
+			uinObject.setRegId(request.getRegistrationId());
+			if (Objects.nonNull(request.getStatus())
+					&& !StringUtils.equals(uinObject.getStatusCode(), request.getStatus())) {
+				uinObject.setStatusCode(request.getStatus());
+				uinObject.setUpdatedDateTime(now());
+			}
+			if (Objects.nonNull(request.getRequest()) && Objects.nonNull(request.getRequest().getIdentity())) {
+				RequestDTO requestDTO = request.getRequest();
+				Configuration configuration = Configuration.builder().jsonProvider(new JacksonJsonProvider())
+						.mappingProvider(new JacksonMappingProvider()).build();
+				DocumentContext inputData = JsonPath.using(configuration).parse(requestDTO.getIdentity());
+				DocumentContext dbData = JsonPath.using(configuration).parse(new String(uinObject.getUinData()));
+				JSONCompareResult comparisonResult = JSONCompare.compareJSON(inputData.jsonString(),
+						dbData.jsonString(), JSONCompareMode.LENIENT);
+
+				if (comparisonResult.failed()) {
+					updateIdentityObject(inputData, dbData, comparisonResult);
+					uinObject.setUinData(convertToBytes(convertToObject(dbData.jsonString().getBytes(), Map.class)));
+					uinObject.setUinDataHash(securityManager.hash(uinObject.getUinData()));
+					uinObject.setUpdatedDateTime(now());
+				}
+
+				if (Objects.nonNull(requestDTO.getDocuments()) && !requestDTO.getDocuments().isEmpty()) {
+					updateDocuments(uin, uinObject, requestDTO);
+					uinObject.setUpdatedDateTime(now());
+				}
+			}
+			
+			uinHistoryRepo.save(new UinHistory(uinObject.getUinRefId(), now(), uin, uinObject.getUinData(),
+					uinObject.getUinDataHash(), uinObject.getRegId(), uinObject.getStatusCode(),
+					env.getProperty(IdRepoConstants.MOSIP_PRIMARY_LANGUAGE.getValue()), CREATED_BY, now(), UPDATED_BY,
+					now(), false, now()));
+
+			return uinRepo.save(uinObject);
+		} catch (JSONException | InvalidJsonException e) {
+			mosipLogger.error(IdRepoLogger.getUin(), ID_REPO_SERVICE_IMPL, UPDATE_IDENTITY,
+					e.getMessage());
+			throw new IdRepoAppException(IdRepoErrorConstants.JSON_PROCESSING_FAILED, e);
+		} catch (IdRepoAppUncheckedException e) {
+			mosipLogger.error(IdRepoLogger.getUin(), ID_REPO_SERVICE_IMPL, UPDATE_IDENTITY,
+					"\n" + e.getErrorText());
+			throw new IdRepoAppException(e.getErrorCode(), e.getErrorText(), e);
+		}
+	}
+	
+	/**
+	 * Update identity.
+	 *
+	 * @param inputData
+	 *            the input data
+	 * @param dbData
+	 *            the db data
+	 * @param comparisonResult
+	 *            the comparison result
+	 * @throws JSONException
+	 *             the JSON exception
+	 * @throws IdRepoAppException
+	 *             the id repo app exception
+	 */
+	private void updateIdentityObject(DocumentContext inputData, DocumentContext dbData, JSONCompareResult comparisonResult)
+			throws JSONException, IdRepoAppException {
+		if (comparisonResult.isMissingOnField()) {
+			updateMissingFields(dbData, comparisonResult);
+		}
+
+		comparisonResult = JSONCompare.compareJSON(inputData.jsonString(), dbData.jsonString(),
+				JSONCompareMode.LENIENT);
+		if (comparisonResult.isFailureOnField()) {
+			updateFailingFields(inputData, dbData, comparisonResult);
+		}
+
+		comparisonResult = JSONCompare.compareJSON(inputData.jsonString(), dbData.jsonString(),
+				JSONCompareMode.LENIENT);
+		if (!comparisonResult.getMessage().isEmpty()) {
+			updateMissingValues(inputData, dbData, comparisonResult);
+		}
+
+		comparisonResult = JSONCompare.compareJSON(inputData.jsonString(), dbData.jsonString(),
+				JSONCompareMode.LENIENT);
+		if (comparisonResult.failed()) {
+			updateIdentityObject(inputData, dbData, comparisonResult);
+		}
+	}
+
+	/**
+	 * Update missing fields.
+	 *
+	 * @param dbData
+	 *            the db data
+	 * @param comparisonResult
+	 *            the comparison result
+	 * @throws IdRepoAppException
+	 *             the id repo app exception
+	 */
+	@SuppressWarnings({ "unchecked", "rawtypes" })
+	private void updateMissingFields(DocumentContext dbData, JSONCompareResult comparisonResult)
+			throws IdRepoAppException {
+		for (FieldComparisonFailure failure : comparisonResult.getFieldMissing()) {
+			if (StringUtils.contains(failure.getField(), OPEN_SQUARE_BRACE)) {
+				String path = StringUtils.substringBefore(failure.getField(), OPEN_SQUARE_BRACE);
+				String key = StringUtils.substringAfterLast(path, DOT);
+				path = StringUtils.substringBeforeLast(path, DOT);
+
+				if (StringUtils.isEmpty(key)) {
+					key = path;
+					path = ROOT;
+				}
+
+				List value = dbData.read(path + DOT + key, List.class);
+				value.addAll((Collection) Collections
+						.singletonList(convertToObject(failure.getExpected().toString().getBytes(), Map.class)));
+
+				dbData.put(path, key, value);
+			} else {
+				String path = StringUtils.substringBeforeLast(failure.getField(), DOT);
+				if (StringUtils.isEmpty(path)) {
+					path = ROOT;
+				}
+				String key = StringUtils.substringAfterLast(failure.getField(), DOT);
+				dbData.put(path, (String) failure.getExpected(), key);
+			}
+
+		}
+	}
+
+	/**
+	 * Update failing fields.
+	 *
+	 * @param inputData
+	 *            the input data
+	 * @param dbData
+	 *            the db data
+	 * @param comparisonResult
+	 *            the comparison result
+	 * @throws IdRepoAppException
+	 *             the id repo app exception
+	 */
+	private void updateFailingFields(DocumentContext inputData, DocumentContext dbData,
+			JSONCompareResult comparisonResult) throws IdRepoAppException {
+		for (FieldComparisonFailure failure : comparisonResult.getFieldFailures()) {
+
+			String path = StringUtils.substringBeforeLast(failure.getField(), DOT);
+			if (StringUtils.contains(path, OPEN_SQUARE_BRACE)) {
+				path = StringUtils.replaceAll(path, "\\[", "\\[\\?\\(\\@\\.");
+				path = StringUtils.replaceAll(path, "=", "=='");
+				path = StringUtils.replaceAll(path, "\\]", "'\\)\\]");
+			}
+			
+			String key = StringUtils.substringAfterLast(failure.getField(), DOT);
+			if (StringUtils.isEmpty(key)) {
+				key = failure.getField();
+				path = ROOT;
+			}
+
+			if (failure.getExpected() instanceof JSONArray) {
+				dbData.put(path, key, convertToObject(failure.getExpected().toString().getBytes(), List.class));
+				inputData.put(path, key, convertToObject(failure.getExpected().toString().getBytes(), List.class));
+			} else if (failure.getExpected() instanceof JSONObject) {
+				Object object = convertToObject(failure.getExpected().toString().getBytes(), ObjectNode.class);
+				dbData.put(path, key, object);
+				inputData.put(path, key, object);
+			} else {
+				dbData.put(path, key, failure.getExpected());
+				inputData.put(path, key, failure.getExpected());
+			}
+		}
+	}
+
+	/**
+	 * Update missing values.
+	 *
+	 * @param inputData
+	 *            the input data
+	 * @param dbData
+	 *            the db data
+	 * @param comparisonResult
+	 *            the comparison result
+	 */
+	@SuppressWarnings("unchecked")
+	private void updateMissingValues(DocumentContext inputData, DocumentContext dbData,
+			JSONCompareResult comparisonResult) {
+		String path = StringUtils.substringBefore(comparisonResult.getMessage(), OPEN_SQUARE_BRACE);
+		String key = StringUtils.substringAfterLast(path, DOT);
+		path = StringUtils.substringBeforeLast(path, DOT);
+
+		if (StringUtils.isEmpty(key)) {
+			key = path;
+			path = ROOT;
+		}
+
+		List<Map<String, String>> dbDataList = dbData.read(path + DOT + key, List.class);
+		List<Map<String, String>> inputDataList = inputData.read(path + DOT + key, List.class);
+		inputDataList.stream().filter(
+				map -> map.containsKey(LANGUAGE) && dbDataList.stream().filter(dbMap -> dbMap.containsKey(LANGUAGE))
+						.allMatch(dbMap -> !StringUtils.equalsIgnoreCase(dbMap.get(LANGUAGE), map.get(LANGUAGE))))
+				.forEach(dbDataList::add);
+		dbDataList
+				.stream().filter(
+						map -> map.containsKey(LANGUAGE)
+								&& inputDataList.stream().filter(inputDataMap -> inputDataMap.containsKey(LANGUAGE))
+										.allMatch(inputDataMap -> !StringUtils
+												.equalsIgnoreCase(inputDataMap.get(LANGUAGE), map.get(LANGUAGE))))
+				.forEach(inputDataList::add);
+	}
+
+	/**
+	 * Update documents.
+	 *
+	 * @param uin
+	 *            the uin
+	 * @param uinObject
+	 *            the uin object
+	 * @param requestDTO
+	 *            the request DTO
+	 * @throws IdRepoAppException
+	 *             the id repo app exception
+	 */
+	private void updateDocuments(String uin, Uin uinObject, RequestDTO requestDTO) throws IdRepoAppException {
+		List<UinDocument> docList = new ArrayList<>();
+		List<UinBiometric> bioList = new ArrayList<>();
+
+		if (Objects.nonNull(uinObject.getBiometrics())) {
+			updateCbeff(uinObject, requestDTO);
+		}
+
+		addDocuments(uin, convertToBytes(requestDTO.getIdentity()), requestDTO.getDocuments(), uinObject.getUinRefId(),
+				docList, bioList);
+
+		docList.stream().forEach(doc -> uinObject.getDocuments().stream()
+				.filter(docObj -> StringUtils.equals(doc.getDoccatCode(), docObj.getDoccatCode())).forEach(docObj -> {
+					docObj.setDocId(doc.getDocId());
+					docObj.setDocName(doc.getDocName());
+					docObj.setDocfmtCode(doc.getDocfmtCode());
+					docObj.setDocHash(doc.getDocHash());
+					docObj.setUpdatedDateTime(doc.getUpdatedDateTime());
+				}));
+		docList.stream()
+				.filter(doc -> uinObject.getDocuments().stream()
+						.allMatch(docObj -> !StringUtils.equals(doc.getDoccatCode(), docObj.getDoccatCode())))
+				.forEach(doc -> uinObject.getDocuments().add(doc));
+		bioList.stream()
+				.forEach(bio -> uinObject.getBiometrics().stream()
+						.filter(bioObj -> StringUtils.equals(bio.getBiometricFileType(), bioObj.getBiometricFileType()))
+						.forEach(bioObj -> {
+							bioObj.setBioFileId(bio.getBioFileId());
+							bioObj.setBiometricFileName(bio.getBiometricFileName());
+							bioObj.setBiometricFileHash(bio.getBiometricFileHash());
+							bioObj.setUpdatedDateTime(bio.getUpdatedDateTime());
+						}));
+		bioList.stream()
+				.filter(bio -> uinObject.getBiometrics().stream()
+						.allMatch(bioObj -> !StringUtils.equals(bio.getBioFileId(), bioObj.getBioFileId())))
+				.forEach(bio -> uinObject.getBiometrics().add(bio));
+	}
+
+	/**
+	 * Update cbeff.
+	 *
+	 * @param uinObject
+	 *            the uin object
+	 * @param requestDTO
+	 *            the request DTO
+	 * @throws IdRepoAppException
+	 *             the id repo app exception
+	 */
+	private void updateCbeff(Uin uinObject, RequestDTO requestDTO) throws IdRepoAppException {
+		ObjectNode identityMap = (ObjectNode) convertToObject(uinObject.getUinData(), ObjectNode.class);
+
+		uinObject.getBiometrics().stream().forEach(bio -> requestDTO.getDocuments().stream()
+				.filter(doc -> StringUtils.equals(bio.getBiometricFileType(), doc.getCategory())).forEach(doc -> {
+					try {
+						String fileName = BIOMETRICS + SLASH + bio.getBioFileId();
+						String data = new String(securityManager
+								.decrypt(IOUtils.toByteArray(fsAdapter.getFile(uinObject.getUin(), fileName))));
+						if (StringUtils.equalsIgnoreCase(
+								identityMap.get(bio.getBiometricFileType())
+										.get(IdRepoConstants.FILE_FORMAT_ATTRIBUTE.getValue()).asText(),
+								IdRepoConstants.CBEFF_FORMAT.getValue())
+								&& fileName.endsWith(IdRepoConstants.CBEFF_FORMAT.getValue())) {
+							doc.setValue(CryptoUtil.encodeBase64(cbeffUtil.updateXML(
+									convertToBIR(cbeffUtil.getBIRDataFromXML(CryptoUtil.decodeBase64(doc.getValue()))),
+									CryptoUtil.decodeBase64(data))));
+						}
+					} catch (FSAdapterException e) {
+						mosipLogger.error(IdRepoLogger.getUin(), ID_REPO_SERVICE_IMPL, GET_FILES,
+								e.getMessage());
+						throw new IdRepoAppUncheckedException(
+								e.getErrorCode().equals(HDFSAdapterErrorCode.FILE_NOT_FOUND_EXCEPTION.getErrorCode())
+										? IdRepoErrorConstants.FILE_NOT_FOUND
+										: IdRepoErrorConstants.FILE_STORAGE_ACCESS_ERROR,
+								e);
+					} catch (Exception e) {
+						mosipLogger.error(IdRepoLogger.getUin(), ID_REPO_SERVICE_IMPL, ADD_IDENTITY,
+								"\n" + ExceptionUtils.getStackTrace(e));
+						throw new IdRepoAppUncheckedException(
+								IdRepoErrorConstants.INVALID_INPUT_PARAMETER.getErrorCode(),
+								String.format(IdRepoErrorConstants.INVALID_INPUT_PARAMETER.getErrorMessage(),
+										DOCUMENTS + " - " + doc.getCategory()));
+					}
+				}));
+	}
+
+	/**
+	 * Converts all BIRType to BIR.
+	 *
+	 * @param birTypeList
+	 *            the bir type list
+	 * @return the list of BIR
+	 */
+	private List<BIR> convertToBIR(List<BIRType> birTypeList) {
+		return birTypeList.stream()
+				.filter(birType -> Objects.nonNull(birType.getBDBInfo()) && 
+						!birType.getBDBInfo().getFormatType().equals(2l))
+				.map(birType -> new BIR.BIRBuilder()
+						.withVersion(Optional.ofNullable(birType.getVersion())
+								.map(birVersion -> new BIRVersion.BIRVersionBuilder()
+										.withMajor(birVersion.getMajor())
+										.withMinor(birVersion.getMinor())
+										.build())
+								.orElseGet(() -> null))
+						.withCbeffversion(Optional.ofNullable(birType.getCBEFFVersion())
+								.map(cbeffVersion -> new BIRVersion.BIRVersionBuilder()
+										.withMajor(cbeffVersion.getMajor())
+										.withMinor(cbeffVersion.getMinor())
+										.build())
+								.orElseGet(() -> null))
+						.withBirInfo(Optional.ofNullable(birType.getBIRInfo())
+								.map(birInfo -> new BIRInfo.BIRInfoBuilder()
+										.withCreator(birInfo.getCreator())
+										.withIndex(birInfo.getIndex())
+										.withPayload(birInfo.getPayload())
+										.withIntegrity(birInfo.isIntegrity())
+										.withCreationDate(birInfo.getCreationDate())
+										.withNotValidBefore(birInfo.getNotValidBefore())
+										.withNotValidAfter(birInfo.getNotValidAfter())
+										.build())
+								.orElseGet(() -> null))
+						.withBdbInfo(Optional.ofNullable(birType.getBDBInfo())
+								.map(bdbInfo -> new BDBInfo.BDBInfoBuilder()
+										.withChallengeResponse(bdbInfo.getChallengeResponse())
+										.withIndex(bdbInfo.getIndex())
+										.withFormatOwner(bdbInfo.getFormatOwner())
+										.withFormatType(bdbInfo.getFormatType())
+										.withEncryption(bdbInfo.getEncryption())
+										.withCreationDate(bdbInfo.getCreationDate())
+										.withNotValidBefore(bdbInfo.getNotValidBefore())
+										.withNotValidAfter(bdbInfo.getNotValidAfter())
+										.withType(bdbInfo.getType())
+										.withSubtype(bdbInfo.getSubtype())
+										.withLevel(bdbInfo.getLevel())
+										.withProductOwner(bdbInfo.getProductOwner())
+										.withProductType(bdbInfo.getProductType())
+										.withPurpose(bdbInfo.getPurpose())
+										.withQuality(bdbInfo.getQuality())
+										.build())
+								.orElseGet(() -> null))
+						.withBdb(birType.getBDB())
+						.withSb(birType.getSB())
+						.withSbInfo(Optional.ofNullable(birType.getSBInfo())
+								.map(sbInfo -> new SBInfo.SBInfoBuilder()
+										.setFormatOwner(sbInfo.getFormatOwner())
+										.setFormatType(sbInfo.getFormatType())
+										.build())
+								.orElseGet(() -> null))
+						.build())
+				.collect(Collectors.toList());
+	}
+	
+	/**
+	 * Get the current time.
+	 *
+	 * @return the date
+	 * @throws IdRepoAppException
+	 *             the id repo app exception
+	 */
+	private LocalDateTime now() throws IdRepoAppException {
+		try {
+			return DateUtils.parseUTCToLocalDateTime(
+					DateUtils.formatDate(new Date(), env.getProperty(IdRepoConstants.DATETIME_PATTERN.getValue())),
+					env.getProperty(IdRepoConstants.DATETIME_PATTERN.getValue()));
+		} catch (ParseException | io.mosip.kernel.core.exception.IllegalArgumentException e) {
+			mosipLogger.error(IdRepoLogger.getUin(), ID_REPO_SERVICE_IMPL, "now()", e.getMessage());
+			throw new IdRepoAppException(IdRepoErrorConstants.INVALID_INPUT_PARAMETER.getErrorCode(),
+					String.format(IdRepoErrorConstants.INVALID_INPUT_PARAMETER.getErrorCode(), "DATETIME_PATTERN"), e);
+		}
+	}
+	
+	/**
+	 * Convert to object.
+	 *
+	 * @param identity
+	 *            the identity
+	 * @param clazz
+	 *            the clazz
+	 * @return the object
+	 * @throws IdRepoAppException
+	 *             the id repo app exception
+	 */
+	private Object convertToObject(byte[] identity, Class<?> clazz) throws IdRepoAppException {
+		try {
+			return mapper.readValue(identity, clazz);
+		} catch (IOException e) {
+			mosipLogger.error(IdRepoLogger.getUin(), ID_REPO_SERVICE_IMPL, "convertToObject",
+					e.getMessage());
+			throw new IdRepoAppException(IdRepoErrorConstants.JSON_PROCESSING_FAILED, e);
+		}
+	}
+	
+	/**
+	 * Convert to bytes.
+	 *
+	 * @param identity
+	 *            the identity
+	 * @return the byte[]
+	 * @throws IdRepoAppException
+	 *             the id repo app exception
+	 */
+	private byte[] convertToBytes(Object identity) throws IdRepoAppException {
+		try {
+			return mapper.writeValueAsBytes(identity);
+		} catch (JsonProcessingException e) {
+			mosipLogger.error(IdRepoLogger.getUin(), ID_REPO_SERVICE_IMPL, "convertToBytes",
+					e.getMessage());
+			throw new IdRepoAppException(IdRepoErrorConstants.JSON_PROCESSING_FAILED, e);
+		}
+	}
+}