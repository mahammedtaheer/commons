--- conflicted
+++ resolved
@@ -128,11 +128,7 @@
 			validateId(request.getId(), errors, CREATE);
 			DataValidationUtil.validate(errors);
 			uinValidatorImpl.validateId(uin);
-<<<<<<< HEAD
-			return new ResponseEntity<>(idRepoService.addIdentity(request, uin), HttpStatus.CREATED);
-=======
 			return new ResponseEntity<>(idRepoService.addIdentity(request, uin), HttpStatus.OK);
->>>>>>> 15458d51
 		} catch (InvalidIDException e) {
 			mosipLogger.error(uin, ID_REPO_CONTROLLER, ADD_IDENTITY,
 					e.getMessage());
