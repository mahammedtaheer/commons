--- conflicted
+++ resolved
@@ -6,12 +6,9 @@
 import java.util.regex.Pattern;
 import java.util.stream.IntStream;
 
-<<<<<<< HEAD
-=======
 import javax.annotation.PostConstruct;
 
 import org.springframework.beans.factory.annotation.Value;
->>>>>>> 14bcf08c
 import org.springframework.stereotype.Component;
 
 /**
@@ -20,10 +17,6 @@
  * @since 1.0.0
  *
  */
-<<<<<<< HEAD
-
-=======
->>>>>>> 14bcf08c
 @Component
 public class PridFilterUtils {
 
