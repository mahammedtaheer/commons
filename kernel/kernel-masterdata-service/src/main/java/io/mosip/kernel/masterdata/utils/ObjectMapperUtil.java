package io.mosip.kernel.masterdata.utils;

import java.lang.reflect.Field;
import java.time.LocalDate;
import java.time.LocalDateTime;
import java.util.ArrayList;
import java.util.Collection;
import java.util.List;
import java.util.Objects;
import java.util.stream.Collectors;

import javax.persistence.EmbeddedId;

import org.springframework.beans.factory.annotation.Autowired;
import org.springframework.stereotype.Component;

import io.mosip.kernel.core.datamapper.spi.DataMapper;
import io.mosip.kernel.core.exception.BaseCheckedException;
import io.mosip.kernel.masterdata.dto.DeviceLangCodeDtypeDto;
import io.mosip.kernel.masterdata.dto.DeviceSpecificationDto;
import io.mosip.kernel.masterdata.dto.DeviceTypeDto;
import io.mosip.kernel.masterdata.dto.HolidayDto;
import io.mosip.kernel.masterdata.dto.PacketRejectionReasonResponseDto;
import io.mosip.kernel.masterdata.dto.ReasonCategoryDto;
import io.mosip.kernel.masterdata.dto.ReasonListDto;
import io.mosip.kernel.masterdata.entity.DeviceSpecification;
import io.mosip.kernel.masterdata.entity.DeviceType;
import io.mosip.kernel.masterdata.entity.Holiday;
import io.mosip.kernel.masterdata.entity.HolidayId;
import io.mosip.kernel.masterdata.entity.ReasonCategory;
import io.mosip.kernel.masterdata.entity.ReasonList;

@Component
public class ObjectMapperUtil {

	@Autowired
	private DataMapper dataMapper;

	public <E, D> D map(final E entity, D object) {
		dataMapper.map(entity, object, true, null, null, true);
		return object;
	}

	public <D, T> D map(final T entity, Class<D> outCLass) {
		return dataMapper.map(entity, outCLass, true, null, null, true);
	}

	public <D, T> List<D> mapAll(final Collection<T> entityList, Class<D> outCLass) {
		return entityList.stream().map(entity -> map(entity, outCLass)).collect(Collectors.toList());
	}

	public List<HolidayDto> mapHolidays(List<Holiday> holidays) {
		Objects.requireNonNull(holidays);
		List<HolidayDto> holidayDtos = new ArrayList<>();
		holidays.forEach(holiday -> {
			LocalDate date = holiday.getHolidayId().getHolidayDate();
			HolidayId holidayId = holiday.getHolidayId();
			HolidayDto dto = new HolidayDto();
			dto.setHolidayId(String.valueOf(holidayId.getId()));
			dto.setHolidayDate(String.valueOf(date));
			dto.setHolidayName(holiday.getHolidayName());
			dto.setLanguageCode(holidayId.getLangCode());
			dto.setHolidayYear(String.valueOf(date.getYear()));
			dto.setHolidayMonth(String.valueOf(date.getMonth().getValue()));
			dto.setHolidayDay(String.valueOf(date.getDayOfWeek().getValue()));

			holidayDtos.add(dto);
		});

		return holidayDtos;
	}

	public List<ReasonCategoryDto> reasonConverter(List<ReasonCategory> reasonCategories) {
		Objects.requireNonNull(reasonCategories, "list cannot be null");
		List<ReasonCategoryDto> reasonCategoryDtos = null;
		reasonCategoryDtos = reasonCategories.parallelStream()
				.map(reasonCategory -> new ReasonCategoryDto(reasonCategory.getCode(), reasonCategory.getName(),
						reasonCategory.getDescription(), reasonCategory.getLangCode(), reasonCategory.getIsActive(),
						reasonCategory.getIsDeleted(), mapAll(reasonCategory.getReasonList(), ReasonListDto.class)))
				.collect(Collectors.toList());

		return reasonCategoryDtos;

	}

	public List<ReasonCategory> reasonConvertDtoToEntity(PacketRejectionReasonResponseDto reasonCategories) {

		Objects.requireNonNull(reasonCategories, "list cannot be null");
		List<ReasonCategory> reasonCategoryDtos = null;

		reasonCategoryDtos = reasonCategories.getReasonCategories().stream()
				.map(reasonCategory -> new ReasonCategory(reasonCategory.getCode(), reasonCategory.getName(),
						reasonCategory.getDescription(), reasonCategory.getLangCode(),
						reasonListDtoToEntity(reasonCategory.getReasonList()), true, false, "system", "system",
						LocalDateTime.now(), LocalDateTime.now(), LocalDateTime.now()))
				.collect(Collectors.toList());

		return reasonCategoryDtos;

	}

	public List<ReasonList> reasonListDtoToEntity(List<ReasonListDto> reasonListDto) {
		Objects.requireNonNull(reasonListDto, "list cannot be null");
		List<ReasonList> reasonLists = null;
		reasonLists = reasonListDto.stream()
				.map(reasonDto -> new ReasonList(reasonDto.getCode(), reasonDto.getRsnCatCode(),
						reasonDto.getLangCode(), reasonDto.getName(), reasonDto.getDescription(), true, false, "system",
						"system", LocalDateTime.now(), LocalDateTime.now(), LocalDateTime.now()))
				.collect(Collectors.toList());
		return reasonLists;

	}

	public List<DeviceLangCodeDtypeDto> mapDeviceDto(List<Object[]> objects) {

		List<DeviceLangCodeDtypeDto> deviceLangCodeDtypeDtoList = new ArrayList<>();
		objects.forEach(arr -> {
			DeviceLangCodeDtypeDto deviceLangCodeDtypeDto = new DeviceLangCodeDtypeDto();
			deviceLangCodeDtypeDto.setId((String) arr[0]);
			deviceLangCodeDtypeDto.setName((String) arr[1]);
			deviceLangCodeDtypeDto.setMacAddress((String) arr[2]);
			deviceLangCodeDtypeDto.setSerialNum((String) arr[3]);
			deviceLangCodeDtypeDto.setIpAddress((String) arr[4]);
			deviceLangCodeDtypeDto.setDspecId((String) arr[5]);
			deviceLangCodeDtypeDto.setLangCode((String) arr[6]);
			deviceLangCodeDtypeDto.setActive((boolean) arr[7]);
			deviceLangCodeDtypeDto.setDeviceTypeCode((String) arr[8]);
			deviceLangCodeDtypeDtoList.add(deviceLangCodeDtypeDto);
		});
		return deviceLangCodeDtypeDtoList;
	}

<<<<<<< HEAD
	public List<DeviceTypeDto> mapDeviceTypeDto(List<DeviceType> deviceTypes) {
		List<DeviceTypeDto> deviceTypeDtoList = new ArrayList<>();
		DeviceTypeDto deviceTypeDto = new DeviceTypeDto();

		for (DeviceType deviceType : deviceTypes) {

			deviceTypeDto.setName(deviceType.getName());
			deviceTypeDto.setDescription(deviceType.getDescription());
			deviceTypeDto.setCode(deviceType.getCode());
			deviceTypeDto.setLangCode(deviceType.getLangCode());

		}
		deviceTypeDtoList.add(deviceTypeDto);
		return deviceTypeDtoList;
	}

	public List<DeviceSpecificationDto> mapDeviceSpecification(List<DeviceSpecification> deviceSpecificationList) {
		List<DeviceSpecificationDto> deviceSpecificationDtoList = new ArrayList<>();

		for (DeviceSpecification deviceSpecification : deviceSpecificationList) {
			DeviceSpecificationDto deviceSpecificationDto = new DeviceSpecificationDto();

			deviceSpecificationDto.setId(deviceSpecification.getId());
			deviceSpecificationDto.setName(deviceSpecification.getName());
			deviceSpecificationDto.setDescription(deviceSpecification.getDescription());
			deviceSpecificationDto.setLangCode(deviceSpecification.getLangCode());
			deviceSpecificationDto.setBrand(deviceSpecification.getBrand());
			deviceSpecificationDto.setDeviceTypeCode(deviceSpecification.getDeviceTypeCode());
			deviceSpecificationDto.setModel(deviceSpecification.getModel());
			deviceSpecificationDto.setMinDriverversion(deviceSpecification.getMinDriverversion());
			deviceSpecificationDto.setIsActive(deviceSpecification.getIsActive());
			deviceSpecificationDtoList.add(deviceSpecificationDto);
		}

		return deviceSpecificationDtoList;
	}

=======
>>>>>>> 98ffdbf1
	/**
	 * 
	 * @param dto
	 * @param entity
	 * @return return the entity object
	 * @throws BaseCheckedException
	 */
	public <D, S> D mapDtoToEntity(final S dto, Class<D> entity) throws BaseCheckedException {
		try {

			Field allField[] = entity.getDeclaredFields();

			Object embeddedId = null;

			for (Field f : allField) {
				if (f.isAnnotationPresent(EmbeddedId.class)) {
					// copy dto values to embedded id fields
					// make sure dto field name equal to embedded id fields name
					embeddedId = map(dto, f.getType());
					break;// not required to check any other
				}
			}

			if (Objects.isNull(embeddedId)) {
				throw new NullPointerException("EmbeddedId is null. Check Dto.");
			}

			D destination = entity.getConstructor().newInstance();// important to create object of entity type

			map(embeddedId, destination);// adding embedded id to entity object

			map(dto, destination);// adding values other then embedded id to entity object

			// adding values meta data
			setMetaDataValues(dto, destination);

			return destination;
		} catch (Exception e) {
			throw new BaseCheckedException("M1048916", "Error while mapping dto to entity", e);
		}

	}

	private <D, S> void setMetaDataValues(final S dto, D destination)
			throws NoSuchFieldException, IllegalAccessException {
		if (destination.getClass().getSuperclass() != null) {
			Field baseFields[] = destination.getClass().getSuperclass().getDeclaredFields();
			for (Field field : baseFields) {
				field.setAccessible(true);

				switch (field.getName()) {

				case "isActive":
					if (!setMetadataByUser(dto, destination, field)) {
						field.set(destination, Boolean.TRUE);
					}
					break;
				case "createdBy":
					if (!setMetadataByUser(dto, destination, field)) {
						field.set(destination, "bantiz");
					}
					break;
				case "createdtimes":
					if (!setMetadataByUser(dto, destination, field)) {
						field.set(destination, LocalDateTime.now());
					}
					break;
				case "updatedBy":
					if (!setMetadataByUser(dto, destination, field)) {
						// field.set(destination, "bantiz");
					}
					break;
				case "updatedtimes":
					if (!setMetadataByUser(dto, destination, field)) {
						// field.set(destination, LocalDateTime.now());
					}
					break;
				case "isDeleted":
					if (!setMetadataByUser(dto, destination, field)) {
						// field.set(destination, Boolean.FALSE);
					}
					break;
				case "deletedtimes":
					if (!setMetadataByUser(dto, destination, field)) {
						// field.set(destination, LocalDateTime.now());
					}
					break;

				}

				field.setAccessible(false);
			}
		}
	}

	private <S, D> boolean setMetadataByUser(final S dto, D destination, Field field)
			throws NoSuchFieldException, IllegalAccessException {
		Field temp = null;
		try {

			temp = dto.getClass().getDeclaredField(field.getName());

		} catch (NoSuchFieldException e) {
			return false;
		}

		if (Objects.nonNull(temp)) {
			temp.setAccessible(true);
			if (temp.get(dto) != null) {
				field.set(destination, temp.get(dto));
				temp.setAccessible(false);
				return true;
			}
		}

		return false;
	}

}<|MERGE_RESOLUTION|>--- conflicted
+++ resolved
@@ -1,3 +1,4 @@
+
 package io.mosip.kernel.masterdata.utils;
 
 import java.lang.reflect.Field;
@@ -130,7 +131,6 @@
 		return deviceLangCodeDtypeDtoList;
 	}
 
-<<<<<<< HEAD
 	public List<DeviceTypeDto> mapDeviceTypeDto(List<DeviceType> deviceTypes) {
 		List<DeviceTypeDto> deviceTypeDtoList = new ArrayList<>();
 		DeviceTypeDto deviceTypeDto = new DeviceTypeDto();
@@ -168,8 +168,6 @@
 		return deviceSpecificationDtoList;
 	}
 
-=======
->>>>>>> 98ffdbf1
 	/**
 	 * 
 	 * @param dto
