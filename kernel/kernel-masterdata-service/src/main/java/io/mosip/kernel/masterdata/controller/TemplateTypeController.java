package io.mosip.kernel.masterdata.controller;

import javax.validation.Valid;

import org.springframework.beans.factory.annotation.Autowired;
import org.springframework.http.HttpStatus;
import org.springframework.http.ResponseEntity;
import org.springframework.web.bind.annotation.PostMapping;
import org.springframework.web.bind.annotation.RequestBody;
import org.springframework.web.bind.annotation.RestController;

import io.mosip.kernel.masterdata.dto.RequestDto;
import io.mosip.kernel.masterdata.dto.TemplateTypeDto;
import io.mosip.kernel.masterdata.entity.id.CodeAndLanguageCodeID;
import io.mosip.kernel.masterdata.service.TemplateTypeService;
import io.swagger.annotations.ApiOperation;
import io.swagger.annotations.ApiResponse;
import io.swagger.annotations.ApiResponses;

/**
 * 
 * 
 * @author Uday Kumar
 * @since 1.0.0
 * 
 */
@RestController
public class TemplateTypeController {

	@Autowired
	TemplateTypeService templateTypeService;

	/**
	 * This method creates template type based on provided.
	 * 
	 * @param category
	 *            the request dto.
	 * @return {@link CodeAndLanguageCodeID}
	 */
<<<<<<< HEAD
	@PostMapping("/v1.0/templatetype")
=======
	@PostMapping("/templatetypes")
>>>>>>> 10680f62
	@ApiOperation(value = "Service to create template type", notes = "create TemplateType  and return  code and LangCode", response = CodeAndLanguageCodeID.class)
	@ApiResponses({ @ApiResponse(code = 201, message = " successfully created", response = CodeAndLanguageCodeID.class),
			@ApiResponse(code = 400, message = " Request body passed  is null or invalid"),
			@ApiResponse(code = 500, message = " creating any error occured") })
	public ResponseEntity<CodeAndLanguageCodeID> createTemplateType(
			@Valid @RequestBody RequestDto<TemplateTypeDto> templateType) {
		return new ResponseEntity<>(templateTypeService.createTemplateType(templateType.getRequest()),
				HttpStatus.CREATED);

	}

}
<|MERGE_RESOLUTION|>--- conflicted
+++ resolved
@@ -1,56 +1,52 @@
-package io.mosip.kernel.masterdata.controller;
-
-import javax.validation.Valid;
-
-import org.springframework.beans.factory.annotation.Autowired;
-import org.springframework.http.HttpStatus;
-import org.springframework.http.ResponseEntity;
-import org.springframework.web.bind.annotation.PostMapping;
-import org.springframework.web.bind.annotation.RequestBody;
-import org.springframework.web.bind.annotation.RestController;
-
-import io.mosip.kernel.masterdata.dto.RequestDto;
-import io.mosip.kernel.masterdata.dto.TemplateTypeDto;
-import io.mosip.kernel.masterdata.entity.id.CodeAndLanguageCodeID;
-import io.mosip.kernel.masterdata.service.TemplateTypeService;
-import io.swagger.annotations.ApiOperation;
-import io.swagger.annotations.ApiResponse;
-import io.swagger.annotations.ApiResponses;
-
-/**
- * 
- * 
- * @author Uday Kumar
- * @since 1.0.0
- * 
- */
-@RestController
-public class TemplateTypeController {
-
-	@Autowired
-	TemplateTypeService templateTypeService;
-
-	/**
-	 * This method creates template type based on provided.
-	 * 
-	 * @param category
-	 *            the request dto.
-	 * @return {@link CodeAndLanguageCodeID}
-	 */
-<<<<<<< HEAD
-	@PostMapping("/v1.0/templatetype")
-=======
-	@PostMapping("/templatetypes")
->>>>>>> 10680f62
-	@ApiOperation(value = "Service to create template type", notes = "create TemplateType  and return  code and LangCode", response = CodeAndLanguageCodeID.class)
-	@ApiResponses({ @ApiResponse(code = 201, message = " successfully created", response = CodeAndLanguageCodeID.class),
-			@ApiResponse(code = 400, message = " Request body passed  is null or invalid"),
-			@ApiResponse(code = 500, message = " creating any error occured") })
-	public ResponseEntity<CodeAndLanguageCodeID> createTemplateType(
-			@Valid @RequestBody RequestDto<TemplateTypeDto> templateType) {
-		return new ResponseEntity<>(templateTypeService.createTemplateType(templateType.getRequest()),
-				HttpStatus.CREATED);
-
-	}
-
-}
+package io.mosip.kernel.masterdata.controller;
+
+import javax.validation.Valid;
+
+import org.springframework.beans.factory.annotation.Autowired;
+import org.springframework.http.HttpStatus;
+import org.springframework.http.ResponseEntity;
+import org.springframework.web.bind.annotation.PostMapping;
+import org.springframework.web.bind.annotation.RequestBody;
+import org.springframework.web.bind.annotation.RestController;
+
+import io.mosip.kernel.masterdata.dto.RequestDto;
+import io.mosip.kernel.masterdata.dto.TemplateTypeDto;
+import io.mosip.kernel.masterdata.entity.id.CodeAndLanguageCodeID;
+import io.mosip.kernel.masterdata.service.TemplateTypeService;
+import io.swagger.annotations.ApiOperation;
+import io.swagger.annotations.ApiResponse;
+import io.swagger.annotations.ApiResponses;
+
+/**
+ * 
+ * 
+ * @author Uday Kumar
+ * @since 1.0.0
+ * 
+ */
+@RestController
+public class TemplateTypeController {
+
+	@Autowired
+	TemplateTypeService templateTypeService;
+
+	/**
+	 * This method creates template type based on provided.
+	 * 
+	 * @param category
+	 *            the request dto.
+	 * @return {@link CodeAndLanguageCodeID}
+	 */
+	@PostMapping("/v1.0/templatetypes")
+	@ApiOperation(value = "Service to create template type", notes = "create TemplateType  and return  code and LangCode", response = CodeAndLanguageCodeID.class)
+	@ApiResponses({ @ApiResponse(code = 201, message = " successfully created", response = CodeAndLanguageCodeID.class),
+			@ApiResponse(code = 400, message = " Request body passed  is null or invalid"),
+			@ApiResponse(code = 500, message = " creating any error occured") })
+	public ResponseEntity<CodeAndLanguageCodeID> createTemplateType(
+			@Valid @RequestBody RequestDto<TemplateTypeDto> templateType) {
+		return new ResponseEntity<>(templateTypeService.createTemplateType(templateType.getRequest()),
+				HttpStatus.CREATED);
+
+	}
+
+}