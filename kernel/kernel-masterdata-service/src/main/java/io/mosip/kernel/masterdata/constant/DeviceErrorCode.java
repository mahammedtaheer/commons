--- conflicted
+++ resolved
@@ -1,38 +1,3 @@
-<<<<<<< HEAD
-
-package io.mosip.kernel.masterdata.constant;
-
-/**
- * Constants for device Details
- * 
- * @author Megha Tanga
- * @since 1.0.0
- *
- */
-public enum DeviceErrorCode {
-	DEVICE_FETCH_EXCEPTION("KER-MSD-000", "Error occured while fetching device details"), DEVICE_MAPPING_EXCEPTION(
-			"KER-MSD-000", "Error occured while mapping device details"), DEVICE_NOT_FOUND_EXCEPTION("KER-MSD-000",
-					"Required device detail Not Found");
-
-	private final String errorCode;
-	private final String errorMessage;
-
-	private DeviceErrorCode(final String errorCode, final String errorMessage) {
-		this.errorCode = errorCode;
-		this.errorMessage = errorMessage;
-	}
-
-	public String getErrorCode() {
-		return errorCode;
-	}
-
-	public String getErrorMessage() {
-		return errorMessage;
-	}
-
-}
-=======
-
 package io.mosip.kernel.masterdata.constant;
 
 /**
@@ -63,4 +28,3 @@
 	}
 
 }
->>>>>>> 9bb98076
