--- conflicted
+++ resolved
@@ -1,86 +1,63 @@
-package io.mosip.kernel.masterdata.entity;
-
-import java.io.Serializable;
-
-import javax.persistence.Column;
-import javax.persistence.Entity;
-import javax.persistence.Id;
-import javax.persistence.Table;
-
-import lombok.AllArgsConstructor;
-import lombok.Data;
-import lombok.EqualsAndHashCode;
-import lombok.NoArgsConstructor;
-
-/**
- * @author Neha
- * @since 1.0.0
- */
-@EqualsAndHashCode(callSuper = false)
-@Data
-@NoArgsConstructor
-@AllArgsConstructor
-@Entity
-@Table(name = "template", schema = "master")
-public class Template extends Base implements Serializable {
-
-	/**
-	 * Generated serialization id
-	 */
-	private static final long serialVersionUID = 1L;
-
-	@Id
-	@Column(name = "id", nullable = false, unique = true, length = 36)
-	private String id;
-
-	@Column(name = "name", nullable = false, length = 128)
-	private String name;
-
-	@Column(name = "descr", length = 256)
-	private String description;
-
-	@Column(name = "file_format_code", length = 36)
-	private String fileFormatCode;
-
-	@Column(name = "model", length = 128)
-	private String model;
-
-	@Column(name = "file_txt", length = 4086)
-	private String fileText;
-
-	@Column(name = "module_id", length = 36)
-	private String moduleId;
-
-	@Column(name = "module_name", length = 128)
-	private String moduleName;
-
-	@Column(name = "template_typ_code", length = 36)
-	private String templateTypeCode;
-
-	@Column(name = "lang_code", nullable = false, length = 3)
-	private String languageCode;
-<<<<<<< HEAD
-=======
-
-	@Column(name = "is_active", nullable = false)
-	private boolean isActive;
-
-	@Column(name = "cr_by", nullable = false, length = 32)
-	private String createdBy;
-
-	@Column(name = "cr_dtimes", nullable = false)
-	private LocalDateTime createdTimestamp;
-
-	@Column(name = "upd_by", length = 32)
-	private String updatedBy;
-
-	@Column(name = "upd_dtimes", length = 32)
-	private LocalDateTime updatedTimestamp;
-
-	@Column(name = "is_deleted", nullable = false)
-	private boolean isDeleted;
-
-	@Column(name = "del_dtimes")
-	private LocalDateTime deletedTimestamp;
->>>>>>> 9386dbcb
-}
+package io.mosip.kernel.masterdata.entity;
+
+import java.io.Serializable;
+
+import javax.persistence.Column;
+import javax.persistence.Entity;
+import javax.persistence.Id;
+import javax.persistence.Table;
+
+import lombok.AllArgsConstructor;
+import lombok.Data;
+import lombok.EqualsAndHashCode;
+import lombok.NoArgsConstructor;
+
+/**
+ * @author Neha
+ * @since 1.0.0
+ */
+@EqualsAndHashCode(callSuper = false)
+@Data
+@NoArgsConstructor
+@AllArgsConstructor
+@Entity
+@Table(name = "template", schema = "master")
+public class Template extends BaseEntity implements Serializable {
+
+	/**
+	 * Generated serialization id
+	 */
+	private static final long serialVersionUID = 1L;
+
+	@Id
+	@Column(name = "id", nullable = false, unique = true, length = 36)
+	private String id;
+
+	@Column(name = "name", nullable = false, length = 128)
+	private String name;
+
+	@Column(name = "descr", length = 256)
+	private String description;
+
+	@Column(name = "file_format_code", length = 36)
+	private String fileFormatCode;
+
+	@Column(name = "model", length = 128)
+	private String model;
+
+	@Column(name = "file_txt", length = 4086)
+	private String fileText;
+
+	@Column(name = "module_id", length = 36)
+	private String moduleId;
+
+	@Column(name = "module_name", length = 128)
+	private String moduleName;
+
+	@Column(name = "template_typ_code", length = 36)
+	private String templateTypeCode;
+
+	@Column(name = "lang_code", nullable = false, length = 3)
+	private String languageCode;
+
+}