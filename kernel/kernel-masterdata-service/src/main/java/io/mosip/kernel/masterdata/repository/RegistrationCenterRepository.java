--- conflicted
+++ resolved
@@ -122,7 +122,6 @@
 	boolean validateDateWithHoliday(LocalDate date, String regId);
 
 	/**
-<<<<<<< HEAD
 	 * This method triggers query to find registration centers based on id.
 	 * 
 	 * @param id
@@ -147,7 +146,8 @@
 	@Modifying
 	@Query("UPDATE RegistrationCenter r SET r.isDeleted =true , r.deletedDateTime = ?1, r.updatedBy = ?3 WHERE r.id =?2 and (r.isDeleted is null or r.isDeleted =false)")
 	int deleteRegistrationCenter(LocalDateTime deletedDateTime, String id, String updatedBy);
-=======
+
+	/**
 	 * This method trigger query to fetch registration centers based on hierarchy
 	 * level,text input and language code
 	 * 
@@ -164,5 +164,4 @@
 			@Param("languageCode") String languageCode, @Param("hierarchyLevel") int hierarchyLevel,
 			@Param("texts") List<String> texts);
 
->>>>>>> eec7888a
 }