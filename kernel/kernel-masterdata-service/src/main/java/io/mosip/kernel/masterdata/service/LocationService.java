--- conflicted
+++ resolved
@@ -35,10 +35,8 @@
 
 	/**
 	 * 
-<<<<<<< HEAD
-	 * @param locationRequestDto
-	 *            - lcoation request object
-	 * @return PostLocationCodeResponseDto
+	 * @param locationRequestDto - location request object
+	 * @return {@link PostLocationCodeResponseDto}
 	 */
 	public PostLocationCodeResponseDto createLocationHierarchy(RequestDto<LocationDto> locationRequestDto);
 
@@ -50,11 +48,6 @@
 	 * @return location response dto
 	 */
 	public LocationResponseDto getLocationDataByHierarchyName(String hierarchyName);
-=======
-	 * @param locationRequestDto - location request object
-	 * @return {@link PostLocationCodeResponseDto}
-	 */
-	public PostLocationCodeResponseDto createLocationHierarchy(RequestDto<LocationDto> locationRequestDto);
 	
 	/**
 	 * 
@@ -70,5 +63,4 @@
 	 */
 	public PostLocationCodeResponseDto deleteLocationDetials(String locationCode,String langCode);
 	
->>>>>>> e5be8be0
 }