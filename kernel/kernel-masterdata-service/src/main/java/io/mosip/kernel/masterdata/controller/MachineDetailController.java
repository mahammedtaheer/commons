--- conflicted
+++ resolved
@@ -1,9 +1,5 @@
 package io.mosip.kernel.masterdata.controller;
 
-<<<<<<< HEAD
-
-=======
->>>>>>> 9bb98076
 import org.springframework.beans.factory.annotation.Autowired;
 import org.springframework.web.bind.annotation.GetMapping;
 import org.springframework.web.bind.annotation.PathVariable;
@@ -15,12 +11,8 @@
 import io.mosip.kernel.masterdata.service.MachineDetailService;
 
 /**
-<<<<<<< HEAD
- * This controller class provides Machine  details based on user
- * provided data.
-=======
+
  * This controller class provides Machine details based on user provided data.
->>>>>>> 9bb98076
  * 
  * @author Megha Tanga
  * @since 1.0.0
@@ -39,12 +31,7 @@
 
 	/**
 	 * 
-<<<<<<< HEAD
-	 * Function to fetch machine detail  based on given Machine ID and Language
-	 * code.
-=======
 	 * Function to fetch machine detail based on given Machine ID and Language code.
->>>>>>> 9bb98076
 	 * 
 	 * @param machineId
 	 * @param langcode
@@ -58,8 +45,6 @@
 	}
 
 	/**
-<<<<<<< HEAD
-=======
 	 * 
 	 * Function to fetch machine detail based on given Language code
 	 * 
@@ -74,7 +59,6 @@
 	}
 
 	/**
->>>>>>> 9bb98076
 	 * Function to fetch a all machines details
 	 * 
 	 * @return all machines details
