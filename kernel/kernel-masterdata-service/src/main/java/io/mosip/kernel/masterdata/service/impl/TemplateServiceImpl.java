--- conflicted
+++ resolved
@@ -1,158 +1,108 @@
-package io.mosip.kernel.masterdata.service.impl;
-
-import java.util.List;
-
-import org.springframework.beans.factory.annotation.Autowired;
-import org.springframework.dao.DataAccessException;
-import org.springframework.stereotype.Service;
-
-import io.mosip.kernel.masterdata.constant.TemplateErrorCode;
-import io.mosip.kernel.masterdata.dto.TemplateDto;
-import io.mosip.kernel.masterdata.entity.Template;
-import io.mosip.kernel.masterdata.exception.DataNotFoundException;
-import io.mosip.kernel.masterdata.exception.MasterDataServiceException;
-import io.mosip.kernel.masterdata.repository.TemplateRepository;
-import io.mosip.kernel.masterdata.service.TemplateService;
-import io.mosip.kernel.masterdata.utils.ObjectMapperUtil;
-
-/**
- * 
- * @author Neha
- * @since 1.0.0
- *
- */
-@Service
-public class TemplateServiceImpl implements TemplateService {
-
-	@Autowired
-	private TemplateRepository templateRepository;
-
-	@Autowired
-	private ObjectMapperUtil objectMapperUtil;
-
-	private List<Template> templateList;
-
-	private List<TemplateDto> templateDtoList;
-
-	/**
-	 * To fetch all the {@link Template} based on language code
-	 * 
-	 * @return {@link List<TemplateDto>}
-	 */
-	@Override
-	public List<TemplateDto> getAllTemplate() {
-		try {
-<<<<<<< HEAD
-			templateList = templateRepository.findAll(Template.class);
-		} catch (DataAccessException exception) {
-			throw new MasterDataServiceException(TemplateErrorCode.TEMPLATE_FETCH_EXCEPTION.getErrorCode(),
-					TemplateErrorCode.TEMPLATE_FETCH_EXCEPTION.getErrorMessage());
-		}
-		if (templateList != null && !templateList.isEmpty()) {
-			templateDtoList = objectMapperUtil.mapAll(templateList, TemplateDto.class);
-		} else {
-			throw new DataNotFoundException(TemplateErrorCode.TEMPLATE_NOT_FOUND.getErrorCode(),
-=======
-			templateList = templateRepository.findAllByIsActiveTrueAndIsDeletedFalse(Template.class);
-		} catch (DataAccessException exception) {
-			throw new TemplateFetchException(TemplateErrorCode.TEMPLATE_FETCH_EXCEPTION.getErrorCode(),
-					TemplateErrorCode.TEMPLATE_FETCH_EXCEPTION.getErrorMessage());
-		}
-		if (!(templateList.isEmpty())) {
-			try {
-				templateDtoList = objectMapperUtil.mapAll(templateList, TemplateDto.class);
-			} catch (IllegalArgumentException | ConfigurationException | MappingException excetion) {
-				throw new TemplateMappingException(TemplateErrorCode.TEMPLATE_MAPPING_EXCEPTION.getErrorCode(),
-						TemplateErrorCode.TEMPLATE_MAPPING_EXCEPTION.getErrorMessage());
-			}
-		} else {
-			throw new TemplateNotFoundException(TemplateErrorCode.TEMPLATE_NOT_FOUND.getErrorCode(),
->>>>>>> 09fbe04c
-					TemplateErrorCode.TEMPLATE_NOT_FOUND.getErrorMessage());
-		}
-		return templateDtoList;
-	}
-
-	/**
-	 * To fetch all the {@link Template} based on language code
-	 * 
-	 * @param languageCode
-	 * @return {@link List<Template>}
-	 */
-	@Override
-	public List<TemplateDto> getAllTemplateByLanguageCode(String languageCode) {
-		try {
-<<<<<<< HEAD
-			templateList = templateRepository.findAllByLanguageCode(languageCode);
-		} catch (DataAccessException exception) {
-			throw new MasterDataServiceException(TemplateErrorCode.TEMPLATE_FETCH_EXCEPTION.getErrorCode(),
-					TemplateErrorCode.TEMPLATE_FETCH_EXCEPTION.getErrorMessage());
-		}
-		if (templateList != null && !templateList.isEmpty()) {
-			templateDtoList = objectMapperUtil.mapAll(templateList, TemplateDto.class);
-		} else {
-			throw new DataNotFoundException(TemplateErrorCode.TEMPLATE_NOT_FOUND.getErrorCode(),
-=======
-			templateList = templateRepository.findAllByLanguageCodeAndIsActiveTrueAndIsDeletedFalse(languageCode);
-		} catch (DataAccessException exception) {
-			throw new TemplateFetchException(TemplateErrorCode.TEMPLATE_FETCH_EXCEPTION.getErrorCode(),
-					TemplateErrorCode.TEMPLATE_FETCH_EXCEPTION.getErrorMessage());
-		}
-		if (!(templateList.isEmpty())) {
-			try {
-				templateDtoList = objectMapperUtil.mapAll(templateList, TemplateDto.class);
-			} catch (IllegalArgumentException | ConfigurationException | MappingException exception) {
-				throw new TemplateMappingException(TemplateErrorCode.TEMPLATE_MAPPING_EXCEPTION.getErrorCode(),
-						TemplateErrorCode.TEMPLATE_MAPPING_EXCEPTION.getErrorMessage());
-			}
-		} else {
-			throw new TemplateNotFoundException(TemplateErrorCode.TEMPLATE_NOT_FOUND.getErrorCode(),
->>>>>>> 09fbe04c
-					TemplateErrorCode.TEMPLATE_NOT_FOUND.getErrorMessage());
-		}
-		return templateDtoList;
-	}
-
-	/**
-	 * To fetch all the {@link Template} based on language code and template type
-	 * code
-	 * 
-	 * @param languageCode
-	 * @param templateTypeCode
-	 * @return {@link List<Template>}
-	 */
-	@Override
-	public List<TemplateDto> getAllTemplateByLanguageCodeAndTemplateTypeCode(String languageCode,
-			String templateTypeCode) {
-		try {
-			templateList = templateRepository.findAllByLanguageCodeAndTemplateTypeCodeAndIsActiveTrueAndIsDeletedFalse(
-					languageCode, templateTypeCode);
-		} catch (DataAccessException exception) {
-<<<<<<< HEAD
-			throw new MasterDataServiceException(TemplateErrorCode.TEMPLATE_FETCH_EXCEPTION.getErrorCode(),
-					TemplateErrorCode.TEMPLATE_FETCH_EXCEPTION.getErrorMessage());
-		}
-		if (templateList != null && !templateList.isEmpty()) {
-			templateDtoList = objectMapperUtil.mapAll(templateList, TemplateDto.class);
-		} else {
-			throw new DataNotFoundException(TemplateErrorCode.TEMPLATE_NOT_FOUND.getErrorCode(),
-=======
-			throw new TemplateFetchException(TemplateErrorCode.TEMPLATE_FETCH_EXCEPTION.getErrorCode(),
-					TemplateErrorCode.TEMPLATE_FETCH_EXCEPTION.getErrorMessage());
-		}
-		if (!(templateList.isEmpty())) {
-			try {
-				templateDtoList = objectMapperUtil.mapAll(templateList, TemplateDto.class);
-			} catch (IllegalArgumentException | ConfigurationException | MappingException exception) {
-				throw new TemplateMappingException(TemplateErrorCode.TEMPLATE_MAPPING_EXCEPTION.getErrorCode(),
-						TemplateErrorCode.TEMPLATE_MAPPING_EXCEPTION.getErrorMessage());
-			}
-		} else {
-			throw new TemplateNotFoundException(TemplateErrorCode.TEMPLATE_NOT_FOUND.getErrorCode(),
->>>>>>> 09fbe04c
-					TemplateErrorCode.TEMPLATE_NOT_FOUND.getErrorMessage());
-		}
-		return templateDtoList;
-	}
-
-}
+package io.mosip.kernel.masterdata.service.impl;
+
+import java.util.List;
+
+import org.springframework.beans.factory.annotation.Autowired;
+import org.springframework.dao.DataAccessException;
+import org.springframework.stereotype.Service;
+
+import io.mosip.kernel.masterdata.constant.TemplateErrorCode;
+import io.mosip.kernel.masterdata.dto.TemplateDto;
+import io.mosip.kernel.masterdata.entity.Template;
+import io.mosip.kernel.masterdata.exception.DataNotFoundException;
+import io.mosip.kernel.masterdata.exception.MasterDataServiceException;
+import io.mosip.kernel.masterdata.repository.TemplateRepository;
+import io.mosip.kernel.masterdata.service.TemplateService;
+import io.mosip.kernel.masterdata.utils.ObjectMapperUtil;
+
+/**
+ * 
+ * @author Neha
+ * @since 1.0.0
+ *
+ */
+@Service
+public class TemplateServiceImpl implements TemplateService {
+
+	@Autowired
+	private TemplateRepository templateRepository;
+
+	@Autowired
+	private ObjectMapperUtil objectMapperUtil;
+
+	private List<Template> templateList;
+
+	private List<TemplateDto> templateDtoList;
+
+	/**
+	 * To fetch all the {@link Template} based on language code
+	 * 
+	 * @return {@link List<TemplateDto>}
+	 */
+	@Override
+	public List<TemplateDto> getAllTemplate() {
+		try {
+			templateList = templateRepository.findAllByIsActiveTrueAndIsDeletedFalse(Template.class);
+		} catch (DataAccessException exception) {
+			throw new MasterDataServiceException(TemplateErrorCode.TEMPLATE_FETCH_EXCEPTION.getErrorCode(),
+					TemplateErrorCode.TEMPLATE_FETCH_EXCEPTION.getErrorMessage());
+		}
+		if (templateList != null && !templateList.isEmpty()) {
+			templateDtoList = objectMapperUtil.mapAll(templateList, TemplateDto.class);
+		} else {
+			throw new DataNotFoundException(TemplateErrorCode.TEMPLATE_NOT_FOUND.getErrorCode(),
+					TemplateErrorCode.TEMPLATE_NOT_FOUND.getErrorMessage());
+		}
+		return templateDtoList;
+	}
+
+	/**
+	 * To fetch all the {@link Template} based on language code
+	 * 
+	 * @param languageCode
+	 * @return {@link List<Template>}
+	 */
+	@Override
+	public List<TemplateDto> getAllTemplateByLanguageCode(String languageCode) {
+		try {
+			templateList = templateRepository.findAllByLanguageCodeAndIsActiveTrueAndIsDeletedFalse(languageCode);
+		} catch (DataAccessException exception) {
+			throw new MasterDataServiceException(TemplateErrorCode.TEMPLATE_FETCH_EXCEPTION.getErrorCode(),
+					TemplateErrorCode.TEMPLATE_FETCH_EXCEPTION.getErrorMessage());
+		}
+		if (templateList != null && !templateList.isEmpty()) {
+			templateDtoList = objectMapperUtil.mapAll(templateList, TemplateDto.class);
+		} else {
+			throw new DataNotFoundException(TemplateErrorCode.TEMPLATE_NOT_FOUND.getErrorCode(),
+					TemplateErrorCode.TEMPLATE_NOT_FOUND.getErrorMessage());
+		}
+		return templateDtoList;
+	}
+
+	/**
+	 * To fetch all the {@link Template} based on language code and template type
+	 * code
+	 * 
+	 * @param languageCode
+	 * @param templateTypeCode
+	 * @return {@link List<Template>}
+	 */
+	@Override
+	public List<TemplateDto> getAllTemplateByLanguageCodeAndTemplateTypeCode(String languageCode,
+			String templateTypeCode) {
+		try {
+			templateList = templateRepository.findAllByLanguageCodeAndTemplateTypeCodeAndIsActiveTrueAndIsDeletedFalse(languageCode, templateTypeCode);
+		} catch (DataAccessException exception) {
+			throw new MasterDataServiceException(TemplateErrorCode.TEMPLATE_FETCH_EXCEPTION.getErrorCode(),
+					TemplateErrorCode.TEMPLATE_FETCH_EXCEPTION.getErrorMessage());
+		}
+		if (templateList != null && !templateList.isEmpty()) {
+			templateDtoList = objectMapperUtil.mapAll(templateList, TemplateDto.class);
+		} else {
+			throw new DataNotFoundException(TemplateErrorCode.TEMPLATE_NOT_FOUND.getErrorCode(),
+					TemplateErrorCode.TEMPLATE_NOT_FOUND.getErrorMessage());
+		}
+		return templateDtoList;
+	}
+
+}