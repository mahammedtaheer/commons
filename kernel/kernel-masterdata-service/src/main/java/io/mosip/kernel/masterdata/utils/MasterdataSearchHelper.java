--- conflicted
+++ resolved
@@ -61,16 +61,13 @@
 	private static final String WILD_CARD_CHARACTER = "%";
 	private static final String TYPE_NAME = "typeName";
 	private static final String DECOMISSION = "isDeleted";
-<<<<<<< HEAD
 	private static final String DEVICE_NAME="deviceName";
 	private static final String MAC_ADDRESS="macAddress";
 	private static final String SERIAL_NUMBER="serialNum";
 	private static final String MACHINE_SPEC_ID="machineSpecId";
 	private static final String DEVICE_SPEC_ID="deviceSpecId";
-=======
 	private static final String IS_ACTIVE_COLUMN_NAME="isActive";
 	
->>>>>>> 3fee70eb
 
 	/**
 	 * Field for interface used to interact with the persistence context.
