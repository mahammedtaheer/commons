<<<<<<< HEAD
package io.mosip.kernel.masterdata.controller;

import javax.validation.Valid;

import org.springframework.beans.factory.annotation.Autowired;
import org.springframework.web.bind.annotation.PostMapping;
import org.springframework.web.bind.annotation.RequestBody;
import org.springframework.web.bind.annotation.RestController;

import io.mosip.kernel.masterdata.dto.DeviceTypeDto;
import io.mosip.kernel.core.http.RequestWrapper;
import io.mosip.kernel.core.http.ResponseFilter;
import io.mosip.kernel.core.http.ResponseWrapper;
import io.mosip.kernel.masterdata.entity.id.CodeAndLanguageCodeID;
import io.mosip.kernel.masterdata.service.DeviceTypeService;
import io.swagger.annotations.Api;
import io.swagger.annotations.ApiOperation;
import io.swagger.annotations.ApiResponse;
import io.swagger.annotations.ApiResponses;

/**
 * Controller with api to save Device Type Details
 * 
 * @author Megha Tanga
 * @since 1.0.0
 *
 */

@RestController
@Api(tags = { "DeviceType" })
public class DeviceTypeController {

	/**
	 * Reference to deviceTypeService.
	 */
	@Autowired
	private DeviceTypeService deviceTypeService;

	/**
	 * Save list of device Type details to the Database
	 * 
	 * @param deviceTypes
	 *            input from user Device Type DTO
	 * 
	 * @return {@link CodeAndLanguageCodeID}
	 */
	@ResponseFilter
	@PostMapping("/devicetypes")
	@ApiOperation(value = "Service to save Device Type", notes = "Saves Device Type and return Device Code and Languge Code")
	@ApiResponses({
			@ApiResponse(code = 201, message = "When Device Type successfully created", response = CodeAndLanguageCodeID.class),
			@ApiResponse(code = 400, message = "When Request body passed  is null or invalid"),
			@ApiResponse(code = 500, message = "While creating Device Type any error occured") })
	public ResponseWrapper<CodeAndLanguageCodeID> createDeviceType(
			@Valid @RequestBody RequestWrapper<DeviceTypeDto> deviceTypes) {
		
		ResponseWrapper<CodeAndLanguageCodeID> responseWrapper = new ResponseWrapper<>();
		responseWrapper.setResponse(deviceTypeService.createDeviceType(deviceTypes.getRequest()));
		return responseWrapper;
	}
	 

}
=======
package io.mosip.kernel.masterdata.controller;

import javax.validation.Valid;

import org.springframework.beans.factory.annotation.Autowired;
import org.springframework.web.bind.annotation.PostMapping;
import org.springframework.web.bind.annotation.RequestBody;
import org.springframework.web.bind.annotation.RestController;

import io.mosip.kernel.masterdata.dto.DeviceTypeDto;
import io.mosip.kernel.core.http.RequestWrapper;
import io.mosip.kernel.core.http.ResponseFilter;
import io.mosip.kernel.core.http.ResponseWrapper;
import io.mosip.kernel.masterdata.entity.id.CodeAndLanguageCodeID;
import io.mosip.kernel.masterdata.service.DeviceTypeService;
import io.swagger.annotations.Api;
import io.swagger.annotations.ApiOperation;
import io.swagger.annotations.ApiResponse;
import io.swagger.annotations.ApiResponses;

/**
 * Controller with api to save Device Type Details
 * 
 * @author Megha Tanga
 * @since 1.0.0
 *
 */

@RestController
@Api(tags = { "DeviceType" })
public class DeviceTypeController {

	/**
	 * Reference to deviceTypeService.
	 */
	@Autowired
	private DeviceTypeService deviceTypeService;

	/**
	 * Save list of device Type details to the Database
	 * 
	 * @param deviceTypes
	 *            input from user Device Type DTO
	 * 
	 * @return {@link CodeAndLanguageCodeID}
	 */
	@ResponseFilter
	@PostMapping("/devicetypes")
	@ApiOperation(value = "Service to save Device Type", notes = "Saves Device Type and return Device Code and Languge Code")
	@ApiResponses({
			@ApiResponse(code = 201, message = "When Device Type successfully created", response = CodeAndLanguageCodeID.class),
			@ApiResponse(code = 400, message = "When Request body passed  is null or invalid"),
			@ApiResponse(code = 500, message = "While creating Device Type any error occured") })
	public ResponseWrapper<CodeAndLanguageCodeID> createDeviceType(
			@Valid @RequestBody RequestWrapper<DeviceTypeDto> deviceTypes) {
		
		ResponseWrapper<CodeAndLanguageCodeID> responseWrapper = new ResponseWrapper<>();
		responseWrapper.setResponse(deviceTypeService.createDeviceType(deviceTypes.getRequest()));
		return responseWrapper;
	}
	 

}
>>>>>>> aafd0a67
<|MERGE_RESOLUTION|>--- conflicted
+++ resolved
@@ -1,4 +1,3 @@
-<<<<<<< HEAD
 package io.mosip.kernel.masterdata.controller;
 
 import javax.validation.Valid;
@@ -61,69 +60,4 @@
 	}
 	 
 
-}
-=======
-package io.mosip.kernel.masterdata.controller;
-
-import javax.validation.Valid;
-
-import org.springframework.beans.factory.annotation.Autowired;
-import org.springframework.web.bind.annotation.PostMapping;
-import org.springframework.web.bind.annotation.RequestBody;
-import org.springframework.web.bind.annotation.RestController;
-
-import io.mosip.kernel.masterdata.dto.DeviceTypeDto;
-import io.mosip.kernel.core.http.RequestWrapper;
-import io.mosip.kernel.core.http.ResponseFilter;
-import io.mosip.kernel.core.http.ResponseWrapper;
-import io.mosip.kernel.masterdata.entity.id.CodeAndLanguageCodeID;
-import io.mosip.kernel.masterdata.service.DeviceTypeService;
-import io.swagger.annotations.Api;
-import io.swagger.annotations.ApiOperation;
-import io.swagger.annotations.ApiResponse;
-import io.swagger.annotations.ApiResponses;
-
-/**
- * Controller with api to save Device Type Details
- * 
- * @author Megha Tanga
- * @since 1.0.0
- *
- */
-
-@RestController
-@Api(tags = { "DeviceType" })
-public class DeviceTypeController {
-
-	/**
-	 * Reference to deviceTypeService.
-	 */
-	@Autowired
-	private DeviceTypeService deviceTypeService;
-
-	/**
-	 * Save list of device Type details to the Database
-	 * 
-	 * @param deviceTypes
-	 *            input from user Device Type DTO
-	 * 
-	 * @return {@link CodeAndLanguageCodeID}
-	 */
-	@ResponseFilter
-	@PostMapping("/devicetypes")
-	@ApiOperation(value = "Service to save Device Type", notes = "Saves Device Type and return Device Code and Languge Code")
-	@ApiResponses({
-			@ApiResponse(code = 201, message = "When Device Type successfully created", response = CodeAndLanguageCodeID.class),
-			@ApiResponse(code = 400, message = "When Request body passed  is null or invalid"),
-			@ApiResponse(code = 500, message = "While creating Device Type any error occured") })
-	public ResponseWrapper<CodeAndLanguageCodeID> createDeviceType(
-			@Valid @RequestBody RequestWrapper<DeviceTypeDto> deviceTypes) {
-		
-		ResponseWrapper<CodeAndLanguageCodeID> responseWrapper = new ResponseWrapper<>();
-		responseWrapper.setResponse(deviceTypeService.createDeviceType(deviceTypes.getRequest()));
-		return responseWrapper;
-	}
-	 
-
-}
->>>>>>> aafd0a67
+}