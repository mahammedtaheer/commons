--- conflicted
+++ resolved
@@ -1,62 +1,4 @@
-<<<<<<< HEAD
-/**
- * 
- *
- */
-package io.mosip.kernel.masterdata.dto;
 
-import lombok.Data;
-
-/**
- * Response dto for Machine Detail
- * 
- * @author Megha Tanga
- * @since 1.0.0
- *
- */
-
-@Data
-public class MachineDetailDto {
-
-	/**
-	 * Field for machine id
-	 */
-	private String id;
-	/**
-	 * Field for machine name
-	 */
-	private String name;
-	/**
-	 * Field for machine serial number
-	 */
-	private String serialNum;
-	/**
-	 * Field for machine mac address
-	 */
-	private String macAddress;
-	/**
-	 * Field for machine IP address
-	 */
-	private String ipAddress;
-	/**
-	 * Field for machine specification Id
-	 */
-	private String machineSpecId;
-	/**
-	 * Field for language code
-	 */
-	private String langCode;
-	/**
-	 * Field for is active
-	 */
-	private Boolean isActive;
-
-}
-=======
-/**
- * 
- *
- */
 package io.mosip.kernel.masterdata.dto;
 
 import lombok.AllArgsConstructor;
@@ -109,5 +51,4 @@
 	 */
 	private Boolean isActive;
 
-}
->>>>>>> 9bb98076
+}