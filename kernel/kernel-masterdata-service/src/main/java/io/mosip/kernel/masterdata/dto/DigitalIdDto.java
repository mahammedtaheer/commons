package io.mosip.kernel.masterdata.dto;

import javax.validation.constraints.NotBlank;
import javax.validation.constraints.Size;

import io.mosip.kernel.masterdata.validator.registereddevice.ValidType;
import io.swagger.annotations.ApiModelProperty;
import lombok.Data;

/**
 * Innner Json for DigitalId
 * 
 * @author Srinivasan
 * @author Megha Tanga
 * @since 1.0.0
 *
 */
@Data
public class DigitalIdDto {

	/** The serial no. */
	@NotBlank
	@Size(min = 1, max = 64)
	@ApiModelProperty(value = "serialNo", required = true, dataType = "java.lang.String")
	private String serialNo;

	/** The Device Provider Name. */
	@NotBlank
	@Size(min = 1, max = 128)
	@ApiModelProperty(value = "dp", required = true, dataType = "java.lang.String")
	private String dp;

	/** The Device Provider id. */
	@NotBlank
	@Size(min = 1, max = 36)
	@ApiModelProperty(value = "dpId", required = true, dataType = "java.lang.String")
	private String dpId;

	/** The make. */
	@NotBlank
	@Size(min = 1, max = 36)
	@ApiModelProperty(value = "make", required = true, dataType = "java.lang.String")
	private String make;

	/** The model. */
	@NotBlank
	@Size(min = 1, max = 36)
	@ApiModelProperty(value = "mpdel", required = true, dataType = "java.lang.String")
	private String model;

	/** type *//*
	@ApiModelProperty(value = "type", dataType = "java.lang.String")
<<<<<<< HEAD
	private String type;
	
	/** type */
	@ApiModelProperty(value = "subType", dataType = "java.lang.String")
	private String subType;
=======
	//@ValidType(message = "Type Value is Invalid")
	private String type;*/
>>>>>>> 227647b7

	/** The date time. */
	private String dateTime;
	
	
	/**
	 * Field for deviceTypeCode
	 */
	@NotBlank
	@Size(min = 1, max = 36)
	@ApiModelProperty(value = "deviceTypeCode", required = true, dataType = "java.lang.String")
	private String deviceTypeCode;

	/**
	 * Field for deviceSubTypeCode
	 */
	@NotBlank
	@Size(min = 1, max = 36)
	@ApiModelProperty(value = "devicesTypeCode", required = true, dataType = "java.lang.String")
	private String deviceSTypeCode;
}
<|MERGE_RESOLUTION|>--- conflicted
+++ resolved
@@ -1,83 +1,81 @@
-package io.mosip.kernel.masterdata.dto;
-
-import javax.validation.constraints.NotBlank;
-import javax.validation.constraints.Size;
-
-import io.mosip.kernel.masterdata.validator.registereddevice.ValidType;
-import io.swagger.annotations.ApiModelProperty;
-import lombok.Data;
-
-/**
- * Innner Json for DigitalId
- * 
- * @author Srinivasan
- * @author Megha Tanga
- * @since 1.0.0
- *
- */
-@Data
-public class DigitalIdDto {
-
-	/** The serial no. */
-	@NotBlank
-	@Size(min = 1, max = 64)
-	@ApiModelProperty(value = "serialNo", required = true, dataType = "java.lang.String")
-	private String serialNo;
-
-	/** The Device Provider Name. */
-	@NotBlank
-	@Size(min = 1, max = 128)
-	@ApiModelProperty(value = "dp", required = true, dataType = "java.lang.String")
-	private String dp;
-
-	/** The Device Provider id. */
-	@NotBlank
-	@Size(min = 1, max = 36)
-	@ApiModelProperty(value = "dpId", required = true, dataType = "java.lang.String")
-	private String dpId;
-
-	/** The make. */
-	@NotBlank
-	@Size(min = 1, max = 36)
-	@ApiModelProperty(value = "make", required = true, dataType = "java.lang.String")
-	private String make;
-
-	/** The model. */
-	@NotBlank
-	@Size(min = 1, max = 36)
-	@ApiModelProperty(value = "mpdel", required = true, dataType = "java.lang.String")
-	private String model;
-
-	/** type *//*
-	@ApiModelProperty(value = "type", dataType = "java.lang.String")
-<<<<<<< HEAD
-	private String type;
-	
-	/** type */
-	@ApiModelProperty(value = "subType", dataType = "java.lang.String")
-	private String subType;
-=======
-	//@ValidType(message = "Type Value is Invalid")
-	private String type;*/
->>>>>>> 227647b7
-
-	/** The date time. */
-	private String dateTime;
-	
-	
-	/**
-	 * Field for deviceTypeCode
-	 */
-	@NotBlank
-	@Size(min = 1, max = 36)
-	@ApiModelProperty(value = "deviceTypeCode", required = true, dataType = "java.lang.String")
-	private String deviceTypeCode;
-
-	/**
-	 * Field for deviceSubTypeCode
-	 */
-	@NotBlank
-	@Size(min = 1, max = 36)
-	@ApiModelProperty(value = "devicesTypeCode", required = true, dataType = "java.lang.String")
-	private String deviceSTypeCode;
-}
+package io.mosip.kernel.masterdata.dto;
+
+import javax.validation.constraints.NotBlank;
+import javax.validation.constraints.Size;
+
+import io.mosip.kernel.masterdata.validator.registereddevice.ValidType;
+import io.swagger.annotations.ApiModelProperty;
+import lombok.Data;
+
+/**
+ * Innner Json for DigitalId
+ * 
+ * @author Srinivasan
+ * @author Megha Tanga
+ * @since 1.0.0
+ *
+ */
+@Data
+public class DigitalIdDto {
+
+	/** The serial no. */
+	@NotBlank
+	@Size(min = 1, max = 64)
+	@ApiModelProperty(value = "serialNo", required = true, dataType = "java.lang.String")
+	private String serialNo;
+
+	/** The Device Provider Name. */
+	@NotBlank
+	@Size(min = 1, max = 128)
+	@ApiModelProperty(value = "dp", required = true, dataType = "java.lang.String")
+	private String dp;
+
+	/** The Device Provider id. */
+	@NotBlank
+	@Size(min = 1, max = 36)
+	@ApiModelProperty(value = "dpId", required = true, dataType = "java.lang.String")
+	private String dpId;
+
+	/** The make. */
+	@NotBlank
+	@Size(min = 1, max = 36)
+	@ApiModelProperty(value = "make", required = true, dataType = "java.lang.String")
+	private String make;
+
+	/** The model. */
+	@NotBlank
+	@Size(min = 1, max = 36)
+	@ApiModelProperty(value = "mpdel", required = true, dataType = "java.lang.String")
+	private String model;
+
+	/** type *//*
+	@ApiModelProperty(value = "type", dataType = "java.lang.String")
+	private String type;
+	
+	/** type */
+	@ApiModelProperty(value = "subType", dataType = "java.lang.String")
+	private String subType;
+	//@ValidType(message = "Type Value is Invalid")
+	@ApiModelProperty(value = "type", dataType = "java.lang.String")
+	private String type;*/
+
+	/** The date time. */
+	private String dateTime;
+	
+	
+	/**
+	 * Field for deviceTypeCode
+	 */
+	@NotBlank
+	@Size(min = 1, max = 36)
+	@ApiModelProperty(value = "deviceTypeCode", required = true, dataType = "java.lang.String")
+	private String deviceTypeCode;
+
+	/**
+	 * Field for deviceSubTypeCode
+	 */
+	@NotBlank
+	@Size(min = 1, max = 36)
+	@ApiModelProperty(value = "devicesTypeCode", required = true, dataType = "java.lang.String")
+	private String deviceSTypeCode;
+}