<<<<<<< HEAD
package io.mosip.kernel.masterdata.dto;

import java.util.List;

import lombok.AllArgsConstructor;
import lombok.Data;
import lombok.NoArgsConstructor;

/**
 * 
 * @author Uday Kumar
 * @version 1.0.0
 */
@Data
@NoArgsConstructor
@AllArgsConstructor
public class RegCenterMachineUserReqDto<T> {
	private List<T> request;
}
=======
package io.mosip.kernel.masterdata.dto;

import java.util.List;

import lombok.AllArgsConstructor;
import lombok.Data;
import lombok.NoArgsConstructor;

/**
 * 
 * @author Uday Kumar
 * @version 1.0.0
 */
@Data
@NoArgsConstructor
@AllArgsConstructor
public class RegCenterMachineUserReqDto<T> {
	private List<T> request;
}
>>>>>>> aafd0a67
<|MERGE_RESOLUTION|>--- conflicted
+++ resolved
@@ -1,4 +1,3 @@
-<<<<<<< HEAD
 package io.mosip.kernel.masterdata.dto;
 
 import java.util.List;
@@ -17,25 +16,4 @@
 @AllArgsConstructor
 public class RegCenterMachineUserReqDto<T> {
 	private List<T> request;
-}
-=======
-package io.mosip.kernel.masterdata.dto;
-
-import java.util.List;
-
-import lombok.AllArgsConstructor;
-import lombok.Data;
-import lombok.NoArgsConstructor;
-
-/**
- * 
- * @author Uday Kumar
- * @version 1.0.0
- */
-@Data
-@NoArgsConstructor
-@AllArgsConstructor
-public class RegCenterMachineUserReqDto<T> {
-	private List<T> request;
-}
->>>>>>> aafd0a67
+}