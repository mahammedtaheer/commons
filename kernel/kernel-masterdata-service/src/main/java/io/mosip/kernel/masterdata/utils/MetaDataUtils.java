--- conflicted
+++ resolved
@@ -1,180 +1,153 @@
-package io.mosip.kernel.masterdata.utils;
-
-import java.lang.reflect.Field;
-import java.time.LocalDateTime;
-import java.time.ZoneId;
-import java.util.ArrayList;
-import java.util.Collection;
-import java.util.List;
-
-import javax.persistence.EmbeddedId;
-
-import org.springframework.beans.factory.annotation.Autowired;
-import org.springframework.security.core.Authentication;
-import org.springframework.security.core.context.SecurityContextHolder;
-import org.springframework.stereotype.Component;
-
-import io.mosip.kernel.core.dataaccess.exception.DataAccessLayerException;
-import io.mosip.kernel.core.datamapper.spi.DataMapper;
-import io.mosip.kernel.masterdata.dto.MachineDto;
-import io.mosip.kernel.masterdata.entity.BaseEntity;
-import io.mosip.kernel.masterdata.entity.Machine;
-import io.mosip.kernel.masterdata.entity.MachineHistory;
-
-@Component
-@SuppressWarnings("unchecked")
-public class MetaDataUtils {
-
-	@Autowired
-	private DataMapper dataMapper;
-
-	@Autowired
-	MapperUtils mapperUtils;
-
-	/*public <T, D extends BaseEntity> D setCreateMetaData(final T dto, Class<? extends BaseEntity> entityClass) {
-		Authentication authN = SecurityContextHolder.getContext().getAuthentication();
-		String contextUser = authN.getName();
-
-		D entity = (D) dataMapper.map(dto, entityClass, true, null, null, true);
-
-		Field[] fields = entity.getClass().getDeclaredFields();
-		for (Field field : fields) {
-			if (field.isAnnotationPresent(EmbeddedId.class)) {
-				try {
-					Object id = field.getType().newInstance();
-					dataMapper.map(dto, id, true, null, null, true);
-					field.setAccessible(true);
-					field.set(entity, id);
-					field.setAccessible(false);
-					break;
-				} catch (Exception e) {
-					throw new DataAccessLayerException("KER-MSD-000", "Error while mapping Embedded Id fields", e);
-				}
-			}
-		}
-
-		setCreatedDateTime(contextUser, entity);
-		return entity;
-	}*/
-
-	public <T, D extends BaseEntity> List<D> setCreateMetaData(final Collection<T> dtoList,
-			Class<? extends BaseEntity> entityClass) {
-		Authentication authN = SecurityContextHolder.getContext().getAuthentication();
-		String contextUser = authN.getName();
-		List<D> entities = new ArrayList<>();
-
-		dtoList.forEach(dto -> {
-			D entity = (D) dataMapper.map(dto, entityClass, true, null, null, true);
-			setCreatedDateTime(contextUser, entity);
-			entities.add(entity);
-		});
-
-		return entities;
-
-	}
-
-	private <D extends BaseEntity> void setCreatedDateTime(String contextUser, D entity) {
-		entity.setCreatedDateTime(LocalDateTime.now(ZoneId.of("UTC")));
-		entity.setCreatedBy(contextUser);
-	}
-
-	public MachineHistory createdMachineHistory(Machine machine) {
-
-		LocalDateTime etime = LocalDateTime.now(ZoneId.of("UTC"));
-		Authentication authN = SecurityContextHolder.getContext().getAuthentication();
-		String contextUser = authN.getName();
-
-		MachineHistory machineHistory = new MachineHistory();
-		machineHistory.setId(machine.getId());
-		machineHistory.setName(machine.getName());
-		machineHistory.setMacAddress(machine.getMacAddress());
-		machineHistory.setSerialNum(machine.getSerialNum());
-		machineHistory.setIpAddress(machine.getIpAddress());
-		machineHistory.setMspecId(machine.getMachineSpecId());
-		machineHistory.setLangCode(machine.getLangCode());
-		machineHistory.setIsActive(machine.getIsActive());
-		machineHistory.setValEndDtimes(machine.getValidityDateTime());
-
-		setCreatedDateTime(contextUser, machineHistory);
-		machineHistory.setEffectDtimes(etime);
-
-		return machineHistory;
-
-	}
-
-	// -----------------------------------------
-	public Machine createdMachine(MachineDto machineDto) {
-
-		Authentication authN = SecurityContextHolder.getContext().getAuthentication();
-		String contextUser = authN.getName();
-
-		Machine machine = new Machine();
-		machine.setId(machineDto.getId());
-		machine.setName(machineDto.getName());
-		machine.setMacAddress(machineDto.getMacAddress());
-		machine.setSerialNum(machineDto.getSerialNum());
-		machine.setIpAddress(machineDto.getIpAddress());
-		machine.setMachineSpecId(machineDto.getMachineSpecId());
-		machine.setLangCode(machineDto.getLangCode());
-		machine.setIsActive(machineDto.getIsActive());
-		machine.setValidityDateTime(machineDto.getValidityDateTime());
-
-		setCreatedDateTime(contextUser, machine);
-		return machine;
-
-	}
-
-<<<<<<< HEAD
-//-----------------------------------------
-public Machine createdMachine(MachineDto machineDto) {
-	
-	Authentication authN = SecurityContextHolder.getContext().getAuthentication();
-	String contextUser = authN.getName();
-	
-	Machine machine = new Machine() ;
-	machine.setId(machineDto.getId());
-	machine.setName(machineDto.getName());
-	machine.setMacAddress(machineDto.getMacAddress());
-	machine.setSerialNum(machineDto.getSerialNum());
-	machine.setIpAddress(machineDto.getIpAddress());
-	machine.setMachineSpecId(machineDto.getMachineSpecId());
-	machine.setLangCode(machineDto.getLangCode());
-	machine.setIsActive(machineDto.getIsActive());
-	machine.setValidityDateTime(machineDto.getValidityDateTime());
-	
-	setCreatedDateTime(contextUser,machine);
-	return machine;
-	
-}
-
-}
-=======
-	public <T, D extends BaseEntity> D setCreateMetaData(final T dto, Class<? extends BaseEntity> entityClass) {
-		Authentication authN = SecurityContextHolder.getContext().getAuthentication();
-		String contextUser = authN.getName();
-
-		D entity = (D) mapperUtils.mapNew(dto, entityClass);
-
-		Field[] fields = entity.getClass().getDeclaredFields();
-		for (Field field : fields) {
-			if (field.isAnnotationPresent(EmbeddedId.class)) {
-				try {
-					Object id = field.getType().newInstance();
-					dataMapper.map(dto, id, true, null, null, true);
-					field.setAccessible(true);
-					field.set(entity, id);
-					field.setAccessible(false);
-					break;
-				} catch (Exception e) {
-					throw new DataAccessLayerException("KER-MSD-000", "Error while mapping Embedded Id fields", e);
-				}
-			}
-		}
-
-		setCreatedDateTime(contextUser, entity);
-		return entity;
-	}
-
-}
-
->>>>>>> 6bdc5827
+package io.mosip.kernel.masterdata.utils;
+
+import java.lang.reflect.Field;
+import java.time.LocalDateTime;
+import java.time.ZoneId;
+import java.util.ArrayList;
+import java.util.Collection;
+import java.util.List;
+
+import javax.persistence.EmbeddedId;
+
+import org.springframework.beans.factory.annotation.Autowired;
+import org.springframework.security.core.Authentication;
+import org.springframework.security.core.context.SecurityContextHolder;
+import org.springframework.stereotype.Component;
+
+import io.mosip.kernel.core.dataaccess.exception.DataAccessLayerException;
+import io.mosip.kernel.core.datamapper.spi.DataMapper;
+import io.mosip.kernel.masterdata.dto.MachineDto;
+import io.mosip.kernel.masterdata.entity.BaseEntity;
+import io.mosip.kernel.masterdata.entity.Machine;
+import io.mosip.kernel.masterdata.entity.MachineHistory;
+
+@Component
+@SuppressWarnings("unchecked")
+public class MetaDataUtils {
+
+	@Autowired
+	private DataMapper dataMapper;
+
+	@Autowired
+	MapperUtils mapperUtils;
+
+	/*public <T, D extends BaseEntity> D setCreateMetaData(final T dto, Class<? extends BaseEntity> entityClass) {
+		Authentication authN = SecurityContextHolder.getContext().getAuthentication();
+		String contextUser = authN.getName();
+
+		D entity = (D) dataMapper.map(dto, entityClass, true, null, null, true);
+
+		Field[] fields = entity.getClass().getDeclaredFields();
+		for (Field field : fields) {
+			if (field.isAnnotationPresent(EmbeddedId.class)) {
+				try {
+					Object id = field.getType().newInstance();
+					dataMapper.map(dto, id, true, null, null, true);
+					field.setAccessible(true);
+					field.set(entity, id);
+					field.setAccessible(false);
+					break;
+				} catch (Exception e) {
+					throw new DataAccessLayerException("KER-MSD-000", "Error while mapping Embedded Id fields", e);
+				}
+			}
+		}
+
+		setCreatedDateTime(contextUser, entity);
+		return entity;
+	}*/
+
+	public <T, D extends BaseEntity> List<D> setCreateMetaData(final Collection<T> dtoList,
+			Class<? extends BaseEntity> entityClass) {
+		Authentication authN = SecurityContextHolder.getContext().getAuthentication();
+		String contextUser = authN.getName();
+		List<D> entities = new ArrayList<>();
+
+		dtoList.forEach(dto -> {
+			D entity = (D) dataMapper.map(dto, entityClass, true, null, null, true);
+			setCreatedDateTime(contextUser, entity);
+			entities.add(entity);
+		});
+
+		return entities;
+
+	}
+
+	private <D extends BaseEntity> void setCreatedDateTime(String contextUser, D entity) {
+		entity.setCreatedDateTime(LocalDateTime.now(ZoneId.of("UTC")));
+		entity.setCreatedBy(contextUser);
+	}
+
+	public MachineHistory createdMachineHistory(Machine machine) {
+
+		LocalDateTime etime = LocalDateTime.now(ZoneId.of("UTC"));
+		Authentication authN = SecurityContextHolder.getContext().getAuthentication();
+		String contextUser = authN.getName();
+
+		MachineHistory machineHistory = new MachineHistory();
+		machineHistory.setId(machine.getId());
+		machineHistory.setName(machine.getName());
+		machineHistory.setMacAddress(machine.getMacAddress());
+		machineHistory.setSerialNum(machine.getSerialNum());
+		machineHistory.setIpAddress(machine.getIpAddress());
+		machineHistory.setMspecId(machine.getMachineSpecId());
+		machineHistory.setLangCode(machine.getLangCode());
+		machineHistory.setIsActive(machine.getIsActive());
+		machineHistory.setValEndDtimes(machine.getValidityDateTime());
+
+		setCreatedDateTime(contextUser, machineHistory);
+		machineHistory.setEffectDtimes(etime);
+
+		return machineHistory;
+
+	}
+
+	// -----------------------------------------
+	public Machine createdMachine(MachineDto machineDto) {
+
+		Authentication authN = SecurityContextHolder.getContext().getAuthentication();
+		String contextUser = authN.getName();
+
+		Machine machine = new Machine();
+		machine.setId(machineDto.getId());
+		machine.setName(machineDto.getName());
+		machine.setMacAddress(machineDto.getMacAddress());
+		machine.setSerialNum(machineDto.getSerialNum());
+		machine.setIpAddress(machineDto.getIpAddress());
+		machine.setMachineSpecId(machineDto.getMachineSpecId());
+		machine.setLangCode(machineDto.getLangCode());
+		machine.setIsActive(machineDto.getIsActive());
+		machine.setValidityDateTime(machineDto.getValidityDateTime());
+
+		setCreatedDateTime(contextUser, machine);
+		return machine;
+
+	}
+
+	public <T, D extends BaseEntity> D setCreateMetaData(final T dto, Class<? extends BaseEntity> entityClass) {
+		Authentication authN = SecurityContextHolder.getContext().getAuthentication();
+		String contextUser = authN.getName();
+
+		D entity = (D) mapperUtils.mapNew(dto, entityClass);
+
+		Field[] fields = entity.getClass().getDeclaredFields();
+		for (Field field : fields) {
+			if (field.isAnnotationPresent(EmbeddedId.class)) {
+				try {
+					Object id = field.getType().newInstance();
+					dataMapper.map(dto, id, true, null, null, true);
+					field.setAccessible(true);
+					field.set(entity, id);
+					field.setAccessible(false);
+					break;
+				} catch (Exception e) {
+					throw new DataAccessLayerException("KER-MSD-000", "Error while mapping Embedded Id fields", e);
+				}
+			}
+		}
+
+		setCreatedDateTime(contextUser, entity);
+		return entity;
+	}
+
+}
