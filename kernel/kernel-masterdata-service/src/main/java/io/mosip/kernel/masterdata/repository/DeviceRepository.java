--- conflicted
+++ resolved
@@ -134,11 +134,11 @@
 	@Modifying
 	@Transactional
 	int decommissionDevice(String id);
-	
+
 	/**
-<<<<<<< HEAD
 	 * This method trigger query to fetch the Device detail for the given id and
-	 * language code for both is_Deleted false or true or null and isActive true or false
+	 * language code for both is_Deleted false or true or null and isActive true or
+	 * false
 	 * 
 	 * @param id
 	 *            the id of device
@@ -146,18 +146,7 @@
 	 *            language code from user
 	 * @return the device detail
 	 */
-	@Query("FROM Device d where d.id = ?1 and d.langCode = ?2" )
-	Device findByIdAndLangCode(String id , String langCode);
-=======
-	 * Find by id and lang code.
-	 *
-	 * @param deviceId
-	 *            the device id
-	 * @param langCode
-	 *            the lang code
-	 * @return {@link Device}
-	 */
-	Device findByIdAndLangCode(String deviceId, String langCode);
->>>>>>> 98fb6c59
+	@Query("FROM Device d where d.id = ?1 and d.langCode = ?2")
+	Device findByIdAndLangCode(String id, String langCode);
 
 }