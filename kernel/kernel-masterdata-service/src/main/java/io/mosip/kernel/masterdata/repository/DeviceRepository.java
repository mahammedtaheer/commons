--- conflicted
+++ resolved
@@ -1,186 +1,104 @@
-<<<<<<< HEAD
-package io.mosip.kernel.masterdata.repository;
-
-import java.util.List;
-
-import org.springframework.data.domain.Page;
-import org.springframework.data.domain.Pageable;
-import org.springframework.data.jpa.repository.Query;
-import org.springframework.stereotype.Repository;
-
-import io.mosip.kernel.core.dataaccess.spi.repository.BaseRepository;
-import io.mosip.kernel.masterdata.entity.Device;
-
-/**
- * Repository function to fetching device details
- * 
- * @author Megha Tanga
- * @since 1.0.0
- *
- */
-
-@Repository
-public interface DeviceRepository extends BaseRepository<Device, String> {
-
-	/**
-	 * This method trigger query to fetch the Device detail for the given id.
-	 * 
-	 * @param id
-	 *            the id of device
-	 * @return the device detail
-	 */
-	@Query("FROM Device d where d.id = ?1 AND (d.isDeleted is null or d.isDeleted = false) AND d.isActive = true")
-	List<Device> findByIdAndIsDeletedFalseOrIsDeletedIsNull(String id);
-
-	/**
-	 * This method trigger query to fetch the Device detail for the given language
-	 * code.
-	 * 
-	 * 
-	 * @param langCode
-	 *            language code provided by user
-	 * 
-	 * @return List Device Details fetched from database
-	 */
-
-	@Query("FROM Device d where d.langCode = ?1 and (d.isDeleted is null or d.isDeleted = false) AND d.isActive = true")
-	List<Device> findByLangCodeAndIsDeletedFalseOrIsDeletedIsNull(String langCode);
-
-	/**
-	 * This method trigger query to fetch the Device detail for the given language
-	 * code and Device Type code.
-	 * 
-	 * 
-	 * @param langCode
-	 *            language code provided by user
-	 * @param deviceTypeCode
-	 *            device Type Code provided by user
-	 * @return List Device Details fetched from database
-	 * 
-	 */
-	@Query(value = "select d.id, d.name, d.mac_address, d.serial_num, d.ip_address, d.dspec_id, d.lang_code, d.is_active, d.validity_end_dtimes, s.dtyp_code from master.device_master  d, master.device_spec s where  d.dspec_id = s.id  and d.lang_code = s.lang_code and d.lang_code = ?1 and s.dtyp_code = ?2 and (d.is_deleted is null or d.is_deleted = false) and d.is_active = true", nativeQuery = true)
-	List<Object[]> findByLangCodeAndDtypeCode(String langCode, String deviceTypeCode);
-
-	/**
-	 * This method trigger query to fetch the Machine detail for the given id code.
-	 * 
-	 * @param deviceSpecId
-	 *            machineSpecId provided by user
-	 * 
-	 * @return MachineDetail fetched from database
-	 */
-
-	@Query("FROM Device d where d.deviceSpecId = ?1 and (d.isDeleted is null or d.isDeleted = false) and d.isActive = true")
-	List<Device> findDeviceByDeviceSpecIdAndIsDeletedFalseorIsDeletedIsNull(String deviceSpecId);
-
-	/**
-	 * This method trigger query to fetch the Device detail for the given id and
-	 * language code.
-	 * 
-	 * @param id
-	 *            the id of device
-	 * @param langCode
-	 *            language code from user
-	 * @return the device detail
-	 */
-	@Query("FROM Device d where d.id = ?1 and d.langCode = ?2 AND (d.isDeleted is null or d.isDeleted = false) and d.isActive = true")
-	Device findByIdAndLangCodeAndIsDeletedFalseOrIsDeletedIsNull(String id, String langCode);
-
-	/**
-	 * This method trigger query to fetch the Device detail those are mapped with
-	 * the given regCenterId
-	 * 
-	 * @param regCenterId
-	 *            regCenterId provided by user
-	 * @return Device fetched all device those are mapped with the given
-	 *         registration center from database
-	 */
-	@Query(value = "SELECT dm.id, dm.name, dm.mac_address, dm.serial_num, dm.ip_address, dm.dspec_id, dm.lang_code, dm.is_active, dm.validity_end_dtimes, dm.cr_by, dm.cr_dtimes, dm.upd_by, dm.upd_dtimes, dm.is_deleted, dm.del_dtimes FROM master.device_master dm inner join master.reg_center_device rcd on dm.id = rcd.device_id where rcd.regcntr_id=?1", 
-			countQuery = "SELECT count(*) FROM master.device_master dm inner join master.reg_center_device rcd on dm.id = rcd.device_id where rcd.regcntr_id=?1", nativeQuery = true)
-	Page<Device> findDeviceByRegCenterId(String regCenterId, Pageable pageable);
-
-}
-=======
-package io.mosip.kernel.masterdata.repository;
-
-import java.util.List;
-
-import org.springframework.data.jpa.repository.Query;
-import org.springframework.stereotype.Repository;
-
-import io.mosip.kernel.core.dataaccess.spi.repository.BaseRepository;
-import io.mosip.kernel.masterdata.entity.Device;
-
-/**
- * Repository function to fetching device details
- * 
- * @author Megha Tanga
- * @since 1.0.0
- *
- */
-
-@Repository
-public interface DeviceRepository extends BaseRepository<Device, String> {
-
-	/**
-	 * This method trigger query to fetch the Device detail for the given id.
-	 * 
-	 * @param id the id of device
-	 * @return the device detail
-	 */
-	@Query("FROM Device d where d.id = ?1 AND (d.isDeleted is null or d.isDeleted = false) AND d.isActive = true")
-	List<Device> findByIdAndIsDeletedFalseOrIsDeletedIsNull(String id);
-
-	/**
-	 * This method trigger query to fetch the Device detail for the given language
-	 * code.
-	 * 
-	 * 
-	 * @param langCode language code provided by user
-	 * 
-	 * @return List Device Details fetched from database
-	 */
-
-	@Query("FROM Device d where d.langCode = ?1 and (d.isDeleted is null or d.isDeleted = false) AND d.isActive = true")
-	List<Device> findByLangCodeAndIsDeletedFalseOrIsDeletedIsNull(String langCode);
-
-	/**
-	 * This method trigger query to fetch the Device detail for the given language
-	 * code and Device Type code.
-	 * 
-	 * 
-	 * @param langCode       language code provided by user
-	 * @param deviceTypeCode device Type Code provided by user
-	 * @return List Device Details fetched from database
-	 * 
-	 */
-	@Query(value = "select d.id, d.name, d.mac_address, d.serial_num, d.ip_address, d.dspec_id, d.lang_code, d.is_active, d.validity_end_dtimes, s.dtyp_code from master.device_master  d, master.device_spec s where  d.dspec_id = s.id  and d.lang_code = s.lang_code and d.lang_code = ?1 and s.dtyp_code = ?2 and (d.is_deleted is null or d.is_deleted = false) and d.is_active = true", nativeQuery = true)
-	List<Object[]> findByLangCodeAndDtypeCode(String langCode, String deviceTypeCode);
-
-	/**
-	 * This method trigger query to fetch the Machine detail for the given id code.
-	 * 
-	 * @param deviceSpecId machineSpecId provided by user
-	 * 
-	 * @return MachineDetail fetched from database
-	 */
-
-	@Query("FROM Device d where d.deviceSpecId = ?1 and (d.isDeleted is null or d.isDeleted = false) and d.isActive = true")
-	List<Device> findDeviceByDeviceSpecIdAndIsDeletedFalseorIsDeletedIsNull(String deviceSpecId);
-
-	/**
-	 * This method trigger query to fetch the Device detail for the given id and
-	 * language code.
-	 * 
-	 * @param id       the id of device
-	 * @param langCode language code from user
-	 * @return the device detail
-	 */
-	@Query("FROM Device d where d.id = ?1 and d.langCode = ?2 AND (d.isDeleted is null or d.isDeleted = false) and d.isActive = true")
-	Device findByIdAndLangCodeAndIsDeletedFalseOrIsDeletedIsNull(String id, String langCode);
-	
-	@Query("FROM Device d where d.id = ?1 and d.langCode = ?2 AND (d.isDeleted is null or d.isDeleted = false)")
-	Device findByIdAndLangCodeAndIsDeletedFalseOrIsDeletedIsNullNoIsActive(String id, String langCode);
-
-}
->>>>>>> caca3460
+package io.mosip.kernel.masterdata.repository;
+
+import java.util.List;
+
+import org.springframework.data.domain.Page;
+import org.springframework.data.domain.Pageable;
+import org.springframework.data.jpa.repository.Query;
+import org.springframework.stereotype.Repository;
+
+import io.mosip.kernel.core.dataaccess.spi.repository.BaseRepository;
+import io.mosip.kernel.masterdata.entity.Device;
+
+/**
+ * Repository function to fetching device details
+ * 
+ * @author Megha Tanga
+ * @since 1.0.0
+ *
+ */
+
+@Repository
+public interface DeviceRepository extends BaseRepository<Device, String> {
+
+	/**
+	 * This method trigger query to fetch the Device detail for the given id.
+	 * 
+	 * @param id
+	 *            the id of device
+	 * @return the device detail
+	 */
+	@Query("FROM Device d where d.id = ?1 AND (d.isDeleted is null or d.isDeleted = false) AND d.isActive = true")
+	List<Device> findByIdAndIsDeletedFalseOrIsDeletedIsNull(String id);
+
+	/**
+	 * This method trigger query to fetch the Device detail for the given language
+	 * code.
+	 * 
+	 * 
+	 * @param langCode
+	 *            language code provided by user
+	 * 
+	 * @return List Device Details fetched from database
+	 */
+
+	@Query("FROM Device d where d.langCode = ?1 and (d.isDeleted is null or d.isDeleted = false) AND d.isActive = true")
+	List<Device> findByLangCodeAndIsDeletedFalseOrIsDeletedIsNull(String langCode);
+
+	/**
+	 * This method trigger query to fetch the Device detail for the given language
+	 * code and Device Type code.
+	 * 
+	 * 
+	 * @param langCode
+	 *            language code provided by user
+	 * @param deviceTypeCode
+	 *            device Type Code provided by user
+	 * @return List Device Details fetched from database
+	 * 
+	 */
+	@Query(value = "select d.id, d.name, d.mac_address, d.serial_num, d.ip_address, d.dspec_id, d.lang_code, d.is_active, d.validity_end_dtimes, s.dtyp_code from master.device_master  d, master.device_spec s where  d.dspec_id = s.id  and d.lang_code = s.lang_code and d.lang_code = ?1 and s.dtyp_code = ?2 and (d.is_deleted is null or d.is_deleted = false) and d.is_active = true", nativeQuery = true)
+	List<Object[]> findByLangCodeAndDtypeCode(String langCode, String deviceTypeCode);
+
+	/**
+	 * This method trigger query to fetch the Machine detail for the given id code.
+	 * 
+	 * @param deviceSpecId
+	 *            machineSpecId provided by user
+	 * 
+	 * @return MachineDetail fetched from database
+	 */
+
+	@Query("FROM Device d where d.deviceSpecId = ?1 and (d.isDeleted is null or d.isDeleted = false) and d.isActive = true")
+	List<Device> findDeviceByDeviceSpecIdAndIsDeletedFalseorIsDeletedIsNull(String deviceSpecId);
+
+	/**
+	 * This method trigger query to fetch the Device detail for the given id and
+	 * language code.
+	 * 
+	 * @param id
+	 *            the id of device
+	 * @param langCode
+	 *            language code from user
+	 * @return the device detail
+	 */
+	@Query("FROM Device d where d.id = ?1 and d.langCode = ?2 AND (d.isDeleted is null or d.isDeleted = false) and d.isActive = true")
+	Device findByIdAndLangCodeAndIsDeletedFalseOrIsDeletedIsNull(String id, String langCode);
+
+	/**
+	 * This method trigger query to fetch the Device detail those are mapped with
+	 * the given regCenterId
+	 * 
+	 * @param regCenterId
+	 *            regCenterId provided by user
+	 * @return Device fetched all device those are mapped with the given
+	 *         registration center from database
+	 */
+	@Query(value = "SELECT dm.id, dm.name, dm.mac_address, dm.serial_num, dm.ip_address, dm.dspec_id, dm.lang_code, dm.is_active, dm.validity_end_dtimes, dm.cr_by, dm.cr_dtimes, dm.upd_by, dm.upd_dtimes, dm.is_deleted, dm.del_dtimes FROM master.device_master dm inner join master.reg_center_device rcd on dm.id = rcd.device_id where rcd.regcntr_id=?1", 
+			countQuery = "SELECT count(*) FROM master.device_master dm inner join master.reg_center_device rcd on dm.id = rcd.device_id where rcd.regcntr_id=?1", nativeQuery = true)
+	Page<Device> findDeviceByRegCenterId(String regCenterId, Pageable pageable);
+
+	@Query("FROM Device d where d.id = ?1 and d.langCode = ?2 AND (d.isDeleted is null or d.isDeleted = false)")
+	Device findByIdAndLangCodeAndIsDeletedFalseOrIsDeletedIsNullNoIsActive(String id, String langCode);
+
+}