<<<<<<< HEAD
package io.mosip.kernel.masterdata.controller;

import java.util.List;

import javax.validation.Valid;

import org.springframework.beans.factory.annotation.Autowired;
import org.springframework.security.access.prepost.PreAuthorize;
import org.springframework.web.bind.annotation.DeleteMapping;
import org.springframework.web.bind.annotation.GetMapping;
import org.springframework.web.bind.annotation.PathVariable;
import org.springframework.web.bind.annotation.PostMapping;
import org.springframework.web.bind.annotation.PutMapping;
import org.springframework.web.bind.annotation.RequestBody;
import org.springframework.web.bind.annotation.RequestParam;
import org.springframework.web.bind.annotation.RestController;

import io.mosip.kernel.core.http.RequestWrapper;
import io.mosip.kernel.core.http.ResponseFilter;
import io.mosip.kernel.core.http.ResponseWrapper;
import io.mosip.kernel.masterdata.constant.OrderEnum;
import io.mosip.kernel.masterdata.dto.DocumentTypeDto;
import io.mosip.kernel.masterdata.dto.getresponse.PageDto;
import io.mosip.kernel.masterdata.dto.getresponse.ValidDocumentTypeResponseDto;
import io.mosip.kernel.masterdata.dto.getresponse.extn.DocumentTypeExtnDto;
import io.mosip.kernel.masterdata.dto.postresponse.CodeResponseDto;
import io.mosip.kernel.masterdata.entity.id.CodeAndLanguageCodeID;
import io.mosip.kernel.masterdata.service.DocumentTypeService;
import io.swagger.annotations.Api;
import io.swagger.annotations.ApiOperation;
import io.swagger.annotations.ApiParam;
import io.swagger.annotations.ApiResponse;
import io.swagger.annotations.ApiResponses;

/**
 * Document type controller with api to get list of valid document types based
 * on document category code type and language code and with api to
 * create,update and delete document types.
 * 
 * 
 * @author Uday Kumar
 * @author Ritesh Sinha
 * @since 1.0.0
 *
 */
@RestController
@Api(tags = { "DocumentType" })
public class DocumentTypeController {
	@Autowired
	DocumentTypeService documentTypeService;

	/**
	 * 
	 * @param langCode
	 *            input from user
	 * @param documentCategoryCode
	 *            input from user
	 * @return {@link ValidDocumentTypeResponseDto}}
	 */

	@ResponseFilter
	@ApiOperation(value = "Fetch all the  valid doucment type avialbale for specific document category code ")
	@GetMapping("/documenttypes/{documentcategorycode}/{langcode}")
	public ResponseWrapper<ValidDocumentTypeResponseDto> getDoucmentTypesForDocumentCategoryAndLangCode(
			@PathVariable("langcode") String langCode,
			@PathVariable("documentcategorycode") String documentCategoryCode) {
		List<DocumentTypeDto> validDocumentTypes = documentTypeService.getAllValidDocumentType(documentCategoryCode,
				langCode);

		ResponseWrapper<ValidDocumentTypeResponseDto> responseWrapper = new ResponseWrapper<>();
		responseWrapper.setResponse(new ValidDocumentTypeResponseDto(validDocumentTypes));
		return responseWrapper;

	}

	/**
	 * Api to create document type.
	 * 
	 * @param types
	 *            the DTO of document type.
	 * 
	 * @return {@link CodeAndLanguageCodeID }
	 */
	@PreAuthorize("hasAnyRole('INDIVIDUAL','ID_AUTHENTICATION', 'REGISTRATION_ADMIN', 'REGISTRATION_SUPERVISOR', 'REGISTRATION_OFFICER', 'REGISTRATION_PROCESSOR','ZONAL_ADMIN','ZONAL_APPROVER')")
	@ResponseFilter
	@PostMapping("/documenttypes")
	@ApiOperation(value = "Service to create document type")
	public ResponseWrapper<CodeAndLanguageCodeID> createDocumentType(
			@Valid @RequestBody RequestWrapper<DocumentTypeDto> types) {

		ResponseWrapper<CodeAndLanguageCodeID> responseWrapper = new ResponseWrapper<>();
		responseWrapper.setResponse(documentTypeService.createDocumentType(types.getRequest()));
		return responseWrapper;
	}

	/**
	 * Api to update document type. .
	 * 
	 * @param types
	 *            the DTO of document type.
	 * @return {@link CodeAndLanguageCodeID}.
	 */
	@PreAuthorize("hasRole('ZONAL_ADMIN')")
	@ResponseFilter
	@PutMapping("/documenttypes")
	@ApiOperation(value = "Service to update document type")
	public ResponseWrapper<CodeAndLanguageCodeID> updateDocumentType(
			@ApiParam("Document Type DTO to update") @Valid @RequestBody RequestWrapper<DocumentTypeDto> types) {

		ResponseWrapper<CodeAndLanguageCodeID> responseWrapper = new ResponseWrapper<>();
		responseWrapper.setResponse(documentTypeService.updateDocumentType(types.getRequest()));
		return responseWrapper;
	}

	/**
	 * Api to delete document type.
	 * 
	 * @param code
	 *            the document type code.
	 * @return the code.
	 */
	@ResponseFilter
	@DeleteMapping("/documenttypes/{code}")
	@ApiOperation(value = "Service to delete document type")
	public ResponseWrapper<CodeResponseDto> deleteDocumentType(@PathVariable("code") String code) {
		ResponseWrapper<CodeResponseDto> responseWrapper = new ResponseWrapper<>();
		responseWrapper.setResponse(documentTypeService.deleteDocumentType(code));
		return responseWrapper;
	}

	/**
	 * This controller method provides with all document types.
	 * 
	 * @param pageNumber
	 *            the page number
	 * @param size
	 *            the size of each page
	 * @param sortBy
	 *            the attributes by which it should be ordered
	 * @param orderBy
	 *            the order to be used
	 * 
	 * @return the response i.e. pages containing the document types.
	 */
	@PreAuthorize("hasAnyRole('ZONAL_ADMIN','CENTRAL_ADMIN')")
	@ResponseFilter
	@GetMapping("/documenttypes/all")
	@ApiOperation(value = "Retrieve all the document types with additional metadata", notes = "Retrieve all the document types with additional metadata")
	@ApiResponses({ @ApiResponse(code = 200, message = "list of document types"),
			@ApiResponse(code = 500, message = "Error occured while retrieving document types") })
	public ResponseWrapper<PageDto<DocumentTypeExtnDto>> getAllDocumentTypes(
			@RequestParam(name = "pageNumber", defaultValue = "0") @ApiParam(value = "page no for the requested data", defaultValue = "0") int pageNumber,
			@RequestParam(name = "pageSize", defaultValue = "10") @ApiParam(value = "page size for the requested data", defaultValue = "10") int pageSize,
			@RequestParam(name = "sortBy", defaultValue = "createdDateTime") @ApiParam(value = "sort the requested data based on param value", defaultValue = "createdDateTime") String sortBy,
			@RequestParam(name = "orderBy", defaultValue = "desc") @ApiParam(value = "order the requested data based on param", defaultValue = "desc") OrderEnum orderBy) {
		ResponseWrapper<PageDto<DocumentTypeExtnDto>> responseWrapper = new ResponseWrapper<>();
		responseWrapper
				.setResponse(documentTypeService.getAllDocumentTypes(pageNumber, pageSize, sortBy, orderBy.name()));
		return responseWrapper;
	}
}
=======
package io.mosip.kernel.masterdata.controller;

import java.util.List;

import javax.validation.Valid;

import org.springframework.beans.factory.annotation.Autowired;
import org.springframework.security.access.prepost.PreAuthorize;
import org.springframework.web.bind.annotation.DeleteMapping;
import org.springframework.web.bind.annotation.GetMapping;
import org.springframework.web.bind.annotation.PathVariable;
import org.springframework.web.bind.annotation.PostMapping;
import org.springframework.web.bind.annotation.PutMapping;
import org.springframework.web.bind.annotation.RequestBody;
import org.springframework.web.bind.annotation.RestController;

import io.mosip.kernel.core.http.RequestWrapper;
import io.mosip.kernel.core.http.ResponseFilter;
import io.mosip.kernel.core.http.ResponseWrapper;
import io.mosip.kernel.masterdata.dto.DocumentTypeDto;
import io.mosip.kernel.masterdata.dto.getresponse.ValidDocumentTypeResponseDto;
import io.mosip.kernel.masterdata.dto.postresponse.CodeResponseDto;
import io.mosip.kernel.masterdata.entity.id.CodeAndLanguageCodeID;
import io.mosip.kernel.masterdata.service.DocumentTypeService;
import io.swagger.annotations.Api;
import io.swagger.annotations.ApiOperation;
import io.swagger.annotations.ApiParam;

/**
 * Document type controller with api to get list of valid document types based
 * on document category code type and language code and with api to
 * create,update and delete document types.
 * 
 * 
 * @author Uday Kumar
 * @author Ritesh Sinha
 * @since 1.0.0
 *
 */
@RestController
@Api(tags = { "DocumentType" })
public class DocumentTypeController {
	@Autowired
	DocumentTypeService documentTypeService;

	/**
	 * 
	 * @param langCode
	 *            input from user
	 * @param documentCategoryCode
	 *            input from user
	 * @return {@link ValidDocumentTypeResponseDto}}
	 */

	@ResponseFilter
	@ApiOperation(value = "Fetch all the  valid doucment type avialbale for specific document category code ")
	@GetMapping("/documenttypes/{documentcategorycode}/{langcode}")
	public ResponseWrapper<ValidDocumentTypeResponseDto> getDoucmentTypesForDocumentCategoryAndLangCode(
			@PathVariable("langcode") String langCode,
			@PathVariable("documentcategorycode") String documentCategoryCode) {
		List<DocumentTypeDto> validDocumentTypes = documentTypeService.getAllValidDocumentType(documentCategoryCode,
				langCode);

		ResponseWrapper<ValidDocumentTypeResponseDto> responseWrapper = new ResponseWrapper<>();
		responseWrapper.setResponse(new ValidDocumentTypeResponseDto(validDocumentTypes));
		return responseWrapper;

	}

	/**
	 * Api to create document type.
	 * 
	 * @param types
	 *            the DTO of document type.
	 * 
	 * @return {@link CodeAndLanguageCodeID }
	 */
	@PreAuthorize("hasAnyRole('INDIVIDUAL','ID_AUTHENTICATION', 'REGISTRATION_ADMIN', 'REGISTRATION_SUPERVISOR', 'REGISTRATION_OFFICER', 'REGISTRATION_PROCESSOR','ZONAL_ADMIN','ZONAL_APPROVER','CENTRAL_ADMIN')")
	@ResponseFilter
	@PostMapping("/documenttypes")
	@ApiOperation(value = "Service to create document type")
	public ResponseWrapper<CodeAndLanguageCodeID> createDocumentType(
			@Valid @RequestBody RequestWrapper<DocumentTypeDto> types) {

		ResponseWrapper<CodeAndLanguageCodeID> responseWrapper = new ResponseWrapper<>();
		responseWrapper.setResponse(documentTypeService.createDocumentType(types.getRequest()));
		return responseWrapper;
	}

	/**
	 * Api to update document type. .
	 * 
	 * @param types
	 *            the DTO of document type.
	 * @return {@link CodeAndLanguageCodeID}.
	 */
	@PreAuthorize("hasRole('ZONAL_ADMIN')")
	@ResponseFilter
	@PutMapping("/documenttypes")
	@ApiOperation(value = "Service to update document type")
	public ResponseWrapper<CodeAndLanguageCodeID> updateDocumentType(
			@ApiParam("Document Type DTO to update") @Valid @RequestBody RequestWrapper<DocumentTypeDto> types) {

		ResponseWrapper<CodeAndLanguageCodeID> responseWrapper = new ResponseWrapper<>();
		responseWrapper.setResponse(documentTypeService.updateDocumentType(types.getRequest()));
		return responseWrapper;
	}

	/**
	 * Api to delete document type.
	 * 
	 * @param code
	 *            the document type code.
	 * @return the code.
	 */
	@ResponseFilter
	@DeleteMapping("/documenttypes/{code}")
	@ApiOperation(value = "Service to delete document type")
	public ResponseWrapper<CodeResponseDto> deleteDocumentType(@PathVariable("code") String code) {
		ResponseWrapper<CodeResponseDto> responseWrapper = new ResponseWrapper<>();
		responseWrapper.setResponse(documentTypeService.deleteDocumentType(code));
		return responseWrapper;
	}
}
>>>>>>> 92d28979
<|MERGE_RESOLUTION|>--- conflicted
+++ resolved
@@ -1,288 +1,161 @@
-<<<<<<< HEAD
-package io.mosip.kernel.masterdata.controller;
-
-import java.util.List;
-
-import javax.validation.Valid;
-
-import org.springframework.beans.factory.annotation.Autowired;
-import org.springframework.security.access.prepost.PreAuthorize;
-import org.springframework.web.bind.annotation.DeleteMapping;
-import org.springframework.web.bind.annotation.GetMapping;
-import org.springframework.web.bind.annotation.PathVariable;
-import org.springframework.web.bind.annotation.PostMapping;
-import org.springframework.web.bind.annotation.PutMapping;
-import org.springframework.web.bind.annotation.RequestBody;
-import org.springframework.web.bind.annotation.RequestParam;
-import org.springframework.web.bind.annotation.RestController;
-
-import io.mosip.kernel.core.http.RequestWrapper;
-import io.mosip.kernel.core.http.ResponseFilter;
-import io.mosip.kernel.core.http.ResponseWrapper;
-import io.mosip.kernel.masterdata.constant.OrderEnum;
-import io.mosip.kernel.masterdata.dto.DocumentTypeDto;
-import io.mosip.kernel.masterdata.dto.getresponse.PageDto;
-import io.mosip.kernel.masterdata.dto.getresponse.ValidDocumentTypeResponseDto;
-import io.mosip.kernel.masterdata.dto.getresponse.extn.DocumentTypeExtnDto;
-import io.mosip.kernel.masterdata.dto.postresponse.CodeResponseDto;
-import io.mosip.kernel.masterdata.entity.id.CodeAndLanguageCodeID;
-import io.mosip.kernel.masterdata.service.DocumentTypeService;
-import io.swagger.annotations.Api;
-import io.swagger.annotations.ApiOperation;
-import io.swagger.annotations.ApiParam;
-import io.swagger.annotations.ApiResponse;
-import io.swagger.annotations.ApiResponses;
-
-/**
- * Document type controller with api to get list of valid document types based
- * on document category code type and language code and with api to
- * create,update and delete document types.
- * 
- * 
- * @author Uday Kumar
- * @author Ritesh Sinha
- * @since 1.0.0
- *
- */
-@RestController
-@Api(tags = { "DocumentType" })
-public class DocumentTypeController {
-	@Autowired
-	DocumentTypeService documentTypeService;
-
-	/**
-	 * 
-	 * @param langCode
-	 *            input from user
-	 * @param documentCategoryCode
-	 *            input from user
-	 * @return {@link ValidDocumentTypeResponseDto}}
-	 */
-
-	@ResponseFilter
-	@ApiOperation(value = "Fetch all the  valid doucment type avialbale for specific document category code ")
-	@GetMapping("/documenttypes/{documentcategorycode}/{langcode}")
-	public ResponseWrapper<ValidDocumentTypeResponseDto> getDoucmentTypesForDocumentCategoryAndLangCode(
-			@PathVariable("langcode") String langCode,
-			@PathVariable("documentcategorycode") String documentCategoryCode) {
-		List<DocumentTypeDto> validDocumentTypes = documentTypeService.getAllValidDocumentType(documentCategoryCode,
-				langCode);
-
-		ResponseWrapper<ValidDocumentTypeResponseDto> responseWrapper = new ResponseWrapper<>();
-		responseWrapper.setResponse(new ValidDocumentTypeResponseDto(validDocumentTypes));
-		return responseWrapper;
-
-	}
-
-	/**
-	 * Api to create document type.
-	 * 
-	 * @param types
-	 *            the DTO of document type.
-	 * 
-	 * @return {@link CodeAndLanguageCodeID }
-	 */
-	@PreAuthorize("hasAnyRole('INDIVIDUAL','ID_AUTHENTICATION', 'REGISTRATION_ADMIN', 'REGISTRATION_SUPERVISOR', 'REGISTRATION_OFFICER', 'REGISTRATION_PROCESSOR','ZONAL_ADMIN','ZONAL_APPROVER')")
-	@ResponseFilter
-	@PostMapping("/documenttypes")
-	@ApiOperation(value = "Service to create document type")
-	public ResponseWrapper<CodeAndLanguageCodeID> createDocumentType(
-			@Valid @RequestBody RequestWrapper<DocumentTypeDto> types) {
-
-		ResponseWrapper<CodeAndLanguageCodeID> responseWrapper = new ResponseWrapper<>();
-		responseWrapper.setResponse(documentTypeService.createDocumentType(types.getRequest()));
-		return responseWrapper;
-	}
-
-	/**
-	 * Api to update document type. .
-	 * 
-	 * @param types
-	 *            the DTO of document type.
-	 * @return {@link CodeAndLanguageCodeID}.
-	 */
-	@PreAuthorize("hasRole('ZONAL_ADMIN')")
-	@ResponseFilter
-	@PutMapping("/documenttypes")
-	@ApiOperation(value = "Service to update document type")
-	public ResponseWrapper<CodeAndLanguageCodeID> updateDocumentType(
-			@ApiParam("Document Type DTO to update") @Valid @RequestBody RequestWrapper<DocumentTypeDto> types) {
-
-		ResponseWrapper<CodeAndLanguageCodeID> responseWrapper = new ResponseWrapper<>();
-		responseWrapper.setResponse(documentTypeService.updateDocumentType(types.getRequest()));
-		return responseWrapper;
-	}
-
-	/**
-	 * Api to delete document type.
-	 * 
-	 * @param code
-	 *            the document type code.
-	 * @return the code.
-	 */
-	@ResponseFilter
-	@DeleteMapping("/documenttypes/{code}")
-	@ApiOperation(value = "Service to delete document type")
-	public ResponseWrapper<CodeResponseDto> deleteDocumentType(@PathVariable("code") String code) {
-		ResponseWrapper<CodeResponseDto> responseWrapper = new ResponseWrapper<>();
-		responseWrapper.setResponse(documentTypeService.deleteDocumentType(code));
-		return responseWrapper;
-	}
-
-	/**
-	 * This controller method provides with all document types.
-	 * 
-	 * @param pageNumber
-	 *            the page number
-	 * @param size
-	 *            the size of each page
-	 * @param sortBy
-	 *            the attributes by which it should be ordered
-	 * @param orderBy
-	 *            the order to be used
-	 * 
-	 * @return the response i.e. pages containing the document types.
-	 */
-	@PreAuthorize("hasAnyRole('ZONAL_ADMIN','CENTRAL_ADMIN')")
-	@ResponseFilter
-	@GetMapping("/documenttypes/all")
-	@ApiOperation(value = "Retrieve all the document types with additional metadata", notes = "Retrieve all the document types with additional metadata")
-	@ApiResponses({ @ApiResponse(code = 200, message = "list of document types"),
-			@ApiResponse(code = 500, message = "Error occured while retrieving document types") })
-	public ResponseWrapper<PageDto<DocumentTypeExtnDto>> getAllDocumentTypes(
-			@RequestParam(name = "pageNumber", defaultValue = "0") @ApiParam(value = "page no for the requested data", defaultValue = "0") int pageNumber,
-			@RequestParam(name = "pageSize", defaultValue = "10") @ApiParam(value = "page size for the requested data", defaultValue = "10") int pageSize,
-			@RequestParam(name = "sortBy", defaultValue = "createdDateTime") @ApiParam(value = "sort the requested data based on param value", defaultValue = "createdDateTime") String sortBy,
-			@RequestParam(name = "orderBy", defaultValue = "desc") @ApiParam(value = "order the requested data based on param", defaultValue = "desc") OrderEnum orderBy) {
-		ResponseWrapper<PageDto<DocumentTypeExtnDto>> responseWrapper = new ResponseWrapper<>();
-		responseWrapper
-				.setResponse(documentTypeService.getAllDocumentTypes(pageNumber, pageSize, sortBy, orderBy.name()));
-		return responseWrapper;
-	}
-}
-=======
-package io.mosip.kernel.masterdata.controller;
-
-import java.util.List;
-
-import javax.validation.Valid;
-
-import org.springframework.beans.factory.annotation.Autowired;
-import org.springframework.security.access.prepost.PreAuthorize;
-import org.springframework.web.bind.annotation.DeleteMapping;
-import org.springframework.web.bind.annotation.GetMapping;
-import org.springframework.web.bind.annotation.PathVariable;
-import org.springframework.web.bind.annotation.PostMapping;
-import org.springframework.web.bind.annotation.PutMapping;
-import org.springframework.web.bind.annotation.RequestBody;
-import org.springframework.web.bind.annotation.RestController;
-
-import io.mosip.kernel.core.http.RequestWrapper;
-import io.mosip.kernel.core.http.ResponseFilter;
-import io.mosip.kernel.core.http.ResponseWrapper;
-import io.mosip.kernel.masterdata.dto.DocumentTypeDto;
-import io.mosip.kernel.masterdata.dto.getresponse.ValidDocumentTypeResponseDto;
-import io.mosip.kernel.masterdata.dto.postresponse.CodeResponseDto;
-import io.mosip.kernel.masterdata.entity.id.CodeAndLanguageCodeID;
-import io.mosip.kernel.masterdata.service.DocumentTypeService;
-import io.swagger.annotations.Api;
-import io.swagger.annotations.ApiOperation;
-import io.swagger.annotations.ApiParam;
-
-/**
- * Document type controller with api to get list of valid document types based
- * on document category code type and language code and with api to
- * create,update and delete document types.
- * 
- * 
- * @author Uday Kumar
- * @author Ritesh Sinha
- * @since 1.0.0
- *
- */
-@RestController
-@Api(tags = { "DocumentType" })
-public class DocumentTypeController {
-	@Autowired
-	DocumentTypeService documentTypeService;
-
-	/**
-	 * 
-	 * @param langCode
-	 *            input from user
-	 * @param documentCategoryCode
-	 *            input from user
-	 * @return {@link ValidDocumentTypeResponseDto}}
-	 */
-
-	@ResponseFilter
-	@ApiOperation(value = "Fetch all the  valid doucment type avialbale for specific document category code ")
-	@GetMapping("/documenttypes/{documentcategorycode}/{langcode}")
-	public ResponseWrapper<ValidDocumentTypeResponseDto> getDoucmentTypesForDocumentCategoryAndLangCode(
-			@PathVariable("langcode") String langCode,
-			@PathVariable("documentcategorycode") String documentCategoryCode) {
-		List<DocumentTypeDto> validDocumentTypes = documentTypeService.getAllValidDocumentType(documentCategoryCode,
-				langCode);
-
-		ResponseWrapper<ValidDocumentTypeResponseDto> responseWrapper = new ResponseWrapper<>();
-		responseWrapper.setResponse(new ValidDocumentTypeResponseDto(validDocumentTypes));
-		return responseWrapper;
-
-	}
-
-	/**
-	 * Api to create document type.
-	 * 
-	 * @param types
-	 *            the DTO of document type.
-	 * 
-	 * @return {@link CodeAndLanguageCodeID }
-	 */
-	@PreAuthorize("hasAnyRole('INDIVIDUAL','ID_AUTHENTICATION', 'REGISTRATION_ADMIN', 'REGISTRATION_SUPERVISOR', 'REGISTRATION_OFFICER', 'REGISTRATION_PROCESSOR','ZONAL_ADMIN','ZONAL_APPROVER','CENTRAL_ADMIN')")
-	@ResponseFilter
-	@PostMapping("/documenttypes")
-	@ApiOperation(value = "Service to create document type")
-	public ResponseWrapper<CodeAndLanguageCodeID> createDocumentType(
-			@Valid @RequestBody RequestWrapper<DocumentTypeDto> types) {
-
-		ResponseWrapper<CodeAndLanguageCodeID> responseWrapper = new ResponseWrapper<>();
-		responseWrapper.setResponse(documentTypeService.createDocumentType(types.getRequest()));
-		return responseWrapper;
-	}
-
-	/**
-	 * Api to update document type. .
-	 * 
-	 * @param types
-	 *            the DTO of document type.
-	 * @return {@link CodeAndLanguageCodeID}.
-	 */
-	@PreAuthorize("hasRole('ZONAL_ADMIN')")
-	@ResponseFilter
-	@PutMapping("/documenttypes")
-	@ApiOperation(value = "Service to update document type")
-	public ResponseWrapper<CodeAndLanguageCodeID> updateDocumentType(
-			@ApiParam("Document Type DTO to update") @Valid @RequestBody RequestWrapper<DocumentTypeDto> types) {
-
-		ResponseWrapper<CodeAndLanguageCodeID> responseWrapper = new ResponseWrapper<>();
-		responseWrapper.setResponse(documentTypeService.updateDocumentType(types.getRequest()));
-		return responseWrapper;
-	}
-
-	/**
-	 * Api to delete document type.
-	 * 
-	 * @param code
-	 *            the document type code.
-	 * @return the code.
-	 */
-	@ResponseFilter
-	@DeleteMapping("/documenttypes/{code}")
-	@ApiOperation(value = "Service to delete document type")
-	public ResponseWrapper<CodeResponseDto> deleteDocumentType(@PathVariable("code") String code) {
-		ResponseWrapper<CodeResponseDto> responseWrapper = new ResponseWrapper<>();
-		responseWrapper.setResponse(documentTypeService.deleteDocumentType(code));
-		return responseWrapper;
-	}
-}
->>>>>>> 92d28979
+package io.mosip.kernel.masterdata.controller;
+
+import java.util.List;
+
+import javax.validation.Valid;
+
+import org.springframework.beans.factory.annotation.Autowired;
+import org.springframework.security.access.prepost.PreAuthorize;
+import org.springframework.web.bind.annotation.DeleteMapping;
+import org.springframework.web.bind.annotation.GetMapping;
+import org.springframework.web.bind.annotation.PathVariable;
+import org.springframework.web.bind.annotation.PostMapping;
+import org.springframework.web.bind.annotation.PutMapping;
+import org.springframework.web.bind.annotation.RequestBody;
+import org.springframework.web.bind.annotation.RequestParam;
+import org.springframework.web.bind.annotation.RestController;
+
+import io.mosip.kernel.core.http.RequestWrapper;
+import io.mosip.kernel.core.http.ResponseFilter;
+import io.mosip.kernel.core.http.ResponseWrapper;
+import io.mosip.kernel.masterdata.constant.OrderEnum;
+import io.mosip.kernel.masterdata.dto.DocumentTypeDto;
+import io.mosip.kernel.masterdata.dto.getresponse.PageDto;
+import io.mosip.kernel.masterdata.dto.getresponse.ValidDocumentTypeResponseDto;
+import io.mosip.kernel.masterdata.dto.getresponse.extn.DocumentTypeExtnDto;
+import io.mosip.kernel.masterdata.dto.postresponse.CodeResponseDto;
+import io.mosip.kernel.masterdata.entity.id.CodeAndLanguageCodeID;
+import io.mosip.kernel.masterdata.service.DocumentTypeService;
+import io.swagger.annotations.Api;
+import io.swagger.annotations.ApiOperation;
+import io.swagger.annotations.ApiParam;
+import io.swagger.annotations.ApiResponse;
+import io.swagger.annotations.ApiResponses;
+
+/**
+ * Document type controller with api to get list of valid document types based
+ * on document category code type and language code and with api to
+ * create,update and delete document types.
+ * 
+ * 
+ * @author Uday Kumar
+ * @author Ritesh Sinha
+ * @since 1.0.0
+ *
+ */
+@RestController
+@Api(tags = { "DocumentType" })
+public class DocumentTypeController {
+	@Autowired
+	DocumentTypeService documentTypeService;
+
+	/**
+	 * 
+	 * @param langCode
+	 *            input from user
+	 * @param documentCategoryCode
+	 *            input from user
+	 * @return {@link ValidDocumentTypeResponseDto}}
+	 */
+
+	@ResponseFilter
+	@ApiOperation(value = "Fetch all the  valid doucment type avialbale for specific document category code ")
+	@GetMapping("/documenttypes/{documentcategorycode}/{langcode}")
+	public ResponseWrapper<ValidDocumentTypeResponseDto> getDoucmentTypesForDocumentCategoryAndLangCode(
+			@PathVariable("langcode") String langCode,
+			@PathVariable("documentcategorycode") String documentCategoryCode) {
+		List<DocumentTypeDto> validDocumentTypes = documentTypeService.getAllValidDocumentType(documentCategoryCode,
+				langCode);
+
+		ResponseWrapper<ValidDocumentTypeResponseDto> responseWrapper = new ResponseWrapper<>();
+		responseWrapper.setResponse(new ValidDocumentTypeResponseDto(validDocumentTypes));
+		return responseWrapper;
+
+	}
+
+	/**
+	 * Api to create document type.
+	 * 
+	 * @param types
+	 *            the DTO of document type.
+	 * 
+	 * @return {@link CodeAndLanguageCodeID }
+	 */
+	@PreAuthorize("hasAnyRole('INDIVIDUAL','ID_AUTHENTICATION', 'REGISTRATION_ADMIN', 'REGISTRATION_SUPERVISOR', 'REGISTRATION_OFFICER', 'REGISTRATION_PROCESSOR','ZONAL_ADMIN','ZONAL_APPROVER','CENTRAL_ADMIN')")
+	@ResponseFilter
+	@PostMapping("/documenttypes")
+	@ApiOperation(value = "Service to create document type")
+	public ResponseWrapper<CodeAndLanguageCodeID> createDocumentType(
+			@Valid @RequestBody RequestWrapper<DocumentTypeDto> types) {
+
+		ResponseWrapper<CodeAndLanguageCodeID> responseWrapper = new ResponseWrapper<>();
+		responseWrapper.setResponse(documentTypeService.createDocumentType(types.getRequest()));
+		return responseWrapper;
+	}
+
+	/**
+	 * Api to update document type. .
+	 * 
+	 * @param types
+	 *            the DTO of document type.
+	 * @return {@link CodeAndLanguageCodeID}.
+	 */
+	@PreAuthorize("hasRole('ZONAL_ADMIN')")
+	@ResponseFilter
+	@PutMapping("/documenttypes")
+	@ApiOperation(value = "Service to update document type")
+	public ResponseWrapper<CodeAndLanguageCodeID> updateDocumentType(
+			@ApiParam("Document Type DTO to update") @Valid @RequestBody RequestWrapper<DocumentTypeDto> types) {
+
+		ResponseWrapper<CodeAndLanguageCodeID> responseWrapper = new ResponseWrapper<>();
+		responseWrapper.setResponse(documentTypeService.updateDocumentType(types.getRequest()));
+		return responseWrapper;
+	}
+
+	/**
+	 * Api to delete document type.
+	 * 
+	 * @param code
+	 *            the document type code.
+	 * @return the code.
+	 */
+	@ResponseFilter
+	@DeleteMapping("/documenttypes/{code}")
+	@ApiOperation(value = "Service to delete document type")
+	public ResponseWrapper<CodeResponseDto> deleteDocumentType(@PathVariable("code") String code) {
+		ResponseWrapper<CodeResponseDto> responseWrapper = new ResponseWrapper<>();
+		responseWrapper.setResponse(documentTypeService.deleteDocumentType(code));
+		return responseWrapper;
+	}
+
+	/**
+	 * This controller method provides with all document types.
+	 * 
+	 * @param pageNumber
+	 *            the page number
+	 * @param size
+	 *            the size of each page
+	 * @param sortBy
+	 *            the attributes by which it should be ordered
+	 * @param orderBy
+	 *            the order to be used
+	 * 
+	 * @return the response i.e. pages containing the document types.
+	 */
+	@PreAuthorize("hasAnyRole('ZONAL_ADMIN','CENTRAL_ADMIN')")
+	@ResponseFilter
+	@GetMapping("/documenttypes/all")
+	@ApiOperation(value = "Retrieve all the document types with additional metadata", notes = "Retrieve all the document types with additional metadata")
+	@ApiResponses({ @ApiResponse(code = 200, message = "list of document types"),
+			@ApiResponse(code = 500, message = "Error occured while retrieving document types") })
+	public ResponseWrapper<PageDto<DocumentTypeExtnDto>> getAllDocumentTypes(
+			@RequestParam(name = "pageNumber", defaultValue = "0") @ApiParam(value = "page no for the requested data", defaultValue = "0") int pageNumber,
+			@RequestParam(name = "pageSize", defaultValue = "10") @ApiParam(value = "page size for the requested data", defaultValue = "10") int pageSize,
+			@RequestParam(name = "sortBy", defaultValue = "createdDateTime") @ApiParam(value = "sort the requested data based on param value", defaultValue = "createdDateTime") String sortBy,
+			@RequestParam(name = "orderBy", defaultValue = "desc") @ApiParam(value = "order the requested data based on param", defaultValue = "desc") OrderEnum orderBy) {
+		ResponseWrapper<PageDto<DocumentTypeExtnDto>> responseWrapper = new ResponseWrapper<>();
+		responseWrapper
+				.setResponse(documentTypeService.getAllDocumentTypes(pageNumber, pageSize, sortBy, orderBy.name()));
+		return responseWrapper;
+	}
+}