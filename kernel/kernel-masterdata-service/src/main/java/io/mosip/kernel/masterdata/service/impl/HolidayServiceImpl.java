<<<<<<< HEAD
package io.mosip.kernel.masterdata.service.impl;

import java.time.LocalDateTime;
import java.time.ZoneId;
import java.util.HashMap;
import java.util.List;
import java.util.Map;

import org.springframework.beans.factory.annotation.Autowired;
import org.springframework.dao.DataAccessException;
import org.springframework.stereotype.Service;

import io.mosip.kernel.core.dataaccess.exception.DataAccessLayerException;
import io.mosip.kernel.masterdata.constant.HolidayErrorCode;
import io.mosip.kernel.masterdata.dto.HolidayDto;
import io.mosip.kernel.masterdata.dto.HolidayIDDto;
import io.mosip.kernel.masterdata.dto.HolidayIdDeleteDto;
import io.mosip.kernel.masterdata.dto.HolidayUpdateDto;
import io.mosip.kernel.core.http.RequestWrapper;
import io.mosip.kernel.masterdata.dto.getresponse.HolidayResponseDto;
import io.mosip.kernel.masterdata.entity.Holiday;
import io.mosip.kernel.masterdata.exception.DataNotFoundException;
import io.mosip.kernel.masterdata.exception.MasterDataServiceException;
import io.mosip.kernel.masterdata.exception.RequestException;
import io.mosip.kernel.masterdata.repository.HolidayRepository;
import io.mosip.kernel.masterdata.service.HolidayService;
import io.mosip.kernel.masterdata.utils.ExceptionUtils;
import io.mosip.kernel.masterdata.utils.MapperUtils;
import io.mosip.kernel.masterdata.utils.MetaDataUtils;

/**
 * Service Impl class for Holiday Data
 * 
 * @author Sidhant Agarwal
 * @author Abhishek Kumar
 * @since 1.0.0
 *
 */
@Service
public class HolidayServiceImpl implements HolidayService {
	@Autowired
	private HolidayRepository holidayRepository;
	private static final String UPDATE_HOLIDAY_QUERY = "UPDATE Holiday h SET h.isActive = :isActive ,h.updatedBy = :updatedBy , h.updatedDateTime = :updatedDateTime, h.holidayDesc = :holidayDesc,h.holidayId.holidayDate=:newHolidayDate,h.holidayId.holidayName = :newHolidayName   WHERE h.holidayId.locationCode = :locationCode and h.holidayId.holidayName = :holidayName and h.holidayId.holidayDate = :holidayDate and h.holidayId.langCode = :langCode and (h.isDeleted is null or h.isDeleted = false)";

	/*
	 * (non-Javadoc)
	 * 
	 * @see io.mosip.kernel.masterdata.service.HolidayService#getAllHolidays()
	 */
	@Override
	public HolidayResponseDto getAllHolidays() {
		HolidayResponseDto holidayResponseDto = null;
		List<HolidayDto> holidayDto = null;
		List<Holiday> holidays = null;
		try {
			holidays = holidayRepository.findAllNonDeletedHoliday();
		} catch (DataAccessException | DataAccessLayerException dataAccessException) {
			throw new MasterDataServiceException(HolidayErrorCode.HOLIDAY_FETCH_EXCEPTION.getErrorCode(),
					HolidayErrorCode.HOLIDAY_FETCH_EXCEPTION.getErrorMessage());
		}

		if (holidays != null && !holidays.isEmpty()) {
			holidayDto = MapperUtils.mapHolidays(holidays);
		} else {
			throw new DataNotFoundException(HolidayErrorCode.HOLIDAY_NOTFOUND.getErrorCode(),
					HolidayErrorCode.HOLIDAY_NOTFOUND.getErrorMessage());
		}

		holidayResponseDto = new HolidayResponseDto();
		holidayResponseDto.setHolidays(holidayDto);
		return holidayResponseDto;
	}

	/*
	 * (non-Javadoc)
	 * 
	 * @see io.mosip.kernel.masterdata.service.HolidayService#getHolidayById(int)
	 */
	@Override
	public HolidayResponseDto getHolidayById(int id) {

		HolidayResponseDto holidayResponseDto = null;
		List<HolidayDto> holidayDto = null;
		List<Holiday> holidays = null;
		try {
			holidays = holidayRepository.findAllById(id);
		} catch (DataAccessException | DataAccessLayerException dataAccessException) {
			throw new MasterDataServiceException(HolidayErrorCode.HOLIDAY_FETCH_EXCEPTION.getErrorCode(),
					HolidayErrorCode.HOLIDAY_FETCH_EXCEPTION.getErrorMessage());
		}

		if (holidays != null && !holidays.isEmpty()) {
			holidayDto = MapperUtils.mapHolidays(holidays);
		} else {
			throw new DataNotFoundException(HolidayErrorCode.HOLIDAY_NOTFOUND.getErrorCode(),
					HolidayErrorCode.HOLIDAY_NOTFOUND.getErrorMessage());
		}

		holidayResponseDto = new HolidayResponseDto();
		holidayResponseDto.setHolidays(holidayDto);
		return holidayResponseDto;
	}

	/*
	 * (non-Javadoc)
	 * 
	 * @see io.mosip.kernel.masterdata.service.HolidayService#
	 * getHolidayByIdAndLanguageCode(int, java.lang.String)
	 */
	@Override
	public HolidayResponseDto getHolidayByIdAndLanguageCode(int id, String langCode) {
		HolidayResponseDto holidayResponseDto = null;
		List<HolidayDto> holidayList = null;
		List<Holiday> holidays = null;
		try {
			holidays = holidayRepository.findHolidayByIdAndHolidayIdLangCode(id, langCode);
		} catch (DataAccessException | DataAccessLayerException dataAccessException) {
			throw new MasterDataServiceException(HolidayErrorCode.HOLIDAY_FETCH_EXCEPTION.getErrorCode(),
					HolidayErrorCode.HOLIDAY_FETCH_EXCEPTION.getErrorMessage());
		}

		if (holidays != null && !holidays.isEmpty()) {
			holidayList = MapperUtils.mapHolidays(holidays);
		} else {
			throw new DataNotFoundException(HolidayErrorCode.HOLIDAY_NOTFOUND.getErrorCode(),
					HolidayErrorCode.HOLIDAY_NOTFOUND.getErrorMessage());
		}
		holidayResponseDto = new HolidayResponseDto();
		holidayResponseDto.setHolidays(holidayList);
		return holidayResponseDto;
	}

	/*
	 * (non-Javadoc)
	 * 
	 * @see
	 * io.mosip.kernel.masterdata.service.HolidayService#saveHoliday(io.mosip.kernel
	 * .masterdata.dto.RequestDto)
	 */
	@Override
	public HolidayIDDto saveHoliday(HolidayDto holidayDto) {
		Holiday entity = MetaDataUtils.setCreateMetaData(holidayDto, Holiday.class);
		Holiday holiday;
		try {
			holiday = holidayRepository.create(entity);
		} catch (DataAccessLayerException | DataAccessException e) {
			throw new MasterDataServiceException(HolidayErrorCode.HOLIDAY_INSERT_EXCEPTION.getErrorCode(),
					ExceptionUtils.parseException(e));
		}
		HolidayIDDto holidayId = new HolidayIDDto();
		MapperUtils.map(holiday, holidayId);
		return holidayId;
	}

	/*
	 * (non-Javadoc)
	 * 
	 * @see
	 * io.mosip.kernel.masterdata.service.HolidayService#updateHoliday(io.mosip.
	 * kernel.masterdata.dto.RequestDto)
	 */
	@Override
	public HolidayIDDto updateHoliday(HolidayUpdateDto holidayDto) {
		HolidayIDDto idDto = null;
		Map<String, Object> params = bindDtoToMap(holidayDto);
		try {
			int noOfRowAffected = holidayRepository.createQueryUpdateOrDelete(UPDATE_HOLIDAY_QUERY, params);
			if (noOfRowAffected != 0)
				idDto = mapToHolidayIdDto(holidayDto);
			else
				throw new RequestException(HolidayErrorCode.HOLIDAY_NOTFOUND.getErrorCode(),
						HolidayErrorCode.HOLIDAY_NOTFOUND.getErrorMessage());

		} catch (DataAccessException | DataAccessLayerException e) {
			throw new MasterDataServiceException(HolidayErrorCode.HOLIDAY_UPDATE_EXCEPTION.getErrorCode(),
					HolidayErrorCode.HOLIDAY_UPDATE_EXCEPTION.getErrorMessage() + ExceptionUtils.parseException(e));
		}
		return idDto;
	}

	/*
	 * (non-Javadoc)
	 * 
	 * @see
	 * io.mosip.kernel.masterdata.service.HolidayService#deleteHoliday(io.mosip.
	 * kernel.masterdata.entity.id.HolidayID)
	 */
	@Override
	public HolidayIdDeleteDto deleteHoliday(RequestWrapper<HolidayIdDeleteDto> request) {
		HolidayIdDeleteDto idDto = request.getRequest();
		try {
			int affectedRows = holidayRepository.deleteHolidays(LocalDateTime.now(ZoneId.of("UTC")),
					idDto.getHolidayName(), idDto.getHolidayDate(), idDto.getLocationCode());
			if (affectedRows == 0)
				throw new RequestException(HolidayErrorCode.HOLIDAY_NOTFOUND.getErrorCode(),
						HolidayErrorCode.HOLIDAY_NOTFOUND.getErrorMessage());

		} catch (DataAccessException | DataAccessLayerException e) {
			throw new MasterDataServiceException(HolidayErrorCode.HOLIDAY_DELETE_EXCEPTION.getErrorCode(),
					HolidayErrorCode.HOLIDAY_DELETE_EXCEPTION.getErrorMessage() + ExceptionUtils.parseException(e));
		}
		return idDto;
	}

	/**
	 * Bind {@link HolidayUpdateDto} dto to {@link Map}
	 * 
	 * @param dto
	 *            input {@link HolidayUpdateDto}
	 * @return {@link Map} with the named parameter and value
	 */
	private Map<String, Object> bindDtoToMap(HolidayUpdateDto dto) {
		Map<String, Object> params = new HashMap<>();
		if (dto.getNewHolidayName() != null && !dto.getNewHolidayName().isEmpty())
			params.put("newHolidayName", dto.getNewHolidayName());
		else
			params.put("newHolidayName", dto.getHolidayName());
		if (dto.getNewHolidayDate() != null)
			params.put("newHolidayDate", dto.getNewHolidayDate());
		else
			params.put("newHolidayDate", dto.getHolidayDate());
		if (dto.getNewHolidayDesc() != null && !dto.getNewHolidayDesc().isEmpty())
			params.put("holidayDesc", dto.getNewHolidayDesc());
		else
			params.put("holidayDesc", dto.getHolidayDesc());

		params.put("isActive", dto.getIsActive());
		params.put("holidayDate", dto.getHolidayDate());
		params.put("holidayName", dto.getHolidayName());
		params.put("updatedBy", MetaDataUtils.getContextUser());
		params.put("updatedDateTime", LocalDateTime.now(ZoneId.of("UTC")));
		params.put("locationCode", dto.getLocationCode());
		params.put("langCode", dto.getLangCode());
		return params;
	}

	/**
	 * Bind the {@link HolidayUpdateDto} to {@link HolidayIDDto}
	 * 
	 * @param dto
	 *            input {@link HolidayUpdateDto} to be bind
	 * @return {@link HolidayIDDto} holiday id
	 */
	private HolidayIDDto mapToHolidayIdDto(HolidayUpdateDto dto) {
		HolidayIDDto idDto;
		idDto = new HolidayIDDto();
		if (dto.getNewHolidayName() != null)
			idDto.setHolidayName(dto.getNewHolidayName());
		else
			idDto.setHolidayName(dto.getHolidayName());
		if (dto.getNewHolidayDate() != null)
			idDto.setHolidayDate(dto.getNewHolidayDate());
		else
			idDto.setHolidayDate(dto.getHolidayDate());
		idDto.setLocationCode(dto.getLocationCode());
		idDto.setLangCode(dto.getLangCode());
		return idDto;
	}
}
=======
package io.mosip.kernel.masterdata.service.impl;

import java.time.LocalDateTime;
import java.time.ZoneId;
import java.util.HashMap;
import java.util.List;
import java.util.Map;

import org.springframework.beans.factory.annotation.Autowired;
import org.springframework.dao.DataAccessException;
import org.springframework.stereotype.Service;

import io.mosip.kernel.core.dataaccess.exception.DataAccessLayerException;
import io.mosip.kernel.masterdata.constant.HolidayErrorCode;
import io.mosip.kernel.masterdata.dto.HolidayDto;
import io.mosip.kernel.masterdata.dto.HolidayIDDto;
import io.mosip.kernel.masterdata.dto.HolidayIdDeleteDto;
import io.mosip.kernel.masterdata.dto.HolidayUpdateDto;
import io.mosip.kernel.core.http.RequestWrapper;
import io.mosip.kernel.masterdata.dto.getresponse.HolidayResponseDto;
import io.mosip.kernel.masterdata.entity.Holiday;
import io.mosip.kernel.masterdata.exception.DataNotFoundException;
import io.mosip.kernel.masterdata.exception.MasterDataServiceException;
import io.mosip.kernel.masterdata.exception.RequestException;
import io.mosip.kernel.masterdata.repository.HolidayRepository;
import io.mosip.kernel.masterdata.service.HolidayService;
import io.mosip.kernel.masterdata.utils.ExceptionUtils;
import io.mosip.kernel.masterdata.utils.MapperUtils;
import io.mosip.kernel.masterdata.utils.MetaDataUtils;

/**
 * Service Impl class for Holiday Data
 * 
 * @author Sidhant Agarwal
 * @author Abhishek Kumar
 * @since 1.0.0
 *
 */
@Service
public class HolidayServiceImpl implements HolidayService {
	@Autowired
	private HolidayRepository holidayRepository;
	private static final String UPDATE_HOLIDAY_QUERY = "UPDATE Holiday h SET h.isActive = :isActive ,h.updatedBy = :updatedBy , h.updatedDateTime = :updatedDateTime, h.holidayDesc = :holidayDesc,h.holidayId.holidayDate=:newHolidayDate,h.holidayId.holidayName = :newHolidayName   WHERE h.holidayId.locationCode = :locationCode and h.holidayId.holidayName = :holidayName and h.holidayId.holidayDate = :holidayDate and h.holidayId.langCode = :langCode and (h.isDeleted is null or h.isDeleted = false)";

	/*
	 * (non-Javadoc)
	 * 
	 * @see io.mosip.kernel.masterdata.service.HolidayService#getAllHolidays()
	 */
	@Override
	public HolidayResponseDto getAllHolidays() {
		HolidayResponseDto holidayResponseDto = null;
		List<HolidayDto> holidayDto = null;
		List<Holiday> holidays = null;
		try {
			holidays = holidayRepository.findAllNonDeletedHoliday();
		} catch (DataAccessException | DataAccessLayerException dataAccessException) {
			throw new MasterDataServiceException(HolidayErrorCode.HOLIDAY_FETCH_EXCEPTION.getErrorCode(),
					HolidayErrorCode.HOLIDAY_FETCH_EXCEPTION.getErrorMessage());
		}

		if (holidays != null && !holidays.isEmpty()) {
			holidayDto = MapperUtils.mapHolidays(holidays);
		} else {
			throw new DataNotFoundException(HolidayErrorCode.HOLIDAY_NOTFOUND.getErrorCode(),
					HolidayErrorCode.HOLIDAY_NOTFOUND.getErrorMessage());
		}

		holidayResponseDto = new HolidayResponseDto();
		holidayResponseDto.setHolidays(holidayDto);
		return holidayResponseDto;
	}

	/*
	 * (non-Javadoc)
	 * 
	 * @see io.mosip.kernel.masterdata.service.HolidayService#getHolidayById(int)
	 */
	@Override
	public HolidayResponseDto getHolidayById(int id) {

		HolidayResponseDto holidayResponseDto = null;
		List<HolidayDto> holidayDto = null;
		List<Holiday> holidays = null;
		try {
			holidays = holidayRepository.findAllById(id);
		} catch (DataAccessException | DataAccessLayerException dataAccessException) {
			throw new MasterDataServiceException(HolidayErrorCode.HOLIDAY_FETCH_EXCEPTION.getErrorCode(),
					HolidayErrorCode.HOLIDAY_FETCH_EXCEPTION.getErrorMessage());
		}

		if (holidays != null && !holidays.isEmpty()) {
			holidayDto = MapperUtils.mapHolidays(holidays);
		} else {
			throw new DataNotFoundException(HolidayErrorCode.HOLIDAY_NOTFOUND.getErrorCode(),
					HolidayErrorCode.HOLIDAY_NOTFOUND.getErrorMessage());
		}

		holidayResponseDto = new HolidayResponseDto();
		holidayResponseDto.setHolidays(holidayDto);
		return holidayResponseDto;
	}

	/*
	 * (non-Javadoc)
	 * 
	 * @see io.mosip.kernel.masterdata.service.HolidayService#
	 * getHolidayByIdAndLanguageCode(int, java.lang.String)
	 */
	@Override
	public HolidayResponseDto getHolidayByIdAndLanguageCode(int id, String langCode) {
		HolidayResponseDto holidayResponseDto = null;
		List<HolidayDto> holidayList = null;
		List<Holiday> holidays = null;
		try {
			holidays = holidayRepository.findHolidayByIdAndHolidayIdLangCode(id, langCode);
		} catch (DataAccessException | DataAccessLayerException dataAccessException) {
			throw new MasterDataServiceException(HolidayErrorCode.HOLIDAY_FETCH_EXCEPTION.getErrorCode(),
					HolidayErrorCode.HOLIDAY_FETCH_EXCEPTION.getErrorMessage());
		}

		if (holidays != null && !holidays.isEmpty()) {
			holidayList = MapperUtils.mapHolidays(holidays);
		} else {
			throw new DataNotFoundException(HolidayErrorCode.HOLIDAY_NOTFOUND.getErrorCode(),
					HolidayErrorCode.HOLIDAY_NOTFOUND.getErrorMessage());
		}
		holidayResponseDto = new HolidayResponseDto();
		holidayResponseDto.setHolidays(holidayList);
		return holidayResponseDto;
	}

	/*
	 * (non-Javadoc)
	 * 
	 * @see
	 * io.mosip.kernel.masterdata.service.HolidayService#saveHoliday(io.mosip.kernel
	 * .masterdata.dto.RequestDto)
	 */
	@Override
	public HolidayIDDto saveHoliday(HolidayDto holidayDto) {
		Holiday entity = MetaDataUtils.setCreateMetaData(holidayDto, Holiday.class);
		Holiday holiday;
		try {
			holiday = holidayRepository.create(entity);
		} catch (DataAccessLayerException | DataAccessException e) {
			throw new MasterDataServiceException(HolidayErrorCode.HOLIDAY_INSERT_EXCEPTION.getErrorCode(),
					ExceptionUtils.parseException(e));
		}
		HolidayIDDto holidayId = new HolidayIDDto();
		MapperUtils.map(holiday, holidayId);
		return holidayId;
	}

	/*
	 * (non-Javadoc)
	 * 
	 * @see
	 * io.mosip.kernel.masterdata.service.HolidayService#updateHoliday(io.mosip.
	 * kernel.masterdata.dto.RequestDto)
	 */
	@Override
	public HolidayIDDto updateHoliday(HolidayUpdateDto holidayDto) {
		HolidayIDDto idDto = null;
		Map<String, Object> params = bindDtoToMap(holidayDto);
		try {
			int noOfRowAffected = holidayRepository.createQueryUpdateOrDelete(UPDATE_HOLIDAY_QUERY, params);
			if (noOfRowAffected != 0)
				idDto = mapToHolidayIdDto(holidayDto);
			else
				throw new RequestException(HolidayErrorCode.HOLIDAY_NOTFOUND.getErrorCode(),
						HolidayErrorCode.HOLIDAY_NOTFOUND.getErrorMessage());

		} catch (DataAccessException | DataAccessLayerException e) {
			throw new MasterDataServiceException(HolidayErrorCode.HOLIDAY_UPDATE_EXCEPTION.getErrorCode(),
					HolidayErrorCode.HOLIDAY_UPDATE_EXCEPTION.getErrorMessage() + ExceptionUtils.parseException(e));
		}
		return idDto;
	}

	/*
	 * (non-Javadoc)
	 * 
	 * @see
	 * io.mosip.kernel.masterdata.service.HolidayService#deleteHoliday(io.mosip.
	 * kernel.masterdata.entity.id.HolidayID)
	 */
	@Override
	public HolidayIdDeleteDto deleteHoliday(RequestWrapper<HolidayIdDeleteDto> request) {
		HolidayIdDeleteDto idDto = request.getRequest();
		try {
			int affectedRows = holidayRepository.deleteHolidays(LocalDateTime.now(ZoneId.of("UTC")),
					idDto.getHolidayName(), idDto.getHolidayDate(), idDto.getLocationCode());
			if (affectedRows == 0)
				throw new RequestException(HolidayErrorCode.HOLIDAY_NOTFOUND.getErrorCode(),
						HolidayErrorCode.HOLIDAY_NOTFOUND.getErrorMessage());

		} catch (DataAccessException | DataAccessLayerException e) {
			throw new MasterDataServiceException(HolidayErrorCode.HOLIDAY_DELETE_EXCEPTION.getErrorCode(),
					HolidayErrorCode.HOLIDAY_DELETE_EXCEPTION.getErrorMessage() + ExceptionUtils.parseException(e));
		}
		return idDto;
	}

	/**
	 * Bind {@link HolidayUpdateDto} dto to {@link Map}
	 * 
	 * @param dto
	 *            input {@link HolidayUpdateDto}
	 * @return {@link Map} with the named parameter and value
	 */
	private Map<String, Object> bindDtoToMap(HolidayUpdateDto dto) {
		Map<String, Object> params = new HashMap<>();
		if (dto.getNewHolidayName() != null && !dto.getNewHolidayName().isEmpty())
			params.put("newHolidayName", dto.getNewHolidayName());
		else
			params.put("newHolidayName", dto.getHolidayName());
		if (dto.getNewHolidayDate() != null)
			params.put("newHolidayDate", dto.getNewHolidayDate());
		else
			params.put("newHolidayDate", dto.getHolidayDate());
		if (dto.getNewHolidayDesc() != null && !dto.getNewHolidayDesc().isEmpty())
			params.put("holidayDesc", dto.getNewHolidayDesc());
		else
			params.put("holidayDesc", dto.getHolidayDesc());

		params.put("isActive", dto.getIsActive());
		params.put("holidayDate", dto.getHolidayDate());
		params.put("holidayName", dto.getHolidayName());
		params.put("updatedBy", MetaDataUtils.getContextUser());
		params.put("updatedDateTime", LocalDateTime.now(ZoneId.of("UTC")));
		params.put("locationCode", dto.getLocationCode());
		params.put("langCode", dto.getLangCode());
		return params;
	}

	/**
	 * Bind the {@link HolidayUpdateDto} to {@link HolidayIDDto}
	 * 
	 * @param dto
	 *            input {@link HolidayUpdateDto} to be bind
	 * @return {@link HolidayIDDto} holiday id
	 */
	private HolidayIDDto mapToHolidayIdDto(HolidayUpdateDto dto) {
		HolidayIDDto idDto;
		idDto = new HolidayIDDto();
		if (dto.getNewHolidayName() != null)
			idDto.setHolidayName(dto.getNewHolidayName());
		else
			idDto.setHolidayName(dto.getHolidayName());
		if (dto.getNewHolidayDate() != null)
			idDto.setHolidayDate(dto.getNewHolidayDate());
		else
			idDto.setHolidayDate(dto.getHolidayDate());
		idDto.setLocationCode(dto.getLocationCode());
		idDto.setLangCode(dto.getLangCode());
		return idDto;
	}
}
>>>>>>> aafd0a67
<|MERGE_RESOLUTION|>--- conflicted
+++ resolved
@@ -1,4 +1,3 @@
-<<<<<<< HEAD
 package io.mosip.kernel.masterdata.service.impl;
 
 import java.time.LocalDateTime;
@@ -257,265 +256,4 @@
 		idDto.setLangCode(dto.getLangCode());
 		return idDto;
 	}
-}
-=======
-package io.mosip.kernel.masterdata.service.impl;
-
-import java.time.LocalDateTime;
-import java.time.ZoneId;
-import java.util.HashMap;
-import java.util.List;
-import java.util.Map;
-
-import org.springframework.beans.factory.annotation.Autowired;
-import org.springframework.dao.DataAccessException;
-import org.springframework.stereotype.Service;
-
-import io.mosip.kernel.core.dataaccess.exception.DataAccessLayerException;
-import io.mosip.kernel.masterdata.constant.HolidayErrorCode;
-import io.mosip.kernel.masterdata.dto.HolidayDto;
-import io.mosip.kernel.masterdata.dto.HolidayIDDto;
-import io.mosip.kernel.masterdata.dto.HolidayIdDeleteDto;
-import io.mosip.kernel.masterdata.dto.HolidayUpdateDto;
-import io.mosip.kernel.core.http.RequestWrapper;
-import io.mosip.kernel.masterdata.dto.getresponse.HolidayResponseDto;
-import io.mosip.kernel.masterdata.entity.Holiday;
-import io.mosip.kernel.masterdata.exception.DataNotFoundException;
-import io.mosip.kernel.masterdata.exception.MasterDataServiceException;
-import io.mosip.kernel.masterdata.exception.RequestException;
-import io.mosip.kernel.masterdata.repository.HolidayRepository;
-import io.mosip.kernel.masterdata.service.HolidayService;
-import io.mosip.kernel.masterdata.utils.ExceptionUtils;
-import io.mosip.kernel.masterdata.utils.MapperUtils;
-import io.mosip.kernel.masterdata.utils.MetaDataUtils;
-
-/**
- * Service Impl class for Holiday Data
- * 
- * @author Sidhant Agarwal
- * @author Abhishek Kumar
- * @since 1.0.0
- *
- */
-@Service
-public class HolidayServiceImpl implements HolidayService {
-	@Autowired
-	private HolidayRepository holidayRepository;
-	private static final String UPDATE_HOLIDAY_QUERY = "UPDATE Holiday h SET h.isActive = :isActive ,h.updatedBy = :updatedBy , h.updatedDateTime = :updatedDateTime, h.holidayDesc = :holidayDesc,h.holidayId.holidayDate=:newHolidayDate,h.holidayId.holidayName = :newHolidayName   WHERE h.holidayId.locationCode = :locationCode and h.holidayId.holidayName = :holidayName and h.holidayId.holidayDate = :holidayDate and h.holidayId.langCode = :langCode and (h.isDeleted is null or h.isDeleted = false)";
-
-	/*
-	 * (non-Javadoc)
-	 * 
-	 * @see io.mosip.kernel.masterdata.service.HolidayService#getAllHolidays()
-	 */
-	@Override
-	public HolidayResponseDto getAllHolidays() {
-		HolidayResponseDto holidayResponseDto = null;
-		List<HolidayDto> holidayDto = null;
-		List<Holiday> holidays = null;
-		try {
-			holidays = holidayRepository.findAllNonDeletedHoliday();
-		} catch (DataAccessException | DataAccessLayerException dataAccessException) {
-			throw new MasterDataServiceException(HolidayErrorCode.HOLIDAY_FETCH_EXCEPTION.getErrorCode(),
-					HolidayErrorCode.HOLIDAY_FETCH_EXCEPTION.getErrorMessage());
-		}
-
-		if (holidays != null && !holidays.isEmpty()) {
-			holidayDto = MapperUtils.mapHolidays(holidays);
-		} else {
-			throw new DataNotFoundException(HolidayErrorCode.HOLIDAY_NOTFOUND.getErrorCode(),
-					HolidayErrorCode.HOLIDAY_NOTFOUND.getErrorMessage());
-		}
-
-		holidayResponseDto = new HolidayResponseDto();
-		holidayResponseDto.setHolidays(holidayDto);
-		return holidayResponseDto;
-	}
-
-	/*
-	 * (non-Javadoc)
-	 * 
-	 * @see io.mosip.kernel.masterdata.service.HolidayService#getHolidayById(int)
-	 */
-	@Override
-	public HolidayResponseDto getHolidayById(int id) {
-
-		HolidayResponseDto holidayResponseDto = null;
-		List<HolidayDto> holidayDto = null;
-		List<Holiday> holidays = null;
-		try {
-			holidays = holidayRepository.findAllById(id);
-		} catch (DataAccessException | DataAccessLayerException dataAccessException) {
-			throw new MasterDataServiceException(HolidayErrorCode.HOLIDAY_FETCH_EXCEPTION.getErrorCode(),
-					HolidayErrorCode.HOLIDAY_FETCH_EXCEPTION.getErrorMessage());
-		}
-
-		if (holidays != null && !holidays.isEmpty()) {
-			holidayDto = MapperUtils.mapHolidays(holidays);
-		} else {
-			throw new DataNotFoundException(HolidayErrorCode.HOLIDAY_NOTFOUND.getErrorCode(),
-					HolidayErrorCode.HOLIDAY_NOTFOUND.getErrorMessage());
-		}
-
-		holidayResponseDto = new HolidayResponseDto();
-		holidayResponseDto.setHolidays(holidayDto);
-		return holidayResponseDto;
-	}
-
-	/*
-	 * (non-Javadoc)
-	 * 
-	 * @see io.mosip.kernel.masterdata.service.HolidayService#
-	 * getHolidayByIdAndLanguageCode(int, java.lang.String)
-	 */
-	@Override
-	public HolidayResponseDto getHolidayByIdAndLanguageCode(int id, String langCode) {
-		HolidayResponseDto holidayResponseDto = null;
-		List<HolidayDto> holidayList = null;
-		List<Holiday> holidays = null;
-		try {
-			holidays = holidayRepository.findHolidayByIdAndHolidayIdLangCode(id, langCode);
-		} catch (DataAccessException | DataAccessLayerException dataAccessException) {
-			throw new MasterDataServiceException(HolidayErrorCode.HOLIDAY_FETCH_EXCEPTION.getErrorCode(),
-					HolidayErrorCode.HOLIDAY_FETCH_EXCEPTION.getErrorMessage());
-		}
-
-		if (holidays != null && !holidays.isEmpty()) {
-			holidayList = MapperUtils.mapHolidays(holidays);
-		} else {
-			throw new DataNotFoundException(HolidayErrorCode.HOLIDAY_NOTFOUND.getErrorCode(),
-					HolidayErrorCode.HOLIDAY_NOTFOUND.getErrorMessage());
-		}
-		holidayResponseDto = new HolidayResponseDto();
-		holidayResponseDto.setHolidays(holidayList);
-		return holidayResponseDto;
-	}
-
-	/*
-	 * (non-Javadoc)
-	 * 
-	 * @see
-	 * io.mosip.kernel.masterdata.service.HolidayService#saveHoliday(io.mosip.kernel
-	 * .masterdata.dto.RequestDto)
-	 */
-	@Override
-	public HolidayIDDto saveHoliday(HolidayDto holidayDto) {
-		Holiday entity = MetaDataUtils.setCreateMetaData(holidayDto, Holiday.class);
-		Holiday holiday;
-		try {
-			holiday = holidayRepository.create(entity);
-		} catch (DataAccessLayerException | DataAccessException e) {
-			throw new MasterDataServiceException(HolidayErrorCode.HOLIDAY_INSERT_EXCEPTION.getErrorCode(),
-					ExceptionUtils.parseException(e));
-		}
-		HolidayIDDto holidayId = new HolidayIDDto();
-		MapperUtils.map(holiday, holidayId);
-		return holidayId;
-	}
-
-	/*
-	 * (non-Javadoc)
-	 * 
-	 * @see
-	 * io.mosip.kernel.masterdata.service.HolidayService#updateHoliday(io.mosip.
-	 * kernel.masterdata.dto.RequestDto)
-	 */
-	@Override
-	public HolidayIDDto updateHoliday(HolidayUpdateDto holidayDto) {
-		HolidayIDDto idDto = null;
-		Map<String, Object> params = bindDtoToMap(holidayDto);
-		try {
-			int noOfRowAffected = holidayRepository.createQueryUpdateOrDelete(UPDATE_HOLIDAY_QUERY, params);
-			if (noOfRowAffected != 0)
-				idDto = mapToHolidayIdDto(holidayDto);
-			else
-				throw new RequestException(HolidayErrorCode.HOLIDAY_NOTFOUND.getErrorCode(),
-						HolidayErrorCode.HOLIDAY_NOTFOUND.getErrorMessage());
-
-		} catch (DataAccessException | DataAccessLayerException e) {
-			throw new MasterDataServiceException(HolidayErrorCode.HOLIDAY_UPDATE_EXCEPTION.getErrorCode(),
-					HolidayErrorCode.HOLIDAY_UPDATE_EXCEPTION.getErrorMessage() + ExceptionUtils.parseException(e));
-		}
-		return idDto;
-	}
-
-	/*
-	 * (non-Javadoc)
-	 * 
-	 * @see
-	 * io.mosip.kernel.masterdata.service.HolidayService#deleteHoliday(io.mosip.
-	 * kernel.masterdata.entity.id.HolidayID)
-	 */
-	@Override
-	public HolidayIdDeleteDto deleteHoliday(RequestWrapper<HolidayIdDeleteDto> request) {
-		HolidayIdDeleteDto idDto = request.getRequest();
-		try {
-			int affectedRows = holidayRepository.deleteHolidays(LocalDateTime.now(ZoneId.of("UTC")),
-					idDto.getHolidayName(), idDto.getHolidayDate(), idDto.getLocationCode());
-			if (affectedRows == 0)
-				throw new RequestException(HolidayErrorCode.HOLIDAY_NOTFOUND.getErrorCode(),
-						HolidayErrorCode.HOLIDAY_NOTFOUND.getErrorMessage());
-
-		} catch (DataAccessException | DataAccessLayerException e) {
-			throw new MasterDataServiceException(HolidayErrorCode.HOLIDAY_DELETE_EXCEPTION.getErrorCode(),
-					HolidayErrorCode.HOLIDAY_DELETE_EXCEPTION.getErrorMessage() + ExceptionUtils.parseException(e));
-		}
-		return idDto;
-	}
-
-	/**
-	 * Bind {@link HolidayUpdateDto} dto to {@link Map}
-	 * 
-	 * @param dto
-	 *            input {@link HolidayUpdateDto}
-	 * @return {@link Map} with the named parameter and value
-	 */
-	private Map<String, Object> bindDtoToMap(HolidayUpdateDto dto) {
-		Map<String, Object> params = new HashMap<>();
-		if (dto.getNewHolidayName() != null && !dto.getNewHolidayName().isEmpty())
-			params.put("newHolidayName", dto.getNewHolidayName());
-		else
-			params.put("newHolidayName", dto.getHolidayName());
-		if (dto.getNewHolidayDate() != null)
-			params.put("newHolidayDate", dto.getNewHolidayDate());
-		else
-			params.put("newHolidayDate", dto.getHolidayDate());
-		if (dto.getNewHolidayDesc() != null && !dto.getNewHolidayDesc().isEmpty())
-			params.put("holidayDesc", dto.getNewHolidayDesc());
-		else
-			params.put("holidayDesc", dto.getHolidayDesc());
-
-		params.put("isActive", dto.getIsActive());
-		params.put("holidayDate", dto.getHolidayDate());
-		params.put("holidayName", dto.getHolidayName());
-		params.put("updatedBy", MetaDataUtils.getContextUser());
-		params.put("updatedDateTime", LocalDateTime.now(ZoneId.of("UTC")));
-		params.put("locationCode", dto.getLocationCode());
-		params.put("langCode", dto.getLangCode());
-		return params;
-	}
-
-	/**
-	 * Bind the {@link HolidayUpdateDto} to {@link HolidayIDDto}
-	 * 
-	 * @param dto
-	 *            input {@link HolidayUpdateDto} to be bind
-	 * @return {@link HolidayIDDto} holiday id
-	 */
-	private HolidayIDDto mapToHolidayIdDto(HolidayUpdateDto dto) {
-		HolidayIDDto idDto;
-		idDto = new HolidayIDDto();
-		if (dto.getNewHolidayName() != null)
-			idDto.setHolidayName(dto.getNewHolidayName());
-		else
-			idDto.setHolidayName(dto.getHolidayName());
-		if (dto.getNewHolidayDate() != null)
-			idDto.setHolidayDate(dto.getNewHolidayDate());
-		else
-			idDto.setHolidayDate(dto.getHolidayDate());
-		idDto.setLocationCode(dto.getLocationCode());
-		idDto.setLangCode(dto.getLangCode());
-		return idDto;
-	}
-}
->>>>>>> aafd0a67
+}