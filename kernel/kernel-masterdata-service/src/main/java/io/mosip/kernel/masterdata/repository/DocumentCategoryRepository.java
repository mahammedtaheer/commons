<<<<<<< HEAD
package io.mosip.kernel.masterdata.repository;

import java.util.List;

import org.springframework.stereotype.Repository;

import io.mosip.kernel.core.dataaccess.spi.repository.BaseRepository;
import io.mosip.kernel.masterdata.entity.DocumentCategory;

/**
 * @author Neha
 * @since 1.0.0
 *
 */
@Repository
public interface DocumentCategoryRepository extends BaseRepository<DocumentCategory, String> {

	/**
	 * Get all DocumentCategory types
	 *
	 * @return {@link List<DocumentCategory>}
	 */
	public List<DocumentCategory> findAllByIsActiveTrueAndIsDeletedFalse(Class<DocumentCategory> entityClass);
	
	/**
	 * Get all Document category of a specific language using language code
	 * 
	 * @param langCode
	 * @return {@link List<DocumentCategory>}
	 */
	List<DocumentCategory> findAllByLangCodeAndIsActiveTrueAndIsDeletedFalse(String langCode);

	/**
	 * Get Document Category by specific id and language code
	 * 
	 * @param code
	 * @param langCode
	 * @return {@linkplain DocumentCategory}
	 */
	DocumentCategory findByCodeAndLangCodeAndIsActiveTrueAndIsDeletedFalse(String code, String langCode);

}
=======
package io.mosip.kernel.masterdata.repository;

import java.util.List;

import org.springframework.stereotype.Repository;

import io.mosip.kernel.core.dataaccess.spi.repository.BaseRepository;
import io.mosip.kernel.masterdata.entity.DocumentCategory;
import io.mosip.kernel.masterdata.entity.CodeAndLanguageCodeId;

/**
 * @author Neha
 * @since 1.0.0
 *
 */
@Repository
public interface DocumentCategoryRepository extends BaseRepository<DocumentCategory, CodeAndLanguageCodeId> {

	/**
	 * Get all DocumentCategory types
	 *
	 * @return {@link List<DocumentCategory>}
	 */
	public List<DocumentCategory> findAllByIsDeletedFalse(Class<DocumentCategory> entityClass);

	/**
	 * Get all Document category of a specific language using language code
	 * 
	 * @param langCode
	 * @return {@link List<DocumentCategory>}
	 */
	List<DocumentCategory> findAllByLangCodeAndIsDeletedFalse(String langCode);

	/**
	 * Get Document Category by specific id and language code
	 * 
	 * @param code
	 * @param langCode
	 * @return {@linkplain DocumentCategory}
	 */
	DocumentCategory findByCodeAndLangCodeAndIsDeletedFalse(String code, String langCode);

}
>>>>>>> 9bb98076
<|MERGE_RESOLUTION|>--- conflicted
+++ resolved
@@ -1,47 +1,3 @@
-<<<<<<< HEAD
-package io.mosip.kernel.masterdata.repository;
-
-import java.util.List;
-
-import org.springframework.stereotype.Repository;
-
-import io.mosip.kernel.core.dataaccess.spi.repository.BaseRepository;
-import io.mosip.kernel.masterdata.entity.DocumentCategory;
-
-/**
- * @author Neha
- * @since 1.0.0
- *
- */
-@Repository
-public interface DocumentCategoryRepository extends BaseRepository<DocumentCategory, String> {
-
-	/**
-	 * Get all DocumentCategory types
-	 *
-	 * @return {@link List<DocumentCategory>}
-	 */
-	public List<DocumentCategory> findAllByIsActiveTrueAndIsDeletedFalse(Class<DocumentCategory> entityClass);
-	
-	/**
-	 * Get all Document category of a specific language using language code
-	 * 
-	 * @param langCode
-	 * @return {@link List<DocumentCategory>}
-	 */
-	List<DocumentCategory> findAllByLangCodeAndIsActiveTrueAndIsDeletedFalse(String langCode);
-
-	/**
-	 * Get Document Category by specific id and language code
-	 * 
-	 * @param code
-	 * @param langCode
-	 * @return {@linkplain DocumentCategory}
-	 */
-	DocumentCategory findByCodeAndLangCodeAndIsActiveTrueAndIsDeletedFalse(String code, String langCode);
-
-}
-=======
 package io.mosip.kernel.masterdata.repository;
 
 import java.util.List;
@@ -84,5 +40,4 @@
 	 */
 	DocumentCategory findByCodeAndLangCodeAndIsDeletedFalse(String code, String langCode);
 
-}
->>>>>>> 9bb98076
+}