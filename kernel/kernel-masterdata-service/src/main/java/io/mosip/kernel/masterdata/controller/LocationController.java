package io.mosip.kernel.masterdata.controller;

import javax.validation.Valid;

import org.springframework.beans.factory.annotation.Autowired;
import org.springframework.http.HttpStatus;
import org.springframework.http.ResponseEntity;
import org.springframework.web.bind.annotation.DeleteMapping;
import org.springframework.web.bind.annotation.GetMapping;
import org.springframework.web.bind.annotation.PathVariable;
import org.springframework.web.bind.annotation.PostMapping;
import org.springframework.web.bind.annotation.PutMapping;
import org.springframework.web.bind.annotation.RequestBody;
import org.springframework.web.bind.annotation.RequestMapping;
import org.springframework.web.bind.annotation.RestController;

import io.mosip.kernel.masterdata.dto.LocationDto;
import io.mosip.kernel.core.http.RequestWrapper;
import io.mosip.kernel.core.http.ResponseFilter;
import io.mosip.kernel.masterdata.dto.getresponse.LocationHierarchyResponseDto;
import io.mosip.kernel.masterdata.dto.getresponse.LocationResponseDto;
import io.mosip.kernel.masterdata.dto.getresponse.StatusResponseDto;
import io.mosip.kernel.masterdata.dto.postresponse.CodeResponseDto;
import io.mosip.kernel.masterdata.dto.postresponse.PostLocationCodeResponseDto;
import io.mosip.kernel.masterdata.service.LocationService;
import io.swagger.annotations.Api;

/**
 * 
 * Class handles REST calls with appropriate URLs.Service class
 * {@link LocationService} is called wherein the business logics are handled.
 * 
 * @author Srinivasan
 * @author Tapaswini
 * @since 1.0.0
 *
 */
@RestController
@Api(tags = { "Location" })
@RequestMapping(value = "/locations")
public class LocationController {

	/**
	 * Creates an instance of {@link LocationService}
	 */
	@Autowired
	private LocationService locationHierarchyService;

	/**
	 * This API fetches all location hierachy details irrespective of the arguments.
	 * 
	 * @param langcode
	 *            language code
	 * @return list of location hierarchies
	 */
	@ResponseFilter
	@GetMapping(value = "/{langcode}")
	public LocationHierarchyResponseDto getLocationHierarchyDetails(@PathVariable String langcode) {
		return locationHierarchyService.getLocationDetails(langcode);

	}

	@ResponseFilter
	@PostMapping()
	public ResponseEntity<PostLocationCodeResponseDto> createLocationHierarchyDetails(
			@Valid @RequestBody RequestWrapper<LocationDto> locationRequestDto) {

		return new ResponseEntity<>(locationHierarchyService.createLocationHierarchy(locationRequestDto.getRequest()),
				HttpStatus.OK);
	}

	/**
	 * 
	 * @param locationCode
	 *            location code
	 * @param langCode
	 *            language code
	 * @return list of location hierarchies
	 */
	@ResponseFilter
	@GetMapping(value = "/{locationcode}/{langcode}")
	public LocationResponseDto getLocationHierarchyByLangCode(@PathVariable("locationcode") String locationCode,
			@PathVariable("langcode") String langCode) {

		return locationHierarchyService.getLocationHierarchyByLangCode(locationCode, langCode);

	}

	/**
	 * @param hierarchyName
	 *            hierarchy Name
	 * @return list of location hierarchies
	 */
	@ResponseFilter
	@GetMapping(value = "/locationhierarchy/{hierarchyname}")
	public LocationResponseDto getLocationDataByHierarchyName(
			@PathVariable(value = "hierarchyname") String hierarchyName) {

		return locationHierarchyService.getLocationDataByHierarchyName(hierarchyName);

	}

	/**
	 * 
	 * @param locationRequestDto
	 *            - location request DTO
	 * @return PostLocationCodeResponseDto
	 */
	@ResponseFilter
	@PutMapping
	public PostLocationCodeResponseDto updateLocationHierarchyDetails(
			@Valid @RequestBody RequestWrapper<LocationDto> locationRequestDto) {

		return locationHierarchyService.updateLocationDetails(locationRequestDto.getRequest());
	}

	/**
	 * This API call would update isDeleted to true when called.
	 * 
	 * @param locationCode
	 *            -location code
	 * @return CodeResponseDto
	 */
	@ResponseFilter
	@DeleteMapping(value = "/{locationcode}")
	public CodeResponseDto deleteLocationHierarchyDetails(@PathVariable(value = "locationcode") String locationCode) {
		return locationHierarchyService.deleteLocationDetials(locationCode);
	}

	/**
	 * 
	 * @param locationCode
	 *            location code
	 * @param langCode
	 *            language code
	 * @return list of location hierarchies
	 */
	@ResponseFilter
	@GetMapping(value = "immediatechildren/{locationcode}/{langcode}")
	public LocationResponseDto getImmediateChildrenByLocCodeAndLangCode(
			@PathVariable("locationcode") String locationCode, @PathVariable("langcode") String langCode) {

		return locationHierarchyService.getImmediateChildrenByLocCodeAndLangCode(locationCode, langCode);

	}

	/**
	 * checks whether the given location name is valid or not
	 * 
	 * @param locationName
	 *            location name
	 * @return {@link StatusResponseDto} StatusResponseDto
	 */
<<<<<<< HEAD
	@ResponseFilter
	@GetMapping(value="/validate/{locationname}")
=======
	@GetMapping(value = "/validate/{locationname}")
>>>>>>> 4497e59b
	public StatusResponseDto validateLocationName(@PathVariable("locationname") String locationName) {
		return locationHierarchyService.validateLocationName(locationName);

<<<<<<< HEAD
=======
	}

>>>>>>> 4497e59b
}<|MERGE_RESOLUTION|>--- conflicted
+++ resolved
@@ -151,18 +151,11 @@
 	 *            location name
 	 * @return {@link StatusResponseDto} StatusResponseDto
 	 */
-<<<<<<< HEAD
 	@ResponseFilter
 	@GetMapping(value="/validate/{locationname}")
-=======
-	@GetMapping(value = "/validate/{locationname}")
->>>>>>> 4497e59b
 	public StatusResponseDto validateLocationName(@PathVariable("locationname") String locationName) {
 		return locationHierarchyService.validateLocationName(locationName);
 
-<<<<<<< HEAD
-=======
 	}
-
->>>>>>> 4497e59b
-}+	
+}
