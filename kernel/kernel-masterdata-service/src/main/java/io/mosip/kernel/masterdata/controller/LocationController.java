<<<<<<< HEAD
package io.mosip.kernel.masterdata.controller;

import javax.validation.Valid;

import org.springframework.beans.factory.annotation.Autowired;
import org.springframework.security.access.prepost.PreAuthorize;
import org.springframework.web.bind.annotation.DeleteMapping;
import org.springframework.web.bind.annotation.GetMapping;
import org.springframework.web.bind.annotation.PathVariable;
import org.springframework.web.bind.annotation.PostMapping;
import org.springframework.web.bind.annotation.PutMapping;
import org.springframework.web.bind.annotation.RequestBody;
import org.springframework.web.bind.annotation.RequestMapping;
import org.springframework.web.bind.annotation.RequestParam;
import org.springframework.web.bind.annotation.RestController;

import io.mosip.kernel.core.http.RequestWrapper;
import io.mosip.kernel.core.http.ResponseFilter;
import io.mosip.kernel.core.http.ResponseWrapper;
import io.mosip.kernel.masterdata.constant.OrderEnum;
import io.mosip.kernel.masterdata.dto.LocationDto;
import io.mosip.kernel.masterdata.dto.getresponse.LocationHierarchyResponseDto;
import io.mosip.kernel.masterdata.dto.getresponse.LocationResponseDto;
import io.mosip.kernel.masterdata.dto.getresponse.PageDto;
import io.mosip.kernel.masterdata.dto.getresponse.StatusResponseDto;
import io.mosip.kernel.masterdata.dto.getresponse.extn.LocationExtnDto;
import io.mosip.kernel.masterdata.dto.postresponse.CodeResponseDto;
import io.mosip.kernel.masterdata.dto.postresponse.PostLocationCodeResponseDto;
import io.mosip.kernel.masterdata.service.LocationService;
import io.swagger.annotations.Api;
import io.swagger.annotations.ApiOperation;
import io.swagger.annotations.ApiParam;
import io.swagger.annotations.ApiResponse;
import io.swagger.annotations.ApiResponses;

/**
 * 
 * Class handles REST calls with appropriate URLs.Service class
 * {@link LocationService} is called wherein the business logics are handled.
 * 
 * @author Srinivasan
 * @since 1.0.0
 *
 */
@RestController
@Api(tags = { "Location" })
@RequestMapping(value = "/locations")
public class LocationController {

	/**
	 * Creates an instance of {@link LocationService}
	 */
	@Autowired
	private LocationService locationHierarchyService;

	/**
	 * This API fetches all location hierachy details irrespective of the arguments.
	 * 
	 * @param langcode
	 *            language code
	 * @return list of location hierarchies
	 */
	@PreAuthorize("hasAnyRole('INDIVIDUAL','ID_AUTHENTICATION', 'REGISTRATION_ADMIN', 'REGISTRATION_SUPERVISOR', 'REGISTRATION_OFFICER', 'REGISTRATION_PROCESSOR','ZONAL_ADMIN','ZONAL_APPROVER')")
	@ResponseFilter
	@GetMapping(value = "/{langcode}")
	public ResponseWrapper<LocationHierarchyResponseDto> getLocationHierarchyDetails(@PathVariable String langcode) {
		ResponseWrapper<LocationHierarchyResponseDto> responseWrapper = new ResponseWrapper<>();
		responseWrapper.setResponse(locationHierarchyService.getLocationDetails(langcode));
		return responseWrapper;
	}

	@ResponseFilter
	@PostMapping()
	public ResponseWrapper<PostLocationCodeResponseDto> createLocationHierarchyDetails(
			@Valid @RequestBody RequestWrapper<LocationDto> locationRequestDto) {

		ResponseWrapper<PostLocationCodeResponseDto> responseWrapper = new ResponseWrapper<>();
		responseWrapper.setResponse(locationHierarchyService.createLocationHierarchy(locationRequestDto.getRequest()));
		return responseWrapper;
	}

	/**
	 * 
	 * @param locationCode
	 *            location code
	 * @param langCode
	 *            language code
	 * @return list of location hierarchies
	 */
	@ResponseFilter
	@GetMapping(value = "/{locationcode}/{langcode}")
	public ResponseWrapper<LocationResponseDto> getLocationHierarchyByLangCode(
			@PathVariable("locationcode") String locationCode, @PathVariable("langcode") String langCode) {

		ResponseWrapper<LocationResponseDto> responseWrapper = new ResponseWrapper<>();
		responseWrapper.setResponse(locationHierarchyService.getLocationHierarchyByLangCode(locationCode, langCode));
		return responseWrapper;
	}

	/**
	 * @param hierarchyName
	 *            hierarchy Name
	 * @return list of location hierarchies
	 */
	@PreAuthorize("hasAnyRole('INDIVIDUAL','ID_AUTHENTICATION', 'REGISTRATION_ADMIN', 'REGISTRATION_SUPERVISOR', 'REGISTRATION_OFFICER', 'REGISTRATION_PROCESSOR')")
	@ResponseFilter
	@GetMapping(value = "/locationhierarchy/{hierarchyname}")
	public ResponseWrapper<LocationResponseDto> getLocationDataByHierarchyName(
			@PathVariable(value = "hierarchyname") String hierarchyName) {

		ResponseWrapper<LocationResponseDto> responseWrapper = new ResponseWrapper<>();
		responseWrapper.setResponse(locationHierarchyService.getLocationDataByHierarchyName(hierarchyName));
		return responseWrapper;

	}

	/**
	 * 
	 * @param locationRequestDto
	 *            - location request DTO
	 * @return PostLocationCodeResponseDto
	 */
	@ResponseFilter
	@PutMapping
	public ResponseWrapper<PostLocationCodeResponseDto> updateLocationHierarchyDetails(
			@Valid @RequestBody RequestWrapper<LocationDto> locationRequestDto) {

		ResponseWrapper<PostLocationCodeResponseDto> responseWrapper = new ResponseWrapper<>();
		responseWrapper.setResponse(locationHierarchyService.updateLocationDetails(locationRequestDto.getRequest()));
		return responseWrapper;
	}

	/**
	 * This API call would update isDeleted to true when called.
	 * 
	 * @param locationCode
	 *            -location code
	 * @return CodeResponseDto
	 */
	@ResponseFilter
	@DeleteMapping(value = "/{locationcode}")
	public ResponseWrapper<CodeResponseDto> deleteLocationHierarchyDetails(
			@PathVariable(value = "locationcode") String locationCode) {
		ResponseWrapper<CodeResponseDto> responseWrapper = new ResponseWrapper<>();
		responseWrapper.setResponse(locationHierarchyService.deleteLocationDetials(locationCode));
		return responseWrapper;
	}

	/**
	 * 
	 * @param locationCode
	 *            location code
	 * @param langCode
	 *            language code
	 * @return list of location hierarchies
	 */
	@PreAuthorize("hasAnyRole('INDIVIDUAL')")
	@ResponseFilter
	@GetMapping(value = "immediatechildren/{locationcode}/{langcode}")
	public ResponseWrapper<LocationResponseDto> getImmediateChildrenByLocCodeAndLangCode(
			@PathVariable("locationcode") String locationCode, @PathVariable("langcode") String langCode) {

		ResponseWrapper<LocationResponseDto> responseWrapper = new ResponseWrapper<>();
		responseWrapper
				.setResponse(locationHierarchyService.getImmediateChildrenByLocCodeAndLangCode(locationCode, langCode));
		return responseWrapper;
	}

	/**
	 * checks whether the given location name is valid or not
	 * 
	 * @param locationName
	 * @return StatusResponseCode
	 */
	@PreAuthorize("hasAnyRole('REGISTRATION_PROCESSOR')")
	@ResponseFilter
	@GetMapping(value = "/validate/{locationname}")
	public ResponseWrapper<StatusResponseDto> validateLocationName(@PathVariable("locationname") String locationName) {
		ResponseWrapper<StatusResponseDto> responseWrapper = new ResponseWrapper<>();
		responseWrapper.setResponse(locationHierarchyService.validateLocationName(locationName));
		return responseWrapper;

	}

	/**
	 * This controller method provides with all locations.
	 * 
	 * @param pageNumber
	 *            the page number
	 * @param pageSize
	 *            the size of each page
	 * @param sortBy
	 *            the attributes by which it should be ordered
	 * @param orderBy
	 *            the order to be used
	 * 
	 * @return the response i.e. pages containing the locations.
	 */
	@PreAuthorize("hasAnyRole('ZONAL_ADMIN','CENTRAL_ADMIN')")
	@ResponseFilter
	@GetMapping("/all")
	@ApiOperation(value = "Retrieve all the location with additional metadata", notes = "Retrieve all the location with the additional metadata")
	@ApiResponses({ @ApiResponse(code = 200, message = "list of location"),
			@ApiResponse(code = 500, message = "Error occured while retrieving location") })
	public ResponseWrapper<PageDto<LocationExtnDto>> getLocations(
			@RequestParam(name = "pageNumber", defaultValue = "0") @ApiParam(value = "page no for the requested data", defaultValue = "0") int pageNumber,
			@RequestParam(name = "pageSize", defaultValue = "10") @ApiParam(value = "page size for the requested data", defaultValue = "10") int pageSize,
			@RequestParam(name = "sortBy", defaultValue = "createdDateTime") @ApiParam(value = "sort the requested data based on param value", defaultValue = "createdDateTime") String sortBy,
			@RequestParam(name = "orderBy", defaultValue = "desc") @ApiParam(value = "order the requested data based on param", defaultValue = "desc") OrderEnum orderBy) {
		ResponseWrapper<PageDto<LocationExtnDto>> responseWrapper = new ResponseWrapper<>();
		responseWrapper
				.setResponse(locationHierarchyService.getLocations(pageNumber, pageSize, sortBy, orderBy.name()));
		return responseWrapper;
	}

}
=======
package io.mosip.kernel.masterdata.controller;

import javax.validation.Valid;

import org.springframework.beans.factory.annotation.Autowired;
import org.springframework.security.access.prepost.PreAuthorize;
import org.springframework.web.bind.annotation.DeleteMapping;
import org.springframework.web.bind.annotation.GetMapping;
import org.springframework.web.bind.annotation.PathVariable;
import org.springframework.web.bind.annotation.PostMapping;
import org.springframework.web.bind.annotation.PutMapping;
import org.springframework.web.bind.annotation.RequestBody;
import org.springframework.web.bind.annotation.RequestMapping;
import org.springframework.web.bind.annotation.RestController;

import io.mosip.kernel.core.http.RequestWrapper;
import io.mosip.kernel.core.http.ResponseFilter;
import io.mosip.kernel.core.http.ResponseWrapper;
import io.mosip.kernel.masterdata.dto.LocationDto;
import io.mosip.kernel.masterdata.dto.getresponse.LocationHierarchyResponseDto;
import io.mosip.kernel.masterdata.dto.getresponse.LocationResponseDto;
import io.mosip.kernel.masterdata.dto.getresponse.StatusResponseDto;
import io.mosip.kernel.masterdata.dto.postresponse.CodeResponseDto;
import io.mosip.kernel.masterdata.dto.postresponse.PostLocationCodeResponseDto;
import io.mosip.kernel.masterdata.service.LocationService;
import io.swagger.annotations.Api;

/**
 * 
 * Class handles REST calls with appropriate URLs.Service class
 * {@link LocationService} is called wherein the business logics are handled.
 * 
 * @author Srinivasan
 * @since 1.0.0
 *
 */
@RestController
@Api(tags = { "Location" })
@RequestMapping(value = "/locations")
public class LocationController {

	/**
	 * Creates an instance of {@link LocationService}
	 */
	@Autowired
	private LocationService locationHierarchyService;

	/**
	 * This API fetches all location hierachy details irrespective of the arguments.
	 * 
	 * @param langcode
	 *            language code
	 * @return list of location hierarchies
	 */
	@PreAuthorize("hasAnyRole('INDIVIDUAL','ID_AUTHENTICATION', 'REGISTRATION_ADMIN', 'REGISTRATION_SUPERVISOR', 'REGISTRATION_OFFICER', 'REGISTRATION_PROCESSOR','ZONAL_ADMIN','ZONAL_APPROVER')")
	@ResponseFilter
	@GetMapping(value = "/{langcode}")
	public ResponseWrapper<LocationHierarchyResponseDto> getLocationHierarchyDetails(@PathVariable String langcode) {
		ResponseWrapper<LocationHierarchyResponseDto> responseWrapper = new ResponseWrapper<>();
		responseWrapper.setResponse(locationHierarchyService.getLocationDetails(langcode));
		return responseWrapper;
	}

	@ResponseFilter
	@PostMapping()
	public ResponseWrapper<PostLocationCodeResponseDto> createLocationHierarchyDetails(
			@Valid @RequestBody RequestWrapper<LocationDto> locationRequestDto) {

		ResponseWrapper<PostLocationCodeResponseDto> responseWrapper = new ResponseWrapper<>();
		responseWrapper.setResponse(locationHierarchyService.createLocationHierarchy(locationRequestDto.getRequest()));
		return responseWrapper;
	}

	/**
	 * 
	 * @param locationCode
	 *            location code
	 * @param langCode
	 *            language code
	 * @return list of location hierarchies
	 */
	@ResponseFilter
	@GetMapping(value = "/{locationcode}/{langcode}")
	public ResponseWrapper<LocationResponseDto> getLocationHierarchyByLangCode(
			@PathVariable("locationcode") String locationCode, @PathVariable("langcode") String langCode) {

		ResponseWrapper<LocationResponseDto> responseWrapper = new ResponseWrapper<>();
		responseWrapper.setResponse(locationHierarchyService.getLocationHierarchyByLangCode(locationCode, langCode));
		return responseWrapper;
	}

	/**
	 * @param hierarchyName
	 *            hierarchy Name
	 * @return list of location hierarchies
	 */
	@PreAuthorize("hasAnyRole('INDIVIDUAL','ID_AUTHENTICATION', 'REGISTRATION_ADMIN', 'REGISTRATION_SUPERVISOR', 'REGISTRATION_OFFICER', 'REGISTRATION_PROCESSOR')")
	@ResponseFilter
	@GetMapping(value = "/locationhierarchy/{hierarchyname}")
	public ResponseWrapper<LocationResponseDto> getLocationDataByHierarchyName(
			@PathVariable(value = "hierarchyname") String hierarchyName) {

		ResponseWrapper<LocationResponseDto> responseWrapper = new ResponseWrapper<>();
		responseWrapper.setResponse(locationHierarchyService.getLocationDataByHierarchyName(hierarchyName));
		return responseWrapper;

	}

	/**
	 * 
	 * @param locationRequestDto
	 *            - location request DTO
	 * @return PostLocationCodeResponseDto
	 */
	@PreAuthorize("hasAnyRole('CENTRAL_ADMIN')")
	@ResponseFilter
	@PutMapping
	public ResponseWrapper<PostLocationCodeResponseDto> updateLocationHierarchyDetails(
			@Valid @RequestBody RequestWrapper<LocationDto> locationRequestDto) {

		ResponseWrapper<PostLocationCodeResponseDto> responseWrapper = new ResponseWrapper<>();
		responseWrapper.setResponse(locationHierarchyService.updateLocationDetails(locationRequestDto.getRequest()));
		return responseWrapper;
	}

	/**
	 * This API call would update isDeleted to true when called.
	 * 
	 * @param locationCode
	 *            -location code
	 * @return CodeResponseDto
	 */
	@ResponseFilter
	@DeleteMapping(value = "/{locationcode}")
	public ResponseWrapper<CodeResponseDto> deleteLocationHierarchyDetails(
			@PathVariable(value = "locationcode") String locationCode) {
		ResponseWrapper<CodeResponseDto> responseWrapper = new ResponseWrapper<>();
		responseWrapper.setResponse(locationHierarchyService.deleteLocationDetials(locationCode));
		return responseWrapper;
	}

	/**
	 * 
	 * @param locationCode
	 *            location code
	 * @param langCode
	 *            language code
	 * @return list of location hierarchies
	 */
	@PreAuthorize("hasAnyRole('INDIVIDUAL')")
	@ResponseFilter
	@GetMapping(value = "immediatechildren/{locationcode}/{langcode}")
	public ResponseWrapper<LocationResponseDto> getImmediateChildrenByLocCodeAndLangCode(
			@PathVariable("locationcode") String locationCode, @PathVariable("langcode") String langCode) {

		ResponseWrapper<LocationResponseDto> responseWrapper = new ResponseWrapper<>();
		responseWrapper
				.setResponse(locationHierarchyService.getImmediateChildrenByLocCodeAndLangCode(locationCode, langCode));
		return responseWrapper;
	}

	/**
	 * checks whether the given location name is valid or not
	 * 
	 * @param locationName
	 * @return StatusResponseCode
	 */
	@PreAuthorize("hasAnyRole('REGISTRATION_PROCESSOR')")
	@ResponseFilter
	@GetMapping(value = "/validate/{locationname}")
	public ResponseWrapper<StatusResponseDto> validateLocationName(@PathVariable("locationname") String locationName) {
		ResponseWrapper<StatusResponseDto> responseWrapper = new ResponseWrapper<>();
		responseWrapper.setResponse(locationHierarchyService.validateLocationName(locationName));
		return responseWrapper;

	}

}
>>>>>>> 40c00536
<|MERGE_RESOLUTION|>--- conflicted
+++ resolved
@@ -1,4 +1,3 @@
-<<<<<<< HEAD
 package io.mosip.kernel.masterdata.controller;
 
 import javax.validation.Valid;
@@ -70,6 +69,7 @@
 		return responseWrapper;
 	}
 
+	
 	@ResponseFilter
 	@PostMapping()
 	public ResponseWrapper<PostLocationCodeResponseDto> createLocationHierarchyDetails(
@@ -121,6 +121,7 @@
 	 *            - location request DTO
 	 * @return PostLocationCodeResponseDto
 	 */
+	@PreAuthorize("hasAnyRole('CENTRAL_ADMIN')")
 	@ResponseFilter
 	@PutMapping
 	public ResponseWrapper<PostLocationCodeResponseDto> updateLocationHierarchyDetails(
@@ -214,184 +215,4 @@
 		return responseWrapper;
 	}
 
-}
-=======
-package io.mosip.kernel.masterdata.controller;
-
-import javax.validation.Valid;
-
-import org.springframework.beans.factory.annotation.Autowired;
-import org.springframework.security.access.prepost.PreAuthorize;
-import org.springframework.web.bind.annotation.DeleteMapping;
-import org.springframework.web.bind.annotation.GetMapping;
-import org.springframework.web.bind.annotation.PathVariable;
-import org.springframework.web.bind.annotation.PostMapping;
-import org.springframework.web.bind.annotation.PutMapping;
-import org.springframework.web.bind.annotation.RequestBody;
-import org.springframework.web.bind.annotation.RequestMapping;
-import org.springframework.web.bind.annotation.RestController;
-
-import io.mosip.kernel.core.http.RequestWrapper;
-import io.mosip.kernel.core.http.ResponseFilter;
-import io.mosip.kernel.core.http.ResponseWrapper;
-import io.mosip.kernel.masterdata.dto.LocationDto;
-import io.mosip.kernel.masterdata.dto.getresponse.LocationHierarchyResponseDto;
-import io.mosip.kernel.masterdata.dto.getresponse.LocationResponseDto;
-import io.mosip.kernel.masterdata.dto.getresponse.StatusResponseDto;
-import io.mosip.kernel.masterdata.dto.postresponse.CodeResponseDto;
-import io.mosip.kernel.masterdata.dto.postresponse.PostLocationCodeResponseDto;
-import io.mosip.kernel.masterdata.service.LocationService;
-import io.swagger.annotations.Api;
-
-/**
- * 
- * Class handles REST calls with appropriate URLs.Service class
- * {@link LocationService} is called wherein the business logics are handled.
- * 
- * @author Srinivasan
- * @since 1.0.0
- *
- */
-@RestController
-@Api(tags = { "Location" })
-@RequestMapping(value = "/locations")
-public class LocationController {
-
-	/**
-	 * Creates an instance of {@link LocationService}
-	 */
-	@Autowired
-	private LocationService locationHierarchyService;
-
-	/**
-	 * This API fetches all location hierachy details irrespective of the arguments.
-	 * 
-	 * @param langcode
-	 *            language code
-	 * @return list of location hierarchies
-	 */
-	@PreAuthorize("hasAnyRole('INDIVIDUAL','ID_AUTHENTICATION', 'REGISTRATION_ADMIN', 'REGISTRATION_SUPERVISOR', 'REGISTRATION_OFFICER', 'REGISTRATION_PROCESSOR','ZONAL_ADMIN','ZONAL_APPROVER')")
-	@ResponseFilter
-	@GetMapping(value = "/{langcode}")
-	public ResponseWrapper<LocationHierarchyResponseDto> getLocationHierarchyDetails(@PathVariable String langcode) {
-		ResponseWrapper<LocationHierarchyResponseDto> responseWrapper = new ResponseWrapper<>();
-		responseWrapper.setResponse(locationHierarchyService.getLocationDetails(langcode));
-		return responseWrapper;
-	}
-
-	@ResponseFilter
-	@PostMapping()
-	public ResponseWrapper<PostLocationCodeResponseDto> createLocationHierarchyDetails(
-			@Valid @RequestBody RequestWrapper<LocationDto> locationRequestDto) {
-
-		ResponseWrapper<PostLocationCodeResponseDto> responseWrapper = new ResponseWrapper<>();
-		responseWrapper.setResponse(locationHierarchyService.createLocationHierarchy(locationRequestDto.getRequest()));
-		return responseWrapper;
-	}
-
-	/**
-	 * 
-	 * @param locationCode
-	 *            location code
-	 * @param langCode
-	 *            language code
-	 * @return list of location hierarchies
-	 */
-	@ResponseFilter
-	@GetMapping(value = "/{locationcode}/{langcode}")
-	public ResponseWrapper<LocationResponseDto> getLocationHierarchyByLangCode(
-			@PathVariable("locationcode") String locationCode, @PathVariable("langcode") String langCode) {
-
-		ResponseWrapper<LocationResponseDto> responseWrapper = new ResponseWrapper<>();
-		responseWrapper.setResponse(locationHierarchyService.getLocationHierarchyByLangCode(locationCode, langCode));
-		return responseWrapper;
-	}
-
-	/**
-	 * @param hierarchyName
-	 *            hierarchy Name
-	 * @return list of location hierarchies
-	 */
-	@PreAuthorize("hasAnyRole('INDIVIDUAL','ID_AUTHENTICATION', 'REGISTRATION_ADMIN', 'REGISTRATION_SUPERVISOR', 'REGISTRATION_OFFICER', 'REGISTRATION_PROCESSOR')")
-	@ResponseFilter
-	@GetMapping(value = "/locationhierarchy/{hierarchyname}")
-	public ResponseWrapper<LocationResponseDto> getLocationDataByHierarchyName(
-			@PathVariable(value = "hierarchyname") String hierarchyName) {
-
-		ResponseWrapper<LocationResponseDto> responseWrapper = new ResponseWrapper<>();
-		responseWrapper.setResponse(locationHierarchyService.getLocationDataByHierarchyName(hierarchyName));
-		return responseWrapper;
-
-	}
-
-	/**
-	 * 
-	 * @param locationRequestDto
-	 *            - location request DTO
-	 * @return PostLocationCodeResponseDto
-	 */
-	@PreAuthorize("hasAnyRole('CENTRAL_ADMIN')")
-	@ResponseFilter
-	@PutMapping
-	public ResponseWrapper<PostLocationCodeResponseDto> updateLocationHierarchyDetails(
-			@Valid @RequestBody RequestWrapper<LocationDto> locationRequestDto) {
-
-		ResponseWrapper<PostLocationCodeResponseDto> responseWrapper = new ResponseWrapper<>();
-		responseWrapper.setResponse(locationHierarchyService.updateLocationDetails(locationRequestDto.getRequest()));
-		return responseWrapper;
-	}
-
-	/**
-	 * This API call would update isDeleted to true when called.
-	 * 
-	 * @param locationCode
-	 *            -location code
-	 * @return CodeResponseDto
-	 */
-	@ResponseFilter
-	@DeleteMapping(value = "/{locationcode}")
-	public ResponseWrapper<CodeResponseDto> deleteLocationHierarchyDetails(
-			@PathVariable(value = "locationcode") String locationCode) {
-		ResponseWrapper<CodeResponseDto> responseWrapper = new ResponseWrapper<>();
-		responseWrapper.setResponse(locationHierarchyService.deleteLocationDetials(locationCode));
-		return responseWrapper;
-	}
-
-	/**
-	 * 
-	 * @param locationCode
-	 *            location code
-	 * @param langCode
-	 *            language code
-	 * @return list of location hierarchies
-	 */
-	@PreAuthorize("hasAnyRole('INDIVIDUAL')")
-	@ResponseFilter
-	@GetMapping(value = "immediatechildren/{locationcode}/{langcode}")
-	public ResponseWrapper<LocationResponseDto> getImmediateChildrenByLocCodeAndLangCode(
-			@PathVariable("locationcode") String locationCode, @PathVariable("langcode") String langCode) {
-
-		ResponseWrapper<LocationResponseDto> responseWrapper = new ResponseWrapper<>();
-		responseWrapper
-				.setResponse(locationHierarchyService.getImmediateChildrenByLocCodeAndLangCode(locationCode, langCode));
-		return responseWrapper;
-	}
-
-	/**
-	 * checks whether the given location name is valid or not
-	 * 
-	 * @param locationName
-	 * @return StatusResponseCode
-	 */
-	@PreAuthorize("hasAnyRole('REGISTRATION_PROCESSOR')")
-	@ResponseFilter
-	@GetMapping(value = "/validate/{locationname}")
-	public ResponseWrapper<StatusResponseDto> validateLocationName(@PathVariable("locationname") String locationName) {
-		ResponseWrapper<StatusResponseDto> responseWrapper = new ResponseWrapper<>();
-		responseWrapper.setResponse(locationHierarchyService.validateLocationName(locationName));
-		return responseWrapper;
-
-	}
-
-}
->>>>>>> 40c00536
+}