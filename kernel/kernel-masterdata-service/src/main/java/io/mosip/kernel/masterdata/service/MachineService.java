--- conflicted
+++ resolved
@@ -1,136 +1,133 @@
-package io.mosip.kernel.masterdata.service;
-
-
-import io.mosip.kernel.masterdata.dto.MachineDto;
-import io.mosip.kernel.masterdata.dto.MachineRegistrationCenterDto;
-import io.mosip.kernel.masterdata.dto.PageDto;
-import io.mosip.kernel.masterdata.dto.getresponse.MachineResponseDto;
-import io.mosip.kernel.masterdata.dto.postresponse.IdResponseDto;
-import io.mosip.kernel.masterdata.entity.id.IdAndLanguageCodeID;
-import io.mosip.kernel.masterdata.entity.id.RegistrationCenterMachineID;
-import io.mosip.kernel.masterdata.exception.DataNotFoundException;
-import io.mosip.kernel.masterdata.exception.MasterDataServiceException;
-import io.mosip.kernel.masterdata.exception.RequestException;
-
-/**
- * This interface provides methods to do CRUD operations on Machine details
- * 
- * @author Megha Tanga
- * @since 1.0.0
- *
- */
-
-public interface MachineService {
-
-	/**
-	 * This abstract method to fetch machine details for given Machine ID and
-	 * language code
-	 * 
-	 * @param id
-	 *            Machine Id given by user
-	 * @param langCode
-	 *            Language code given by user
-	 * @return MachineResponseDto Machine Detail for given machine id and language
-	 *         code
-	 * @throws MasterDataServiceException
-	 *             if any error occurs while retrieving Machine Details
-	 * @throws DataNotFoundException
-	 *             if no Machine found
-	 *
-	 */
-	public MachineResponseDto getMachine(String id, String langCode);
-
-	/**
-	 * This abstract method to fetch all machines details
-	 * 
-	 * @return MachineResponseDto Returning all Machines Details
-	 * @throws MasterDataServiceException
-	 *             if any error occurs while retrieving Machine Details
-	 * @throws DataNotFoundException
-	 *             if no Machine found
-	 *
-	 */
-
-	public MachineResponseDto getMachineAll();
-
-	/**
-	 * This abstract method to fetch machine details for given language code
-	 * 
-	 * @param langCode
-	 *            Language code given by user
-	 * @return MachineResponseDto Machine Detail for given machine id and language
-	 *         code
-	 * @throws MasterDataServiceException
-	 *             if any error occurs while retrieving Machine Details
-	 * @throws DataNotFoundException
-	 *             if no Machine found
-	 *
-	 */
-	public MachineResponseDto getMachine(String langCode);
-
-	/**
-	 * Abstract method to save Machine Details to the Database
-	 * 
-	 * @param machine
-	 *            machine DTO
-	 * 
-	 * @return IdResponseDto returning machine id which is inserted successfully
-	 *         {@link IdResponseDto}
-	 * 
-	 * @throws MasterDataServiceException
-	 *             if any error occurred while saving Machine
-	 */
-	public IdAndLanguageCodeID createMachine(MachineDto machine);
-
-	/**
-	 * Abstract method to update Machine Details to the Database
-	 * 
-	 * @param machine
-	 *            machine DTO
-	 * 
-	 * @return IdResponseDto returning machine id which is updated successfully
-	 *         {@link IdResponseDto}
-	 * @throws RequestException
-	 *             if Machine not Found
-	 * 
-	 * @throws MasterDataServiceException
-	 *             if any error occurred while updating Machine
-	 * 
-	 */
-	public IdAndLanguageCodeID updateMachine(MachineDto machine);
-
-	/**
-	 * Abstract method to delete Machine Details to the Database
-	 * 
-	 * @param id
-	 *            machine id
-	 * 
-	 * @return IdResponseDto returning machine id which is updated successfully
-	 *         {@link IdResponseDto}
-	 * @throws RequestException
-	 *             if Machine not Found
-<<<<<<< HEAD
-	 * 
-	 * @throws MasterDataServiceException
-	 *             if any error occurred while updating Machine
-	 * 
-	 */
-	public IdResponseDto deleteMachine(String id);
-
-	/**
-	 * Fetch all Machines which are mapped with the given registration center
-=======
-	 * 
-	 * @throws MasterDataServiceException
-	 *             if any error occurred while updating Machine
->>>>>>> a7f8ae94
-	 * 
-	 * @param regCenterId
-	 *            Registration center id as String
-	 * @return MachineRegistrationCenterDto response object which contain the list
-	 *         of machins those are mapped with the given registration center
-	 *         {@link RegistrationCenterMachineID}
-	 */
-	public PageDto<MachineRegistrationCenterDto> getMachinesByRegistrationCenter(String regCenterId, int page, int size, String orderBy, String direction);
-
-}
+package io.mosip.kernel.masterdata.service;
+
+
+import io.mosip.kernel.masterdata.dto.MachineDto;
+import io.mosip.kernel.masterdata.dto.MachineRegistrationCenterDto;
+import io.mosip.kernel.masterdata.dto.PageDto;
+import io.mosip.kernel.masterdata.dto.getresponse.MachineResponseDto;
+import io.mosip.kernel.masterdata.dto.postresponse.IdResponseDto;
+import io.mosip.kernel.masterdata.entity.id.IdAndLanguageCodeID;
+import io.mosip.kernel.masterdata.entity.id.RegistrationCenterMachineID;
+import io.mosip.kernel.masterdata.exception.DataNotFoundException;
+import io.mosip.kernel.masterdata.exception.MasterDataServiceException;
+import io.mosip.kernel.masterdata.exception.RequestException;
+
+/**
+ * This interface provides methods to do CRUD operations on Machine details
+ * 
+ * @author Megha Tanga
+ * @since 1.0.0
+ *
+ */
+
+public interface MachineService {
+
+	/**
+	 * This abstract method to fetch machine details for given Machine ID and
+	 * language code
+	 * 
+	 * @param id
+	 *            Machine Id given by user
+	 * @param langCode
+	 *            Language code given by user
+	 * @return MachineResponseDto Machine Detail for given machine id and language
+	 *         code
+	 * @throws MasterDataServiceException
+	 *             if any error occurs while retrieving Machine Details
+	 * @throws DataNotFoundException
+	 *             if no Machine found
+	 *
+	 */
+	public MachineResponseDto getMachine(String id, String langCode);
+
+	/**
+	 * This abstract method to fetch all machines details
+	 * 
+	 * @return MachineResponseDto Returning all Machines Details
+	 * @throws MasterDataServiceException
+	 *             if any error occurs while retrieving Machine Details
+	 * @throws DataNotFoundException
+	 *             if no Machine found
+	 *
+	 */
+
+	public MachineResponseDto getMachineAll();
+
+	/**
+	 * This abstract method to fetch machine details for given language code
+	 * 
+	 * @param langCode
+	 *            Language code given by user
+	 * @return MachineResponseDto Machine Detail for given machine id and language
+	 *         code
+	 * @throws MasterDataServiceException
+	 *             if any error occurs while retrieving Machine Details
+	 * @throws DataNotFoundException
+	 *             if no Machine found
+	 *
+	 */
+	public MachineResponseDto getMachine(String langCode);
+
+	/**
+	 * Abstract method to save Machine Details to the Database
+	 * 
+	 * @param machine
+	 *            machine DTO
+	 * 
+	 * @return IdResponseDto returning machine id which is inserted successfully
+	 *         {@link IdResponseDto}
+	 * 
+	 * @throws MasterDataServiceException
+	 *             if any error occurred while saving Machine
+	 */
+	public IdAndLanguageCodeID createMachine(MachineDto machine);
+
+	/**
+	 * Abstract method to update Machine Details to the Database
+	 * 
+	 * @param machine
+	 *            machine DTO
+	 * 
+	 * @return IdResponseDto returning machine id which is updated successfully
+	 *         {@link IdResponseDto}
+	 * @throws RequestException
+	 *             if Machine not Found
+	 * 
+	 * @throws MasterDataServiceException
+	 *             if any error occurred while updating Machine
+	 * 
+	 */
+	public IdAndLanguageCodeID updateMachine(MachineDto machine);
+
+	/**
+	 * Abstract method to delete Machine Details to the Database
+	 * 
+	 * @param id
+	 *            machine id
+	 * 
+	 * @return IdResponseDto returning machine id which is updated successfully
+	 *         {@link IdResponseDto}
+	 * @throws RequestException
+	 *             if Machine not Found
+	 * 
+	 * @throws MasterDataServiceException
+	 *             if any error occurred while updating Machine
+	 * 
+	 */
+	public IdResponseDto deleteMachine(String id);
+
+	/**
+	 * Fetch all Machines which are mapped with the given registration center
+	 * 
+	 * @throws MasterDataServiceException
+	 *             if any error occurred while updating Machine
+	 * 
+	 * @param regCenterId
+	 *            Registration center id as String
+	 * @return MachineRegistrationCenterDto response object which contain the list
+	 *         of machins those are mapped with the given registration center
+	 *         {@link RegistrationCenterMachineID}
+	 */
+	public PageDto<MachineRegistrationCenterDto> getMachinesByRegistrationCenter(String regCenterId, int page, int size, String orderBy, String direction);
+
+}