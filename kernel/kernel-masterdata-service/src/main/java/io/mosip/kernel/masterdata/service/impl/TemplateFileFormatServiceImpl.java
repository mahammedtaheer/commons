package io.mosip.kernel.masterdata.service.impl;

import java.time.LocalDateTime;
import java.time.ZoneId;
import java.util.List;

import org.springframework.beans.factory.annotation.Autowired;
import org.springframework.dao.DataAccessException;
import org.springframework.stereotype.Service;

import io.mosip.kernel.core.dataaccess.exception.DataAccessLayerException;
import io.mosip.kernel.masterdata.constant.TemplateFileFormatErrorCode;
import io.mosip.kernel.masterdata.dto.RequestDto;
import io.mosip.kernel.masterdata.dto.TemplateFileFormatDto;
import io.mosip.kernel.masterdata.dto.postresponse.CodeResponseDto;
import io.mosip.kernel.masterdata.entity.Template;
import io.mosip.kernel.masterdata.entity.TemplateFileFormat;
import io.mosip.kernel.masterdata.entity.id.CodeAndLanguageCodeID;
import io.mosip.kernel.masterdata.exception.MasterDataServiceException;
import io.mosip.kernel.masterdata.exception.RequestException;
import io.mosip.kernel.masterdata.repository.TemplateFileFormatRepository;
import io.mosip.kernel.masterdata.repository.TemplateRepository;
import io.mosip.kernel.masterdata.service.TemplateFileFormatService;
import io.mosip.kernel.masterdata.utils.ExceptionUtils;
import io.mosip.kernel.masterdata.utils.MapperUtils;
import io.mosip.kernel.masterdata.utils.MetaDataUtils;

@Service
public class TemplateFileFormatServiceImpl implements TemplateFileFormatService {

	@Autowired
	private TemplateFileFormatRepository templateFileFormatRepository;

	@Autowired
	private TemplateRepository templateRepository;

	/*
	 * (non-Javadoc)
	 * 
	 * @see io.mosip.kernel.masterdata.service.TemplateFileFormatService#
	 * createTemplateFileFormat(io.mosip.kernel.masterdata.dto.RequestDto)
	 */
	@Override
	public CodeAndLanguageCodeID createTemplateFileFormat(
			RequestDto<TemplateFileFormatDto> templateFileFormatRequestDto) {
		TemplateFileFormat entity = MetaDataUtils.setCreateMetaData(templateFileFormatRequestDto.getRequest(),
				TemplateFileFormat.class);
		TemplateFileFormat templateFileFormat;
		try {
			templateFileFormat = templateFileFormatRepository.create(entity);
		} catch (DataAccessException | DataAccessLayerException e) {
			throw new MasterDataServiceException(
					TemplateFileFormatErrorCode.TEMPLATE_FILE_FORMAT_INSERT_EXCEPTION.getErrorCode(),
					TemplateFileFormatErrorCode.TEMPLATE_FILE_FORMAT_INSERT_EXCEPTION.getErrorMessage() + " "
							+ ExceptionUtils.parseException(e));
		}
		CodeAndLanguageCodeID codeLangCodeId = new CodeAndLanguageCodeID();
		MapperUtils.map(templateFileFormat, codeLangCodeId);
		return codeLangCodeId;
	}

	@Override
	public CodeAndLanguageCodeID updateDevice(RequestDto<TemplateFileFormatDto> templateFileFormatRequestDto) {

		TemplateFileFormatDto templateFileFormatDto = templateFileFormatRequestDto.getRequest();

		CodeAndLanguageCodeID templateFileFormatId = new CodeAndLanguageCodeID();

		MapperUtils.mapFieldValues(templateFileFormatDto, templateFileFormatId);

		try {
			TemplateFileFormat templateFileFormat = templateFileFormatRepository
					.findByCodeAndLangCodeAndIsDeletedFalseOrIsDeletedIsNull(
							templateFileFormatRequestDto.getRequest().getCode(),
							templateFileFormatRequestDto.getRequest().getLangCode());

			if (templateFileFormat != null) {
				MetaDataUtils.setUpdateMetaData(templateFileFormatDto, templateFileFormat, false);
				templateFileFormatRepository.update(templateFileFormat);
			} else {
<<<<<<< HEAD
				throw new RequestException(
						TemplateFileFormatErrorCode.TEMPLATE_FILE_FORMAT_NOT_FOUND.getErrorCode(),
=======
				throw new RequestException(TemplateFileFormatErrorCode.TEMPLATE_FILE_FORMAT_NOT_FOUND.getErrorCode(),
>>>>>>> f09d9e13
						TemplateFileFormatErrorCode.TEMPLATE_FILE_FORMAT_NOT_FOUND.getErrorMessage());
			}

		} catch (DataAccessLayerException | DataAccessException e) {
			throw new MasterDataServiceException(
					TemplateFileFormatErrorCode.TEMPLATE_FILE_FORMAT_UPDATE_EXCEPTION.getErrorCode(),
					TemplateFileFormatErrorCode.TEMPLATE_FILE_FORMAT_UPDATE_EXCEPTION.getErrorMessage() + " "
							+ ExceptionUtils.parseException(e));
		}
		return templateFileFormatId;
	}

	@Override
	public CodeResponseDto deleteTemplateFileFormat(String code) {
		List<Template> templates;
		try {
			templates = templateRepository.findAllByFileFormatCodeAndIsDeletedFalseOrIsDeletedIsNull(code);
			if (!templates.isEmpty()) {
				throw new MasterDataServiceException(
						TemplateFileFormatErrorCode.TEMPLATE_FILE_FORMAT_DELETE_DEPENDENCY_EXCEPTION.getErrorCode(),
						TemplateFileFormatErrorCode.TEMPLATE_FILE_FORMAT_DELETE_DEPENDENCY_EXCEPTION.getErrorMessage());
			}
			int updatedRows = templateFileFormatRepository.deleteTemplateFileFormat(MetaDataUtils.getContextUser(),
					LocalDateTime.now(ZoneId.of("UTC")), code);
			if (updatedRows < 1) {
<<<<<<< HEAD
				throw new RequestException(
						TemplateFileFormatErrorCode.TEMPLATE_FILE_FORMAT_NOT_FOUND.getErrorCode(),
=======
				throw new RequestException(TemplateFileFormatErrorCode.TEMPLATE_FILE_FORMAT_NOT_FOUND.getErrorCode(),
>>>>>>> f09d9e13
						TemplateFileFormatErrorCode.TEMPLATE_FILE_FORMAT_NOT_FOUND.getErrorMessage());
			}
		} catch (DataAccessLayerException | DataAccessException e) {
			System.out.println(e.getMessage());
			throw new MasterDataServiceException(
					TemplateFileFormatErrorCode.TEMPLATE_FILE_FORMAT_DELETE_EXCEPTION.getErrorCode(),
					TemplateFileFormatErrorCode.TEMPLATE_FILE_FORMAT_DELETE_EXCEPTION.getErrorMessage() + " "
							+ ExceptionUtils.parseException(e));
		}
		CodeResponseDto responseDto = new CodeResponseDto();
		responseDto.setCode(code);
		return responseDto;
	}
}<|MERGE_RESOLUTION|>--- conflicted
+++ resolved
@@ -78,12 +78,9 @@
 				MetaDataUtils.setUpdateMetaData(templateFileFormatDto, templateFileFormat, false);
 				templateFileFormatRepository.update(templateFileFormat);
 			} else {
-<<<<<<< HEAD
-				throw new RequestException(
-						TemplateFileFormatErrorCode.TEMPLATE_FILE_FORMAT_NOT_FOUND.getErrorCode(),
-=======
+
 				throw new RequestException(TemplateFileFormatErrorCode.TEMPLATE_FILE_FORMAT_NOT_FOUND.getErrorCode(),
->>>>>>> f09d9e13
+
 						TemplateFileFormatErrorCode.TEMPLATE_FILE_FORMAT_NOT_FOUND.getErrorMessage());
 			}
 
@@ -109,12 +106,9 @@
 			int updatedRows = templateFileFormatRepository.deleteTemplateFileFormat(MetaDataUtils.getContextUser(),
 					LocalDateTime.now(ZoneId.of("UTC")), code);
 			if (updatedRows < 1) {
-<<<<<<< HEAD
-				throw new RequestException(
-						TemplateFileFormatErrorCode.TEMPLATE_FILE_FORMAT_NOT_FOUND.getErrorCode(),
-=======
+
 				throw new RequestException(TemplateFileFormatErrorCode.TEMPLATE_FILE_FORMAT_NOT_FOUND.getErrorCode(),
->>>>>>> f09d9e13
+
 						TemplateFileFormatErrorCode.TEMPLATE_FILE_FORMAT_NOT_FOUND.getErrorMessage());
 			}
 		} catch (DataAccessLayerException | DataAccessException e) {
