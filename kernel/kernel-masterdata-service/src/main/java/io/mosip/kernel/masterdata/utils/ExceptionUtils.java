package io.mosip.kernel.masterdata.utils;

import java.util.Optional;
import java.util.stream.Stream;

/**
 * This class is used to get the Exception related functionalities.
 * 
 * @author Urvil Joshi
 * @author Bal Vikash Sharma
 * @since 1.0.0
 */
public final class ExceptionUtils {

	private ExceptionUtils() {
		super();
	}

<<<<<<< HEAD
	/**
	 * This message is used to get the root cause message of the exception.
	 * 
	 * @param ex
	 *            is of type {@link Throwable}
	 * @return the root cause message.
	 */
	public static String getRootCauseMessage(Throwable ex) {
		String detailedMessage = null;

		final List<Throwable> list = new ArrayList<>();

		while (!EmptyCheckUtils.isNullEmpty(ex) && !list.contains(ex)) {
			list.add(ex);
			ex = ex.getCause();
		}

		Throwable rootCause = list.isEmpty() ? null : list.get(list.size() - 1);

		rootCause = rootCause == null ? ex : rootCause;

		detailedMessage = rootCause.getMessage();

		return detailedMessage;
=======
	public static String parseException(Throwable ex) {
		Optional<Throwable> cause = Stream.iterate(ex, Throwable::getCause)
				.filter(element -> element.getCause() == null).findFirst();
		return cause.isPresent() ? cause.get().getMessage() : ex.getMessage();
>>>>>>> 3dea0ac5
	}

}
<|MERGE_RESOLUTION|>--- conflicted
+++ resolved
@@ -1,52 +1,32 @@
-package io.mosip.kernel.masterdata.utils;
-
-import java.util.Optional;
-import java.util.stream.Stream;
-
-/**
- * This class is used to get the Exception related functionalities.
- * 
- * @author Urvil Joshi
- * @author Bal Vikash Sharma
- * @since 1.0.0
- */
-public final class ExceptionUtils {
-
-	private ExceptionUtils() {
-		super();
-	}
-
-<<<<<<< HEAD
-	/**
-	 * This message is used to get the root cause message of the exception.
-	 * 
-	 * @param ex
-	 *            is of type {@link Throwable}
-	 * @return the root cause message.
-	 */
-	public static String getRootCauseMessage(Throwable ex) {
-		String detailedMessage = null;
-
-		final List<Throwable> list = new ArrayList<>();
-
-		while (!EmptyCheckUtils.isNullEmpty(ex) && !list.contains(ex)) {
-			list.add(ex);
-			ex = ex.getCause();
-		}
-
-		Throwable rootCause = list.isEmpty() ? null : list.get(list.size() - 1);
-
-		rootCause = rootCause == null ? ex : rootCause;
-
-		detailedMessage = rootCause.getMessage();
-
-		return detailedMessage;
-=======
-	public static String parseException(Throwable ex) {
-		Optional<Throwable> cause = Stream.iterate(ex, Throwable::getCause)
-				.filter(element -> element.getCause() == null).findFirst();
-		return cause.isPresent() ? cause.get().getMessage() : ex.getMessage();
->>>>>>> 3dea0ac5
-	}
-
-}
+package io.mosip.kernel.masterdata.utils;
+
+import java.util.Optional;
+import java.util.stream.Stream;
+
+/**
+ * This class is used to get the Exception related functionalities.
+ * 
+ * @author Urvil Joshi
+ * @author Bal Vikash Sharma
+ * @since 1.0.0
+ */
+public final class ExceptionUtils {
+
+	private ExceptionUtils() {
+		super();
+	}
+
+	/**
+	 * This message is used to get the root cause message of the exception.
+	 * 
+	 * @param ex
+	 *            is of type {@link Throwable}
+	 * @return the root cause message.
+	 */
+	public static String parseException(Throwable ex) {
+		Optional<Throwable> cause = Stream.iterate(ex, Throwable::getCause)
+				.filter(element -> element.getCause() == null).findFirst();
+		return cause.isPresent() ? cause.get().getMessage() : ex.getMessage();
+	}
+
+}