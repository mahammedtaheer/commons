--- conflicted
+++ resolved
@@ -1,4 +1,4 @@
-<<<<<<< HEAD
+
 package io.mosip.kernel.masterdata.repository;
 
 import java.util.List;
@@ -23,18 +23,6 @@
 	List<MachineDetail> findAllByIsActiveTrueAndIsDeletedFalse();
 
 	/**
-	 * This method trigger query to fetch the all Machine details for the given
-	 * language code
-	 * 
-	 * @param langCode
-	 *            languageCode provided by user
-	 * 
-	 * @return MachineDetail fetched from database
-	 */
-
-	List<MachineDetail> findAllByLangCodeAndIsActiveTrueAndIsDeletedFalse(String langCode);
-
-	/**
 	 * This method trigger query to fetch the Machine detail for the given machine
 	 * id and language code.
 	 * 
@@ -47,41 +35,5 @@
 	MachineDetail findAllByIdAndLangCodeAndIsActiveTrueAndIsDeletedFalse(String id, String langCode);
 
 }
-=======
-package io.mosip.kernel.masterdata.repository;
-
-import java.util.List;
-
-import io.mosip.kernel.core.dataaccess.spi.repository.BaseRepository;
-import io.mosip.kernel.masterdata.entity.MachineDetail;
-
-/**
- * Repository function to fetching machine details
- * 
- * @author Megha Tanga
- * @since 1.0.0
- *
- */
-
-public interface MachineDetailRepository extends BaseRepository<MachineDetail, String> {
-	/**
-	 * This method trigger query to fetch the all Machine details
-	 * code.
-	 * 
-	 * @return MachineDetail fetched from database
-	 */
-	List<MachineDetail> findAllByIsActiveTrueAndIsDeletedFalse();
-	/**
-	 * This method trigger query to fetch the Machine detail for the given machine id and language
-	 * code.
-	 * 
-	 * @param Id
-	 *            Machine Id provided by user
-	 * @param langCode
-	 *            languageCode provided by user
-	 * @return MachineDetail fetched from database
-	 */
-	MachineDetail findAllByIdAndLangCodeAndIsActiveTrueAndIsDeletedFalse(String id, String langCode);
-
-}
->>>>>>> fd1060f3
+// >>>>>>> branch 'DEV_SPRINT5_MASTERDATA_SERVICE_2' of
+// https://github.com/mosip/mosip.git