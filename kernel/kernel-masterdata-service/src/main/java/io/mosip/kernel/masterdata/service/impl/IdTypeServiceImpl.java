package io.mosip.kernel.masterdata.service.impl;

import java.util.List;

import org.springframework.beans.factory.annotation.Autowired;
import org.springframework.dao.DataAccessException;
import org.springframework.stereotype.Service;

import io.mosip.kernel.core.dataaccess.exception.DataAccessLayerException;
import io.mosip.kernel.masterdata.constant.IdTypeErrorCode;
import io.mosip.kernel.masterdata.dto.IdTypeDto;
import io.mosip.kernel.masterdata.dto.RequestDto;
import io.mosip.kernel.masterdata.dto.getresponse.IdTypeResponseDto;
import io.mosip.kernel.masterdata.entity.IdType;
import io.mosip.kernel.masterdata.entity.id.CodeAndLanguageCodeID;
import io.mosip.kernel.masterdata.exception.DataNotFoundException;
import io.mosip.kernel.masterdata.exception.MasterDataServiceException;
import io.mosip.kernel.masterdata.repository.IdTypeRepository;
import io.mosip.kernel.masterdata.service.IdTypeService;
import io.mosip.kernel.masterdata.utils.ExceptionUtils;
import io.mosip.kernel.masterdata.utils.MapperUtils;
import io.mosip.kernel.masterdata.utils.MetaDataUtils;

/**
 * Implementation class for {@link IdTypeService}.
 * 
 * @author Sagar Mahapatra
 * @since 1.0.0
 *
 */
@Service
public class IdTypeServiceImpl implements IdTypeService {

	/**
	 * Autowired reference for {@link IdTypeRepository}
	 */
	@Autowired
	private IdTypeRepository idRepository;

	/*
	 * (non-Javadoc)
	 * 
	 * @see
	 * io.mosip.kernel.masterdata.service.IdTypeService#getIdTypeByLanguageCode(java
	 * .lang.String)
	 */
	@Override
	public IdTypeResponseDto getIdTypesByLanguageCode(String languageCode) {
		IdTypeResponseDto idTypeResponseDto = new IdTypeResponseDto();
		List<IdTypeDto> idDtoList = null;
		List<IdType> idList = null;
		try {
			idList = idRepository.findByLangCode(languageCode);
		} catch (DataAccessLayerException dataAccessLayerException) {
<<<<<<< HEAD
			throw new MasterDataServiceException(ApplicationErrorCode.APPLICATION_FETCH_EXCEPTION.getErrorCode(),
					ApplicationErrorCode.APPLICATION_FETCH_EXCEPTION.getErrorMessage()
=======
			throw new MasterDataServiceException(IdTypeErrorCode.ID_TYPE_FETCH_EXCEPTION.getErrorCode(),
					IdTypeErrorCode.ID_TYPE_FETCH_EXCEPTION.getErrorMessage() + " "
>>>>>>> 59ceeea0
							+ ExceptionUtils.parseException(dataAccessLayerException));
		}
		if (idList != null && !idList.isEmpty()) {
			idDtoList = MapperUtils.mapAll(idList, IdTypeDto.class);
		} else {
			throw new DataNotFoundException(IdTypeErrorCode.ID_TYPE_NOT_FOUND_EXCEPTION.getErrorCode(),
					IdTypeErrorCode.ID_TYPE_NOT_FOUND_EXCEPTION.getErrorMessage());
		}
		idTypeResponseDto.setIdtypes(idDtoList);
		return idTypeResponseDto;
	}

	/*
	 * (non-Javadoc)
	 * 
	 * @see
	 * io.mosip.kernel.masterdata.service.IdTypeService#addIdType(io.mosip.kernel.
	 * masterdata.dto.IdTypeRequestDto)
	 */
	@Override
	public CodeAndLanguageCodeID createIdType(RequestDto<IdTypeDto> idTypeRequestDto) {
		IdType entity = MetaDataUtils.setCreateMetaData(idTypeRequestDto.getRequest(), IdType.class);
		IdType idType;
		try {
			idType = idRepository.create(entity);
		} catch (DataAccessLayerException | DataAccessException e) {
<<<<<<< HEAD
			throw new MasterDataServiceException(ApplicationErrorCode.APPLICATION_INSERT_EXCEPTION.getErrorCode(),
					ApplicationErrorCode.APPLICATION_INSERT_EXCEPTION.getErrorMessage()
=======
			throw new MasterDataServiceException(IdTypeErrorCode.ID_TYPE_INSERT_EXCEPTION.getErrorCode(),
					IdTypeErrorCode.ID_TYPE_INSERT_EXCEPTION.getErrorMessage() + " "
>>>>>>> 59ceeea0
							+ ExceptionUtils.parseException(e));
		}
		CodeAndLanguageCodeID codeAndLanguageCodeID = new CodeAndLanguageCodeID();
		MapperUtils.map(idType, codeAndLanguageCodeID);
		return codeAndLanguageCodeID;
	}
}<|MERGE_RESOLUTION|>--- conflicted
+++ resolved
@@ -52,13 +52,8 @@
 		try {
 			idList = idRepository.findByLangCode(languageCode);
 		} catch (DataAccessLayerException dataAccessLayerException) {
-<<<<<<< HEAD
-			throw new MasterDataServiceException(ApplicationErrorCode.APPLICATION_FETCH_EXCEPTION.getErrorCode(),
-					ApplicationErrorCode.APPLICATION_FETCH_EXCEPTION.getErrorMessage()
-=======
 			throw new MasterDataServiceException(IdTypeErrorCode.ID_TYPE_FETCH_EXCEPTION.getErrorCode(),
-					IdTypeErrorCode.ID_TYPE_FETCH_EXCEPTION.getErrorMessage() + " "
->>>>>>> 59ceeea0
+					IdTypeErrorCode.ID_TYPE_FETCH_EXCEPTION.getErrorMessage()
 							+ ExceptionUtils.parseException(dataAccessLayerException));
 		}
 		if (idList != null && !idList.isEmpty()) {
@@ -85,13 +80,8 @@
 		try {
 			idType = idRepository.create(entity);
 		} catch (DataAccessLayerException | DataAccessException e) {
-<<<<<<< HEAD
-			throw new MasterDataServiceException(ApplicationErrorCode.APPLICATION_INSERT_EXCEPTION.getErrorCode(),
-					ApplicationErrorCode.APPLICATION_INSERT_EXCEPTION.getErrorMessage()
-=======
 			throw new MasterDataServiceException(IdTypeErrorCode.ID_TYPE_INSERT_EXCEPTION.getErrorCode(),
-					IdTypeErrorCode.ID_TYPE_INSERT_EXCEPTION.getErrorMessage() + " "
->>>>>>> 59ceeea0
+					IdTypeErrorCode.ID_TYPE_INSERT_EXCEPTION.getErrorMessage()
 							+ ExceptionUtils.parseException(e));
 		}
 		CodeAndLanguageCodeID codeAndLanguageCodeID = new CodeAndLanguageCodeID();
