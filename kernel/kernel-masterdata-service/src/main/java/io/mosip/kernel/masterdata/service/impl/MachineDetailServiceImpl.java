package io.mosip.kernel.masterdata.service.impl;

import java.util.List;

import org.springframework.beans.factory.annotation.Autowired;
import org.springframework.dao.DataAccessException;
import org.springframework.stereotype.Service;

import io.mosip.kernel.masterdata.constant.MachineDetailErrorCode;
import io.mosip.kernel.masterdata.dto.MachineDetailDto;
import io.mosip.kernel.masterdata.dto.MachineDetailResponseDto;
import io.mosip.kernel.masterdata.dto.MachineDetailResponseIdDto;
import io.mosip.kernel.masterdata.entity.MachineDetail;
import io.mosip.kernel.masterdata.exception.DataNotFoundException;
import io.mosip.kernel.masterdata.exception.MasterDataServiceException;
import io.mosip.kernel.masterdata.repository.MachineDetailRepository;
import io.mosip.kernel.masterdata.service.MachineDetailService;
import io.mosip.kernel.masterdata.utils.ObjectMapperUtil;

/**
 * This class have methods to fetch a Machine Details
 * 
 * @author Megha Tanga
 * @since 1.0.0
 *
 */
@Service
public class MachineDetailServiceImpl implements MachineDetailService {

	/**
	 * Field to hold Machine Repository object
	 */
	@Autowired
	MachineDetailRepository machineDetailRepository;

	/**
	 * Field to hold ObjectMapperUtil object
	 */
	@Autowired
	ObjectMapperUtil objectMapperUtil;

	/**
	 * Method used for retrieving Machine details based on given Machine ID and
	 * Language code
	 * 
	 * @param id
	 *            pass Machine ID as String
	 * 
	 * @param langCode
	 *            pass Language code as String
	 * 
	 * @return MachineDetailDto returning the Machine Detail for the given Machine
	 *         ID and Language code
	 * 
	 * @throws MachineDetailFetchException
	 *             While Fetching Machine Detail If fails to fetch required Machine
	 *             Detail
	 * 
	 * @throws MachineDetailMappingException
	 *             If not able to map Machine detail entity with Machine Detail Dto
	 * 
	 * @throws MachineDetailNotFoundException
	 *             If given required Machine ID and language not found
	 * 
	 */
	@Override
	public MachineDetailResponseIdDto getMachineDetailIdLang(String id, String langCode) {
		MachineDetail machineDetail = null;
		MachineDetailDto machineDetailDto = null;
		MachineDetailResponseIdDto machineDetailResponseIdDto = new MachineDetailResponseIdDto();
		try {
			machineDetail = machineDetailRepository.findAllByIdAndLangCodeAndIsActiveTrueAndIsDeletedFalse(id,
					langCode);
		} catch (DataAccessException dataAccessLayerException) {
			throw new MasterDataServiceException(MachineDetailErrorCode.MACHINE_DETAIL_FETCH_EXCEPTION.getErrorCode(),
					MachineDetailErrorCode.MACHINE_DETAIL_FETCH_EXCEPTION.getErrorMessage());
		}
		if (machineDetail != null) {
<<<<<<< HEAD
			try {
				machineDetailDto = objectMapperUtil.map(machineDetail, MachineDetailDto.class);
			} catch (IllegalArgumentException | ConfigurationException | MappingException exception) {
				throw new MachineDetailMappingException(
						MachineDetailErrorCode.MACHINE_DETAIL_MAPPING_EXCEPTION.getErrorCode(),
						MachineDetailErrorCode.MACHINE_DETAIL_MAPPING_EXCEPTION.getErrorMessage());
			}
		} else {
			throw new MachineDetailNotFoundException(
					MachineDetailErrorCode.MACHINE_DETAIL_NOT_FOUND_EXCEPTION.getErrorCode(),
=======
			machineDetailDto = objectMapperUtil.map(machineDetail, MachineDetailDto.class);
		} else {
			throw new DataNotFoundException(MachineDetailErrorCode.MACHINE_DETAIL_NOT_FOUND_EXCEPTION.getErrorCode(),
>>>>>>> fd1060f3
					MachineDetailErrorCode.MACHINE_DETAIL_NOT_FOUND_EXCEPTION.getErrorMessage());
		}
		machineDetailResponseIdDto.setMachineDetail(machineDetailDto);
		return machineDetailResponseIdDto;

	}

	/**
	 * Method used for fetch all Machine details
	 * 
	 * @return MachineDetailDto returning all Machine Detail
	 * 
	 * @throws MachineDetailFetchException
	 *             While Fetching Machine Detail If fails to fetch required Machine
	 *             Detail
	 * 
	 * @throws MachineDetailMappingException
	 *             If not able to map Machine detail entity with Machine Detail Dto
	 * 
	 * @throws MachineDetailNotFoundException
	 *             If given required Machine ID and language not found
	 * 
	 */

	@Override
	public MachineDetailResponseDto getMachineDetailAll() {
		List<MachineDetail> machineDetailList = null;
		List<MachineDetailDto> machineDetailDtoList = null;
		MachineDetailResponseDto machineDetailResponseDto = new MachineDetailResponseDto();
		try {
			machineDetailList = machineDetailRepository.findAllByIsActiveTrueAndIsDeletedFalse();

		} catch (DataAccessException dataAccessLayerException) {
			throw new MasterDataServiceException(MachineDetailErrorCode.MACHINE_DETAIL_FETCH_EXCEPTION.getErrorCode(),
					MachineDetailErrorCode.MACHINE_DETAIL_FETCH_EXCEPTION.getErrorMessage());
		}
		if (machineDetailList != null && !machineDetailList.isEmpty()) {
<<<<<<< HEAD
			try {
				machineDetailDtoList = objectMapperUtil.mapAll(machineDetailList, MachineDetailDto.class);
			} catch (IllegalArgumentException | ConfigurationException | MappingException exception) {
				throw new MachineDetailMappingException(
						MachineDetailErrorCode.MACHINE_DETAIL_MAPPING_EXCEPTION.getErrorCode(),
						MachineDetailErrorCode.MACHINE_DETAIL_MAPPING_EXCEPTION.getErrorMessage());
			}
		} else {
			throw new MachineDetailNotFoundException(
					MachineDetailErrorCode.MACHINE_DETAIL_NOT_FOUND_EXCEPTION.getErrorCode(),
					MachineDetailErrorCode.MACHINE_DETAIL_NOT_FOUND_EXCEPTION.getErrorMessage());
		}
		machineDetailResponseDto.setMachineDetails(machineDetailDtoList);
		return machineDetailResponseDto;
	}

	/**
	 * Method used for retrieving Machine details based on given Language code
	 * 
	 * @param langCode
	 *            pass Language code as String
	 * 
	 * @return MachineDetailDto returning the Machine Detail for the given Language
	 *         code
	 * 
	 * @throws MachineDetailFetchException
	 *             While Fetching Machine Detail If fails to fetch required Machine
	 *             Detail
	 * 
	 * @throws MachineDetailMappingException
	 *             If not able to map Machine detail entity with Machine Detail Dto
	 * 
	 * @throws MachineDetailNotFoundException
	 *             If given required Machine ID and language not found
	 * 
	 */

	@Override
	public MachineDetailResponseDto getMachineDetailLang(String langCode) {
		MachineDetailResponseDto machineDetailResponseDto = new MachineDetailResponseDto();
		List<MachineDetail> machineDetailList = null;
		List<MachineDetailDto> machineDetailDtoList = null;
		try {
			machineDetailList = machineDetailRepository.findAllByLangCodeAndIsActiveTrueAndIsDeletedFalse(langCode);
		} catch (DataAccessException dataAccessLayerException) {
			throw new MachineDetailFetchException(MachineDetailErrorCode.MACHINE_DETAIL_FETCH_EXCEPTION.getErrorCode(),
					MachineDetailErrorCode.MACHINE_DETAIL_FETCH_EXCEPTION.getErrorMessage());
		}
		if (machineDetailList != null && !machineDetailList.isEmpty()) {
			try {
				machineDetailDtoList = objectMapperUtil.mapAll(machineDetailList, MachineDetailDto.class);
			} catch (IllegalArgumentException | ConfigurationException | MappingException exception) {
				throw new MachineDetailMappingException(
						MachineDetailErrorCode.MACHINE_DETAIL_MAPPING_EXCEPTION.getErrorCode(),
						MachineDetailErrorCode.MACHINE_DETAIL_MAPPING_EXCEPTION.getErrorMessage());
			}
		} else {
			throw new MachineDetailNotFoundException(
					MachineDetailErrorCode.MACHINE_DETAIL_NOT_FOUND_EXCEPTION.getErrorCode(),
=======
			machineDetailDtoList = objectMapperUtil.mapAll(machineDetailList, MachineDetailDto.class);
		} else {
			throw new DataNotFoundException(MachineDetailErrorCode.MACHINE_DETAIL_NOT_FOUND_EXCEPTION.getErrorCode(),
>>>>>>> fd1060f3
					MachineDetailErrorCode.MACHINE_DETAIL_NOT_FOUND_EXCEPTION.getErrorMessage());
		}
		machineDetailResponseDto.setMachineDetails(machineDetailDtoList);
		return machineDetailResponseDto;
	}

}<|MERGE_RESOLUTION|>--- conflicted
+++ resolved
@@ -76,23 +76,12 @@
 					MachineDetailErrorCode.MACHINE_DETAIL_FETCH_EXCEPTION.getErrorMessage());
 		}
 		if (machineDetail != null) {
-<<<<<<< HEAD
-			try {
 				machineDetailDto = objectMapperUtil.map(machineDetail, MachineDetailDto.class);
-			} catch (IllegalArgumentException | ConfigurationException | MappingException exception) {
-				throw new MachineDetailMappingException(
-						MachineDetailErrorCode.MACHINE_DETAIL_MAPPING_EXCEPTION.getErrorCode(),
-						MachineDetailErrorCode.MACHINE_DETAIL_MAPPING_EXCEPTION.getErrorMessage());
-			}
 		} else {
-			throw new MachineDetailNotFoundException(
-					MachineDetailErrorCode.MACHINE_DETAIL_NOT_FOUND_EXCEPTION.getErrorCode(),
-=======
-			machineDetailDto = objectMapperUtil.map(machineDetail, MachineDetailDto.class);
-		} else {
+			
 			throw new DataNotFoundException(MachineDetailErrorCode.MACHINE_DETAIL_NOT_FOUND_EXCEPTION.getErrorCode(),
->>>>>>> fd1060f3
 					MachineDetailErrorCode.MACHINE_DETAIL_NOT_FOUND_EXCEPTION.getErrorMessage());
+					
 		}
 		machineDetailResponseIdDto.setMachineDetail(machineDetailDto);
 		return machineDetailResponseIdDto;
@@ -129,17 +118,10 @@
 					MachineDetailErrorCode.MACHINE_DETAIL_FETCH_EXCEPTION.getErrorMessage());
 		}
 		if (machineDetailList != null && !machineDetailList.isEmpty()) {
-<<<<<<< HEAD
-			try {
 				machineDetailDtoList = objectMapperUtil.mapAll(machineDetailList, MachineDetailDto.class);
-			} catch (IllegalArgumentException | ConfigurationException | MappingException exception) {
-				throw new MachineDetailMappingException(
-						MachineDetailErrorCode.MACHINE_DETAIL_MAPPING_EXCEPTION.getErrorCode(),
-						MachineDetailErrorCode.MACHINE_DETAIL_MAPPING_EXCEPTION.getErrorMessage());
-			}
+
 		} else {
-			throw new MachineDetailNotFoundException(
-					MachineDetailErrorCode.MACHINE_DETAIL_NOT_FOUND_EXCEPTION.getErrorCode(),
+			throw new DataNotFoundException(MachineDetailErrorCode.MACHINE_DETAIL_NOT_FOUND_EXCEPTION.getErrorCode(),
 					MachineDetailErrorCode.MACHINE_DETAIL_NOT_FOUND_EXCEPTION.getErrorMessage());
 		}
 		machineDetailResponseDto.setMachineDetails(machineDetailDtoList);
@@ -175,25 +157,13 @@
 		try {
 			machineDetailList = machineDetailRepository.findAllByLangCodeAndIsActiveTrueAndIsDeletedFalse(langCode);
 		} catch (DataAccessException dataAccessLayerException) {
-			throw new MachineDetailFetchException(MachineDetailErrorCode.MACHINE_DETAIL_FETCH_EXCEPTION.getErrorCode(),
+			throw new MasterDataServiceException(MachineDetailErrorCode.MACHINE_DETAIL_FETCH_EXCEPTION.getErrorCode(),
 					MachineDetailErrorCode.MACHINE_DETAIL_FETCH_EXCEPTION.getErrorMessage());
 		}
 		if (machineDetailList != null && !machineDetailList.isEmpty()) {
-			try {
 				machineDetailDtoList = objectMapperUtil.mapAll(machineDetailList, MachineDetailDto.class);
-			} catch (IllegalArgumentException | ConfigurationException | MappingException exception) {
-				throw new MachineDetailMappingException(
-						MachineDetailErrorCode.MACHINE_DETAIL_MAPPING_EXCEPTION.getErrorCode(),
-						MachineDetailErrorCode.MACHINE_DETAIL_MAPPING_EXCEPTION.getErrorMessage());
-			}
-		} else {
-			throw new MachineDetailNotFoundException(
-					MachineDetailErrorCode.MACHINE_DETAIL_NOT_FOUND_EXCEPTION.getErrorCode(),
-=======
-			machineDetailDtoList = objectMapperUtil.mapAll(machineDetailList, MachineDetailDto.class);
 		} else {
 			throw new DataNotFoundException(MachineDetailErrorCode.MACHINE_DETAIL_NOT_FOUND_EXCEPTION.getErrorCode(),
->>>>>>> fd1060f3
 					MachineDetailErrorCode.MACHINE_DETAIL_NOT_FOUND_EXCEPTION.getErrorMessage());
 		}
 		machineDetailResponseDto.setMachineDetails(machineDetailDtoList);
