--- conflicted
+++ resolved
@@ -1,4 +1,3 @@
-<<<<<<< HEAD
 package io.mosip.kernel.masterdata.service;
 
 import io.mosip.kernel.masterdata.dto.BiometricTypeDto;
@@ -75,83 +74,4 @@
 	 *             If fails to insert the Biometric Type
 	 */
 	public CodeAndLanguageCodeID createBiometricType(BiometricTypeDto biometricTypeRequestDto);
-}
-=======
-package io.mosip.kernel.masterdata.service;
-
-import io.mosip.kernel.masterdata.dto.BiometricTypeDto;
-import io.mosip.kernel.masterdata.dto.getresponse.BiometricTypeResponseDto;
-import io.mosip.kernel.masterdata.entity.id.CodeAndLanguageCodeID;
-import io.mosip.kernel.masterdata.exception.DataNotFoundException;
-import io.mosip.kernel.masterdata.exception.MasterDataServiceException;
-
-/**
- * Service APIs to get Biometric types details
- * 
- * @author Neha
- * @since 1.0.0
- */
-public interface BiometricTypeService {
-
-	/**
-	 * Method to fetch all Biometric Type details
-	 * 
-	 * @return BiometricTypeResponseDto
-	 * 
-	 * @throws MasterDataServiceException
-	 *             If fails to fetch required Biometric Type
-	 * 
-	 * @throws DataNotFoundException
-	 *             If given required Biometric Type not found
-	 */
-	public BiometricTypeResponseDto getAllBiometricTypes();
-
-	/**
-	 * Method to fetch all Biometric Type details based on language code
-	 * 
-	 * @param langCode
-	 *            The language code
-	 * 
-	 * @return BiometricTypeResponseDto
-	 * 
-	 * @throws MasterDataServiceException
-	 *             If fails to fetch required Biometric Type
-	 * 
-	 * @throws DataNotFoundException
-	 *             If given required Biometric Type not found
-	 */
-	public BiometricTypeResponseDto getAllBiometricTypesByLanguageCode(String langCode);
-
-	/**
-	 * Method to fetch all Biometric Type details based on id and language code
-	 * 
-	 * @param code
-	 *            The id of Biometric Type
-	 * 
-	 * @param langCode
-	 *            The language code
-	 * 
-	 * @return BiometricTypeResponseDto
-	 * 
-	 * @throws MasterDataServiceException
-	 *             If fails to fetch required Biometric Type
-	 * 
-	 * @throws DataNotFoundException
-	 *             If given required Biometric Type not found
-	 */
-	public BiometricTypeResponseDto getBiometricTypeByCodeAndLangCode(String code, String langCode);
-
-	/**
-	 * Method to create a Biometric Type
-	 * 
-	 * @param biometricTypeRequestDto
-	 *            The Biometric Type data
-	 * 
-	 * @return {@link CodeAndLanguageCodeID}
-	 * 
-	 * @throws MasterDataServiceException
-	 *             If fails to insert the Biometric Type
-	 */
-	public CodeAndLanguageCodeID createBiometricType(BiometricTypeDto biometricTypeRequestDto);
-}
->>>>>>> aafd0a67
+}