--- conflicted
+++ resolved
@@ -1,29 +1,4 @@
-<<<<<<< HEAD
-package io.mosip.kernel.masterdata.repository;
 
-import java.util.List;
-
-import io.mosip.kernel.core.dataaccess.spi.repository.BaseRepository;
-import io.mosip.kernel.masterdata.entity.IdType;
-
-/**
- * Interface for {@link IdTypeRepository}.
- * 
- * @author Sagar Mahapatra
- * @since 1.0.0
- *
- */
-public interface IdTypeRepository extends BaseRepository<IdType, String> {
-	/**
-	 * Method that returns the list of id types for the specific language code.
-	 * 
-	 * @param languageCode
-	 *            the language code.
-	 * @return the list of id types.
-	 */
-	List<IdType> findByLangCodeAndIsActiveTrueAndIsDeletedFalse(String languageCode);
-}
-=======
 package io.mosip.kernel.masterdata.repository;
 
 import java.util.List;
@@ -47,5 +22,4 @@
 	 * @return the list of id types.
 	 */
 	List<IdType> findByLangCodeAndIsDeletedFalse(String languageCode);
-}
->>>>>>> 9bb98076
+}