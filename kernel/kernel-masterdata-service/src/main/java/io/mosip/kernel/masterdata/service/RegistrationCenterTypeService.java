--- conflicted
+++ resolved
@@ -1,4 +1,3 @@
-<<<<<<< HEAD
 package io.mosip.kernel.masterdata.service;
 
 import io.mosip.kernel.masterdata.dto.RegistrationCenterTypeDto;
@@ -41,49 +40,4 @@
 	 * @return the response {@link CodeResponseDto}.
 	 */
 	public CodeResponseDto deleteRegistrationCenterType(String registrationCenterTypeCode);
-}
-=======
-package io.mosip.kernel.masterdata.service;
-
-import io.mosip.kernel.masterdata.dto.RegistrationCenterTypeDto;
-import io.mosip.kernel.masterdata.dto.postresponse.CodeResponseDto;
-import io.mosip.kernel.masterdata.entity.id.CodeAndLanguageCodeID;
-
-/**
- * Interface that provides methods for RegistrationCenterType operations.
- * 
- * @author Sagar Mahapatra
- * @since 1.0.0
- *
- */
-public interface RegistrationCenterTypeService {
-	/**
-	 * Method to add registration center type.
-	 * 
-	 * @param registrationCenterTypeDto
-	 *            the request dto {@link RegistrationCenterTypeDto}.
-	 * @return the response {@link CodeAndLanguageCodeID}.
-	 */
-	public CodeAndLanguageCodeID createRegistrationCenterType(RegistrationCenterTypeDto registrationCenterTypeDto);
-
-	/**
-	 * Method to update registration center type.
-	 * 
-	 * @param registrationCenterTypeDto
-	 *            the request dto {@link RegistrationCenterTypeDto}.
-	 * @return the response {@link CodeAndLanguageCodeID}.
-	 */
-	public CodeAndLanguageCodeID updateRegistrationCenterType(
-			RegistrationCenterTypeDto registrationCenterTypeDto);
-
-	/**
-	 * Method to delete registration center type.
-	 * 
-	 * @param registrationCenterTypeCode
-	 *            the code of the registration center type which needs to be
-	 *            deleted.
-	 * @return the response {@link CodeResponseDto}.
-	 */
-	public CodeResponseDto deleteRegistrationCenterType(String registrationCenterTypeCode);
-}
->>>>>>> aafd0a67
+}