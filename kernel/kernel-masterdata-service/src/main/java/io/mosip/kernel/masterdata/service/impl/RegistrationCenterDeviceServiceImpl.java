--- conflicted
+++ resolved
@@ -1,572 +1,567 @@
-package io.mosip.kernel.masterdata.service.impl;
-
-import java.time.LocalDateTime;
-import java.time.ZoneId;
-import java.util.Arrays;
-import java.util.List;
-import java.util.Objects;
-import java.util.Optional;
-import java.util.stream.Collectors;
-
-import javax.transaction.Transactional;
-
-import org.springframework.beans.factory.annotation.Autowired;
-import org.springframework.beans.factory.annotation.Value;
-import org.springframework.dao.DataAccessException;
-import org.springframework.security.core.context.SecurityContextHolder;
-import org.springframework.stereotype.Service;
-
-import io.mosip.kernel.core.dataaccess.exception.DataAccessLayerException;
-import io.mosip.kernel.core.util.DateUtils;
-import io.mosip.kernel.masterdata.constant.DeviceErrorCode;
-import io.mosip.kernel.masterdata.constant.MOSIPDeviceServiceErrorCode;
-import io.mosip.kernel.masterdata.constant.MachineErrorCode;
-import io.mosip.kernel.masterdata.constant.MasterDataConstant;
-import io.mosip.kernel.masterdata.constant.RegistrationCenterDeviceErrorCode;
-import io.mosip.kernel.masterdata.dto.DeviceAndRegCenterMappingResponseDto;
-import io.mosip.kernel.masterdata.dto.RegistrationCenterDeviceDto;
-import io.mosip.kernel.masterdata.dto.ResponseRegistrationCenterDeviceDto;
-import io.mosip.kernel.masterdata.dto.getresponse.ResponseDto;
-import io.mosip.kernel.masterdata.entity.Device;
-import io.mosip.kernel.masterdata.entity.MOSIPDeviceService;
-import io.mosip.kernel.masterdata.entity.RegistrationCenter;
-import io.mosip.kernel.masterdata.entity.RegistrationCenterDevice;
-import io.mosip.kernel.masterdata.entity.RegistrationCenterDeviceHistory;
-import io.mosip.kernel.masterdata.entity.RegistrationCenterDeviceHistoryPk;
-import io.mosip.kernel.masterdata.entity.Zone;
-import io.mosip.kernel.masterdata.entity.id.RegistrationCenterDeviceID;
-import io.mosip.kernel.masterdata.exception.MasterDataServiceException;
-import io.mosip.kernel.masterdata.exception.RequestException;
-import io.mosip.kernel.masterdata.repository.DeviceRepository;
-import io.mosip.kernel.masterdata.repository.RegistrationCenterDeviceHistoryRepository;
-import io.mosip.kernel.masterdata.repository.RegistrationCenterDeviceRepository;
-import io.mosip.kernel.masterdata.repository.RegistrationCenterRepository;
-import io.mosip.kernel.masterdata.service.RegistrationCenterDeviceService;
-import io.mosip.kernel.masterdata.utils.AuditUtil;
-import io.mosip.kernel.masterdata.utils.ExceptionUtils;
-import io.mosip.kernel.masterdata.utils.MapperUtils;
-import io.mosip.kernel.masterdata.utils.MetaDataUtils;
-import io.mosip.kernel.masterdata.utils.ZoneUtils;
-
-/**
- * Service Implementation for {@link RegistrationCenterDeviceService}
- * 
- * @author Dharmesh Khandelwal
- * @author Bal Vikash Sharma
- * @author Megha Tanga
- * @author Srinivasan
- * @since 1.0.0
- */
-@Service
-public class RegistrationCenterDeviceServiceImpl implements RegistrationCenterDeviceService {
-	@Autowired
-	AuditUtil auditUtil;
-	/**
-	 * {@link RegistrationCenterDeviceRepository} instance
-	 */
-	@Autowired
-	private RegistrationCenterDeviceRepository registrationCenterDeviceRepository;
-	/**
-	 * {@link RegistrationCenterDeviceHistoryRepository} instance
-	 */
-	@Autowired
-	private RegistrationCenterDeviceHistoryRepository registrationCenterDeviceHistoryRepository;
-
-	@Autowired
-	private ZoneUtils zoneUtil;
-
-	@Autowired
-	private DeviceRepository deviceRepository;
-
-	@Autowired
-	private RegistrationCenterRepository registrationCenterRepository;
-
-	@Value("${mosip.primary-language}")
-	private String primaryLang;
-
-	/*
-	 * (non-Javadoc)
-	 * 
-	 * @see io.mosip.kernel.masterdata.service.RegistrationCenterDeviceService#
-	 * createRegistrationCenterAndDevice(io.mosip.kernel.masterdata.dto.
-	 * RegistrationCenterDeviceDto)
-	 */
-	@Override
-	@Transactional
-	public ResponseRegistrationCenterDeviceDto createRegistrationCenterAndDevice(
-			RegistrationCenterDeviceDto requestDto) {
-		ResponseRegistrationCenterDeviceDto registrationCenterDeviceDto = null;
-		try {
-			RegistrationCenterDevice registrationCenterDevice = MetaDataUtils.setCreateMetaData(requestDto,
-					RegistrationCenterDevice.class);
-			RegistrationCenterDevice savedRegistrationCenterDevice = registrationCenterDeviceRepository
-					.create(registrationCenterDevice);
-
-			RegistrationCenterDeviceHistory registrationCenterDeviceHistory = MetaDataUtils
-					.setCreateMetaData(requestDto, RegistrationCenterDeviceHistory.class);
-			registrationCenterDeviceHistory.getRegistrationCenterDeviceHistoryPk()
-					.setEffectivetimes(registrationCenterDeviceHistory.getCreatedDateTime());
-			registrationCenterDeviceHistoryRepository.create(registrationCenterDeviceHistory);
-
-			registrationCenterDeviceDto = MapperUtils.map(savedRegistrationCenterDevice.getRegistrationCenterDevicePk(),
-					ResponseRegistrationCenterDeviceDto.class);
-
-		} catch (DataAccessLayerException | DataAccessException e) {
-			throw new MasterDataServiceException(
-					RegistrationCenterDeviceErrorCode.REGISTRATION_CENTER_DEVICE_CREATE_EXCEPTION.getErrorCode(),
-					RegistrationCenterDeviceErrorCode.REGISTRATION_CENTER_DEVICE_CREATE_EXCEPTION.getErrorMessage()
-							+ ExceptionUtils.parseException(e));
-		}
-
-		return registrationCenterDeviceDto;
-	}
-
-	/*
-	 * (non-Javadoc)
-	 * 
-	 * @see io.mosip.kernel.masterdata.service.RegistrationCenterDeviceService#
-	 * deleteRegistrationCenterDeviceMapping(java.lang.String, java.lang.String)
-	 */
-	@Transactional
-	@Override
-	public RegistrationCenterDeviceID deleteRegistrationCenterDeviceMapping(String regCenterId, String deviceId) {
-		RegistrationCenterDeviceID registrationCenterDeviceID = null;
-		try {
-			registrationCenterDeviceID = new RegistrationCenterDeviceID(regCenterId, deviceId);
-			Optional<RegistrationCenterDevice> registrationCenterDevice = registrationCenterDeviceRepository
-					.findAllNondeletedMappings(registrationCenterDeviceID);
-			if (!registrationCenterDevice.isPresent()) {
-				throw new RequestException(
-						RegistrationCenterDeviceErrorCode.REGISTRATION_CENTER_DEVICE_DATA_NOT_FOUND.getErrorCode(),
-						RegistrationCenterDeviceErrorCode.REGISTRATION_CENTER_DEVICE_DATA_NOT_FOUND.getErrorMessage());
-			} else {
-				RegistrationCenterDevice centerDevice = registrationCenterDevice.get();
-				centerDevice = MetaDataUtils.setDeleteMetaData(centerDevice);
-				RegistrationCenterDeviceHistory history = MapperUtils.map(centerDevice,
-						RegistrationCenterDeviceHistory.class);
-				history.setRegistrationCenterDeviceHistoryPk(
-						MapperUtils.map(registrationCenterDeviceID, RegistrationCenterDeviceHistoryPk.class));
-				history.getRegistrationCenterDeviceHistoryPk().setEffectivetimes(centerDevice.getDeletedDateTime());
-				MapperUtils.setBaseFieldValue(centerDevice, history);
-				registrationCenterDeviceHistoryRepository.create(history);
-				registrationCenterDeviceRepository.update(centerDevice);
-			}
-		} catch (DataAccessLayerException | DataAccessException e) {
-			throw new MasterDataServiceException(
-					RegistrationCenterDeviceErrorCode.REGISTRATION_CENTER_DEVICE_DELETE_EXCEPTION.getErrorCode(),
-					RegistrationCenterDeviceErrorCode.REGISTRATION_CENTER_DEVICE_DELETE_EXCEPTION.getErrorMessage()
-							+ ExceptionUtils.parseException(e));
-		}
-		return registrationCenterDeviceID;
-	}
-
-	/*
-	 * (non-Javadoc)
-	 * 
-	 * @see io.mosip.kernel.masterdata.service.RegistrationCenterDeviceService#
-	 * unmapDeviceRegCenter(java.lang.String, java.lang.String)
-	 */
-	@Transactional
-	@Override
-	public DeviceAndRegCenterMappingResponseDto unmapDeviceRegCenter(String deviceId, String regCenterId) {
-		DeviceAndRegCenterMappingResponseDto responseDto = new DeviceAndRegCenterMappingResponseDto();
-		try {
-
-			// find given Device id and registration center are in DB or not
-			RegistrationCenterDevice registrationCenterDevice = registrationCenterDeviceRepository
-					.findByDeviceIdAndRegCenterId(deviceId, regCenterId);
-
-			if (registrationCenterDevice != null) {
-
-				List<String> zoneIds;
-				// get user zone and child zones list
-				List<Zone> userZones = zoneUtil.getUserZones();
-				zoneIds = userZones.parallelStream().map(Zone::getCode).collect(Collectors.toList());
-
-				// get given device id zone
-				Device deviceZone = deviceRepository.findByIdAndLangCode(deviceId, primaryLang);
-
-				// get given registration center zone id
-				RegistrationCenter regCenterZone = registrationCenterRepository.findByLangCodeAndId(regCenterId,
-						primaryLang);
-
-				// check the given device zones are come under user zone
-				if (!(zoneIds.contains(deviceZone.getZoneCode()))) {
-					auditUtil
-							.auditRequest(
-									String.format(MasterDataConstant.FAILURE_UNMAP,
-											RegistrationCenterDevice.class.getCanonicalName()),
-									MasterDataConstant.AUDIT_SYSTEM,
-									String.format(MasterDataConstant.FAILURE_DESC,
-											RegistrationCenterDeviceErrorCode.INVALIDE_DEVICE_ZONE.getErrorCode(),
-											RegistrationCenterDeviceErrorCode.INVALIDE_DEVICE_ZONE.getErrorMessage()),
-									"ADM-736");
-					throw new RequestException(RegistrationCenterDeviceErrorCode.INVALIDE_DEVICE_ZONE.getErrorCode(),
-							RegistrationCenterDeviceErrorCode.INVALIDE_DEVICE_ZONE.getErrorMessage());
-				}
-
-				// check the given device zones are come under user zone
-				if (!(zoneIds.contains(regCenterZone.getZoneCode()))) {
-					auditUtil
-							.auditRequest(
-									String.format(MasterDataConstant.FAILURE_UNMAP,
-											RegistrationCenterDevice.class.getCanonicalName()),
-									MasterDataConstant.AUDIT_SYSTEM,
-									String.format(MasterDataConstant.FAILURE_DESC,
-											RegistrationCenterDeviceErrorCode.INVALIDE_CENTER_ZONE.getErrorCode(),
-											RegistrationCenterDeviceErrorCode.INVALIDE_CENTER_ZONE.getErrorMessage()),
-									"ADM-737");
-					throw new RequestException(RegistrationCenterDeviceErrorCode.INVALIDE_CENTER_ZONE.getErrorCode(),
-							RegistrationCenterDeviceErrorCode.INVALIDE_CENTER_ZONE.getErrorMessage());
-				}
-
-				// isActive is false, already un-mapped
-				if (!registrationCenterDevice.getIsActive()) {
-					auditUtil.auditRequest(
-							String.format(MasterDataConstant.FAILURE_UNMAP,
-									RegistrationCenterDevice.class.getCanonicalName()),
-							MasterDataConstant.AUDIT_SYSTEM,
-							String.format(MasterDataConstant.FAILURE_DESC,
-									RegistrationCenterDeviceErrorCode.REGISTRATION_CENTER_DEVICE_ALREADY_UNMAPPED_EXCEPTION
-											.getErrorCode(),
-									RegistrationCenterDeviceErrorCode.REGISTRATION_CENTER_DEVICE_ALREADY_UNMAPPED_EXCEPTION
-											.getErrorMessage()),
-							"ADM-738");
-					throw new RequestException(
-							RegistrationCenterDeviceErrorCode.REGISTRATION_CENTER_DEVICE_ALREADY_UNMAPPED_EXCEPTION
-									.getErrorCode(),
-							RegistrationCenterDeviceErrorCode.REGISTRATION_CENTER_DEVICE_ALREADY_UNMAPPED_EXCEPTION
-									.getErrorMessage());
-				}
-
-				// isActive is true
-				if (registrationCenterDevice.getIsActive()) {
-					RegistrationCenterDevice updRegistrationCenterDevice;
-
-					registrationCenterDevice.setIsActive(false);
-					registrationCenterDevice.setUpdatedBy(MetaDataUtils.getContextUser());
-					registrationCenterDevice.setUpdatedDateTime(LocalDateTime.now(ZoneId.of("UTC")));
-
-					updRegistrationCenterDevice = registrationCenterDeviceRepository.update(registrationCenterDevice);
-
-					// ----------------update history-------------------------------
-					RegistrationCenterDeviceHistory registrationCenterDeviceHistory = new RegistrationCenterDeviceHistory();
-					MapperUtils.map(updRegistrationCenterDevice, registrationCenterDeviceHistory);
-					MapperUtils.setBaseFieldValue(updRegistrationCenterDevice, registrationCenterDeviceHistory);
-					registrationCenterDeviceHistory.setRegistrationCenterDeviceHistoryPk(
-							MapperUtils.map(new RegistrationCenterDeviceID(regCenterId, deviceId),
-									RegistrationCenterDeviceHistoryPk.class));
-					registrationCenterDeviceHistory.getRegistrationCenterDeviceHistoryPk()
-							.setEffectivetimes(updRegistrationCenterDevice.getUpdatedDateTime());
-					registrationCenterDeviceHistory
-							.setUpdatedDateTime(updRegistrationCenterDevice.getUpdatedDateTime());
-					registrationCenterDeviceHistoryRepository.create(registrationCenterDeviceHistory);
-
-					// set success response
-					responseDto.setStatus(MasterDataConstant.UNMAPPED_SUCCESSFULLY);
-					responseDto.setMessage(
-							String.format(MasterDataConstant.DEVICE_AND_REGISTRATION_CENTER_UNMAPPING_SUCCESS_MESSAGE,
-									deviceId, regCenterId));
-				}
-
-			} else {
-				auditUtil.auditRequest(
-						String.format(
-								MasterDataConstant.FAILURE_UNMAP, RegistrationCenterDevice.class.getCanonicalName()),
-						MasterDataConstant.AUDIT_SYSTEM,
-						String.format(MasterDataConstant.FAILURE_DESC,
-								RegistrationCenterDeviceErrorCode.DEVICE_AND_REG_CENTER_MAPPING_NOT_FOUND_EXCEPTION
-										.getErrorCode(),
-								RegistrationCenterDeviceErrorCode.DEVICE_AND_REG_CENTER_MAPPING_NOT_FOUND_EXCEPTION
-										.getErrorMessage()),
-						"ADM-739");
-				throw new RequestException(
-						RegistrationCenterDeviceErrorCode.DEVICE_AND_REG_CENTER_MAPPING_NOT_FOUND_EXCEPTION
-								.getErrorCode(),
-						String.format(
-								RegistrationCenterDeviceErrorCode.DEVICE_AND_REG_CENTER_MAPPING_NOT_FOUND_EXCEPTION
-										.getErrorMessage(),
-								deviceId, regCenterId));
-			}
-
-		} catch (DataAccessLayerException | DataAccessException e) {
-			auditUtil.auditRequest(
-					String.format(MasterDataConstant.FAILURE_UNMAP, RegistrationCenterDevice.class.getCanonicalName()),
-					MasterDataConstant.AUDIT_SYSTEM,
-					String.format(MasterDataConstant.FAILURE_DESC,
-							RegistrationCenterDeviceErrorCode.REGISTRATION_CENTER_DEVICE_MAPPING_EXCEPTION
-									.getErrorCode(),
-							RegistrationCenterDeviceErrorCode.REGISTRATION_CENTER_DEVICE_MAPPING_EXCEPTION
-									.getErrorMessage()),
-					"ADM-740");
-			throw new MasterDataServiceException(
-					RegistrationCenterDeviceErrorCode.REGISTRATION_CENTER_DEVICE_MAPPING_EXCEPTION.getErrorCode(),
-					RegistrationCenterDeviceErrorCode.REGISTRATION_CENTER_DEVICE_MAPPING_EXCEPTION.getErrorMessage());
-		}
-		return responseDto;
-	}
-
-	@Override
-	public ResponseDto mapRegistrationCenterWithDevice(String regCenterId, String deviceId) {
-		RegistrationCenterDevice registrationCenterDevice = getRegistrationDeviceMapping(regCenterId, deviceId);
-		List<Zone> userZones = zoneUtil.getUserZones();
-		boolean isMachineMappedToUserZone = false;
-		boolean isRegCenterMappedToUserZone = false;
-		boolean isInSameHierarchy = false;
-		Zone registrationCenterZone = null;
-		userZones = userZones.stream().filter(zone -> zone.getLangCode().equals(primaryLang))
-				.collect(Collectors.toList());
-		Device device = getDeviceBasedOnDeviceIdAndPrimaryLangCode(deviceId, primaryLang);
-		List<RegistrationCenter> registrationCenters = getZoneFromRegCenterRepoByRegCenterId(regCenterId, primaryLang);
-		for (Zone zone : userZones) {
-			if (zone.getCode().equals(device.getZoneCode())) {
-				isMachineMappedToUserZone = true;
-
-			}
-
-			if (zone.getCode().equals(registrationCenters.get(0).getZoneCode())) {
-				isRegCenterMappedToUserZone = true;
-				registrationCenterZone = zone;
-
-			}
-		}
-
-		if (!isMachineMappedToUserZone || !isRegCenterMappedToUserZone) {
-			auditUtil.auditRequest(
-					String.format(MasterDataConstant.FAILURE_MAP, RegistrationCenterDevice.class.getCanonicalName()),
-					MasterDataConstant.AUDIT_SYSTEM,
-					String.format(MasterDataConstant.FAILURE_DESC,
-							RegistrationCenterDeviceErrorCode.REGISTRATION_CENTER_DEVICE_ZONE_INVALID.getErrorCode(),
-							RegistrationCenterDeviceErrorCode.REGISTRATION_CENTER_DEVICE_ZONE_INVALID
-									.getErrorMessage()),
-					"ADM-731");
-			throw new RequestException(
-					RegistrationCenterDeviceErrorCode.REGISTRATION_CENTER_DEVICE_ZONE_INVALID.getErrorCode(),
-					RegistrationCenterDeviceErrorCode.REGISTRATION_CENTER_DEVICE_ZONE_INVALID.getErrorMessage());
-		}
-		Objects.requireNonNull(registrationCenterZone, "registrationCenterZone is empty");
-		String hierarchyPath = registrationCenterZone.getHierarchyPath();
-		List<String> zoneHierarchy = Arrays.asList(hierarchyPath.split("/"));
-		isInSameHierarchy = zoneHierarchy.stream().anyMatch(zone -> zone.equals(device.getZoneCode()));
-		if (isInSameHierarchy) {
-<<<<<<< HEAD
-			if ((!device.getIsActive() && (device.getIsDeleted()!=null && device.getIsDeleted()))
-					|| (!registrationCenters.get(0).getIsActive() && (registrationCenters.get(0).getIsDeleted()!=null && registrationCenters.get(0).getIsDeleted()))) {
-=======
-			if ((!device.getIsActive() && device.getIsDeleted())
-					|| (!registrationCenters.get(0).getIsActive() && registrationCenters.get(0).getIsDeleted())) {
-				auditUtil.auditRequest(
-						String.format(
-								MasterDataConstant.FAILURE_MAP, RegistrationCenterDevice.class.getCanonicalName()),
-						MasterDataConstant.AUDIT_SYSTEM,
-						String.format(MasterDataConstant.FAILURE_DESC,
-								RegistrationCenterDeviceErrorCode.REGISTATION_CENTER_DEVICE_DECOMMISIONED_STATE
-										.getErrorCode(),
-								RegistrationCenterDeviceErrorCode.REGISTATION_CENTER_DEVICE_DECOMMISIONED_STATE
-										.getErrorMessage()),
-						"ADM-732");
->>>>>>> c9e17899
-				throw new MasterDataServiceException(
-						RegistrationCenterDeviceErrorCode.REGISTATION_CENTER_DEVICE_DECOMMISIONED_STATE.getErrorCode(),
-						RegistrationCenterDeviceErrorCode.REGISTATION_CENTER_DEVICE_DECOMMISIONED_STATE
-								.getErrorMessage());
-			}
-
-			if (registrationCenterDevice != null) {
-
-				if (registrationCenterDevice.getIsActive()) {
-					auditUtil.auditRequest(
-							String.format(
-									MasterDataConstant.FAILURE_MAP, RegistrationCenterDevice.class.getCanonicalName()),
-							MasterDataConstant.AUDIT_SYSTEM,
-							String.format(MasterDataConstant.FAILURE_DESC,
-									RegistrationCenterDeviceErrorCode.REGISTRATION_CENTER_ALREADY_MAPPED.getErrorCode(),
-									RegistrationCenterDeviceErrorCode.REGISTRATION_CENTER_ALREADY_MAPPED
-											.getErrorMessage()),
-							"ADM-733");
-					throw new MasterDataServiceException(
-							RegistrationCenterDeviceErrorCode.REGISTRATION_CENTER_ALREADY_MAPPED.getErrorCode(),
-							RegistrationCenterDeviceErrorCode.REGISTRATION_CENTER_ALREADY_MAPPED.getErrorMessage());
-				} else {
-					registrationCenterDevice.setIsActive(Boolean.TRUE);
-					updateRegDeviceAndCreateInHistory(registrationCenterDevice);
-				}
-
-			} else {
-
-				if (getRegistrationDeviceMapping(deviceId) != null) {
-					auditUtil.auditRequest(
-							String.format(
-									MasterDataConstant.FAILURE_MAP, RegistrationCenterDevice.class.getCanonicalName()),
-							MasterDataConstant.AUDIT_SYSTEM,
-							String.format(MasterDataConstant.FAILURE_DESC,
-									RegistrationCenterDeviceErrorCode.REGISTRATION_CENTER_ALREADY_MAPPED.getErrorCode(),
-									RegistrationCenterDeviceErrorCode.REGISTRATION_CENTER_ALREADY_MAPPED
-											.getErrorMessage()),
-							"ADM-734");
-					throw new MasterDataServiceException(
-							RegistrationCenterDeviceErrorCode.REGISTRATION_CENTER_ALREADY_MAPPED.getErrorCode(),
-							RegistrationCenterDeviceErrorCode.REGISTRATION_CENTER_ALREADY_MAPPED.getErrorMessage());
-				}
-				createRegDeviceAndHistoryInRegistrationCenterMachine(device, registrationCenters.get(0));
-			}
-
-		} else {
-			auditUtil.auditRequest(
-					String.format(MasterDataConstant.FAILURE_MAP, RegistrationCenterDevice.class.getCanonicalName()),
-					MasterDataConstant.AUDIT_SYSTEM,
-					String.format(MasterDataConstant.FAILURE_DESC,
-							RegistrationCenterDeviceErrorCode.REGISTRATION_CENTER_DEVICE_NOT_IN_SAME_HIERARCHY
-									.getErrorCode(),
-							RegistrationCenterDeviceErrorCode.REGISTRATION_CENTER_DEVICE_NOT_IN_SAME_HIERARCHY
-									.getErrorMessage()),
-					"ADM-735");
-			throw new MasterDataServiceException(
-					RegistrationCenterDeviceErrorCode.REGISTRATION_CENTER_DEVICE_NOT_IN_SAME_HIERARCHY.getErrorCode(),
-					RegistrationCenterDeviceErrorCode.REGISTRATION_CENTER_DEVICE_NOT_IN_SAME_HIERARCHY
-							.getErrorMessage());
-		}
-
-		ResponseDto responseDto = new ResponseDto();
-		responseDto.setStatus(MasterDataConstant.SUCCESS);
-		responseDto.setMessage("DeviceId " + deviceId + " has been mapped to registration center " + regCenterId);
-		return responseDto;
-	}
-
-	/**
-	 * @param regCenterId
-	 * @param deviceId
-	 * @return {@link RegistrationCenterDevice}
-	 */
-	private RegistrationCenterDevice getRegistrationDeviceMapping(String regcenterId, String deviceId) {
-		try {
-			return registrationCenterDeviceRepository.findByRegIdAndDeviceIdAndLangCode(regcenterId, deviceId,
-					primaryLang);
-		} catch (DataAccessException | DataAccessLayerException ex) {
-			throw new MasterDataServiceException(
-					RegistrationCenterDeviceErrorCode.REGISTRATION_CENTER_DEVICE_FETCH_EXCEPTION.getErrorCode(),
-					RegistrationCenterDeviceErrorCode.REGISTRATION_CENTER_DEVICE_FETCH_EXCEPTION.getErrorMessage());
-		}
-	}
-
-	/**
-	 * 
-	 * @param deviceId
-	 * @return {@link RegistrationCenterDevice}
-	 */
-	private RegistrationCenterDevice getRegistrationDeviceMapping(String deviceId) {
-		try {
-			return registrationCenterDeviceRepository.findByDeviceIdAndLangCode(deviceId, primaryLang);
-		} catch (DataAccessException | DataAccessLayerException ex) {
-			throw new MasterDataServiceException(
-					RegistrationCenterDeviceErrorCode.REGISTRATION_CENTER_DEVICE_FETCH_EXCEPTION.getErrorCode(),
-					RegistrationCenterDeviceErrorCode.REGISTRATION_CENTER_DEVICE_FETCH_EXCEPTION.getErrorMessage());
-		}
-	}
-
-	private void createRegDeviceAndHistoryInRegistrationCenterMachine(Device device,
-			RegistrationCenter registrationCenter) {
-
-		RegistrationCenterDevice registrationCenterDevice = new RegistrationCenterDevice();
-		RegistrationCenterDeviceID registrationCenterDeviceID = new RegistrationCenterDeviceID();
-		registrationCenterDeviceID.setDeviceId(device.getId());
-		registrationCenterDeviceID.setRegCenterId(registrationCenter.getId());
-		registrationCenterDevice.setLangCode(primaryLang);
-		registrationCenterDevice.setRegistrationCenterDevicePk(registrationCenterDeviceID);
-		registrationCenterDevice.setCreatedBy(SecurityContextHolder.getContext().getAuthentication().getName());
-		registrationCenterDevice.setIsActive(Boolean.TRUE);
-		registrationCenterDevice.setCreatedDateTime(DateUtils.getUTCCurrentDateTime());
-		RegistrationCenterDeviceHistory registrationCenterDeviceHistory = MapperUtils.map(registrationCenterDevice,
-				RegistrationCenterDeviceHistory.class);
-		registrationCenterDeviceHistory.setRegistrationCenterDeviceHistoryPk(MapperUtils.map(
-				registrationCenterDevice.getRegistrationCenterDevicePk(), RegistrationCenterDeviceHistoryPk.class));
-		registrationCenterDeviceHistory.getRegistrationCenterDeviceHistoryPk()
-				.setEffectivetimes(DateUtils.getUTCCurrentDateTime());
-
-		try {
-			registrationCenterDeviceRepository.create(registrationCenterDevice);
-			registrationCenterDeviceHistoryRepository.create(registrationCenterDeviceHistory);
-		} catch (DataAccessException | DataAccessLayerException ex) {
-			throw new MasterDataServiceException(
-					RegistrationCenterDeviceErrorCode.REGISTRATION_CENTER_DEVICE_CREATE_EXCEPTION.getErrorCode(),
-					RegistrationCenterDeviceErrorCode.REGISTRATION_CENTER_DEVICE_CREATE_EXCEPTION.getErrorMessage());
-		}
-	}
-
-	private void updateRegDeviceAndCreateInHistory(RegistrationCenterDevice registrationCenterDevice) {
-		RegistrationCenterDeviceHistory registrationCenterDeviceHistory = MapperUtils.map(registrationCenterDevice,
-				RegistrationCenterDeviceHistory.class);
-		registrationCenterDeviceHistory.setRegistrationCenterDeviceHistoryPk(MapperUtils.map(
-				registrationCenterDevice.getRegistrationCenterDevicePk(), RegistrationCenterDeviceHistoryPk.class));
-		RegistrationCenterDeviceHistory registrationCenterDeviceHistoryObj = MetaDataUtils
-				.setCreateMetaData(registrationCenterDeviceHistory, RegistrationCenterDeviceHistory.class);
-		registrationCenterDeviceHistoryObj.getRegistrationCenterDeviceHistoryPk()
-				.setEffectivetimes(DateUtils.getUTCCurrentDateTime());
-
-		registrationCenterDevice = MetaDataUtils.setUpdateMetaData(registrationCenterDevice,
-				new RegistrationCenterDevice(), true);
-		try {
-			registrationCenterDeviceHistoryRepository.create(registrationCenterDeviceHistoryObj);
-			registrationCenterDeviceRepository.update(registrationCenterDevice);
-		} catch (DataAccessException | DataAccessLayerException e) {
-			throw new MasterDataServiceException(
-					RegistrationCenterDeviceErrorCode.REGISTRATION_CENTER_DEVICE_CREATE_EXCEPTION.getErrorCode(),
-					RegistrationCenterDeviceErrorCode.REGISTRATION_CENTER_DEVICE_CREATE_EXCEPTION.getErrorMessage());
-		}
-	}
-
-	/**
-	 * Gets the device based on device id and primary lang code.
-	 *
-	 * @param deviceId
-	 *            the device id
-	 * @param langCode
-	 *            the lang code
-	 * @return {@link Device}
-	 */
-	private Device getDeviceBasedOnDeviceIdAndPrimaryLangCode(String deviceId, String langCode) {
-		try {
-			Device device = deviceRepository.findByIdAndLangCode(deviceId, langCode);
-
-			if (device == null) {
-				throw new RequestException(DeviceErrorCode.DEVICE_NOT_FOUND_EXCEPTION.getErrorCode(),
-						DeviceErrorCode.DEVICE_NOT_FOUND_EXCEPTION.getErrorMessage());
-			}
-			return device;
-		} catch (DataAccessException | DataAccessLayerException e) {
-			throw new MasterDataServiceException(DeviceErrorCode.DEVICE_FETCH_EXCEPTION.getErrorCode(),
-					DeviceErrorCode.DEVICE_FETCH_EXCEPTION.getErrorMessage());
-		}
-	}
-
-	/**
-	 * Gets the zone from reg center repo by reg center id.
-	 *
-	 * @param regCenterId
-	 *            the reg center id
-	 * @param langCode
-	 *            the lang code
-	 * @return the zone from reg center repo by reg center id
-	 */
-	private List<RegistrationCenter> getZoneFromRegCenterRepoByRegCenterId(String regCenterId, String langCode) {
-		try {
-			List<RegistrationCenter> registrationCenters = registrationCenterRepository
-					.findByRegIdAndLangCode(regCenterId, langCode);
-			if (registrationCenters.isEmpty()) {
-				throw new RequestException(
-						RegistrationCenterDeviceErrorCode.DEVICE_REGISTRATION_CENTER_NOT_FOUND_EXCEPTION.getErrorCode(),
-						RegistrationCenterDeviceErrorCode.DEVICE_REGISTRATION_CENTER_NOT_FOUND_EXCEPTION
-								.getErrorMessage());
-			}
-
-			return registrationCenters;
-		} catch (DataAccessLayerException | DataAccessException e) {
-			throw new MasterDataServiceException(
-					RegistrationCenterDeviceErrorCode.REGISTRATION_CENTER_DEVICE_FETCH_EXCEPTION.getErrorCode(),
-					RegistrationCenterDeviceErrorCode.REGISTRATION_CENTER_DEVICE_FETCH_EXCEPTION.getErrorMessage()
-							+ ExceptionUtils.parseException(e));
-		}
-
-	}
-
-}
+package io.mosip.kernel.masterdata.service.impl;
+
+import java.time.LocalDateTime;
+import java.time.ZoneId;
+import java.util.Arrays;
+import java.util.List;
+import java.util.Objects;
+import java.util.Optional;
+import java.util.stream.Collectors;
+
+import javax.transaction.Transactional;
+
+import org.springframework.beans.factory.annotation.Autowired;
+import org.springframework.beans.factory.annotation.Value;
+import org.springframework.dao.DataAccessException;
+import org.springframework.security.core.context.SecurityContextHolder;
+import org.springframework.stereotype.Service;
+
+import io.mosip.kernel.core.dataaccess.exception.DataAccessLayerException;
+import io.mosip.kernel.core.util.DateUtils;
+import io.mosip.kernel.masterdata.constant.DeviceErrorCode;
+import io.mosip.kernel.masterdata.constant.MOSIPDeviceServiceErrorCode;
+import io.mosip.kernel.masterdata.constant.MachineErrorCode;
+import io.mosip.kernel.masterdata.constant.MasterDataConstant;
+import io.mosip.kernel.masterdata.constant.RegistrationCenterDeviceErrorCode;
+import io.mosip.kernel.masterdata.dto.DeviceAndRegCenterMappingResponseDto;
+import io.mosip.kernel.masterdata.dto.RegistrationCenterDeviceDto;
+import io.mosip.kernel.masterdata.dto.ResponseRegistrationCenterDeviceDto;
+import io.mosip.kernel.masterdata.dto.getresponse.ResponseDto;
+import io.mosip.kernel.masterdata.entity.Device;
+import io.mosip.kernel.masterdata.entity.MOSIPDeviceService;
+import io.mosip.kernel.masterdata.entity.RegistrationCenter;
+import io.mosip.kernel.masterdata.entity.RegistrationCenterDevice;
+import io.mosip.kernel.masterdata.entity.RegistrationCenterDeviceHistory;
+import io.mosip.kernel.masterdata.entity.RegistrationCenterDeviceHistoryPk;
+import io.mosip.kernel.masterdata.entity.Zone;
+import io.mosip.kernel.masterdata.entity.id.RegistrationCenterDeviceID;
+import io.mosip.kernel.masterdata.exception.MasterDataServiceException;
+import io.mosip.kernel.masterdata.exception.RequestException;
+import io.mosip.kernel.masterdata.repository.DeviceRepository;
+import io.mosip.kernel.masterdata.repository.RegistrationCenterDeviceHistoryRepository;
+import io.mosip.kernel.masterdata.repository.RegistrationCenterDeviceRepository;
+import io.mosip.kernel.masterdata.repository.RegistrationCenterRepository;
+import io.mosip.kernel.masterdata.service.RegistrationCenterDeviceService;
+import io.mosip.kernel.masterdata.utils.AuditUtil;
+import io.mosip.kernel.masterdata.utils.ExceptionUtils;
+import io.mosip.kernel.masterdata.utils.MapperUtils;
+import io.mosip.kernel.masterdata.utils.MetaDataUtils;
+import io.mosip.kernel.masterdata.utils.ZoneUtils;
+
+/**
+ * Service Implementation for {@link RegistrationCenterDeviceService}
+ * 
+ * @author Dharmesh Khandelwal
+ * @author Bal Vikash Sharma
+ * @author Megha Tanga
+ * @author Srinivasan
+ * @since 1.0.0
+ */
+@Service
+public class RegistrationCenterDeviceServiceImpl implements RegistrationCenterDeviceService {
+	@Autowired
+	AuditUtil auditUtil;
+	/**
+	 * {@link RegistrationCenterDeviceRepository} instance
+	 */
+	@Autowired
+	private RegistrationCenterDeviceRepository registrationCenterDeviceRepository;
+	/**
+	 * {@link RegistrationCenterDeviceHistoryRepository} instance
+	 */
+	@Autowired
+	private RegistrationCenterDeviceHistoryRepository registrationCenterDeviceHistoryRepository;
+
+	@Autowired
+	private ZoneUtils zoneUtil;
+
+	@Autowired
+	private DeviceRepository deviceRepository;
+
+	@Autowired
+	private RegistrationCenterRepository registrationCenterRepository;
+
+	@Value("${mosip.primary-language}")
+	private String primaryLang;
+
+	/*
+	 * (non-Javadoc)
+	 * 
+	 * @see io.mosip.kernel.masterdata.service.RegistrationCenterDeviceService#
+	 * createRegistrationCenterAndDevice(io.mosip.kernel.masterdata.dto.
+	 * RegistrationCenterDeviceDto)
+	 */
+	@Override
+	@Transactional
+	public ResponseRegistrationCenterDeviceDto createRegistrationCenterAndDevice(
+			RegistrationCenterDeviceDto requestDto) {
+		ResponseRegistrationCenterDeviceDto registrationCenterDeviceDto = null;
+		try {
+			RegistrationCenterDevice registrationCenterDevice = MetaDataUtils.setCreateMetaData(requestDto,
+					RegistrationCenterDevice.class);
+			RegistrationCenterDevice savedRegistrationCenterDevice = registrationCenterDeviceRepository
+					.create(registrationCenterDevice);
+
+			RegistrationCenterDeviceHistory registrationCenterDeviceHistory = MetaDataUtils
+					.setCreateMetaData(requestDto, RegistrationCenterDeviceHistory.class);
+			registrationCenterDeviceHistory.getRegistrationCenterDeviceHistoryPk()
+					.setEffectivetimes(registrationCenterDeviceHistory.getCreatedDateTime());
+			registrationCenterDeviceHistoryRepository.create(registrationCenterDeviceHistory);
+
+			registrationCenterDeviceDto = MapperUtils.map(savedRegistrationCenterDevice.getRegistrationCenterDevicePk(),
+					ResponseRegistrationCenterDeviceDto.class);
+
+		} catch (DataAccessLayerException | DataAccessException e) {
+			throw new MasterDataServiceException(
+					RegistrationCenterDeviceErrorCode.REGISTRATION_CENTER_DEVICE_CREATE_EXCEPTION.getErrorCode(),
+					RegistrationCenterDeviceErrorCode.REGISTRATION_CENTER_DEVICE_CREATE_EXCEPTION.getErrorMessage()
+							+ ExceptionUtils.parseException(e));
+		}
+
+		return registrationCenterDeviceDto;
+	}
+
+	/*
+	 * (non-Javadoc)
+	 * 
+	 * @see io.mosip.kernel.masterdata.service.RegistrationCenterDeviceService#
+	 * deleteRegistrationCenterDeviceMapping(java.lang.String, java.lang.String)
+	 */
+	@Transactional
+	@Override
+	public RegistrationCenterDeviceID deleteRegistrationCenterDeviceMapping(String regCenterId, String deviceId) {
+		RegistrationCenterDeviceID registrationCenterDeviceID = null;
+		try {
+			registrationCenterDeviceID = new RegistrationCenterDeviceID(regCenterId, deviceId);
+			Optional<RegistrationCenterDevice> registrationCenterDevice = registrationCenterDeviceRepository
+					.findAllNondeletedMappings(registrationCenterDeviceID);
+			if (!registrationCenterDevice.isPresent()) {
+				throw new RequestException(
+						RegistrationCenterDeviceErrorCode.REGISTRATION_CENTER_DEVICE_DATA_NOT_FOUND.getErrorCode(),
+						RegistrationCenterDeviceErrorCode.REGISTRATION_CENTER_DEVICE_DATA_NOT_FOUND.getErrorMessage());
+			} else {
+				RegistrationCenterDevice centerDevice = registrationCenterDevice.get();
+				centerDevice = MetaDataUtils.setDeleteMetaData(centerDevice);
+				RegistrationCenterDeviceHistory history = MapperUtils.map(centerDevice,
+						RegistrationCenterDeviceHistory.class);
+				history.setRegistrationCenterDeviceHistoryPk(
+						MapperUtils.map(registrationCenterDeviceID, RegistrationCenterDeviceHistoryPk.class));
+				history.getRegistrationCenterDeviceHistoryPk().setEffectivetimes(centerDevice.getDeletedDateTime());
+				MapperUtils.setBaseFieldValue(centerDevice, history);
+				registrationCenterDeviceHistoryRepository.create(history);
+				registrationCenterDeviceRepository.update(centerDevice);
+			}
+		} catch (DataAccessLayerException | DataAccessException e) {
+			throw new MasterDataServiceException(
+					RegistrationCenterDeviceErrorCode.REGISTRATION_CENTER_DEVICE_DELETE_EXCEPTION.getErrorCode(),
+					RegistrationCenterDeviceErrorCode.REGISTRATION_CENTER_DEVICE_DELETE_EXCEPTION.getErrorMessage()
+							+ ExceptionUtils.parseException(e));
+		}
+		return registrationCenterDeviceID;
+	}
+
+	/*
+	 * (non-Javadoc)
+	 * 
+	 * @see io.mosip.kernel.masterdata.service.RegistrationCenterDeviceService#
+	 * unmapDeviceRegCenter(java.lang.String, java.lang.String)
+	 */
+	@Transactional
+	@Override
+	public DeviceAndRegCenterMappingResponseDto unmapDeviceRegCenter(String deviceId, String regCenterId) {
+		DeviceAndRegCenterMappingResponseDto responseDto = new DeviceAndRegCenterMappingResponseDto();
+		try {
+
+			// find given Device id and registration center are in DB or not
+			RegistrationCenterDevice registrationCenterDevice = registrationCenterDeviceRepository
+					.findByDeviceIdAndRegCenterId(deviceId, regCenterId);
+
+			if (registrationCenterDevice != null) {
+
+				List<String> zoneIds;
+				// get user zone and child zones list
+				List<Zone> userZones = zoneUtil.getUserZones();
+				zoneIds = userZones.parallelStream().map(Zone::getCode).collect(Collectors.toList());
+
+				// get given device id zone
+				Device deviceZone = deviceRepository.findByIdAndLangCode(deviceId, primaryLang);
+
+				// get given registration center zone id
+				RegistrationCenter regCenterZone = registrationCenterRepository.findByLangCodeAndId(regCenterId,
+						primaryLang);
+
+				// check the given device zones are come under user zone
+				if (!(zoneIds.contains(deviceZone.getZoneCode()))) {
+					auditUtil
+							.auditRequest(
+									String.format(MasterDataConstant.FAILURE_UNMAP,
+											RegistrationCenterDevice.class.getCanonicalName()),
+									MasterDataConstant.AUDIT_SYSTEM,
+									String.format(MasterDataConstant.FAILURE_DESC,
+											RegistrationCenterDeviceErrorCode.INVALIDE_DEVICE_ZONE.getErrorCode(),
+											RegistrationCenterDeviceErrorCode.INVALIDE_DEVICE_ZONE.getErrorMessage()),
+									"ADM-736");
+					throw new RequestException(RegistrationCenterDeviceErrorCode.INVALIDE_DEVICE_ZONE.getErrorCode(),
+							RegistrationCenterDeviceErrorCode.INVALIDE_DEVICE_ZONE.getErrorMessage());
+				}
+
+				// check the given device zones are come under user zone
+				if (!(zoneIds.contains(regCenterZone.getZoneCode()))) {
+					auditUtil
+							.auditRequest(
+									String.format(MasterDataConstant.FAILURE_UNMAP,
+											RegistrationCenterDevice.class.getCanonicalName()),
+									MasterDataConstant.AUDIT_SYSTEM,
+									String.format(MasterDataConstant.FAILURE_DESC,
+											RegistrationCenterDeviceErrorCode.INVALIDE_CENTER_ZONE.getErrorCode(),
+											RegistrationCenterDeviceErrorCode.INVALIDE_CENTER_ZONE.getErrorMessage()),
+									"ADM-737");
+					throw new RequestException(RegistrationCenterDeviceErrorCode.INVALIDE_CENTER_ZONE.getErrorCode(),
+							RegistrationCenterDeviceErrorCode.INVALIDE_CENTER_ZONE.getErrorMessage());
+				}
+
+				// isActive is false, already un-mapped
+				if (!registrationCenterDevice.getIsActive()) {
+					auditUtil.auditRequest(
+							String.format(MasterDataConstant.FAILURE_UNMAP,
+									RegistrationCenterDevice.class.getCanonicalName()),
+							MasterDataConstant.AUDIT_SYSTEM,
+							String.format(MasterDataConstant.FAILURE_DESC,
+									RegistrationCenterDeviceErrorCode.REGISTRATION_CENTER_DEVICE_ALREADY_UNMAPPED_EXCEPTION
+											.getErrorCode(),
+									RegistrationCenterDeviceErrorCode.REGISTRATION_CENTER_DEVICE_ALREADY_UNMAPPED_EXCEPTION
+											.getErrorMessage()),
+							"ADM-738");
+					throw new RequestException(
+							RegistrationCenterDeviceErrorCode.REGISTRATION_CENTER_DEVICE_ALREADY_UNMAPPED_EXCEPTION
+									.getErrorCode(),
+							RegistrationCenterDeviceErrorCode.REGISTRATION_CENTER_DEVICE_ALREADY_UNMAPPED_EXCEPTION
+									.getErrorMessage());
+				}
+
+				// isActive is true
+				if (registrationCenterDevice.getIsActive()) {
+					RegistrationCenterDevice updRegistrationCenterDevice;
+
+					registrationCenterDevice.setIsActive(false);
+					registrationCenterDevice.setUpdatedBy(MetaDataUtils.getContextUser());
+					registrationCenterDevice.setUpdatedDateTime(LocalDateTime.now(ZoneId.of("UTC")));
+
+					updRegistrationCenterDevice = registrationCenterDeviceRepository.update(registrationCenterDevice);
+
+					// ----------------update history-------------------------------
+					RegistrationCenterDeviceHistory registrationCenterDeviceHistory = new RegistrationCenterDeviceHistory();
+					MapperUtils.map(updRegistrationCenterDevice, registrationCenterDeviceHistory);
+					MapperUtils.setBaseFieldValue(updRegistrationCenterDevice, registrationCenterDeviceHistory);
+					registrationCenterDeviceHistory.setRegistrationCenterDeviceHistoryPk(
+							MapperUtils.map(new RegistrationCenterDeviceID(regCenterId, deviceId),
+									RegistrationCenterDeviceHistoryPk.class));
+					registrationCenterDeviceHistory.getRegistrationCenterDeviceHistoryPk()
+							.setEffectivetimes(updRegistrationCenterDevice.getUpdatedDateTime());
+					registrationCenterDeviceHistory
+							.setUpdatedDateTime(updRegistrationCenterDevice.getUpdatedDateTime());
+					registrationCenterDeviceHistoryRepository.create(registrationCenterDeviceHistory);
+
+					// set success response
+					responseDto.setStatus(MasterDataConstant.UNMAPPED_SUCCESSFULLY);
+					responseDto.setMessage(
+							String.format(MasterDataConstant.DEVICE_AND_REGISTRATION_CENTER_UNMAPPING_SUCCESS_MESSAGE,
+									deviceId, regCenterId));
+				}
+
+			} else {
+				auditUtil.auditRequest(
+						String.format(
+								MasterDataConstant.FAILURE_UNMAP, RegistrationCenterDevice.class.getCanonicalName()),
+						MasterDataConstant.AUDIT_SYSTEM,
+						String.format(MasterDataConstant.FAILURE_DESC,
+								RegistrationCenterDeviceErrorCode.DEVICE_AND_REG_CENTER_MAPPING_NOT_FOUND_EXCEPTION
+										.getErrorCode(),
+								RegistrationCenterDeviceErrorCode.DEVICE_AND_REG_CENTER_MAPPING_NOT_FOUND_EXCEPTION
+										.getErrorMessage()),
+						"ADM-739");
+				throw new RequestException(
+						RegistrationCenterDeviceErrorCode.DEVICE_AND_REG_CENTER_MAPPING_NOT_FOUND_EXCEPTION
+								.getErrorCode(),
+						String.format(
+								RegistrationCenterDeviceErrorCode.DEVICE_AND_REG_CENTER_MAPPING_NOT_FOUND_EXCEPTION
+										.getErrorMessage(),
+								deviceId, regCenterId));
+			}
+
+		} catch (DataAccessLayerException | DataAccessException e) {
+			auditUtil.auditRequest(
+					String.format(MasterDataConstant.FAILURE_UNMAP, RegistrationCenterDevice.class.getCanonicalName()),
+					MasterDataConstant.AUDIT_SYSTEM,
+					String.format(MasterDataConstant.FAILURE_DESC,
+							RegistrationCenterDeviceErrorCode.REGISTRATION_CENTER_DEVICE_MAPPING_EXCEPTION
+									.getErrorCode(),
+							RegistrationCenterDeviceErrorCode.REGISTRATION_CENTER_DEVICE_MAPPING_EXCEPTION
+									.getErrorMessage()),
+					"ADM-740");
+			throw new MasterDataServiceException(
+					RegistrationCenterDeviceErrorCode.REGISTRATION_CENTER_DEVICE_MAPPING_EXCEPTION.getErrorCode(),
+					RegistrationCenterDeviceErrorCode.REGISTRATION_CENTER_DEVICE_MAPPING_EXCEPTION.getErrorMessage());
+		}
+		return responseDto;
+	}
+
+	@Override
+	public ResponseDto mapRegistrationCenterWithDevice(String regCenterId, String deviceId) {
+		RegistrationCenterDevice registrationCenterDevice = getRegistrationDeviceMapping(regCenterId, deviceId);
+		List<Zone> userZones = zoneUtil.getUserZones();
+		boolean isMachineMappedToUserZone = false;
+		boolean isRegCenterMappedToUserZone = false;
+		boolean isInSameHierarchy = false;
+		Zone registrationCenterZone = null;
+		userZones = userZones.stream().filter(zone -> zone.getLangCode().equals(primaryLang))
+				.collect(Collectors.toList());
+		Device device = getDeviceBasedOnDeviceIdAndPrimaryLangCode(deviceId, primaryLang);
+		List<RegistrationCenter> registrationCenters = getZoneFromRegCenterRepoByRegCenterId(regCenterId, primaryLang);
+		for (Zone zone : userZones) {
+			if (zone.getCode().equals(device.getZoneCode())) {
+				isMachineMappedToUserZone = true;
+
+			}
+
+			if (zone.getCode().equals(registrationCenters.get(0).getZoneCode())) {
+				isRegCenterMappedToUserZone = true;
+				registrationCenterZone = zone;
+
+			}
+		}
+
+		if (!isMachineMappedToUserZone || !isRegCenterMappedToUserZone) {
+			auditUtil.auditRequest(
+					String.format(MasterDataConstant.FAILURE_MAP, RegistrationCenterDevice.class.getCanonicalName()),
+					MasterDataConstant.AUDIT_SYSTEM,
+					String.format(MasterDataConstant.FAILURE_DESC,
+							RegistrationCenterDeviceErrorCode.REGISTRATION_CENTER_DEVICE_ZONE_INVALID.getErrorCode(),
+							RegistrationCenterDeviceErrorCode.REGISTRATION_CENTER_DEVICE_ZONE_INVALID
+									.getErrorMessage()),
+					"ADM-731");
+			throw new RequestException(
+					RegistrationCenterDeviceErrorCode.REGISTRATION_CENTER_DEVICE_ZONE_INVALID.getErrorCode(),
+					RegistrationCenterDeviceErrorCode.REGISTRATION_CENTER_DEVICE_ZONE_INVALID.getErrorMessage());
+		}
+		Objects.requireNonNull(registrationCenterZone, "registrationCenterZone is empty");
+		String hierarchyPath = registrationCenterZone.getHierarchyPath();
+		List<String> zoneHierarchy = Arrays.asList(hierarchyPath.split("/"));
+		isInSameHierarchy = zoneHierarchy.stream().anyMatch(zone -> zone.equals(device.getZoneCode()));
+		if (isInSameHierarchy) {
+			if ((!device.getIsActive() && (device.getIsDeleted()!=null && device.getIsDeleted()))
+					|| (!registrationCenters.get(0).getIsActive() && (registrationCenters.get(0).getIsDeleted()!=null && registrationCenters.get(0).getIsDeleted()))) {
+				auditUtil.auditRequest(
+						String.format(
+								MasterDataConstant.FAILURE_MAP, RegistrationCenterDevice.class.getCanonicalName()),
+						MasterDataConstant.AUDIT_SYSTEM,
+						String.format(MasterDataConstant.FAILURE_DESC,
+								RegistrationCenterDeviceErrorCode.REGISTATION_CENTER_DEVICE_DECOMMISIONED_STATE
+										.getErrorCode(),
+								RegistrationCenterDeviceErrorCode.REGISTATION_CENTER_DEVICE_DECOMMISIONED_STATE
+										.getErrorMessage()),
+						"ADM-732");
+				throw new MasterDataServiceException(
+						RegistrationCenterDeviceErrorCode.REGISTATION_CENTER_DEVICE_DECOMMISIONED_STATE.getErrorCode(),
+						RegistrationCenterDeviceErrorCode.REGISTATION_CENTER_DEVICE_DECOMMISIONED_STATE
+								.getErrorMessage());
+			}
+
+			if (registrationCenterDevice != null) {
+
+				if (registrationCenterDevice.getIsActive()) {
+					auditUtil.auditRequest(
+							String.format(
+									MasterDataConstant.FAILURE_MAP, RegistrationCenterDevice.class.getCanonicalName()),
+							MasterDataConstant.AUDIT_SYSTEM,
+							String.format(MasterDataConstant.FAILURE_DESC,
+									RegistrationCenterDeviceErrorCode.REGISTRATION_CENTER_ALREADY_MAPPED.getErrorCode(),
+									RegistrationCenterDeviceErrorCode.REGISTRATION_CENTER_ALREADY_MAPPED
+											.getErrorMessage()),
+							"ADM-733");
+					throw new MasterDataServiceException(
+							RegistrationCenterDeviceErrorCode.REGISTRATION_CENTER_ALREADY_MAPPED.getErrorCode(),
+							RegistrationCenterDeviceErrorCode.REGISTRATION_CENTER_ALREADY_MAPPED.getErrorMessage());
+				} else {
+					registrationCenterDevice.setIsActive(Boolean.TRUE);
+					updateRegDeviceAndCreateInHistory(registrationCenterDevice);
+				}
+
+			} else {
+
+				if (getRegistrationDeviceMapping(deviceId) != null) {
+					auditUtil.auditRequest(
+							String.format(
+									MasterDataConstant.FAILURE_MAP, RegistrationCenterDevice.class.getCanonicalName()),
+							MasterDataConstant.AUDIT_SYSTEM,
+							String.format(MasterDataConstant.FAILURE_DESC,
+									RegistrationCenterDeviceErrorCode.REGISTRATION_CENTER_ALREADY_MAPPED.getErrorCode(),
+									RegistrationCenterDeviceErrorCode.REGISTRATION_CENTER_ALREADY_MAPPED
+											.getErrorMessage()),
+							"ADM-734");
+					throw new MasterDataServiceException(
+							RegistrationCenterDeviceErrorCode.REGISTRATION_CENTER_ALREADY_MAPPED.getErrorCode(),
+							RegistrationCenterDeviceErrorCode.REGISTRATION_CENTER_ALREADY_MAPPED.getErrorMessage());
+				}
+				createRegDeviceAndHistoryInRegistrationCenterMachine(device, registrationCenters.get(0));
+			}
+
+		} else {
+			auditUtil.auditRequest(
+					String.format(MasterDataConstant.FAILURE_MAP, RegistrationCenterDevice.class.getCanonicalName()),
+					MasterDataConstant.AUDIT_SYSTEM,
+					String.format(MasterDataConstant.FAILURE_DESC,
+							RegistrationCenterDeviceErrorCode.REGISTRATION_CENTER_DEVICE_NOT_IN_SAME_HIERARCHY
+									.getErrorCode(),
+							RegistrationCenterDeviceErrorCode.REGISTRATION_CENTER_DEVICE_NOT_IN_SAME_HIERARCHY
+									.getErrorMessage()),
+					"ADM-735");
+			throw new MasterDataServiceException(
+					RegistrationCenterDeviceErrorCode.REGISTRATION_CENTER_DEVICE_NOT_IN_SAME_HIERARCHY.getErrorCode(),
+					RegistrationCenterDeviceErrorCode.REGISTRATION_CENTER_DEVICE_NOT_IN_SAME_HIERARCHY
+							.getErrorMessage());
+		}
+
+		ResponseDto responseDto = new ResponseDto();
+		responseDto.setStatus(MasterDataConstant.SUCCESS);
+		responseDto.setMessage("DeviceId " + deviceId + " has been mapped to registration center " + regCenterId);
+		return responseDto;
+	}
+
+	/**
+	 * @param regCenterId
+	 * @param deviceId
+	 * @return {@link RegistrationCenterDevice}
+	 */
+	private RegistrationCenterDevice getRegistrationDeviceMapping(String regcenterId, String deviceId) {
+		try {
+			return registrationCenterDeviceRepository.findByRegIdAndDeviceIdAndLangCode(regcenterId, deviceId,
+					primaryLang);
+		} catch (DataAccessException | DataAccessLayerException ex) {
+			throw new MasterDataServiceException(
+					RegistrationCenterDeviceErrorCode.REGISTRATION_CENTER_DEVICE_FETCH_EXCEPTION.getErrorCode(),
+					RegistrationCenterDeviceErrorCode.REGISTRATION_CENTER_DEVICE_FETCH_EXCEPTION.getErrorMessage());
+		}
+	}
+
+	/**
+	 * 
+	 * @param deviceId
+	 * @return {@link RegistrationCenterDevice}
+	 */
+	private RegistrationCenterDevice getRegistrationDeviceMapping(String deviceId) {
+		try {
+			return registrationCenterDeviceRepository.findByDeviceIdAndLangCode(deviceId, primaryLang);
+		} catch (DataAccessException | DataAccessLayerException ex) {
+			throw new MasterDataServiceException(
+					RegistrationCenterDeviceErrorCode.REGISTRATION_CENTER_DEVICE_FETCH_EXCEPTION.getErrorCode(),
+					RegistrationCenterDeviceErrorCode.REGISTRATION_CENTER_DEVICE_FETCH_EXCEPTION.getErrorMessage());
+		}
+	}
+
+	private void createRegDeviceAndHistoryInRegistrationCenterMachine(Device device,
+			RegistrationCenter registrationCenter) {
+
+		RegistrationCenterDevice registrationCenterDevice = new RegistrationCenterDevice();
+		RegistrationCenterDeviceID registrationCenterDeviceID = new RegistrationCenterDeviceID();
+		registrationCenterDeviceID.setDeviceId(device.getId());
+		registrationCenterDeviceID.setRegCenterId(registrationCenter.getId());
+		registrationCenterDevice.setLangCode(primaryLang);
+		registrationCenterDevice.setRegistrationCenterDevicePk(registrationCenterDeviceID);
+		registrationCenterDevice.setCreatedBy(SecurityContextHolder.getContext().getAuthentication().getName());
+		registrationCenterDevice.setIsActive(Boolean.TRUE);
+		registrationCenterDevice.setCreatedDateTime(DateUtils.getUTCCurrentDateTime());
+		RegistrationCenterDeviceHistory registrationCenterDeviceHistory = MapperUtils.map(registrationCenterDevice,
+				RegistrationCenterDeviceHistory.class);
+		registrationCenterDeviceHistory.setRegistrationCenterDeviceHistoryPk(MapperUtils.map(
+				registrationCenterDevice.getRegistrationCenterDevicePk(), RegistrationCenterDeviceHistoryPk.class));
+		registrationCenterDeviceHistory.getRegistrationCenterDeviceHistoryPk()
+				.setEffectivetimes(DateUtils.getUTCCurrentDateTime());
+
+		try {
+			registrationCenterDeviceRepository.create(registrationCenterDevice);
+			registrationCenterDeviceHistoryRepository.create(registrationCenterDeviceHistory);
+		} catch (DataAccessException | DataAccessLayerException ex) {
+			throw new MasterDataServiceException(
+					RegistrationCenterDeviceErrorCode.REGISTRATION_CENTER_DEVICE_CREATE_EXCEPTION.getErrorCode(),
+					RegistrationCenterDeviceErrorCode.REGISTRATION_CENTER_DEVICE_CREATE_EXCEPTION.getErrorMessage());
+		}
+	}
+
+	private void updateRegDeviceAndCreateInHistory(RegistrationCenterDevice registrationCenterDevice) {
+		RegistrationCenterDeviceHistory registrationCenterDeviceHistory = MapperUtils.map(registrationCenterDevice,
+				RegistrationCenterDeviceHistory.class);
+		registrationCenterDeviceHistory.setRegistrationCenterDeviceHistoryPk(MapperUtils.map(
+				registrationCenterDevice.getRegistrationCenterDevicePk(), RegistrationCenterDeviceHistoryPk.class));
+		RegistrationCenterDeviceHistory registrationCenterDeviceHistoryObj = MetaDataUtils
+				.setCreateMetaData(registrationCenterDeviceHistory, RegistrationCenterDeviceHistory.class);
+		registrationCenterDeviceHistoryObj.getRegistrationCenterDeviceHistoryPk()
+				.setEffectivetimes(DateUtils.getUTCCurrentDateTime());
+
+		registrationCenterDevice = MetaDataUtils.setUpdateMetaData(registrationCenterDevice,
+				new RegistrationCenterDevice(), true);
+		try {
+			registrationCenterDeviceHistoryRepository.create(registrationCenterDeviceHistoryObj);
+			registrationCenterDeviceRepository.update(registrationCenterDevice);
+		} catch (DataAccessException | DataAccessLayerException e) {
+			throw new MasterDataServiceException(
+					RegistrationCenterDeviceErrorCode.REGISTRATION_CENTER_DEVICE_CREATE_EXCEPTION.getErrorCode(),
+					RegistrationCenterDeviceErrorCode.REGISTRATION_CENTER_DEVICE_CREATE_EXCEPTION.getErrorMessage());
+		}
+	}
+
+	/**
+	 * Gets the device based on device id and primary lang code.
+	 *
+	 * @param deviceId
+	 *            the device id
+	 * @param langCode
+	 *            the lang code
+	 * @return {@link Device}
+	 */
+	private Device getDeviceBasedOnDeviceIdAndPrimaryLangCode(String deviceId, String langCode) {
+		try {
+			Device device = deviceRepository.findByIdAndLangCode(deviceId, langCode);
+
+			if (device == null) {
+				throw new RequestException(DeviceErrorCode.DEVICE_NOT_FOUND_EXCEPTION.getErrorCode(),
+						DeviceErrorCode.DEVICE_NOT_FOUND_EXCEPTION.getErrorMessage());
+			}
+			return device;
+		} catch (DataAccessException | DataAccessLayerException e) {
+			throw new MasterDataServiceException(DeviceErrorCode.DEVICE_FETCH_EXCEPTION.getErrorCode(),
+					DeviceErrorCode.DEVICE_FETCH_EXCEPTION.getErrorMessage());
+		}
+	}
+
+	/**
+	 * Gets the zone from reg center repo by reg center id.
+	 *
+	 * @param regCenterId
+	 *            the reg center id
+	 * @param langCode
+	 *            the lang code
+	 * @return the zone from reg center repo by reg center id
+	 */
+	private List<RegistrationCenter> getZoneFromRegCenterRepoByRegCenterId(String regCenterId, String langCode) {
+		try {
+			List<RegistrationCenter> registrationCenters = registrationCenterRepository
+					.findByRegIdAndLangCode(regCenterId, langCode);
+			if (registrationCenters.isEmpty()) {
+				throw new RequestException(
+						RegistrationCenterDeviceErrorCode.DEVICE_REGISTRATION_CENTER_NOT_FOUND_EXCEPTION.getErrorCode(),
+						RegistrationCenterDeviceErrorCode.DEVICE_REGISTRATION_CENTER_NOT_FOUND_EXCEPTION
+								.getErrorMessage());
+			}
+
+			return registrationCenters;
+		} catch (DataAccessLayerException | DataAccessException e) {
+			throw new MasterDataServiceException(
+					RegistrationCenterDeviceErrorCode.REGISTRATION_CENTER_DEVICE_FETCH_EXCEPTION.getErrorCode(),
+					RegistrationCenterDeviceErrorCode.REGISTRATION_CENTER_DEVICE_FETCH_EXCEPTION.getErrorMessage()
+							+ ExceptionUtils.parseException(e));
+		}
+
+	}
+
+}