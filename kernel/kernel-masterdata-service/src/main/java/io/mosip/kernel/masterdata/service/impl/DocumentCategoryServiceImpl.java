package io.mosip.kernel.masterdata.service.impl;

import java.util.ArrayList;
import java.util.List;

import org.springframework.beans.factory.annotation.Autowired;
import org.springframework.dao.DataAccessException;
import org.springframework.stereotype.Service;

import io.mosip.kernel.core.dataaccess.exception.DataAccessLayerException;
import io.mosip.kernel.core.datamapper.spi.DataMapper;
import io.mosip.kernel.masterdata.constant.DocumentCategoryErrorCode;
import io.mosip.kernel.masterdata.dto.DocumentCategoryDto;
import io.mosip.kernel.masterdata.dto.RequestDto;
import io.mosip.kernel.masterdata.dto.getresponse.DocumentCategoryResponseDto;
import io.mosip.kernel.masterdata.entity.DocumentCategory;
import io.mosip.kernel.masterdata.entity.id.CodeAndLanguageCodeID;
import io.mosip.kernel.masterdata.exception.DataNotFoundException;
import io.mosip.kernel.masterdata.exception.MasterDataServiceException;
import io.mosip.kernel.masterdata.repository.DocumentCategoryRepository;
import io.mosip.kernel.masterdata.service.DocumentCategoryService;
import io.mosip.kernel.masterdata.utils.ExceptionUtils;
import io.mosip.kernel.masterdata.utils.MetaDataUtils;

/**
 * This class have methods to fetch list of valid document types and to create
 * document types based on list provided.
 * 
 * @author Neha
 * @author Ritesh Sinha
 * @since 1.0.0
 *
 */
@Service
public class DocumentCategoryServiceImpl implements DocumentCategoryService {

	@Autowired
	private MetaDataUtils metaUtils;

	@Autowired
	private DataMapper dataMapper;

	@Autowired
	private DocumentCategoryRepository documentCategoryRepository;

	private List<DocumentCategory> documentCategoryList = new ArrayList<>();
	
	private DocumentCategoryResponseDto documentCategoryResponseDto = new DocumentCategoryResponseDto();

	/**
	 * Method to fetch all Document category details
	 * 
	 * @return DocumentCategoryDTO list
	 * 
	 * @throws DocumentCategoryFetchException
	 *             If fails to fetch required Document category
	 * 
	 * @throws DocumentCategoryMappingException
	 *             If not able to map Document category entity with Document
	 *             category Dto
	 * 
	 * @throws DocumentCategoryNotFoundException
	 *             If given required Document category not found
	 */
	@Override
	public DocumentCategoryResponseDto getAllDocumentCategory() {
		List<DocumentCategoryDto> documentCategoryDtoList = new ArrayList<>();
		try {
			documentCategoryList = documentCategoryRepository.findAllByIsDeletedFalse(DocumentCategory.class);
		} catch (DataAccessException e) {
			throw new MasterDataServiceException(
					DocumentCategoryErrorCode.DOCUMENT_CATEGORY_FETCH_EXCEPTION.getErrorCode(),
					DocumentCategoryErrorCode.DOCUMENT_CATEGORY_FETCH_EXCEPTION.getErrorMessage() + " "
							+ ExceptionUtils.parseException(e));
		}

		if (!(documentCategoryList.isEmpty())) {
			documentCategoryList.forEach(documentCategory -> {
				DocumentCategoryDto documentCategoryDto = new DocumentCategoryDto();
				dataMapper.map(documentCategory, documentCategoryDto, true, null, null, true);
				documentCategoryDtoList.add(documentCategoryDto);
			});
		} else {
			throw new DataNotFoundException(
					DocumentCategoryErrorCode.DOCUMENT_CATEGORY_NOT_FOUND_EXCEPTION.getErrorCode(),
					DocumentCategoryErrorCode.DOCUMENT_CATEGORY_NOT_FOUND_EXCEPTION.getErrorMessage());
		}
		documentCategoryResponseDto.setDocumentcategories(documentCategoryDtoList);
		return documentCategoryResponseDto;
	}

	/**
	 * Method to fetch all Document category details based on language code
	 * 
	 * @param langCode
	 *            The language code
	 * 
	 * @return DocumentCategoryDTO list
	 * 
	 * @throws DocumentCategoryFetchException
	 *             If fails to fetch required Document category
	 * 
	 * @throws DocumentCategoryMappingException
	 *             If not able to map Document category entity with Document
	 *             category Dto
	 * 
	 * @throws DocumentCategoryNotFoundException
	 *             If given required Document category not found
	 */
	@Override
	public DocumentCategoryResponseDto getAllDocumentCategoryByLaguageCode(String langCode) {
		List<DocumentCategoryDto> documentCategoryDtoList = new ArrayList<>();
		try {
			documentCategoryList = documentCategoryRepository.findAllByLangCodeAndIsDeletedFalse(langCode);
		} catch (DataAccessException e) {
			throw new MasterDataServiceException(
					DocumentCategoryErrorCode.DOCUMENT_CATEGORY_FETCH_EXCEPTION.getErrorCode(),
					DocumentCategoryErrorCode.DOCUMENT_CATEGORY_FETCH_EXCEPTION.getErrorMessage() + " "
							+ ExceptionUtils.parseException(e));
		}

		if (!(documentCategoryList.isEmpty())) {
			documentCategoryList.forEach(documentCategory -> {
				DocumentCategoryDto documentCategoryDto = new DocumentCategoryDto();
				dataMapper.map(documentCategory, documentCategoryDto, true, null, null, true);
				documentCategoryDtoList.add(documentCategoryDto);
			});
		} else {
			throw new DataNotFoundException(
					DocumentCategoryErrorCode.DOCUMENT_CATEGORY_NOT_FOUND_EXCEPTION.getErrorCode(),
					DocumentCategoryErrorCode.DOCUMENT_CATEGORY_NOT_FOUND_EXCEPTION.getErrorMessage());
		}
		documentCategoryResponseDto.setDocumentcategories(documentCategoryDtoList);
		return documentCategoryResponseDto;
	}

	/**
	 * Method to fetch A Document category details based on id and language code
	 * 
	 * @param code
	 *            The Id of Document Category
	 * 
	 * @param langCode
	 *            The language code
	 * 
	 * @return DocumentCategoryDTO
	 * 
	 * @throws DocumentCategoryFetchException
	 *             If fails to fetch required Document category
	 * 
	 * @throws DocumentCategoryMappingException
	 *             If not able to map Document category entity with Document
	 *             category Dto
	 * 
	 * @throws DocumentCategoryNotFoundException
	 *             If given required Document category not found
	 */
	@Override
	public DocumentCategoryResponseDto getDocumentCategoryByCodeAndLangCode(String code, String langCode) {
		List<DocumentCategoryDto> documentCategoryDtoList = new ArrayList<>();
		DocumentCategory documentCategory;
		DocumentCategoryDto documentCategoryDto;
		try {
			documentCategory = documentCategoryRepository.findByCodeAndLangCodeAndIsDeletedFalse(code, langCode);
		} catch (DataAccessException e) {
			throw new MasterDataServiceException(
					DocumentCategoryErrorCode.DOCUMENT_CATEGORY_FETCH_EXCEPTION.getErrorCode(),
					DocumentCategoryErrorCode.DOCUMENT_CATEGORY_FETCH_EXCEPTION.getErrorMessage() + " "
							+ ExceptionUtils.parseException(e));
		}

		if (documentCategory != null) {
			documentCategoryDto = dataMapper.map(documentCategory, DocumentCategoryDto.class, true, null, null, true);
		} else {
			throw new DataNotFoundException(
					DocumentCategoryErrorCode.DOCUMENT_CATEGORY_NOT_FOUND_EXCEPTION.getErrorCode(),
					DocumentCategoryErrorCode.DOCUMENT_CATEGORY_NOT_FOUND_EXCEPTION.getErrorMessage());
		}
		documentCategoryDtoList.add(documentCategoryDto);
		documentCategoryResponseDto.setDocumentcategories(documentCategoryDtoList);
		return documentCategoryResponseDto;
	}

	/*
	 * (non-Javadoc)
	 * 
	 * @see io.mosip.kernel.masterdata.service.DocumentCategoryService#
	 * addDocumentCategoriesData(io.mosip.kernel.masterdata.dto.
	 * DocumentCategoryRequestDto)
	 */
	@Override
	public CodeAndLanguageCodeID createDocumentCategory(RequestDto<DocumentCategoryDto> category) {
		DocumentCategory entity = metaUtils.setCreateMetaData(category.getRequest(),
				DocumentCategory.class);
		DocumentCategory documentCategory;
		try {
			documentCategory = documentCategoryRepository.create(entity);

		} catch (DataAccessLayerException e) {
			throw new MasterDataServiceException(
					DocumentCategoryErrorCode.DOCUMENT_CATEGORY_INSERT_EXCEPTION.getErrorCode(),
<<<<<<< HEAD
					DocumentCategoryErrorCode.DOCUMENT_CATEGORY_INSERT_EXCEPTION.getErrorMessage() + " "
							+ ExceptionUtils.parseException(e));
=======
					ExceptionUtils.parseException(e));
>>>>>>> 2086d39c
		}
		CodeAndLanguageCodeID codeLangCodeId = new CodeAndLanguageCodeID();
		dataMapper.map(documentCategory, codeLangCodeId, true, null, null, true);
		return codeLangCodeId;
	}
}<|MERGE_RESOLUTION|>--- conflicted
+++ resolved
@@ -69,9 +69,7 @@
 			documentCategoryList = documentCategoryRepository.findAllByIsDeletedFalse(DocumentCategory.class);
 		} catch (DataAccessException e) {
 			throw new MasterDataServiceException(
-					DocumentCategoryErrorCode.DOCUMENT_CATEGORY_FETCH_EXCEPTION.getErrorCode(),
-					DocumentCategoryErrorCode.DOCUMENT_CATEGORY_FETCH_EXCEPTION.getErrorMessage() + " "
-							+ ExceptionUtils.parseException(e));
+					DocumentCategoryErrorCode.DOCUMENT_CATEGORY_FETCH_EXCEPTION.getErrorCode(), e.getMessage());
 		}
 
 		if (!(documentCategoryList.isEmpty())) {
@@ -114,9 +112,7 @@
 			documentCategoryList = documentCategoryRepository.findAllByLangCodeAndIsDeletedFalse(langCode);
 		} catch (DataAccessException e) {
 			throw new MasterDataServiceException(
-					DocumentCategoryErrorCode.DOCUMENT_CATEGORY_FETCH_EXCEPTION.getErrorCode(),
-					DocumentCategoryErrorCode.DOCUMENT_CATEGORY_FETCH_EXCEPTION.getErrorMessage() + " "
-							+ ExceptionUtils.parseException(e));
+					DocumentCategoryErrorCode.DOCUMENT_CATEGORY_FETCH_EXCEPTION.getErrorCode(), e.getMessage());
 		}
 
 		if (!(documentCategoryList.isEmpty())) {
@@ -164,9 +160,7 @@
 			documentCategory = documentCategoryRepository.findByCodeAndLangCodeAndIsDeletedFalse(code, langCode);
 		} catch (DataAccessException e) {
 			throw new MasterDataServiceException(
-					DocumentCategoryErrorCode.DOCUMENT_CATEGORY_FETCH_EXCEPTION.getErrorCode(),
-					DocumentCategoryErrorCode.DOCUMENT_CATEGORY_FETCH_EXCEPTION.getErrorMessage() + " "
-							+ ExceptionUtils.parseException(e));
+					DocumentCategoryErrorCode.DOCUMENT_CATEGORY_FETCH_EXCEPTION.getErrorCode(), e.getMessage());
 		}
 
 		if (documentCategory != null) {
@@ -199,15 +193,13 @@
 		} catch (DataAccessLayerException e) {
 			throw new MasterDataServiceException(
 					DocumentCategoryErrorCode.DOCUMENT_CATEGORY_INSERT_EXCEPTION.getErrorCode(),
-<<<<<<< HEAD
-					DocumentCategoryErrorCode.DOCUMENT_CATEGORY_INSERT_EXCEPTION.getErrorMessage() + " "
-							+ ExceptionUtils.parseException(e));
-=======
 					ExceptionUtils.parseException(e));
->>>>>>> 2086d39c
-		}
+		}
+
 		CodeAndLanguageCodeID codeLangCodeId = new CodeAndLanguageCodeID();
 		dataMapper.map(documentCategory, codeLangCodeId, true, null, null, true);
+
 		return codeLangCodeId;
 	}
+
 }