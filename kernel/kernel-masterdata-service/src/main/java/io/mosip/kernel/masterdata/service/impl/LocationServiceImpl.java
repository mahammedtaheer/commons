package io.mosip.kernel.masterdata.service.impl;

import java.util.ArrayList;
import java.util.Arrays;
import java.util.List;
import java.util.Map;
import java.util.Objects;
import java.util.Optional;
import java.util.Set;
import java.util.TreeMap;
import java.util.stream.Collectors;

import javax.validation.ConstraintViolation;

import org.springframework.beans.factory.annotation.Autowired;
import org.springframework.dao.DataAccessException;
import org.springframework.data.domain.Page;
import org.springframework.data.domain.PageRequest;
import org.springframework.data.domain.Sort;
import org.springframework.data.domain.Sort.Direction;
import org.springframework.stereotype.Service;
import org.springframework.transaction.annotation.Transactional;
import org.springframework.util.CollectionUtils;
import org.springframework.validation.beanvalidation.LocalValidatorFactoryBean;

import io.mosip.kernel.core.dataaccess.exception.DataAccessLayerException;
import io.mosip.kernel.core.exception.ServiceError;
import io.mosip.kernel.core.http.ResponseWrapper;
import io.mosip.kernel.core.util.EmptyCheckUtils;
import io.mosip.kernel.masterdata.constant.LocationErrorCode;
import io.mosip.kernel.masterdata.constant.MasterDataConstant;
import io.mosip.kernel.masterdata.constant.MasterdataSearchErrorCode;
import io.mosip.kernel.masterdata.constant.RequestErrorCode;
import io.mosip.kernel.masterdata.constant.ValidationErrorCode;
import io.mosip.kernel.masterdata.dto.LocationCreateDto;
import io.mosip.kernel.masterdata.dto.LocationDto;
import io.mosip.kernel.masterdata.dto.getresponse.LocationHierarchyDto;
import io.mosip.kernel.masterdata.dto.getresponse.LocationHierarchyResponseDto;
import io.mosip.kernel.masterdata.dto.getresponse.LocationResponseDto;
import io.mosip.kernel.masterdata.dto.getresponse.PageDto;
import io.mosip.kernel.masterdata.dto.getresponse.StatusResponseDto;
import io.mosip.kernel.masterdata.dto.getresponse.extn.LocationExtnDto;
import io.mosip.kernel.masterdata.dto.postresponse.CodeResponseDto;
import io.mosip.kernel.masterdata.dto.postresponse.PostLocationCodeResponseDto;
import io.mosip.kernel.masterdata.dto.request.FilterDto;
import io.mosip.kernel.masterdata.dto.request.FilterValueDto;
import io.mosip.kernel.masterdata.dto.request.Pagination;
import io.mosip.kernel.masterdata.dto.request.SearchDto;
import io.mosip.kernel.masterdata.dto.request.SearchFilter;
import io.mosip.kernel.masterdata.dto.request.SearchSort;
import io.mosip.kernel.masterdata.dto.response.ColumnValue;
import io.mosip.kernel.masterdata.dto.response.FilterResponseDto;
import io.mosip.kernel.masterdata.dto.response.LocationSearchDto;
import io.mosip.kernel.masterdata.dto.response.PageResponseDto;
import io.mosip.kernel.masterdata.entity.Location;
import io.mosip.kernel.masterdata.entity.id.CodeAndLanguageCodeID;
import io.mosip.kernel.masterdata.exception.DataNotFoundException;
import io.mosip.kernel.masterdata.exception.MasterDataServiceException;
import io.mosip.kernel.masterdata.exception.RequestException;
import io.mosip.kernel.masterdata.exception.ValidationException;
import io.mosip.kernel.masterdata.repository.LocationRepository;
import io.mosip.kernel.masterdata.service.LocationService;
import io.mosip.kernel.masterdata.utils.ExceptionUtils;
import io.mosip.kernel.masterdata.utils.LanguageUtils;
import io.mosip.kernel.masterdata.utils.LocationUtils;
import io.mosip.kernel.masterdata.utils.MapperUtils;
import io.mosip.kernel.masterdata.utils.MasterDataFilterHelper;
import io.mosip.kernel.masterdata.utils.MasterdataCreationUtil;
import io.mosip.kernel.masterdata.utils.MetaDataUtils;
import io.mosip.kernel.masterdata.utils.Node;
import io.mosip.kernel.masterdata.utils.PageUtils;
import io.mosip.kernel.masterdata.utils.UBtree;
import io.mosip.kernel.masterdata.validator.FilterColumnEnum;
import io.mosip.kernel.masterdata.validator.FilterColumnValidator;
import io.mosip.kernel.masterdata.validator.FilterTypeEnum;
import io.netty.util.internal.shaded.org.jctools.queues.MessagePassingQueue.Consumer;

/**
 * Class will fetch Location details based on various parameters this class is
 * implemented from {@link LocationService}}
 * 
 * @author Srinivasan
 * @author Tapaswini
 * @author Sidhant Agarwal
 * @author Ritesh Sinha
 * @since 1.0.0
 *
 */
@Service
public class LocationServiceImpl implements LocationService {

	/**
	 * creates an instance of repository class {@link LocationRepository}}
	 */
	@Autowired
	private LocationRepository locationRepository;

	@Autowired
	FilterColumnValidator filterColumnValidator;

	@Autowired
	MasterDataFilterHelper masterDataFilterHelper;

	@Autowired
	private UBtree<Location> locationTree;

	@Autowired
	private MasterdataCreationUtil masterDataCreateUtil;

	@Autowired
	private PageUtils pageUtils;

	@Autowired
	private LanguageUtils languageUtils;

	@Autowired
	private LocationUtils locationUtils;

	@Autowired
	private LocalValidatorFactoryBean validator;

	private List<Location> childHierarchyList = null;
	private List<Location> hierarchyChildList = null;
	private List<Location> parentHierarchyList = null;
	private List<String> childList = null;

	@Autowired
	private MasterdataCreationUtil masterdataCreationUtil;

	/**
	 * This method will all location details from the Database. Refers to
	 * {@link LocationRepository} for fetching location hierarchy
	 */

	/*
	 * (non-Javadoc)
	 * 
	 * @see
	 * io.mosip.kernel.masterdata.service.LocationService#getLocationDetails(java.
	 * lang.String)
	 */
	@Override
	public LocationHierarchyResponseDto getLocationDetails(String langCode) {
		List<LocationHierarchyDto> responseList = null;
		LocationHierarchyResponseDto locationHierarchyResponseDto = new LocationHierarchyResponseDto();
		List<Object[]> locations = null;
		try {

			locations = locationRepository.findDistinctLocationHierarchyByIsDeletedFalse(langCode);
		} catch (DataAccessException | DataAccessLayerException e) {
			throw new MasterDataServiceException(LocationErrorCode.LOCATION_FETCH_EXCEPTION.getErrorCode(),
					LocationErrorCode.LOCATION_FETCH_EXCEPTION.getErrorMessage() + ExceptionUtils.parseException(e));
		}
		if (!locations.isEmpty()) {

			responseList = MapperUtils.objectToDtoConverter(locations);

		} else {
			throw new DataNotFoundException(LocationErrorCode.LOCATION_NOT_FOUND_EXCEPTION.getErrorCode(),
					LocationErrorCode.LOCATION_NOT_FOUND_EXCEPTION.getErrorMessage());
		}
		locationHierarchyResponseDto.setLocations(responseList);
		return locationHierarchyResponseDto;
	}

	/**
	 * This method will fetch location hierarchy based on location code and language
	 * code Refers to {@link LocationRepository} for fetching location hierarchy
	 * 
	 * @param locCode
	 *            - location code
	 * @param langCode
	 *            - language code
	 * @return LocationHierarchyResponseDto-
	 */
	/*
	 * (non-Javadoc)
	 * 
	 * @see io.mosip.kernel.masterdata.service.LocationService#
	 * getLocationHierarchyByLangCode(java.lang.String, java.lang.String)
	 */
	@Override
	public LocationResponseDto getLocationHierarchyByLangCode(String locCode, String langCode) {
		List<Location> childList = null;
		List<Location> parentList = null;
		childHierarchyList = new ArrayList<>();
		parentHierarchyList = new ArrayList<>();
		LocationResponseDto locationHierarchyResponseDto = new LocationResponseDto();
		try {

			List<Location> locHierList = getLocationHierarchyList(locCode, langCode);
			if (locHierList != null && !locHierList.isEmpty()) {
				for (Location locationHierarchy : locHierList) {
					String currentParentLocCode = locationHierarchy.getParentLocCode();
					childList = getChildList(locCode, langCode);
					parentList = getParentList(currentParentLocCode, langCode);

				}
				locHierList.addAll(childList);
				locHierList.addAll(parentList);

				List<LocationDto> locationHierarchies = MapperUtils.mapAll(locHierList, LocationDto.class);
				locationHierarchyResponseDto.setLocations(locationHierarchies);

			} else {
				throw new DataNotFoundException(LocationErrorCode.LOCATION_NOT_FOUND_EXCEPTION.getErrorCode(),
						LocationErrorCode.LOCATION_NOT_FOUND_EXCEPTION.getErrorMessage());
			}
		}

		catch (DataAccessException | DataAccessLayerException e) {

			throw new MasterDataServiceException(LocationErrorCode.LOCATION_FETCH_EXCEPTION.getErrorCode(),
					LocationErrorCode.LOCATION_FETCH_EXCEPTION.getErrorMessage() + ExceptionUtils.parseException(e));

		}
		return locationHierarchyResponseDto;
	}

	@Override
	@Transactional
	public ResponseWrapper<Location> createLocation(LocationCreateDto dto) {
		List<ServiceError> errors = new ArrayList<>();
		Location locationEntity = null;
<<<<<<< HEAD

=======
		//List<LocationDto> locations = new ArrayList<>();
		//List<Location> savedEntities = null;

		// request validation
		//requestValidation(dto, errors);

		dataValidation(dto);

		//Optional<LocationDto> optional = locations.stream().filter(dto -> dto.getIsActive().equals(true)).findAny();
		// if data present in all the configured languages then setting isActive as
		// true, otherwise false
//		if (optional.isPresent()) {
//			List<String> languages = new ArrayList<>();
//			locations.forEach(dto -> languages.add(dto.getLangCode()));
//			if (languages.size() == languageUtils.getConfiguredLanguages().size()
//					&& languageUtils.getConfiguredLanguages().containsAll(languages)) {
//				locations.forEach(i -> i.setIsActive(true));
//			} else {
//				throw new RequestException(LocationErrorCode.UNABLE_TO_ACTIVATE.getErrorCode(),
//						LocationErrorCode.UNABLE_TO_ACTIVATE.getErrorMessage());
//			}
//		}
>>>>>>> 067e3e89
		try {
			dto = masterdataCreationUtil.createMasterData(Location.class, dto);
		} catch (IllegalArgumentException | IllegalAccessException | NoSuchFieldException | SecurityException e) {

			throw new MasterDataServiceException(LocationErrorCode.LOCATION_INSERT_EXCEPTION.getErrorCode(),
					LocationErrorCode.LOCATION_INSERT_EXCEPTION.getErrorMessage());
		}
		// Validation name already exists
		if (dto != null) {
			List<Location> list = locationRepository.findByNameAndLevelLangCode(dto.getName(), dto.getHierarchyLevel(),
					dto.getLangCode());
			if (list != null && !list.isEmpty()) {
				throw new RequestException(LocationErrorCode.LOCATION_ALREDAY_EXIST_UNDER_HIERARCHY.getErrorCode(),
						String.format(LocationErrorCode.LOCATION_ALREDAY_EXIST_UNDER_HIERARCHY.getErrorMessage(),
								dto.getName()));
			}
		}

		if (dto != null) {
			locationEntity = MetaDataUtils.setCreateMetaData(dto, Location.class);
		}

		try {
			locationEntity = locationRepository.create(locationEntity);
		} catch (DataAccessLayerException | DataAccessException ex) {
			throw new MasterDataServiceException(LocationErrorCode.LOCATION_INSERT_EXCEPTION.getErrorCode(),
					LocationErrorCode.LOCATION_INSERT_EXCEPTION.getErrorMessage() + ExceptionUtils.parseException(ex));
		}

		ResponseWrapper<Location> response = new ResponseWrapper<>();
		response.setErrors(errors);
		response.setResponse(locationEntity);
		return response;
	}

	/**
	 * Method to perform the basic request validation
	 * 
	 * @param request
	 *            request to be validated
	 * @param errors
	 *            list of service errors
	 * @param locations
	 *            adding validation location to this list
	 */
	private void requestValidation(LocationDto dto, List<ServiceError> errors) {
			if (dto.getLangCode() != null && dto.getLangCode().equals(languageUtils.getPrimaryLanguage())) {
				Set<ConstraintViolation<LocationDto>> validations = validator.validate(dto);
				if (!validations.isEmpty()) {
					validations.forEach(
							i -> errors.add(new ServiceError(RequestErrorCode.REQUEST_DATA_NOT_VALID.getErrorCode(),
									dto.getLangCode() + "." + i.getPropertyPath() + ":" + i.getMessage())));
					throw new ValidationException(errors);
				} 
			} else if (dto.getLangCode() != null && languageUtils.getSecondaryLanguages().contains(dto.getLangCode())) {
				Set<ConstraintViolation<LocationDto>> validations = validator.validate(dto);
				if (!validations.isEmpty()) {
					validations.forEach(
							i -> errors.add(new ServiceError(RequestErrorCode.REQUEST_DATA_NOT_VALID.getErrorCode(),
									dto.getLangCode() + "." + i.getPropertyPath() + ":" + i.getMessage())));
				} 
			} else {
				errors.add(new ServiceError(LocationErrorCode.INVALID_LANG_CODE.getErrorCode(),
						String.format(LocationErrorCode.INVALID_LANG_CODE.getErrorMessage(), dto.getLangCode())));
			}
	}

	/**
	 * Method to perform the business validation for the location
	 * 
	 * @param request
	 *            list of location to be validated
	 */
	private void dataValidation(LocationCreateDto request) {
//		Set<String> ids = request.stream().map(LocationDto::getCode).collect(Collectors.toSet());
//		if (ids.size() > 1) {
//			throw new RequestException(LocationErrorCode.DIFFERENT_LOC_CODE.getErrorCode(),
//					LocationErrorCode.DIFFERENT_LOC_CODE.getErrorMessage());
//		}

//		if(!request.getLangCode().equals(languageUtils.getPrimaryLanguage()))
//		{
//			throw new RequestException(LocationErrorCode.DATA_IN_PRIMARY_LANG_MISSING.getErrorCode(),
//					String.format(LocationErrorCode.DATA_IN_PRIMARY_LANG_MISSING.getErrorMessage(),
//							languageUtils.getPrimaryLanguage()));
//		}
		if(StringUtils.isNotBlank(request.getParentLocCode()))
		{
			
			List<Location> locationList = locationRepository.findByCode(request.getParentLocCode());
			if(CollectionUtils.isEmpty(locationList))
			{
				throw new RequestException(LocationErrorCode.PARENT_LOC_NOT_FOUND.getErrorCode(),
						LocationErrorCode.PARENT_LOC_NOT_FOUND.getErrorMessage());
			}
		}
//		Set<Short> levels = request.stream().map(LocationDto::getHierarchyLevel).collect(Collectors.toSet());
//		if (levels.size() > 1) {
//			throw new RequestException(LocationErrorCode.INVALID_DIFF_HIERARCY_LEVEL.getErrorCode(),
//					LocationErrorCode.INVALID_DIFF_HIERARCY_LEVEL.getErrorMessage());
//		}
	}

	/**
	 * {@inheritDoc}
	 */
	/*
	 * (non-Javadoc)
	 * 
	 * @see
	 * io.mosip.kernel.masterdata.service.LocationService#updateLocationDetails(io.
	 * mosip.kernel.masterdata.dto.RequestDto)
	 */
	@Override
	@Transactional
	public PostLocationCodeResponseDto updateLocationDetails(LocationDto locationDto) {
		PostLocationCodeResponseDto postLocationCodeResponseDto = new PostLocationCodeResponseDto();
		CodeAndLanguageCodeID locationId = new CodeAndLanguageCodeID();
		locationId.setCode(locationDto.getCode());
		locationId.setLangCode(locationDto.getLangCode());
		try {
			/*List<Location> locations = locationRepository.findAllNonDeleted();
			Location locationEntity = MapperUtils.map(locationDto, Location.class);
			locations = locationUtils.getDescedants(locations, locationEntity);
			locations.remove(locationEntity);
			if (locations.stream().anyMatch(location -> location.getName().equals(locationDto.getName()))) {
				throw new RequestException("errorCode", "errorMessage");
			}*/

			masterDataCreateUtil.updateMasterData(Location.class, locationDto);
			Location location = MetaDataUtils.setUpdateMetaData(locationDto, new Location(), true);
			if (location == null) {
				throw new RequestException(LocationErrorCode.LOCATION_NOT_FOUND_EXCEPTION.getErrorCode(),
						LocationErrorCode.LOCATION_NOT_FOUND_EXCEPTION.getErrorMessage());
			}
			/*
			 * if (!locationDto.getIsActive() && findIsActiveInHierarchy(location)) { throw
			 * new RequestException(LocationErrorCode.LOCATION_CHILD_STATUS_EXCEPTION.
			 * getErrorCode(),
			 * LocationErrorCode.LOCATION_CHILD_STATUS_EXCEPTION.getErrorMessage()); }
			 */

			MapperUtils.map(location, postLocationCodeResponseDto);

		} catch (DataAccessException | DataAccessLayerException ex) {
			throw new MasterDataServiceException(LocationErrorCode.LOCATION_UPDATE_EXCEPTION.getErrorCode(),
					LocationErrorCode.LOCATION_UPDATE_EXCEPTION.getErrorMessage() + ExceptionUtils.parseException(ex));
		} catch (IllegalArgumentException | IllegalAccessException | NoSuchFieldException | SecurityException e) {

		}

		return postLocationCodeResponseDto;
	}

	/*
	 * (non-Javadoc)
	 * 
	 * @see
	 * io.mosip.kernel.masterdata.service.LocationService#deleteLocationDetials(java
	 * .lang.String)
	 */
	@Override
	@Transactional
	public CodeResponseDto deleteLocationDetials(String locationCode) {
		List<Location> locations = null;
		CodeResponseDto codeResponseDto = new CodeResponseDto();
		try {
			locations = locationRepository.findByCode(locationCode);
			if (!locations.isEmpty()) {

				locations.stream().map(MetaDataUtils::setDeleteMetaData)
						.forEach(location -> locationRepository.update(location));

			} else {
				throw new RequestException(LocationErrorCode.LOCATION_NOT_FOUND_EXCEPTION.getErrorCode(),
						LocationErrorCode.LOCATION_NOT_FOUND_EXCEPTION.getErrorMessage());
			}

		} catch (DataAccessException | DataAccessLayerException ex) {
			throw new MasterDataServiceException(LocationErrorCode.LOCATION_UPDATE_EXCEPTION.getErrorCode(),
					LocationErrorCode.LOCATION_UPDATE_EXCEPTION.getErrorMessage() + ExceptionUtils.parseException(ex));
		}
		codeResponseDto.setCode(locationCode);
		return codeResponseDto;
	}

	/**
	 * Method creates location hierarchy data into the table based on the request
	 * parameter sent {@inheritDoc}
	 */
	/*
	 * (non-Javadoc)
	 * 
	 * @see io.mosip.kernel.masterdata.service.LocationService#
	 * getLocationDataByHierarchyName(java.lang.String)
	 */
	@Override
	public LocationResponseDto getLocationDataByHierarchyName(String hierarchyName) {
		List<Location> locationlist = null;
		LocationResponseDto locationHierarchyResponseDto = new LocationResponseDto();
		try {
			locationlist = locationRepository.findAllByHierarchyNameIgnoreCase(hierarchyName);

		} catch (DataAccessException | DataAccessLayerException e) {
			throw new MasterDataServiceException(LocationErrorCode.LOCATION_FETCH_EXCEPTION.getErrorCode(),
					LocationErrorCode.LOCATION_FETCH_EXCEPTION.getErrorMessage() + ExceptionUtils.parseException(e));
		}

		if (!(locationlist.isEmpty())) {
			List<LocationDto> hierarchyList = MapperUtils.mapAll(locationlist, LocationDto.class);
			locationHierarchyResponseDto.setLocations(hierarchyList);

		} else {

			throw new DataNotFoundException(LocationErrorCode.LOCATION_NOT_FOUND_EXCEPTION.getErrorCode(),
					LocationErrorCode.LOCATION_NOT_FOUND_EXCEPTION.getErrorMessage());
		}
		return locationHierarchyResponseDto;

	}

	/*
	 * (non-Javadoc)
	 * 
	 * @see io.mosip.kernel.masterdata.service.LocationService#
	 * getImmediateChildrenByLocCodeAndLangCode(java.lang.String, java.lang.String)
	 */
	@Override
	public LocationResponseDto getImmediateChildrenByLocCodeAndLangCode(String locCode, String langCode) {
		List<Location> locationlist = null;
		LocationResponseDto locationHierarchyResponseDto = new LocationResponseDto();
		try {
			locationlist = locationRepository.findLocationHierarchyByParentLocCodeAndLanguageCode(locCode, langCode);

		} catch (DataAccessException | DataAccessLayerException e) {
			throw new MasterDataServiceException(LocationErrorCode.LOCATION_FETCH_EXCEPTION.getErrorCode(),
					LocationErrorCode.LOCATION_FETCH_EXCEPTION.getErrorMessage() + ExceptionUtils.parseException(e));
		}

		if (locationlist.isEmpty()) {
			throw new DataNotFoundException(LocationErrorCode.LOCATION_NOT_FOUND_EXCEPTION.getErrorCode(),
					LocationErrorCode.LOCATION_NOT_FOUND_EXCEPTION.getErrorMessage());
		}
		List<LocationDto> locationDtoList = MapperUtils.mapAll(locationlist, LocationDto.class);
		locationHierarchyResponseDto.setLocations(locationDtoList);
		return locationHierarchyResponseDto;
	}

	/**
	 * fetches location hierarchy details from database based on location code and
	 * language code
	 * 
	 * @param locCode
	 *            - location code
	 * @param langCode
	 *            - language code
	 * @return List<LocationHierarchy>
	 */
	private List<Location> getLocationHierarchyList(String locCode, String langCode) {

		return locationRepository.findLocationHierarchyByCodeAndLanguageCode(locCode, langCode);
	}

	/**
	 * fetches location hierarchy details from database based on parent location
	 * code and language code
	 * 
	 * @param locCode
	 *            - location code
	 * @param langCode
	 *            - language code
	 * @return List<LocationHierarchy>
	 */
	private List<Location> getLocationChildHierarchyList(String locCode, String langCode) {

		return locationRepository.findLocationHierarchyByParentLocCodeAndLanguageCode(locCode, langCode);

	}

	/**
	 * This method fetches child hierarchy details of the location based on location
	 * code
	 * 
	 * @param locCode
	 *            - location code
	 * @param langCode
	 *            - language code
	 * @return List<Location>
	 */
	private List<Location> getChildList(String locCode, String langCode) {

		if (locCode != null && !locCode.isEmpty()) {
			List<Location> childLocHierList = getLocationChildHierarchyList(locCode, langCode);
			childHierarchyList.addAll(childLocHierList);
			childLocHierList.parallelStream().filter(entity -> entity.getCode() != null && !entity.getCode().isEmpty())
					.map(entity -> getChildList(entity.getCode(), langCode)).collect(Collectors.toList());
		}

		return childHierarchyList;
	}

	/**
	 * This method fetches parent hierarchy details of the location based on parent
	 * Location code
	 * 
	 * @param locCode
	 *            - location code
	 * @param langCode
	 *            - language code
	 * @return List<LocationHierarcy>
	 */
	private List<Location> getParentList(String locCode, String langCode) {

		if (locCode != null && !locCode.isEmpty()) {
			List<Location> parentLocHierList = getLocationHierarchyList(locCode, langCode);
			parentHierarchyList.addAll(parentLocHierList);

			parentLocHierList.parallelStream()
					.filter(entity -> entity.getParentLocCode() != null && !entity.getParentLocCode().isEmpty())
					.map(entity -> getParentList(entity.getParentLocCode(), langCode)).collect(Collectors.toList());
		}

		return parentHierarchyList;
	}

	@Override
	public Map<Short, List<Location>> getLocationByLangCodeAndHierarchyLevel(String langCode, Short hierarchyLevel) {
		Map<Short, List<Location>> map = new TreeMap<>();
		List<Location> locations = locationRepository.getAllLocationsByLangCodeAndLevel(langCode, hierarchyLevel);
		if (!EmptyCheckUtils.isNullEmpty(locations)) {
			for (Location location : locations) {
				if (map.containsKey(location.getHierarchyLevel())) {
					map.get(location.getHierarchyLevel()).add(location);
				} else {
					List<Location> list = new ArrayList<>();
					list.add(location);
					map.put(location.getHierarchyLevel(), list);
				}
			}
			return map;
		} else {
			throw new DataNotFoundException(LocationErrorCode.LOCATION_NOT_FOUND_EXCEPTION.getErrorCode(),
					LocationErrorCode.LOCATION_NOT_FOUND_EXCEPTION.getErrorMessage());
		}
	}

	/*
	 * (non-Javadoc)
	 * 
	 * @see
	 * io.mosip.kernel.masterdata.service.LocationService#validateLocationName(java.
	 * lang.String)
	 */
	@Override
	public StatusResponseDto validateLocationName(String locationName) {
		StatusResponseDto statusResponseDto = null;
		boolean isPresent = false;
		try {
			statusResponseDto = new StatusResponseDto();
			statusResponseDto.setStatus(MasterDataConstant.INVALID);
			isPresent = locationRepository.isLocationNamePresent(locationName);
		} catch (DataAccessLayerException | DataAccessException e) {
			throw new MasterDataServiceException(LocationErrorCode.LOCATION_FETCH_EXCEPTION.getErrorCode(),
					LocationErrorCode.LOCATION_FETCH_EXCEPTION.getErrorMessage());
		}
		if (isPresent) {
			statusResponseDto.setStatus(MasterDataConstant.VALID);
		}
		return statusResponseDto;
	}

	/*
	 * (non-Javadoc)
	 * 
	 * @see io.mosip.kernel.masterdata.service.LocationService#getLocations(int,
	 * int, java.lang.String, java.lang.String)
	 */
	@Override
	public PageDto<LocationExtnDto> getLocations(int pageNumber, int pageSize, String sortBy, String orderBy) {
		List<LocationExtnDto> locations = null;
		PageDto<LocationExtnDto> pageDto = null;
		try {
			Page<Location> pageData = locationRepository
					.findAll(PageRequest.of(pageNumber, pageSize, Sort.by(Direction.fromString(orderBy), sortBy)));
			if (pageData != null && pageData.getContent() != null && !pageData.getContent().isEmpty()) {
				locations = MapperUtils.mapAll(pageData.getContent(), LocationExtnDto.class);
				pageDto = new PageDto<>(pageData.getNumber(), pageData.getTotalPages(), pageData.getTotalElements(),
						locations);
			} else {
				throw new DataNotFoundException(LocationErrorCode.LOCATION_NOT_FOUND_EXCEPTION.getErrorCode(),
						LocationErrorCode.LOCATION_NOT_FOUND_EXCEPTION.getErrorMessage());
			}
		} catch (DataAccessLayerException | DataAccessException e) {
			throw new MasterDataServiceException(LocationErrorCode.LOCATION_FETCH_EXCEPTION.getErrorCode(),
					LocationErrorCode.LOCATION_FETCH_EXCEPTION.getErrorMessage());
		}
		return pageDto;
	}

	/**
	 * This method to find, is there any child of given Location isActive is true
	 * then return true and break the loop. Otherwise if all children of the given
	 * location are false the return false.
	 * 
	 * @param location
	 * @return boolean return true or false
	 */
	public boolean findIsActiveInHierarchy(Location location) {
		boolean flag = false;
		String locCode = location.getCode();
		String langCode = location.getLangCode();

		List<Location> childList = new ArrayList<>();
		hierarchyChildList = new ArrayList<>();
		childList = getIsActiveChildList(locCode, langCode);
		if (!childList.isEmpty())
			return true;
		return flag;
	}

	/**
	 * This method fetches child hierarchy details of the location based on location
	 * code, here child isActive can true or false
	 * 
	 * @param locCode
	 *            - location code
	 * @param langCode
	 *            - language code
	 * @return List<Location>
	 */
	private List<Location> getIsActiveChildList(String locCode, String langCode) {

		if (locCode != null && !locCode.isEmpty()) {
			List<Location> childLocHierList = getIsActiveLocationChildHierarchyList(locCode, langCode);
			hierarchyChildList.addAll(childLocHierList);
			childLocHierList.parallelStream().filter(entity -> entity.getCode() != null && !entity.getCode().isEmpty())
					.map(entity -> getIsActiveChildList(entity.getCode(), langCode)).collect(Collectors.toList());
		}
		return hierarchyChildList;

	}

	/**
	 * fetches location hierarchy details from database based on parent location
	 * code and language code, children's isActive is either true or false
	 * 
	 * @param locCode
	 *            - location code
	 * @param langCode
	 *            - language code
	 * @return List<LocationHierarchy>
	 */
	private List<Location> getIsActiveLocationChildHierarchyList(String locCode, String langCode) {

		return locationRepository.findDistinctByparentLocCode(locCode, langCode);

	}

	/**
	 * This method fetches child hierarchy details of the location based on location
	 * code, here child isActive can true or false
	 * 
	 * @param locCode
	 *            - location code
	 * @return List<Location>
	 */
	@Override
	public List<String> getChildList(String locCode) {
		childList = new ArrayList<>();
		List<String> resultList = new ArrayList<>();
		resultList = getChildByLocCode(locCode);
		if (!resultList.isEmpty())
			return resultList;
		return Arrays.asList(locCode);
	}

	private List<String> getChildByLocCode(String locCode) {
		if (locCode != null && !locCode.isEmpty()) {
			List<String> childLocHierList = getLocationChildHierarchyList(locCode);
			childList.addAll(childLocHierList);
			childLocHierList.parallelStream().filter(Objects::nonNull).map(this::getChildByLocCode)
					.collect(Collectors.toList());
		}
		return childList;
	}

	/**
	 * fetches location hierarchy details from database based on parent location
	 * code and language code, children's isActive is either true or false
	 * 
	 * @param locCode
	 *            - location code
	 * @return List<LocationHierarchy>
	 */
	private List<String> getLocationChildHierarchyList(String locCode) {

		return locationRepository.findDistinctByparentLocCode(locCode);

	}

	/*
	 * (non-Javadoc)
	 * 
	 * @see
	 * io.mosip.kernel.masterdata.service.LocationService#searchLocation(io.mosip.
	 * kernel.masterdata.dto.request.SearchDto)
	 */
	@Override
	public PageResponseDto<LocationSearchDto> searchLocation(SearchDto dto) {
		PageResponseDto<LocationSearchDto> pageDto = null;
		String active = null;
		boolean isActive = true;
		List<LocationSearchDto> responseDto = new ArrayList<>();
<<<<<<< HEAD
		if (!CollectionUtils.isEmpty(dto.getFilters())) {
			Optional<SearchFilter> isActiveFilter = dto.getFilters().stream()
					.filter(a -> a.getColumnName().equals(MasterDataConstant.IS_ACTIVE)).findFirst();
			if (isActiveFilter.isPresent()) {
=======
		
		if(!CollectionUtils.isEmpty(dto.getFilters()))
		{
			Optional<SearchFilter> isActiveFilter = dto.getFilters().stream().filter(a->a.getColumnName().equals(MasterDataConstant.IS_ACTIVE)).findFirst();
			if(isActiveFilter.isPresent())
			{
>>>>>>> 067e3e89
				active = isActiveFilter.get().getValue();
				isActive = Boolean.valueOf(active);
				dto.getFilters().remove(isActiveFilter.get());
			}

		}
		List<Location> locationList = locationRepository.findAllByLangCode(dto.getLanguageCode(), isActive);
		locationList = locationList.stream().filter(location -> location.getHierarchyLevel() != 0)
				.collect(Collectors.toList());
		List<Node<Location>> tree = locationTree.createTree(locationList);

		if (dto.getFilters().isEmpty()) {
			responseDto = emptyFilterLocationSearch(tree);
		} else {
			for (SearchFilter filter : dto.getFilters()) {
				validateFilters(filter);
				String type = filter.getType();
				if (type.equalsIgnoreCase(FilterTypeEnum.EQUALS.toString())) {
					responseDto = getEqualsLocationSearch(filter, dto, tree, isActive);
				} else {
					if (type.equalsIgnoreCase(FilterTypeEnum.CONTAINS.toString())) {
						responseDto = getContainsLocationSearch(filter, dto, tree, isActive);
					} else {
						if (type.equalsIgnoreCase(FilterTypeEnum.STARTSWITH.toString())) {
							responseDto = getStartsWithLocationSearch(filter, dto, tree, isActive);
						} else {
							throw new RequestException(ValidationErrorCode.FILTER_NOT_SUPPORTED.getErrorCode(),
									String.format(ValidationErrorCode.FILTER_NOT_SUPPORTED.getErrorMessage(),
											filter.getColumnName(), filter.getType()));
						}

					}

				}

			}
		}
		Pagination pagination = dto.getPagination();
		List<SearchSort> sort = dto.getSort();
		pageUtils.validateSortFieldLocation(LocationSearchDto.class,Location.class, dto.getSort());
		pageDto = pageUtils.sortPage(responseDto, sort, pagination);
		return pageDto;
	}

	private boolean validateFilters(SearchFilter filter) {
		if (filter != null) {
			if (filter.getColumnName() != null && !filter.getColumnName().trim().isEmpty()) {
				if (filter.getType() != null && !filter.getType().trim().isEmpty()) {
					return true;
				} else {
					throw new RequestException(MasterdataSearchErrorCode.FILTER_TYPE_NOT_AVAILABLE.getErrorCode(),
							String.format(MasterdataSearchErrorCode.FILTER_TYPE_NOT_AVAILABLE.getErrorMessage(),
									filter.getColumnName()));
				}
			} else {
				throw new RequestException(MasterdataSearchErrorCode.MISSING_FILTER_COLUMN.getErrorCode(),
						MasterdataSearchErrorCode.MISSING_FILTER_COLUMN.getErrorMessage());
			}
		}
		return false;
	}

	/**
	 * Method to search Location with no filter mentioned.
	 * 
	 * @param tree
	 *            the Location Tree.
	 * @return list of {@link LocationSearchDto}.
	 */
	private List<LocationSearchDto> emptyFilterLocationSearch(List<Node<Location>> tree) {
		List<LocationSearchDto> responseDto = new ArrayList<>();
		Node<Location> root = locationTree.findRootNode(tree.get(0));
		List<Node<Location>> leafNodes = locationTree.findLeafs(root);

		leafNodes.forEach(leafNode -> {
			List<Location> leafParents = locationTree.getParentHierarchy(leafNode);

			LocationSearchDto locationSearchDto = new LocationSearchDto();
			leafParents.forEach(p -> {

				if (p.getHierarchyLevel() == 1) {
					locationSearchDto.setRegion(p.getName());
				}
				if (p.getHierarchyLevel() == 2) {
					locationSearchDto.setProvince(p.getName());
				}
				if (p.getHierarchyLevel() == 3) {
					locationSearchDto.setCity(p.getName());
				}
				if (p.getHierarchyLevel() == 4) {
					locationSearchDto.setZone(p.getName());
				}
				if (p.getHierarchyLevel() == 5) {
					locationSearchDto.setPostalCode(p.getName());
				}
				locationSearchDto.setCreatedBy(p.getCreatedBy());
				locationSearchDto.setCreatedDateTime(p.getCreatedDateTime());
				locationSearchDto.setDeletedDateTime(p.getDeletedDateTime());
				locationSearchDto.setIsActive(p.getIsActive());
				locationSearchDto.setIsDeleted(p.getIsDeleted());
				locationSearchDto.setUpdatedBy(p.getUpdatedBy());
				locationSearchDto.setUpdatedDateTime(p.getUpdatedDateTime());
			});
			responseDto.add(locationSearchDto);
		});

		return responseDto;
	}

	/**
	 * Method to find Location for equal data.
	 * 
	 * @param filter
	 *            the search filters provided
	 * @param dto
	 *            the search DTO provided.
	 * @param tree
	 *            the unbalanced tree of Location.
	 * @param isActive
	 * @return the list of {@link LocationSearchDto}.
	 */
	private List<LocationSearchDto> getEqualsLocationSearch(SearchFilter filter, SearchDto dto,
			List<Node<Location>> tree, boolean isActive) {
		List<LocationSearchDto> locationSearch = new ArrayList<>();
		short locLevel = Short.parseShort(getHierarchyLevel(filter.getColumnName()));
		Location location = locationRepository.findLocationByHierarchyLevel(locLevel, filter.getValue(),
				dto.getLanguageCode(), isActive);
		if (location != null) {
			locationSearch = getListOfLocationNodes(tree, location, locationSearch);
		}
		return locationSearch;
	}

	private List<LocationSearchDto> getListOfLocationNodes(List<Node<Location>> tree, Location location,
			List<LocationSearchDto> responseDto) {
		Node<Location> node = locationTree.findNode(tree, location.getCode());
		List<Node<Location>> leafNodes = locationTree.findLeafs(node);
		leafNodes.forEach(leafNode -> {
			List<Location> leafParents = locationTree.getParentHierarchy(leafNode);

			LocationSearchDto locationSearchDto = new LocationSearchDto();
			leafParents.forEach(p -> {
				if (p.getHierarchyLevel() == 1) {
					locationSearchDto.setRegion(p.getName());
				}
				if (p.getHierarchyLevel() == 2) {
					locationSearchDto.setProvince(p.getName());
				}
				if (p.getHierarchyLevel() == 3) {
					locationSearchDto.setCity(p.getName());
				}
				if (p.getHierarchyLevel() == 4) {
					locationSearchDto.setZone(p.getName());
				}
				if (p.getHierarchyLevel() == 5) {
					locationSearchDto.setPostalCode(p.getName());
				}
				locationSearchDto.setCreatedBy(p.getCreatedBy());
				locationSearchDto.setCreatedDateTime(p.getCreatedDateTime());
				locationSearchDto.setDeletedDateTime(p.getDeletedDateTime());
				locationSearchDto.setIsActive(p.getIsActive());
				locationSearchDto.setIsDeleted(p.getIsDeleted());
				locationSearchDto.setUpdatedBy(p.getUpdatedBy());
				locationSearchDto.setUpdatedDateTime(p.getUpdatedDateTime());
			});
			responseDto.add(locationSearchDto);
		});

		return responseDto;
	}

	/**
	 * Method to find Location for contains data mentioned.
	 * 
	 * @param filter
	 *            the search filters provided
	 * @param dto
	 *            the search DTO provided.
	 * @param tree
	 *            the unbalanced tree of Location.
	 * @param isActive
	 * @return the list of {@link LocationSearchDto}.
	 */
	private List<LocationSearchDto> getContainsLocationSearch(SearchFilter filter, SearchDto dto,
			List<Node<Location>> tree, boolean isActive) {
		List<LocationSearchDto> locationSearch = new ArrayList<>();
		short locLevel = Short.parseShort(getHierarchyLevel(filter.getColumnName()));
		List<Location> locationList = locationRepository.findLocationByHierarchyLevelContains(locLevel,
				"%" + filter.getValue().toLowerCase() + "%", dto.getLanguageCode(), isActive);
		for (Location loc : locationList) {
			locationSearch = getListOfLocationNodes(tree, loc, locationSearch);
		}
		return locationSearch;
	}

	/**
	 * Method to find Location thats starts with provided data.
	 * 
	 * @param filter
	 *            the search filters provided
	 * @param dto
	 *            the search DTO provided.
	 * @param tree
	 *            the unbalanced tree of Location.
	 * @param isActive
	 * @retun the list of {@link LocationSearchDto}.
	 */
	private List<LocationSearchDto> getStartsWithLocationSearch(SearchFilter filter, SearchDto dto,
			List<Node<Location>> tree, boolean isActive) {
		List<LocationSearchDto> locationSearch = new ArrayList<>();
		short hierarchyLevel = Short.parseShort(getHierarchyLevel(filter.getColumnName()));
		List<Location> locationList = locationRepository.findLocationByHierarchyLevelStartsWith(hierarchyLevel,
				filter.getValue().toLowerCase() + "%", dto.getLanguageCode(), isActive);
		for (Location loc : locationList) {
			locationSearch = getListOfLocationNodes(tree, loc, locationSearch);

		}

		return locationSearch;
	}

	/*
	 * (non-Javadoc)
	 * 
	 * @see
	 * io.mosip.kernel.masterdata.service.LocationService#locationFilterValues(io.
	 * mosip.kernel.masterdata.dto.request.FilterValueDto)
	 */
	@Override
	public FilterResponseDto locationFilterValues(FilterValueDto filterValueDto) {
		FilterResponseDto filterResponseDto = new FilterResponseDto();
		List<ColumnValue> columnValueList = new ArrayList<>();
		List<String> hierarchyNames = null;
		try {
			hierarchyNames = locationRepository.findLocationAllHierarchyNames();
			String langCode = filterValueDto.getLanguageCode();
			for (FilterDto filter : filterValueDto.getFilters()) {
				String columnName = filter.getColumnName();
				String type = filter.getType();
				if (!type.equals(FilterColumnEnum.UNIQUE.toString()) && !type.equals(FilterColumnEnum.ALL.toString())) {
					throw new RequestException(ValidationErrorCode.FILTER_COLUMN_NOT_SUPPORTED.getErrorCode(),
							ValidationErrorCode.FILTER_COLUMN_NOT_SUPPORTED.getErrorMessage());
				}
				if (!hierarchyNames.contains(columnName) && !columnName.equals(MasterDataConstant.IS_ACTIVE)) {
					throw new RequestException(ValidationErrorCode.INVALID_COLUMN_NAME.getErrorCode(),
							ValidationErrorCode.INVALID_COLUMN_NAME.getErrorMessage());
				}
				if (filter.getType().equals(FilterColumnEnum.UNIQUE.toString())) {
					if (filter.getColumnName().equals(MasterDataConstant.IS_ACTIVE)) {
						List<String> filterValues = masterDataFilterHelper.filterValues(Location.class, filter,
								filterValueDto);
						filterValues.forEach(filterValue -> {
							ColumnValue columnValue = new ColumnValue();
							columnValue.setFieldID(MasterDataConstant.IS_ACTIVE);
							columnValue.setFieldValue(filterValue);
							columnValueList.add(columnValue);
						});
					}
					if (filter.getText() == null || filter.getText().isEmpty()) {
						List<String> locationNames = locationRepository
								.findDistinctHierarchyNameAndNameValueForEmptyTextFilter(filter.getColumnName(),
										langCode);
						locationNames.forEach(locationName -> {
							ColumnValue columnValue = new ColumnValue();
							columnValue.setFieldID(filter.getColumnName());
							columnValue.setFieldValue(locationName);
							columnValueList.add(columnValue);
						});

					} else {
						List<String> locationNames = locationRepository
								.findDistinctHierarchyNameAndNameValueForTextFilter(filter.getColumnName(),
										"%" + filter.getText().toLowerCase() + "%", langCode);
						locationNames.forEach(locationName -> {
							ColumnValue columnValue = new ColumnValue();
							columnValue.setFieldID(filter.getColumnName());
							columnValue.setFieldValue(locationName);
							columnValueList.add(columnValue);
						});
					}

				} else {
					if (filter.getText().isEmpty() || filter.getText() == null) {
						List<Location> locations = locationRepository
								.findAllHierarchyNameAndNameValueForEmptyTextFilter(filter.getColumnName(), langCode);
						locations.forEach(loc -> {
							ColumnValue columnValue = new ColumnValue();
							columnValue.setFieldID(filter.getColumnName());
							columnValue.setFieldValue(loc.getName());
							columnValueList.add(columnValue);
						});

					} else {
						List<Location> locations = locationRepository.findAllHierarchyNameAndNameValueForTextFilter(
								filter.getColumnName(), "%" + filter.getText().toLowerCase() + "%", langCode);
						locations.forEach(loc -> {
							ColumnValue columnValue = new ColumnValue();
							columnValue.setFieldID(filter.getColumnName());
							columnValue.setFieldValue(loc.getName());
							columnValueList.add(columnValue);
						});
					}

				}

			}
			filterResponseDto.setFilters(columnValueList);
		} catch (DataAccessLayerException e) {
			throw new MasterDataServiceException(LocationErrorCode.LOCATION_FETCH_EXCEPTION.getErrorCode(),
					LocationErrorCode.LOCATION_FETCH_EXCEPTION.getErrorMessage());
		}

		return filterResponseDto;
	}

	/**
	 * Method to find out the hierrachy level from the column name
	 * 
	 * @param columnName
	 *            input column name
	 * @return hierarchy level
	 */
	public String getHierarchyLevel(String columnName) {
		if (columnName != null) {
			switch (columnName) {
			case MasterDataConstant.POSTAL_CODE:
				return "5";
			case MasterDataConstant.ZONE:
			case "Zone":
				return "4";
			case MasterDataConstant.CITY:
				return "3";
			case MasterDataConstant.PROVINCE:
				return "2";
			case MasterDataConstant.REGION:
				return "1";

			default:
				return "0";
			}
		}
		return "0";
	}

}<|MERGE_RESOLUTION|>--- conflicted
+++ resolved
@@ -222,32 +222,7 @@
 	public ResponseWrapper<Location> createLocation(LocationCreateDto dto) {
 		List<ServiceError> errors = new ArrayList<>();
 		Location locationEntity = null;
-<<<<<<< HEAD
-
-=======
-		//List<LocationDto> locations = new ArrayList<>();
-		//List<Location> savedEntities = null;
-
-		// request validation
-		//requestValidation(dto, errors);
-
-		dataValidation(dto);
-
-		//Optional<LocationDto> optional = locations.stream().filter(dto -> dto.getIsActive().equals(true)).findAny();
-		// if data present in all the configured languages then setting isActive as
-		// true, otherwise false
-//		if (optional.isPresent()) {
-//			List<String> languages = new ArrayList<>();
-//			locations.forEach(dto -> languages.add(dto.getLangCode()));
-//			if (languages.size() == languageUtils.getConfiguredLanguages().size()
-//					&& languageUtils.getConfiguredLanguages().containsAll(languages)) {
-//				locations.forEach(i -> i.setIsActive(true));
-//			} else {
-//				throw new RequestException(LocationErrorCode.UNABLE_TO_ACTIVATE.getErrorCode(),
-//						LocationErrorCode.UNABLE_TO_ACTIVATE.getErrorMessage());
-//			}
-//		}
->>>>>>> 067e3e89
+
 		try {
 			dto = masterdataCreationUtil.createMasterData(Location.class, dto);
 		} catch (IllegalArgumentException | IllegalAccessException | NoSuchFieldException | SecurityException e) {
@@ -761,19 +736,12 @@
 		String active = null;
 		boolean isActive = true;
 		List<LocationSearchDto> responseDto = new ArrayList<>();
-<<<<<<< HEAD
-		if (!CollectionUtils.isEmpty(dto.getFilters())) {
-			Optional<SearchFilter> isActiveFilter = dto.getFilters().stream()
-					.filter(a -> a.getColumnName().equals(MasterDataConstant.IS_ACTIVE)).findFirst();
-			if (isActiveFilter.isPresent()) {
-=======
 		
 		if(!CollectionUtils.isEmpty(dto.getFilters()))
 		{
 			Optional<SearchFilter> isActiveFilter = dto.getFilters().stream().filter(a->a.getColumnName().equals(MasterDataConstant.IS_ACTIVE)).findFirst();
 			if(isActiveFilter.isPresent())
 			{
->>>>>>> 067e3e89
 				active = isActiveFilter.get().getValue();
 				isActive = Boolean.valueOf(active);
 				dto.getFilters().remove(isActiveFilter.get());
