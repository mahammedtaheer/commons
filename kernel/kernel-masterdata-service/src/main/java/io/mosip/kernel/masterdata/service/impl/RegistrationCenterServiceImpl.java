<<<<<<< HEAD
package io.mosip.kernel.masterdata.service.impl;

import java.util.ArrayList;
import java.util.List;
import java.util.Objects;

import org.modelmapper.ConfigurationException;
import org.modelmapper.MappingException;
import org.modelmapper.ModelMapper;
import org.modelmapper.TypeToken;
import org.springframework.beans.factory.annotation.Autowired;
import org.springframework.dao.DataAccessException;
import org.springframework.stereotype.Service;

import io.mosip.kernel.core.dataaccess.exception.DataAccessLayerException;
import io.mosip.kernel.masterdata.constant.HolidayErrorCode;
import io.mosip.kernel.masterdata.constant.MasterDataConstant;
import io.mosip.kernel.masterdata.constant.RegistrationCenterErrorCode;
import io.mosip.kernel.masterdata.dto.HolidayDto;
import io.mosip.kernel.masterdata.dto.RegistrationCenterDto;
import io.mosip.kernel.masterdata.dto.RegistrationCenterHierarchyLevelDto;
import io.mosip.kernel.masterdata.dto.RegistrationCenterHierarchyLevelResponseDto;
import io.mosip.kernel.masterdata.dto.RegistrationCenterHolidayDto;
import io.mosip.kernel.masterdata.dto.RegistrationCenterResponseDto;
import io.mosip.kernel.masterdata.entity.Holiday;
import io.mosip.kernel.masterdata.entity.RegistrationCenter;
import io.mosip.kernel.masterdata.exception.HolidayFetchException;
import io.mosip.kernel.masterdata.exception.RegistrationCenterFetchException;
import io.mosip.kernel.masterdata.exception.RegistrationCenterMappingException;
import io.mosip.kernel.masterdata.exception.RegistrationCenterNotFoundException;
import io.mosip.kernel.masterdata.repository.HolidayRepository;
import io.mosip.kernel.masterdata.repository.RegistrationCenterRepository;
import io.mosip.kernel.masterdata.service.RegistrationCenterService;
import io.mosip.kernel.masterdata.utils.ObjectMapperUtil;

/**
 * This service class contains methods that provides registration centers
 * details based on user provided data.
 * 
 * @author Dharmesh Khandelwal
 * @author Abhishek Kumar
 * @author Urvil Joshi
 * @author Ritesh Sinha
 * @author Sagar Mahapatra
 * @since 1.0.0
 *
 */
@Service
public class RegistrationCenterServiceImpl implements RegistrationCenterService {

	/**
	 * Reference to model mapper.
	 */
	@Autowired
	ModelMapper modelMapper;

	/**
	 * Reference to RegistrationCenterRepository.
	 */
	@Autowired
	private RegistrationCenterRepository registrationCenterRepository;

	/**
	 * Reference to HolidayRepository.
	 */
	@Autowired
	private HolidayRepository holidayRepository;

	/**
	 * Reference to ObjectMapperUtil.
	 */
	@Autowired
	private ObjectMapperUtil mapperUtil;

	/*
	 * (non-Javadoc)
	 * 
	 * @see io.mosip.kernel.masterdata.service.RegistrationCenterService#
	 * getRegistrationCenterHolidays(java.lang.String, int, java.lang.String)
	 */
	@Override
	public RegistrationCenterHolidayDto getRegistrationCenterHolidays(String registrationCenterId, int year,
			String langCode) {
		RegistrationCenterHolidayDto registrationCenterHolidayResponse = null;
		RegistrationCenterDto registrationCenterDto = null;
		RegistrationCenter registrationCenter = null;
		List<HolidayDto> holidayDto = null;
		List<Holiday> holidays = null;
		String holidayLocationCode = "";

		Objects.requireNonNull(registrationCenterId);
		Objects.requireNonNull(year);
		Objects.requireNonNull(langCode);
		try {
			registrationCenter = registrationCenterRepository
					.findByIdAndLanguageCodeAndIsActiveTrueAndIsDeletedFalse(registrationCenterId, langCode);
		} catch (DataAccessException dataAccessException) {
			throw new RegistrationCenterFetchException(
					RegistrationCenterErrorCode.REGISTRATION_CENTER_FETCH_EXCEPTION.getErrorCode(),
					RegistrationCenterErrorCode.REGISTRATION_CENTER_FETCH_EXCEPTION.getErrorMessage());
		}
		if (registrationCenter == null) {
			throw new RegistrationCenterNotFoundException(
					RegistrationCenterErrorCode.REGISTRATION_CENTER_NOT_FOUND.getErrorCode(),
					RegistrationCenterErrorCode.REGISTRATION_CENTER_NOT_FOUND.getErrorMessage());
		} else {
			try {
				registrationCenterDto = modelMapper.map(registrationCenter, RegistrationCenterDto.class);
			} catch (IllegalArgumentException | ConfigurationException | MappingException exception) {
				throw new RegistrationCenterMappingException(
						RegistrationCenterErrorCode.REGISTRATION_CENTER_MAPPING_EXCEPTION.getErrorCode(),
						RegistrationCenterErrorCode.REGISTRATION_CENTER_MAPPING_EXCEPTION.getErrorMessage());
			}
			try {
				holidayLocationCode = registrationCenterDto.getHolidayLocationCode();
				holidays = holidayRepository.findAllByLocationCodeYearAndLangCode(holidayLocationCode, langCode, year);
			} catch (DataAccessException dataAccessException) {
				throw new HolidayFetchException(HolidayErrorCode.HOLIDAY_FETCH_EXCEPTION.getErrorCode(),
						HolidayErrorCode.HOLIDAY_FETCH_EXCEPTION.getErrorMessage());

			}
			holidayDto = mapperUtil.mapHolidays(holidays);
		}
		registrationCenterHolidayResponse = new RegistrationCenterHolidayDto();
		registrationCenterHolidayResponse.setRegistrationCenter(registrationCenterDto);
		registrationCenterHolidayResponse.setHolidays(holidayDto);

		return registrationCenterHolidayResponse;
	}

	/*
	 * (non-Javadoc)
	 * 
	 * @see io.mosip.kernel.masterdata.service.RegistrationCenterService#
	 * getRegistrationCentersByCoordinates(double, double, int, java.lang.String)
	 */
	@Override
	public RegistrationCenterResponseDto getRegistrationCentersByCoordinates(double longitude, double latitude,
			int proximityDistance, String langCode) {
		List<RegistrationCenter> centers = null;
		try {
			centers = registrationCenterRepository.findRegistrationCentersByLat(latitude, longitude,
					proximityDistance * MasterDataConstant.METERTOMILECONVERSION, langCode);
		} catch (DataAccessLayerException dataAccessLayerException) {
			throw new RegistrationCenterFetchException(
					RegistrationCenterErrorCode.REGISTRATION_CENTER_FETCH_EXCEPTION.getErrorCode(),
					RegistrationCenterErrorCode.REGISTRATION_CENTER_FETCH_EXCEPTION.getErrorMessage());
		}
		if (centers.isEmpty()) {
			throw new RegistrationCenterNotFoundException(
					RegistrationCenterErrorCode.REGISTRATION_CENTER_NOT_FOUND.getErrorCode(),
					RegistrationCenterErrorCode.REGISTRATION_CENTER_NOT_FOUND.getErrorMessage());
		}
		List<RegistrationCenterDto> registrationCenters = null;
		try {
			registrationCenters = modelMapper.map(centers, new TypeToken<List<RegistrationCenterDto>>() {
			}.getType());
		} catch (IllegalArgumentException | ConfigurationException | MappingException exception) {
			throw new RegistrationCenterMappingException(
					RegistrationCenterErrorCode.REGISTRATION_CENTER_MAPPING_EXCEPTION.getErrorCode(),
					RegistrationCenterErrorCode.REGISTRATION_CENTER_MAPPING_EXCEPTION.getErrorMessage());
		}
		RegistrationCenterResponseDto registrationCenterResponseDto = new RegistrationCenterResponseDto();
		registrationCenterResponseDto.setRegistrationCenters(registrationCenters);
		return registrationCenterResponseDto;

	}

	/*
	 * (non-Javadoc)
	 * 
	 * @see io.mosip.kernel.masterdata.service.RegistrationCenterService#
	 * getRegistrationCentersByLocationCodeAndLanguageCode(java.lang.String,
	 * java.lang.String)
	 */
	@Override
	public RegistrationCenterResponseDto getRegistrationCentersByLocationCodeAndLanguageCode(String locationCode,
			String langCode) {
		List<RegistrationCenter> registrationCentersList = null;
		try {
			registrationCentersList = registrationCenterRepository
					.findByLocationCodeAndLanguageCodeAndIsActiveTrueAndIsDeletedFalse(locationCode, langCode);

		} catch (DataAccessLayerException dataAccessLayerException) {
			throw new RegistrationCenterFetchException(
					RegistrationCenterErrorCode.REGISTRATION_CENTER_FETCH_EXCEPTION.getErrorCode(),
					RegistrationCenterErrorCode.REGISTRATION_CENTER_FETCH_EXCEPTION.getErrorMessage());
		}
		if (registrationCentersList.isEmpty()) {
			throw new RegistrationCenterNotFoundException(
					RegistrationCenterErrorCode.REGISTRATION_CENTER_NOT_FOUND.getErrorCode(),
					RegistrationCenterErrorCode.REGISTRATION_CENTER_NOT_FOUND.getErrorMessage());
		}
		List<RegistrationCenterDto> registrationCentersDtoList = null;
		try {
			registrationCentersDtoList = modelMapper.map(registrationCentersList,
					new TypeToken<List<RegistrationCenterDto>>() {
					}.getType());
		} catch (IllegalArgumentException | ConfigurationException | MappingException exception) {
			throw new RegistrationCenterMappingException(
					RegistrationCenterErrorCode.REGISTRATION_CENTER_MAPPING_EXCEPTION.getErrorCode(),
					RegistrationCenterErrorCode.REGISTRATION_CENTER_MAPPING_EXCEPTION.getErrorMessage());
		}
		RegistrationCenterResponseDto registrationCenterResponseDto = new RegistrationCenterResponseDto();
		registrationCenterResponseDto.setRegistrationCenters(registrationCentersDtoList);
		return registrationCenterResponseDto;
	}

	/*
	 * (non-Javadoc)
	 * 
	 * @see io.mosip.kernel.masterdata.service.RegistrationCenterService#
	 * getRegistrationCentersByIDAndLangCode(java.lang.String, java.lang.String)
	 */
	@Override
	public RegistrationCenterResponseDto getRegistrationCentersByIDAndLangCode(String registrationCenterId,
			String langCode) {
		List<RegistrationCenterDto> registrationCenters = new ArrayList<>();
		RegistrationCenter registrationCenter = null;
		try {
			registrationCenter = registrationCenterRepository
					.findByIdAndLanguageCodeAndIsActiveTrueAndIsDeletedFalse(registrationCenterId, langCode);
		} catch (DataAccessLayerException dataAccessLayerException) {
			throw new RegistrationCenterFetchException(
					RegistrationCenterErrorCode.REGISTRATION_CENTER_FETCH_EXCEPTION.getErrorCode(),
					RegistrationCenterErrorCode.REGISTRATION_CENTER_FETCH_EXCEPTION.getErrorMessage());
		}
		if (registrationCenter == null) {
			throw new RegistrationCenterNotFoundException(
					RegistrationCenterErrorCode.REGISTRATION_CENTER_NOT_FOUND.getErrorCode(),
					RegistrationCenterErrorCode.REGISTRATION_CENTER_NOT_FOUND.getErrorMessage());
		}
		RegistrationCenterDto registrationCenterDto = null;
		try {
			registrationCenterDto = modelMapper.map(registrationCenter, RegistrationCenterDto.class);
		} catch (IllegalArgumentException | ConfigurationException | MappingException exception) {
			throw new RegistrationCenterMappingException(
					RegistrationCenterErrorCode.REGISTRATION_CENTER_MAPPING_EXCEPTION.getErrorCode(),
					RegistrationCenterErrorCode.REGISTRATION_CENTER_MAPPING_EXCEPTION.getErrorMessage());
		}
		registrationCenters.add(registrationCenterDto);
		RegistrationCenterResponseDto response = new RegistrationCenterResponseDto();
		response.setRegistrationCenters(registrationCenters);
		return response;
	}

	/*
	 * (non-Javadoc)
	 * 
	 * @see io.mosip.kernel.masterdata.service.RegistrationCenterService#
	 * getAllRegistrationCenters()
	 */
	@Override
	public RegistrationCenterResponseDto getAllRegistrationCenters() {
		List<RegistrationCenter> registrationCentersList = null;
		try {
			registrationCentersList = registrationCenterRepository
					.findAllByIsActiveTrueAndIsDeletedFalse(RegistrationCenter.class);
		} catch (DataAccessLayerException dataAccessLayerException) {
			throw new RegistrationCenterFetchException(
					RegistrationCenterErrorCode.REGISTRATION_CENTER_FETCH_EXCEPTION.getErrorCode(),
					RegistrationCenterErrorCode.REGISTRATION_CENTER_FETCH_EXCEPTION.getErrorMessage());
		}

		if (registrationCentersList.isEmpty()) {
			throw new RegistrationCenterNotFoundException(
					RegistrationCenterErrorCode.REGISTRATION_CENTER_NOT_FOUND.getErrorCode(),
					RegistrationCenterErrorCode.REGISTRATION_CENTER_NOT_FOUND.getErrorMessage());
		}

		List<RegistrationCenterDto> registrationCenters = null;
		try {
			registrationCenters = modelMapper.map(registrationCentersList,
					new TypeToken<List<RegistrationCenterDto>>() {
					}.getType());
		} catch (IllegalArgumentException | ConfigurationException | MappingException exception) {
			throw new RegistrationCenterMappingException(
					RegistrationCenterErrorCode.REGISTRATION_CENTER_MAPPING_EXCEPTION.getErrorCode(),
					RegistrationCenterErrorCode.REGISTRATION_CENTER_MAPPING_EXCEPTION.getErrorMessage());
		}
		RegistrationCenterResponseDto registrationCenterResponseDto = new RegistrationCenterResponseDto();
		registrationCenterResponseDto.setRegistrationCenters(registrationCenters);
		return registrationCenterResponseDto;

	}

	@Override
	public RegistrationCenterHierarchyLevelResponseDto findRegistrationCenterByHierarchyLevelandTextAndLanguageCode(
			String hierarchyLevel, String text, String languageCode) {
		List<RegistrationCenter> registrationCentersList = null;
		try {
			registrationCentersList = registrationCenterRepository
					.findRegistrationCenter(languageCode, hierarchyLevel, text);

		} catch (DataAccessLayerException dataAccessLayerException) {
			throw new RegistrationCenterFetchException(
					RegistrationCenterErrorCode.REGISTRATION_CENTER_FETCH_EXCEPTION.getErrorCode(),
					RegistrationCenterErrorCode.REGISTRATION_CENTER_FETCH_EXCEPTION.getErrorMessage());
		}
		if (registrationCentersList.isEmpty()) {
			throw new RegistrationCenterNotFoundException(
					RegistrationCenterErrorCode.REGISTRATION_CENTER_NOT_FOUND.getErrorCode(),
					RegistrationCenterErrorCode.REGISTRATION_CENTER_NOT_FOUND.getErrorMessage());
		}
		List<RegistrationCenterHierarchyLevelDto> registrationCentersDtoList = null;
		try {
			registrationCentersDtoList = modelMapper.map(registrationCentersList,
					new TypeToken<List<RegistrationCenterHierarchyLevelDto>>() {
					}.getType());
		} catch (IllegalArgumentException | ConfigurationException | MappingException exception) {
			throw new RegistrationCenterMappingException(
					RegistrationCenterErrorCode.REGISTRATION_CENTER_MAPPING_EXCEPTION.getErrorCode(),
					RegistrationCenterErrorCode.REGISTRATION_CENTER_MAPPING_EXCEPTION.getErrorMessage());
		}
		RegistrationCenterHierarchyLevelResponseDto registrationCenterResponseDto = new RegistrationCenterHierarchyLevelResponseDto();
		registrationCenterResponseDto.setRegistrationCenters(registrationCentersDtoList);
		return registrationCenterResponseDto;
	}
}
=======
package io.mosip.kernel.masterdata.service.impl;

import java.util.ArrayList;
import java.util.List;
import java.util.Objects;

import org.modelmapper.ModelMapper;
import org.modelmapper.TypeToken;
import org.springframework.beans.factory.annotation.Autowired;
import org.springframework.dao.DataAccessException;
import org.springframework.stereotype.Service;

import io.mosip.kernel.core.dataaccess.exception.DataAccessLayerException;
import io.mosip.kernel.masterdata.constant.HolidayErrorCode;
import io.mosip.kernel.masterdata.constant.MasterDataConstant;
import io.mosip.kernel.masterdata.constant.RegistrationCenterErrorCode;
import io.mosip.kernel.masterdata.dto.HolidayDto;
import io.mosip.kernel.masterdata.dto.RegistrationCenterDto;
import io.mosip.kernel.masterdata.dto.RegistrationCenterHolidayDto;
import io.mosip.kernel.masterdata.dto.RegistrationCenterResponseDto;
import io.mosip.kernel.masterdata.entity.Holiday;
import io.mosip.kernel.masterdata.entity.RegistrationCenter;
import io.mosip.kernel.masterdata.exception.DataNotFoundException;
import io.mosip.kernel.masterdata.exception.MasterDataServiceException;
import io.mosip.kernel.masterdata.repository.HolidayRepository;
import io.mosip.kernel.masterdata.repository.RegistrationCenterRepository;
import io.mosip.kernel.masterdata.service.RegistrationCenterService;
import io.mosip.kernel.masterdata.utils.ObjectMapperUtil;

/**
 * This service class contains methods that provides registration centers
 * details based on user provided data.
 * 
 * @author Dharmesh Khandelwal
 * @author Abhishek Kumar
 * @author Urvil Joshi
 * @author Ritesh Sinha
 * @author Sagar Mahapatra
 * @since 1.0.0
 *
 */
@Service
public class RegistrationCenterServiceImpl implements RegistrationCenterService {

	/**
	 * Reference to model mapper.
	 */
	@Autowired
	ModelMapper modelMapper;

	/**
	 * Reference to RegistrationCenterRepository.
	 */
	@Autowired
	private RegistrationCenterRepository registrationCenterRepository;

	/**
	 * Reference to HolidayRepository.
	 */
	@Autowired
	private HolidayRepository holidayRepository;

	/**
	 * Reference to ObjectMapperUtil.
	 */
	@Autowired
	private ObjectMapperUtil mapperUtil;

	/*
	 * (non-Javadoc)
	 * 
	 * @see io.mosip.kernel.masterdata.service.RegistrationCenterService#
	 * getRegistrationCenterHolidays(java.lang.String, int, java.lang.String)
	 */
	@Override
	public RegistrationCenterHolidayDto getRegistrationCenterHolidays(String registrationCenterId, int year,
			String langCode) {
		RegistrationCenterHolidayDto registrationCenterHolidayResponse = null;
		RegistrationCenterDto registrationCenterDto = null;
		RegistrationCenter registrationCenter = null;
		List<HolidayDto> holidayDto = null;
		List<Holiday> holidays = null;
		String holidayLocationCode = "";

		Objects.requireNonNull(registrationCenterId);
		Objects.requireNonNull(year);
		Objects.requireNonNull(langCode);
		try {
			registrationCenter = registrationCenterRepository
					.findByIdAndLanguageCodeAndIsActiveTrueAndIsDeletedFalse(registrationCenterId, langCode);
		} catch (DataAccessException dataAccessException) {
			throw new MasterDataServiceException(
					RegistrationCenterErrorCode.REGISTRATION_CENTER_FETCH_EXCEPTION.getErrorCode(),
					RegistrationCenterErrorCode.REGISTRATION_CENTER_FETCH_EXCEPTION.getErrorMessage());
		}
		if (registrationCenter == null) {
			throw new DataNotFoundException(RegistrationCenterErrorCode.REGISTRATION_CENTER_NOT_FOUND.getErrorCode(),
					RegistrationCenterErrorCode.REGISTRATION_CENTER_NOT_FOUND.getErrorMessage());
		} else {
			registrationCenterDto = modelMapper.map(registrationCenter, RegistrationCenterDto.class);
			try {
				holidayLocationCode = registrationCenterDto.getHolidayLocationCode();
				holidays = holidayRepository.findAllByLocationCodeYearAndLangCode(holidayLocationCode, langCode, year);
			} catch (DataAccessException dataAccessException) {
				throw new MasterDataServiceException(HolidayErrorCode.HOLIDAY_FETCH_EXCEPTION.getErrorCode(),
						HolidayErrorCode.HOLIDAY_FETCH_EXCEPTION.getErrorMessage());

			}
			holidayDto = mapperUtil.mapHolidays(holidays);
		}
		registrationCenterHolidayResponse = new RegistrationCenterHolidayDto();
		registrationCenterHolidayResponse.setRegistrationCenter(registrationCenterDto);
		registrationCenterHolidayResponse.setHolidays(holidayDto);

		return registrationCenterHolidayResponse;
	}

	/*
	 * (non-Javadoc)
	 * 
	 * @see io.mosip.kernel.masterdata.service.RegistrationCenterService#
	 * getRegistrationCentersByCoordinates(double, double, int, java.lang.String)
	 */
	@Override
	public RegistrationCenterResponseDto getRegistrationCentersByCoordinates(double longitude, double latitude,
			int proximityDistance, String langCode) {
		List<RegistrationCenter> centers = null;
		try {
			centers = registrationCenterRepository.findRegistrationCentersByLat(latitude, longitude,
					proximityDistance * MasterDataConstant.METERTOMILECONVERSION, langCode);
		} catch (DataAccessLayerException dataAccessLayerException) {
			throw new MasterDataServiceException(
					RegistrationCenterErrorCode.REGISTRATION_CENTER_FETCH_EXCEPTION.getErrorCode(),
					RegistrationCenterErrorCode.REGISTRATION_CENTER_FETCH_EXCEPTION.getErrorMessage());
		}
		if (centers.isEmpty()) {
			throw new DataNotFoundException(RegistrationCenterErrorCode.REGISTRATION_CENTER_NOT_FOUND.getErrorCode(),
					RegistrationCenterErrorCode.REGISTRATION_CENTER_NOT_FOUND.getErrorMessage());
		}
		List<RegistrationCenterDto> registrationCenters = null;
		registrationCenters = modelMapper.map(centers, new TypeToken<List<RegistrationCenterDto>>() {
		}.getType());
		RegistrationCenterResponseDto registrationCenterResponseDto = new RegistrationCenterResponseDto();
		registrationCenterResponseDto.setRegistrationCenters(registrationCenters);
		return registrationCenterResponseDto;

	}

	/*
	 * (non-Javadoc)
	 * 
	 * @see io.mosip.kernel.masterdata.service.RegistrationCenterService#
	 * getRegistrationCentersByLocationCodeAndLanguageCode(java.lang.String,
	 * java.lang.String)
	 */
	@Override
	public RegistrationCenterResponseDto getRegistrationCentersByLocationCodeAndLanguageCode(String locationCode,
			String langCode) {
		List<RegistrationCenter> registrationCentersList = null;
		try {
			registrationCentersList = registrationCenterRepository
					.findByLocationCodeAndLanguageCodeAndIsActiveTrueAndIsDeletedFalse(locationCode, langCode);

		} catch (DataAccessLayerException dataAccessLayerException) {
			throw new MasterDataServiceException(
					RegistrationCenterErrorCode.REGISTRATION_CENTER_FETCH_EXCEPTION.getErrorCode(),
					RegistrationCenterErrorCode.REGISTRATION_CENTER_FETCH_EXCEPTION.getErrorMessage());
		}
		if (registrationCentersList.isEmpty()) {
			throw new DataNotFoundException(RegistrationCenterErrorCode.REGISTRATION_CENTER_NOT_FOUND.getErrorCode(),
					RegistrationCenterErrorCode.REGISTRATION_CENTER_NOT_FOUND.getErrorMessage());
		}
		List<RegistrationCenterDto> registrationCentersDtoList = null;
		registrationCentersDtoList = modelMapper.map(registrationCentersList,
				new TypeToken<List<RegistrationCenterDto>>() {
				}.getType());
		RegistrationCenterResponseDto registrationCenterResponseDto = new RegistrationCenterResponseDto();
		registrationCenterResponseDto.setRegistrationCenters(registrationCentersDtoList);
		return registrationCenterResponseDto;
	}

	/*
	 * (non-Javadoc)
	 * 
	 * @see io.mosip.kernel.masterdata.service.RegistrationCenterService#
	 * getRegistrationCentersByIDAndLangCode(java.lang.String, java.lang.String)
	 */
	@Override
	public RegistrationCenterResponseDto getRegistrationCentersByIDAndLangCode(String registrationCenterId,
			String langCode) {
		List<RegistrationCenterDto> registrationCenters = new ArrayList<>();
		RegistrationCenter registrationCenter = null;
		try {
			registrationCenter = registrationCenterRepository
					.findByIdAndLanguageCodeAndIsActiveTrueAndIsDeletedFalse(registrationCenterId, langCode);
		} catch (DataAccessLayerException dataAccessLayerException) {
			throw new MasterDataServiceException(
					RegistrationCenterErrorCode.REGISTRATION_CENTER_FETCH_EXCEPTION.getErrorCode(),
					RegistrationCenterErrorCode.REGISTRATION_CENTER_FETCH_EXCEPTION.getErrorMessage());
		}
		if (registrationCenter == null) {
			throw new DataNotFoundException(RegistrationCenterErrorCode.REGISTRATION_CENTER_NOT_FOUND.getErrorCode(),
					RegistrationCenterErrorCode.REGISTRATION_CENTER_NOT_FOUND.getErrorMessage());
		}
		RegistrationCenterDto registrationCenterDto = null;
		registrationCenterDto = modelMapper.map(registrationCenter, RegistrationCenterDto.class);
		registrationCenters.add(registrationCenterDto);
		RegistrationCenterResponseDto response = new RegistrationCenterResponseDto();
		response.setRegistrationCenters(registrationCenters);
		return response;
	}

	/*
	 * (non-Javadoc)
	 * 
	 * @see io.mosip.kernel.masterdata.service.RegistrationCenterService#
	 * getAllRegistrationCenters()
	 */
	@Override
	public RegistrationCenterResponseDto getAllRegistrationCenters() {
		List<RegistrationCenter> registrationCentersList = null;
		try {
			registrationCentersList = registrationCenterRepository.findAllByIsActiveTrueAndIsDeletedFalse(RegistrationCenter.class);
		} catch (DataAccessLayerException dataAccessLayerException) {
			throw new MasterDataServiceException(
					RegistrationCenterErrorCode.REGISTRATION_CENTER_FETCH_EXCEPTION.getErrorCode(),
					RegistrationCenterErrorCode.REGISTRATION_CENTER_FETCH_EXCEPTION.getErrorMessage());
		}

		if (registrationCentersList.isEmpty()) {
			throw new DataNotFoundException(RegistrationCenterErrorCode.REGISTRATION_CENTER_NOT_FOUND.getErrorCode(),
					RegistrationCenterErrorCode.REGISTRATION_CENTER_NOT_FOUND.getErrorMessage());
		}

		List<RegistrationCenterDto> registrationCenters = null;
		registrationCenters = modelMapper.map(registrationCentersList, new TypeToken<List<RegistrationCenterDto>>() {
		}.getType());
		RegistrationCenterResponseDto registrationCenterResponseDto = new RegistrationCenterResponseDto();
		registrationCenterResponseDto.setRegistrationCenters(registrationCenters);
		return registrationCenterResponseDto;

	}
}
>>>>>>> fd1060f3
<|MERGE_RESOLUTION|>--- conflicted
+++ resolved
@@ -1,324 +1,3 @@
-<<<<<<< HEAD
-package io.mosip.kernel.masterdata.service.impl;
-
-import java.util.ArrayList;
-import java.util.List;
-import java.util.Objects;
-
-import org.modelmapper.ConfigurationException;
-import org.modelmapper.MappingException;
-import org.modelmapper.ModelMapper;
-import org.modelmapper.TypeToken;
-import org.springframework.beans.factory.annotation.Autowired;
-import org.springframework.dao.DataAccessException;
-import org.springframework.stereotype.Service;
-
-import io.mosip.kernel.core.dataaccess.exception.DataAccessLayerException;
-import io.mosip.kernel.masterdata.constant.HolidayErrorCode;
-import io.mosip.kernel.masterdata.constant.MasterDataConstant;
-import io.mosip.kernel.masterdata.constant.RegistrationCenterErrorCode;
-import io.mosip.kernel.masterdata.dto.HolidayDto;
-import io.mosip.kernel.masterdata.dto.RegistrationCenterDto;
-import io.mosip.kernel.masterdata.dto.RegistrationCenterHierarchyLevelDto;
-import io.mosip.kernel.masterdata.dto.RegistrationCenterHierarchyLevelResponseDto;
-import io.mosip.kernel.masterdata.dto.RegistrationCenterHolidayDto;
-import io.mosip.kernel.masterdata.dto.RegistrationCenterResponseDto;
-import io.mosip.kernel.masterdata.entity.Holiday;
-import io.mosip.kernel.masterdata.entity.RegistrationCenter;
-import io.mosip.kernel.masterdata.exception.HolidayFetchException;
-import io.mosip.kernel.masterdata.exception.RegistrationCenterFetchException;
-import io.mosip.kernel.masterdata.exception.RegistrationCenterMappingException;
-import io.mosip.kernel.masterdata.exception.RegistrationCenterNotFoundException;
-import io.mosip.kernel.masterdata.repository.HolidayRepository;
-import io.mosip.kernel.masterdata.repository.RegistrationCenterRepository;
-import io.mosip.kernel.masterdata.service.RegistrationCenterService;
-import io.mosip.kernel.masterdata.utils.ObjectMapperUtil;
-
-/**
- * This service class contains methods that provides registration centers
- * details based on user provided data.
- * 
- * @author Dharmesh Khandelwal
- * @author Abhishek Kumar
- * @author Urvil Joshi
- * @author Ritesh Sinha
- * @author Sagar Mahapatra
- * @since 1.0.0
- *
- */
-@Service
-public class RegistrationCenterServiceImpl implements RegistrationCenterService {
-
-	/**
-	 * Reference to model mapper.
-	 */
-	@Autowired
-	ModelMapper modelMapper;
-
-	/**
-	 * Reference to RegistrationCenterRepository.
-	 */
-	@Autowired
-	private RegistrationCenterRepository registrationCenterRepository;
-
-	/**
-	 * Reference to HolidayRepository.
-	 */
-	@Autowired
-	private HolidayRepository holidayRepository;
-
-	/**
-	 * Reference to ObjectMapperUtil.
-	 */
-	@Autowired
-	private ObjectMapperUtil mapperUtil;
-
-	/*
-	 * (non-Javadoc)
-	 * 
-	 * @see io.mosip.kernel.masterdata.service.RegistrationCenterService#
-	 * getRegistrationCenterHolidays(java.lang.String, int, java.lang.String)
-	 */
-	@Override
-	public RegistrationCenterHolidayDto getRegistrationCenterHolidays(String registrationCenterId, int year,
-			String langCode) {
-		RegistrationCenterHolidayDto registrationCenterHolidayResponse = null;
-		RegistrationCenterDto registrationCenterDto = null;
-		RegistrationCenter registrationCenter = null;
-		List<HolidayDto> holidayDto = null;
-		List<Holiday> holidays = null;
-		String holidayLocationCode = "";
-
-		Objects.requireNonNull(registrationCenterId);
-		Objects.requireNonNull(year);
-		Objects.requireNonNull(langCode);
-		try {
-			registrationCenter = registrationCenterRepository
-					.findByIdAndLanguageCodeAndIsActiveTrueAndIsDeletedFalse(registrationCenterId, langCode);
-		} catch (DataAccessException dataAccessException) {
-			throw new RegistrationCenterFetchException(
-					RegistrationCenterErrorCode.REGISTRATION_CENTER_FETCH_EXCEPTION.getErrorCode(),
-					RegistrationCenterErrorCode.REGISTRATION_CENTER_FETCH_EXCEPTION.getErrorMessage());
-		}
-		if (registrationCenter == null) {
-			throw new RegistrationCenterNotFoundException(
-					RegistrationCenterErrorCode.REGISTRATION_CENTER_NOT_FOUND.getErrorCode(),
-					RegistrationCenterErrorCode.REGISTRATION_CENTER_NOT_FOUND.getErrorMessage());
-		} else {
-			try {
-				registrationCenterDto = modelMapper.map(registrationCenter, RegistrationCenterDto.class);
-			} catch (IllegalArgumentException | ConfigurationException | MappingException exception) {
-				throw new RegistrationCenterMappingException(
-						RegistrationCenterErrorCode.REGISTRATION_CENTER_MAPPING_EXCEPTION.getErrorCode(),
-						RegistrationCenterErrorCode.REGISTRATION_CENTER_MAPPING_EXCEPTION.getErrorMessage());
-			}
-			try {
-				holidayLocationCode = registrationCenterDto.getHolidayLocationCode();
-				holidays = holidayRepository.findAllByLocationCodeYearAndLangCode(holidayLocationCode, langCode, year);
-			} catch (DataAccessException dataAccessException) {
-				throw new HolidayFetchException(HolidayErrorCode.HOLIDAY_FETCH_EXCEPTION.getErrorCode(),
-						HolidayErrorCode.HOLIDAY_FETCH_EXCEPTION.getErrorMessage());
-
-			}
-			holidayDto = mapperUtil.mapHolidays(holidays);
-		}
-		registrationCenterHolidayResponse = new RegistrationCenterHolidayDto();
-		registrationCenterHolidayResponse.setRegistrationCenter(registrationCenterDto);
-		registrationCenterHolidayResponse.setHolidays(holidayDto);
-
-		return registrationCenterHolidayResponse;
-	}
-
-	/*
-	 * (non-Javadoc)
-	 * 
-	 * @see io.mosip.kernel.masterdata.service.RegistrationCenterService#
-	 * getRegistrationCentersByCoordinates(double, double, int, java.lang.String)
-	 */
-	@Override
-	public RegistrationCenterResponseDto getRegistrationCentersByCoordinates(double longitude, double latitude,
-			int proximityDistance, String langCode) {
-		List<RegistrationCenter> centers = null;
-		try {
-			centers = registrationCenterRepository.findRegistrationCentersByLat(latitude, longitude,
-					proximityDistance * MasterDataConstant.METERTOMILECONVERSION, langCode);
-		} catch (DataAccessLayerException dataAccessLayerException) {
-			throw new RegistrationCenterFetchException(
-					RegistrationCenterErrorCode.REGISTRATION_CENTER_FETCH_EXCEPTION.getErrorCode(),
-					RegistrationCenterErrorCode.REGISTRATION_CENTER_FETCH_EXCEPTION.getErrorMessage());
-		}
-		if (centers.isEmpty()) {
-			throw new RegistrationCenterNotFoundException(
-					RegistrationCenterErrorCode.REGISTRATION_CENTER_NOT_FOUND.getErrorCode(),
-					RegistrationCenterErrorCode.REGISTRATION_CENTER_NOT_FOUND.getErrorMessage());
-		}
-		List<RegistrationCenterDto> registrationCenters = null;
-		try {
-			registrationCenters = modelMapper.map(centers, new TypeToken<List<RegistrationCenterDto>>() {
-			}.getType());
-		} catch (IllegalArgumentException | ConfigurationException | MappingException exception) {
-			throw new RegistrationCenterMappingException(
-					RegistrationCenterErrorCode.REGISTRATION_CENTER_MAPPING_EXCEPTION.getErrorCode(),
-					RegistrationCenterErrorCode.REGISTRATION_CENTER_MAPPING_EXCEPTION.getErrorMessage());
-		}
-		RegistrationCenterResponseDto registrationCenterResponseDto = new RegistrationCenterResponseDto();
-		registrationCenterResponseDto.setRegistrationCenters(registrationCenters);
-		return registrationCenterResponseDto;
-
-	}
-
-	/*
-	 * (non-Javadoc)
-	 * 
-	 * @see io.mosip.kernel.masterdata.service.RegistrationCenterService#
-	 * getRegistrationCentersByLocationCodeAndLanguageCode(java.lang.String,
-	 * java.lang.String)
-	 */
-	@Override
-	public RegistrationCenterResponseDto getRegistrationCentersByLocationCodeAndLanguageCode(String locationCode,
-			String langCode) {
-		List<RegistrationCenter> registrationCentersList = null;
-		try {
-			registrationCentersList = registrationCenterRepository
-					.findByLocationCodeAndLanguageCodeAndIsActiveTrueAndIsDeletedFalse(locationCode, langCode);
-
-		} catch (DataAccessLayerException dataAccessLayerException) {
-			throw new RegistrationCenterFetchException(
-					RegistrationCenterErrorCode.REGISTRATION_CENTER_FETCH_EXCEPTION.getErrorCode(),
-					RegistrationCenterErrorCode.REGISTRATION_CENTER_FETCH_EXCEPTION.getErrorMessage());
-		}
-		if (registrationCentersList.isEmpty()) {
-			throw new RegistrationCenterNotFoundException(
-					RegistrationCenterErrorCode.REGISTRATION_CENTER_NOT_FOUND.getErrorCode(),
-					RegistrationCenterErrorCode.REGISTRATION_CENTER_NOT_FOUND.getErrorMessage());
-		}
-		List<RegistrationCenterDto> registrationCentersDtoList = null;
-		try {
-			registrationCentersDtoList = modelMapper.map(registrationCentersList,
-					new TypeToken<List<RegistrationCenterDto>>() {
-					}.getType());
-		} catch (IllegalArgumentException | ConfigurationException | MappingException exception) {
-			throw new RegistrationCenterMappingException(
-					RegistrationCenterErrorCode.REGISTRATION_CENTER_MAPPING_EXCEPTION.getErrorCode(),
-					RegistrationCenterErrorCode.REGISTRATION_CENTER_MAPPING_EXCEPTION.getErrorMessage());
-		}
-		RegistrationCenterResponseDto registrationCenterResponseDto = new RegistrationCenterResponseDto();
-		registrationCenterResponseDto.setRegistrationCenters(registrationCentersDtoList);
-		return registrationCenterResponseDto;
-	}
-
-	/*
-	 * (non-Javadoc)
-	 * 
-	 * @see io.mosip.kernel.masterdata.service.RegistrationCenterService#
-	 * getRegistrationCentersByIDAndLangCode(java.lang.String, java.lang.String)
-	 */
-	@Override
-	public RegistrationCenterResponseDto getRegistrationCentersByIDAndLangCode(String registrationCenterId,
-			String langCode) {
-		List<RegistrationCenterDto> registrationCenters = new ArrayList<>();
-		RegistrationCenter registrationCenter = null;
-		try {
-			registrationCenter = registrationCenterRepository
-					.findByIdAndLanguageCodeAndIsActiveTrueAndIsDeletedFalse(registrationCenterId, langCode);
-		} catch (DataAccessLayerException dataAccessLayerException) {
-			throw new RegistrationCenterFetchException(
-					RegistrationCenterErrorCode.REGISTRATION_CENTER_FETCH_EXCEPTION.getErrorCode(),
-					RegistrationCenterErrorCode.REGISTRATION_CENTER_FETCH_EXCEPTION.getErrorMessage());
-		}
-		if (registrationCenter == null) {
-			throw new RegistrationCenterNotFoundException(
-					RegistrationCenterErrorCode.REGISTRATION_CENTER_NOT_FOUND.getErrorCode(),
-					RegistrationCenterErrorCode.REGISTRATION_CENTER_NOT_FOUND.getErrorMessage());
-		}
-		RegistrationCenterDto registrationCenterDto = null;
-		try {
-			registrationCenterDto = modelMapper.map(registrationCenter, RegistrationCenterDto.class);
-		} catch (IllegalArgumentException | ConfigurationException | MappingException exception) {
-			throw new RegistrationCenterMappingException(
-					RegistrationCenterErrorCode.REGISTRATION_CENTER_MAPPING_EXCEPTION.getErrorCode(),
-					RegistrationCenterErrorCode.REGISTRATION_CENTER_MAPPING_EXCEPTION.getErrorMessage());
-		}
-		registrationCenters.add(registrationCenterDto);
-		RegistrationCenterResponseDto response = new RegistrationCenterResponseDto();
-		response.setRegistrationCenters(registrationCenters);
-		return response;
-	}
-
-	/*
-	 * (non-Javadoc)
-	 * 
-	 * @see io.mosip.kernel.masterdata.service.RegistrationCenterService#
-	 * getAllRegistrationCenters()
-	 */
-	@Override
-	public RegistrationCenterResponseDto getAllRegistrationCenters() {
-		List<RegistrationCenter> registrationCentersList = null;
-		try {
-			registrationCentersList = registrationCenterRepository
-					.findAllByIsActiveTrueAndIsDeletedFalse(RegistrationCenter.class);
-		} catch (DataAccessLayerException dataAccessLayerException) {
-			throw new RegistrationCenterFetchException(
-					RegistrationCenterErrorCode.REGISTRATION_CENTER_FETCH_EXCEPTION.getErrorCode(),
-					RegistrationCenterErrorCode.REGISTRATION_CENTER_FETCH_EXCEPTION.getErrorMessage());
-		}
-
-		if (registrationCentersList.isEmpty()) {
-			throw new RegistrationCenterNotFoundException(
-					RegistrationCenterErrorCode.REGISTRATION_CENTER_NOT_FOUND.getErrorCode(),
-					RegistrationCenterErrorCode.REGISTRATION_CENTER_NOT_FOUND.getErrorMessage());
-		}
-
-		List<RegistrationCenterDto> registrationCenters = null;
-		try {
-			registrationCenters = modelMapper.map(registrationCentersList,
-					new TypeToken<List<RegistrationCenterDto>>() {
-					}.getType());
-		} catch (IllegalArgumentException | ConfigurationException | MappingException exception) {
-			throw new RegistrationCenterMappingException(
-					RegistrationCenterErrorCode.REGISTRATION_CENTER_MAPPING_EXCEPTION.getErrorCode(),
-					RegistrationCenterErrorCode.REGISTRATION_CENTER_MAPPING_EXCEPTION.getErrorMessage());
-		}
-		RegistrationCenterResponseDto registrationCenterResponseDto = new RegistrationCenterResponseDto();
-		registrationCenterResponseDto.setRegistrationCenters(registrationCenters);
-		return registrationCenterResponseDto;
-
-	}
-
-	@Override
-	public RegistrationCenterHierarchyLevelResponseDto findRegistrationCenterByHierarchyLevelandTextAndLanguageCode(
-			String hierarchyLevel, String text, String languageCode) {
-		List<RegistrationCenter> registrationCentersList = null;
-		try {
-			registrationCentersList = registrationCenterRepository
-					.findRegistrationCenter(languageCode, hierarchyLevel, text);
-
-		} catch (DataAccessLayerException dataAccessLayerException) {
-			throw new RegistrationCenterFetchException(
-					RegistrationCenterErrorCode.REGISTRATION_CENTER_FETCH_EXCEPTION.getErrorCode(),
-					RegistrationCenterErrorCode.REGISTRATION_CENTER_FETCH_EXCEPTION.getErrorMessage());
-		}
-		if (registrationCentersList.isEmpty()) {
-			throw new RegistrationCenterNotFoundException(
-					RegistrationCenterErrorCode.REGISTRATION_CENTER_NOT_FOUND.getErrorCode(),
-					RegistrationCenterErrorCode.REGISTRATION_CENTER_NOT_FOUND.getErrorMessage());
-		}
-		List<RegistrationCenterHierarchyLevelDto> registrationCentersDtoList = null;
-		try {
-			registrationCentersDtoList = modelMapper.map(registrationCentersList,
-					new TypeToken<List<RegistrationCenterHierarchyLevelDto>>() {
-					}.getType());
-		} catch (IllegalArgumentException | ConfigurationException | MappingException exception) {
-			throw new RegistrationCenterMappingException(
-					RegistrationCenterErrorCode.REGISTRATION_CENTER_MAPPING_EXCEPTION.getErrorCode(),
-					RegistrationCenterErrorCode.REGISTRATION_CENTER_MAPPING_EXCEPTION.getErrorMessage());
-		}
-		RegistrationCenterHierarchyLevelResponseDto registrationCenterResponseDto = new RegistrationCenterHierarchyLevelResponseDto();
-		registrationCenterResponseDto.setRegistrationCenters(registrationCentersDtoList);
-		return registrationCenterResponseDto;
-	}
-}
-=======
 package io.mosip.kernel.masterdata.service.impl;
 
 import java.util.ArrayList;
@@ -561,5 +240,4 @@
 		return registrationCenterResponseDto;
 
 	}
-}
->>>>>>> fd1060f3
+}