<<<<<<< HEAD
package io.mosip.kernel.masterdata.service.impl;

import java.time.LocalDate;
import java.time.LocalDateTime;
import java.time.format.DateTimeParseException;
import java.util.ArrayList;
import java.util.List;
import java.util.Map;
import java.util.Map.Entry;
import java.util.Objects;
import java.util.Set;
import java.util.TreeSet;

import javax.transaction.Transactional;

import org.springframework.beans.factory.annotation.Autowired;
import org.springframework.dao.DataAccessException;
import org.springframework.stereotype.Service;

import io.mosip.kernel.core.dataaccess.exception.DataAccessLayerException;
import io.mosip.kernel.masterdata.constant.ApplicationErrorCode;
import io.mosip.kernel.masterdata.constant.HolidayErrorCode;
import io.mosip.kernel.masterdata.constant.MasterDataConstant;
import io.mosip.kernel.masterdata.constant.RegistrationCenterDeviceHistoryErrorCode;
import io.mosip.kernel.masterdata.constant.RegistrationCenterErrorCode;
import io.mosip.kernel.masterdata.dto.HolidayDto;
import io.mosip.kernel.masterdata.dto.RegistrationCenterDto;
import io.mosip.kernel.masterdata.dto.RegistrationCenterHolidayDto;
import io.mosip.kernel.core.http.RequestWrapper;
import io.mosip.kernel.masterdata.dto.getresponse.RegistrationCenterResponseDto;
import io.mosip.kernel.masterdata.dto.getresponse.ResgistrationCenterStatusResponseDto;
import io.mosip.kernel.masterdata.dto.postresponse.IdResponseDto;
import io.mosip.kernel.masterdata.entity.Holiday;
import io.mosip.kernel.masterdata.entity.Location;
import io.mosip.kernel.masterdata.entity.RegistrationCenter;
import io.mosip.kernel.masterdata.entity.RegistrationCenterDevice;
import io.mosip.kernel.masterdata.entity.RegistrationCenterHistory;
import io.mosip.kernel.masterdata.entity.RegistrationCenterMachine;
import io.mosip.kernel.masterdata.entity.RegistrationCenterMachineDevice;
import io.mosip.kernel.masterdata.entity.RegistrationCenterUserMachine;
import io.mosip.kernel.masterdata.entity.id.IdAndLanguageCodeID;
import io.mosip.kernel.masterdata.exception.DataNotFoundException;
import io.mosip.kernel.masterdata.exception.MasterDataServiceException;
import io.mosip.kernel.masterdata.exception.RequestException;
import io.mosip.kernel.masterdata.repository.HolidayRepository;
import io.mosip.kernel.masterdata.repository.RegistrationCenterDeviceRepository;
import io.mosip.kernel.masterdata.repository.RegistrationCenterHistoryRepository;
import io.mosip.kernel.masterdata.repository.RegistrationCenterMachineDeviceRepository;
import io.mosip.kernel.masterdata.repository.RegistrationCenterMachineRepository;
import io.mosip.kernel.masterdata.repository.RegistrationCenterMachineUserRepository;
import io.mosip.kernel.masterdata.repository.RegistrationCenterRepository;
import io.mosip.kernel.masterdata.service.LocationService;
import io.mosip.kernel.masterdata.service.RegistrationCenterHistoryService;
import io.mosip.kernel.masterdata.service.RegistrationCenterService;
import io.mosip.kernel.core.util.EmptyCheckUtils;
import io.mosip.kernel.masterdata.utils.ExceptionUtils;
import io.mosip.kernel.masterdata.utils.MapperUtils;
import io.mosip.kernel.masterdata.utils.MetaDataUtils;

/**
 * This service class contains methods that provides registration centers
 * details based on user provided data.
 * 
 * @author Dharmesh Khandelwal
 * @author Abhishek Kumar
 * @author Urvil Joshi
 * @author Ritesh Sinha
 * @author Sagar Mahapatra
 * @author Sidhant Agarwal
 * @author Uday Kumar
 * @since 1.0.0
 *
 */

@Service
public class RegistrationCenterServiceImpl implements RegistrationCenterService {

	/**
	 * Reference to RegistrationCenterRepository.
	 */
	@Autowired
	private RegistrationCenterRepository registrationCenterRepository;

	@Autowired
	private RegistrationCenterHistoryRepository registrationCenterHistoryRepository;

	@Autowired
	RegistrationCenterMachineRepository registrationCenterMachineRepository;

	@Autowired
	RegistrationCenterMachineUserRepository registrationCenterMachineUserRepository;

	@Autowired
	RegistrationCenterMachineDeviceRepository registrationCenterMachineDeviceRepository;

	@Autowired
	RegistrationCenterHistoryService registrationCenterHistoryService;

	@Autowired
	RegistrationCenterDeviceRepository registrationCenterDeviceRepository;

	/**
	 * Reference to HolidayRepository.
	 */
	@Autowired
	private HolidayRepository holidayRepository;

	@Autowired
	private LocationService locationService;

	/*
	 * (non-Javadoc)
	 * 
	 * @see io.mosip.kernel.masterdata.service.RegistrationCenterService#
	 * getRegistrationCenterHolidays(java.lang.String, int, java.lang.String)
	 */
	@Override
	public RegistrationCenterHolidayDto getRegistrationCenterHolidays(String registrationCenterId, int year,
			String langCode) {
		List<RegistrationCenterDto> registrationCenters;
		List<RegistrationCenter> registrationCenterEntity = new ArrayList<>();
		RegistrationCenterHolidayDto registrationCenterHolidayResponse = null;
		RegistrationCenterDto registrationCenterDto = null;
		RegistrationCenter registrationCenter = null;
		List<HolidayDto> holidayDto = null;
		List<Holiday> holidays = null;
		String holidayLocationCode = "";

		Objects.requireNonNull(registrationCenterId);
		Objects.requireNonNull(year);
		Objects.requireNonNull(langCode);
		try {
			registrationCenter = registrationCenterRepository.findByIdAndLangCode(registrationCenterId, langCode);
		} catch (DataAccessException | DataAccessLayerException dataAccessException) {
			throw new MasterDataServiceException(
					RegistrationCenterErrorCode.REGISTRATION_CENTER_FETCH_EXCEPTION.getErrorCode(),
					RegistrationCenterErrorCode.REGISTRATION_CENTER_FETCH_EXCEPTION.getErrorMessage()
							+ ExceptionUtils.parseException(dataAccessException));
		}
		if (registrationCenter == null) {
			throw new DataNotFoundException(RegistrationCenterErrorCode.REGISTRATION_CENTER_NOT_FOUND.getErrorCode(),
					RegistrationCenterErrorCode.REGISTRATION_CENTER_NOT_FOUND.getErrorMessage());
		} else {
			registrationCenterEntity.add(registrationCenter);
			registrationCenters = MapperUtils.mapAll(registrationCenterEntity, RegistrationCenterDto.class);
			registrationCenterDto = registrationCenters.get(0);
			try {
				holidayLocationCode = registrationCenterDto.getHolidayLocationCode();
				holidays = holidayRepository.findAllByLocationCodeYearAndLangCode(holidayLocationCode, langCode, year);
				if (holidayLocationCode != null)
					holidays = holidayRepository.findAllByLocationCodeYearAndLangCode(holidayLocationCode, langCode,
							year);
			} catch (DataAccessException | DataAccessLayerException dataAccessException) {
				throw new MasterDataServiceException(HolidayErrorCode.HOLIDAY_FETCH_EXCEPTION.getErrorCode(),
						HolidayErrorCode.HOLIDAY_FETCH_EXCEPTION.getErrorMessage());

			}
			if (holidays != null)
				holidayDto = MapperUtils.mapHolidays(holidays);
		}
		registrationCenterHolidayResponse = new RegistrationCenterHolidayDto();
		registrationCenterHolidayResponse.setRegistrationCenter(registrationCenterDto);
		registrationCenterHolidayResponse.setHolidays(holidayDto);

		return registrationCenterHolidayResponse;
	}

	/*
	 * (non-Javadoc)
	 * 
	 * @see io.mosip.kernel.masterdata.service.RegistrationCenterService#
	 * getRegistrationCentersByCoordinates(double, double, int, java.lang.String)
	 */
	@Override
	public RegistrationCenterResponseDto getRegistrationCentersByCoordinates(double longitude, double latitude,
			int proximityDistance, String langCode) {
		List<RegistrationCenter> centers = null;
		try {
			centers = registrationCenterRepository.findRegistrationCentersByLat(latitude, longitude,
					proximityDistance * MasterDataConstant.METERTOMILECONVERSION, langCode);
		} catch (DataAccessLayerException | DataAccessException e) {
			throw new MasterDataServiceException(
					RegistrationCenterErrorCode.REGISTRATION_CENTER_FETCH_EXCEPTION.getErrorCode(),
					RegistrationCenterErrorCode.REGISTRATION_CENTER_FETCH_EXCEPTION.getErrorMessage()
							+ ExceptionUtils.parseException(e));
		}
		if (centers.isEmpty()) {
			throw new DataNotFoundException(RegistrationCenterErrorCode.REGISTRATION_CENTER_NOT_FOUND.getErrorCode(),
					RegistrationCenterErrorCode.REGISTRATION_CENTER_NOT_FOUND.getErrorMessage());
		}
		List<RegistrationCenterDto> registrationCenters = null;
		registrationCenters = MapperUtils.mapAll(centers, RegistrationCenterDto.class);
		RegistrationCenterResponseDto registrationCenterResponseDto = new RegistrationCenterResponseDto();
		registrationCenterResponseDto.setRegistrationCenters(registrationCenters);
		return registrationCenterResponseDto;

	}

	/*
	 * (non-Javadoc)
	 * 
	 * @see io.mosip.kernel.masterdata.service.RegistrationCenterService#
	 * getRegistrationCentersByLocationCodeAndLanguageCode(java.lang.String,
	 * java.lang.String)
	 */
	@Override
	public RegistrationCenterResponseDto getRegistrationCentersByLocationCodeAndLanguageCode(String locationCode,
			String langCode) {
		List<RegistrationCenter> registrationCentersList = null;
		try {
			registrationCentersList = registrationCenterRepository.findByLocationCodeAndLangCode(locationCode,
					langCode);

		} catch (DataAccessLayerException | DataAccessException e) {
			throw new MasterDataServiceException(
					RegistrationCenterErrorCode.REGISTRATION_CENTER_FETCH_EXCEPTION.getErrorCode(),
					RegistrationCenterErrorCode.REGISTRATION_CENTER_FETCH_EXCEPTION.getErrorMessage()
							+ ExceptionUtils.parseException(e));
		}
		if (registrationCentersList.isEmpty()) {
			throw new DataNotFoundException(RegistrationCenterErrorCode.REGISTRATION_CENTER_NOT_FOUND.getErrorCode(),
					RegistrationCenterErrorCode.REGISTRATION_CENTER_NOT_FOUND.getErrorMessage());
		}
		List<RegistrationCenterDto> registrationCentersDtoList = null;
		registrationCentersDtoList = MapperUtils.mapAll(registrationCentersList, RegistrationCenterDto.class);
		RegistrationCenterResponseDto registrationCenterResponseDto = new RegistrationCenterResponseDto();
		registrationCenterResponseDto.setRegistrationCenters(registrationCentersDtoList);
		return registrationCenterResponseDto;
	}

	/*
	 * (non-Javadoc)
	 * 
	 * @see io.mosip.kernel.masterdata.service.RegistrationCenterService#
	 * getRegistrationCentersByIDAndLangCode(java.lang.String, java.lang.String)
	 */
	@Override
	public RegistrationCenterResponseDto getRegistrationCentersByIDAndLangCode(String registrationCenterId,
			String langCode) {
		List<RegistrationCenterDto> registrationCenters = new ArrayList<>();

		RegistrationCenter registrationCenter = null;
		try {
			registrationCenter = registrationCenterRepository.findByIdAndLangCode(registrationCenterId, langCode);
		} catch (DataAccessLayerException | DataAccessException e) {
			throw new MasterDataServiceException(
					RegistrationCenterErrorCode.REGISTRATION_CENTER_FETCH_EXCEPTION.getErrorCode(),
					RegistrationCenterErrorCode.REGISTRATION_CENTER_FETCH_EXCEPTION.getErrorMessage()
							+ ExceptionUtils.parseException(e));
		}
		if (registrationCenter == null) {
			throw new DataNotFoundException(RegistrationCenterErrorCode.REGISTRATION_CENTER_NOT_FOUND.getErrorCode(),
					RegistrationCenterErrorCode.REGISTRATION_CENTER_NOT_FOUND.getErrorMessage());
		}

		RegistrationCenterDto registrationCenterDto = MapperUtils.map(registrationCenter, RegistrationCenterDto.class);
		registrationCenters.add(registrationCenterDto);
		RegistrationCenterResponseDto response = new RegistrationCenterResponseDto();
		response.setRegistrationCenters(registrationCenters);
		return response;
	}

	/*
	 * (non-Javadoc)
	 * 
	 * @see io.mosip.kernel.masterdata.service.RegistrationCenterService#
	 * getAllRegistrationCenters()
	 */
	@Override
	public RegistrationCenterResponseDto getAllRegistrationCenters() {
		List<RegistrationCenter> registrationCentersList = null;
		try {
			registrationCentersList = registrationCenterRepository.findAllByIsDeletedFalseOrIsDeletedIsNull();

		} catch (DataAccessLayerException | DataAccessException e) {
			throw new MasterDataServiceException(
					RegistrationCenterErrorCode.REGISTRATION_CENTER_FETCH_EXCEPTION.getErrorCode(),
					RegistrationCenterErrorCode.REGISTRATION_CENTER_FETCH_EXCEPTION.getErrorMessage());
		}

		if (registrationCentersList.isEmpty()) {
			throw new DataNotFoundException(RegistrationCenterErrorCode.REGISTRATION_CENTER_NOT_FOUND.getErrorCode(),
					RegistrationCenterErrorCode.REGISTRATION_CENTER_NOT_FOUND.getErrorMessage());
		}

		List<RegistrationCenterDto> registrationCenters = null;
		registrationCenters = MapperUtils.mapAll(registrationCentersList, RegistrationCenterDto.class);
		RegistrationCenterResponseDto registrationCenterResponseDto = new RegistrationCenterResponseDto();
		registrationCenterResponseDto.setRegistrationCenters(registrationCenters);
		return registrationCenterResponseDto;

	}

	/*
	 * (non-Javadoc)
	 * 
	 * @see io.mosip.kernel.masterdata.service.RegistrationCenterService#
	 * findRegistrationCenterByHierarchyLevelandTextAndLanguageCode(java.lang.
	 * String, java.lang.String, java.lang.String)
	 */
	@Override
	public RegistrationCenterResponseDto findRegistrationCenterByHierarchyLevelandTextAndLanguageCode(
			String languageCode, Short hierarchyLevel, String text) {
		List<RegistrationCenter> registrationCentersList = null;
		try {
			Set<String> codes = getLocationCode(
					locationService.getLocationByLangCodeAndHierarchyLevel(languageCode, hierarchyLevel),
					hierarchyLevel, text);
			if (!EmptyCheckUtils.isNullEmpty(codes)) {
				registrationCentersList = registrationCenterRepository.findRegistrationCenterByListOfLocationCode(codes,
						languageCode);
			} else {
				throw new DataNotFoundException(
						RegistrationCenterErrorCode.REGISTRATION_CENTER_NOT_FOUND.getErrorCode(),
						RegistrationCenterErrorCode.REGISTRATION_CENTER_NOT_FOUND.getErrorMessage());
			}

		} catch (DataAccessLayerException | DataAccessException e) {
			throw new MasterDataServiceException(
					RegistrationCenterErrorCode.REGISTRATION_CENTER_FETCH_EXCEPTION.getErrorCode(),
					RegistrationCenterErrorCode.REGISTRATION_CENTER_FETCH_EXCEPTION.getErrorMessage()
							+ ExceptionUtils.parseException(e));
		}
		if (registrationCentersList.isEmpty()) {
			throw new DataNotFoundException(RegistrationCenterErrorCode.REGISTRATION_CENTER_NOT_FOUND.getErrorCode(),
					RegistrationCenterErrorCode.REGISTRATION_CENTER_NOT_FOUND.getErrorMessage());
		}
		List<RegistrationCenterDto> registrationCentersDtoList = null;
		registrationCentersDtoList = MapperUtils.mapAll(registrationCentersList, RegistrationCenterDto.class);

		RegistrationCenterResponseDto registrationCenterResponseDto = new RegistrationCenterResponseDto();
		registrationCenterResponseDto.setRegistrationCenters(registrationCentersDtoList);
		return registrationCenterResponseDto;
	}

	/*
	 * (non-Javadoc)
	 * 
	 * @see io.mosip.kernel.masterdata.service.RegistrationCenterService#
	 * createRegistrationCenter(io.mosip.kernel.masterdata.dto.RequestDto)
	 */
	@Override
	public IdResponseDto createRegistrationCenter(RegistrationCenterDto registrationCenterDto) {
		try {
			if (!EmptyCheckUtils.isNullEmpty(registrationCenterDto.getLatitude())
					&& !EmptyCheckUtils.isNullEmpty(registrationCenterDto.getLongitude())) {
				Float.parseFloat(registrationCenterDto.getLatitude());
				Float.parseFloat(registrationCenterDto.getLongitude());
			}
		} catch (NullPointerException | NumberFormatException latLongException) {
			throw new RequestException(ApplicationErrorCode.APPLICATION_REQUEST_EXCEPTION.getErrorCode(),
					ApplicationErrorCode.APPLICATION_REQUEST_EXCEPTION.getErrorMessage()
							+ ExceptionUtils.parseException(latLongException));
		}
		RegistrationCenter entity = new RegistrationCenter();
		entity = MetaDataUtils.setCreateMetaData(registrationCenterDto, entity.getClass());
		RegistrationCenterHistory registrationCenterHistoryEntity = MetaDataUtils
				.setCreateMetaData(registrationCenterDto, RegistrationCenterHistory.class);
		registrationCenterHistoryEntity.setEffectivetimes(entity.getCreatedDateTime());
		registrationCenterHistoryEntity.setCreatedDateTime(entity.getCreatedDateTime());
		RegistrationCenter registrationCenter;
		try {
			registrationCenter = registrationCenterRepository.create(entity);
			registrationCenterHistoryRepository.create(registrationCenterHistoryEntity);
		} catch (DataAccessLayerException | DataAccessException e) {
			throw new MasterDataServiceException(ApplicationErrorCode.APPLICATION_INSERT_EXCEPTION.getErrorCode(),
					ApplicationErrorCode.APPLICATION_INSERT_EXCEPTION.getErrorMessage() + " "
							+ ExceptionUtils.parseException(e));
		}
		IdResponseDto idResponseDto = new IdResponseDto();
		idResponseDto.setId(registrationCenter.getId());
		return idResponseDto;
	}

	/*
	 * (non-Javadoc)
	 * 
	 * @see io.mosip.kernel.masterdata.service.RegistrationCenterService#
	 * validateTimestampWithRegistrationCenter(java.lang.String, java.lang.String)
	 */
	@Override
	public ResgistrationCenterStatusResponseDto validateTimeStampWithRegistrationCenter(String id, String langCode,
			String timestamp) {
		LocalDateTime localDateTime = null;
		try {
			localDateTime = MapperUtils.parseToLocalDateTime(timestamp);
		} catch (DateTimeParseException ex) {
			throw new RequestException(
					RegistrationCenterDeviceHistoryErrorCode.INVALIDE_EFFECTIVE_DATE_TIME_FORMATE_EXCEPTION
							.getErrorCode(),
					RegistrationCenterDeviceHistoryErrorCode.INVALIDE_EFFECTIVE_DATE_TIME_FORMATE_EXCEPTION
							.getErrorMessage() + ExceptionUtils.parseException(ex));
		}
		LocalDate localDate = localDateTime.toLocalDate();
		ResgistrationCenterStatusResponseDto resgistrationCenterStatusResponseDto = new ResgistrationCenterStatusResponseDto();
		try {
			/**
			 * a query is written in RegistrationCenterRepository which would check if the
			 * date is not a holiday for that center
			 *
			 */
			RegistrationCenter registrationCenter = registrationCenterRepository.findByIdAndLangCode(id, langCode);
			if (registrationCenter == null) {
				throw new DataNotFoundException(
						RegistrationCenterErrorCode.REGISTRATION_CENTER_NOT_FOUND.getErrorCode(),
						RegistrationCenterErrorCode.REGISTRATION_CENTER_NOT_FOUND.getErrorMessage());
			}
			boolean isTrue = registrationCenterRepository.validateDateWithHoliday(localDate,
					registrationCenter.getHolidayLocationCode());
			if (isTrue) {
				resgistrationCenterStatusResponseDto.setStatus(MasterDataConstant.INVALID);
			} else {

				resgistrationCenterStatusResponseDto.setStatus(MasterDataConstant.VALID);
			}

		} catch (DataAccessLayerException | DataAccessException e) {
			throw new MasterDataServiceException(
					RegistrationCenterErrorCode.REGISTRATION_CENTER_FETCH_EXCEPTION.getErrorCode(),
					RegistrationCenterErrorCode.REGISTRATION_CENTER_FETCH_EXCEPTION.getErrorMessage()
							+ ExceptionUtils.parseException(e));
		}

		return resgistrationCenterStatusResponseDto;
	}

	/*
	 * (non-Javadoc)
	 * 
	 * @see io.mosip.kernel.masterdata.service.RegistrationCenterService#
	 * updateRegistrationCenter(io.mosip.kernel.masterdata.dto.RequestDto)
	 */
	@Transactional
	@Override
	public IdAndLanguageCodeID updateRegistrationCenter(RequestWrapper<RegistrationCenterDto> registrationCenter) {
		RegistrationCenter updRegistrationCenter = null;
		try {

			RegistrationCenter renRegistrationCenter = registrationCenterRepository.findByIdAndLangCode(
					registrationCenter.getRequest().getId(), registrationCenter.getRequest().getLangCode());
			if (renRegistrationCenter != null) {
				MetaDataUtils.setUpdateMetaData(registrationCenter.getRequest(), renRegistrationCenter, false);
				updRegistrationCenter = registrationCenterRepository.update(renRegistrationCenter);

				RegistrationCenterHistory registrationCenterHistory = new RegistrationCenterHistory();
				MapperUtils.map(updRegistrationCenter, registrationCenterHistory);
				MapperUtils.setBaseFieldValue(updRegistrationCenter, registrationCenterHistory);
				registrationCenterHistory.setEffectivetimes(updRegistrationCenter.getUpdatedDateTime());
				registrationCenterHistory.setUpdatedDateTime(updRegistrationCenter.getUpdatedDateTime());
				registrationCenterHistoryService.createRegistrationCenterHistory(registrationCenterHistory);

			} else {
				throw new RequestException(RegistrationCenterErrorCode.REGISTRATION_CENTER_NOT_FOUND.getErrorCode(),
						RegistrationCenterErrorCode.REGISTRATION_CENTER_NOT_FOUND.getErrorMessage());
			}
		} catch (DataAccessLayerException | DataAccessException exception) {
			throw new MasterDataServiceException(
					RegistrationCenterErrorCode.REGISTRATION_CENTER_UPDATE_EXCEPTION.getErrorCode(),
					RegistrationCenterErrorCode.REGISTRATION_CENTER_UPDATE_EXCEPTION.getErrorMessage()
							+ ExceptionUtils.parseException(exception));
		}

		IdAndLanguageCodeID idAndLanguageCodeID = new IdAndLanguageCodeID();
		MapperUtils.map(updRegistrationCenter, idAndLanguageCodeID);
		return idAndLanguageCodeID;
	}

	/*
	 * (non-Javadoc)
	 * 
	 * @see io.mosip.kernel.masterdata.service.RegistrationCenterService#
	 * deleteRegistrationCenter(java.lang.String)
	 */
	@Override
	@Transactional
	public IdResponseDto deleteRegistrationCenter(String id) {
		RegistrationCenter delRegistrationCenter = null;
		try {
			List<RegistrationCenter> renRegistrationCenterList = registrationCenterRepository
					.findByRegIdAndIsDeletedFalseOrNull(id);
			if (!renRegistrationCenterList.isEmpty()) {
				for (RegistrationCenter renRegistrationCenter : renRegistrationCenterList) {

					List<RegistrationCenterMachine> registrationCenterMachineList = registrationCenterMachineRepository
							.findByMachineIdAndIsDeletedFalseOrIsDeletedIsNull(renRegistrationCenter.getId());
					List<RegistrationCenterUserMachine> registrationCenterMachineUser = registrationCenterMachineUserRepository
							.findByMachineIdAndIsDeletedFalseOrIsDeletedIsNull(renRegistrationCenter.getId());
					List<RegistrationCenterMachineDevice> registrationCenterMachineDevice = registrationCenterMachineDeviceRepository
							.findByMachineIdAndIsDeletedFalseOrIsDeletedIsNull(renRegistrationCenter.getId());
					List<RegistrationCenterDevice> registrationCenterDeviceList = registrationCenterDeviceRepository
							.findByDeviceIdAndIsDeletedFalseOrIsDeletedIsNull(renRegistrationCenter.getId());

					if (registrationCenterMachineList.isEmpty() && registrationCenterMachineUser.isEmpty()
							&& registrationCenterMachineDevice.isEmpty() && registrationCenterDeviceList.isEmpty()) {
						MetaDataUtils.setDeleteMetaData(renRegistrationCenter);
						delRegistrationCenter = registrationCenterRepository.update(renRegistrationCenter);

						RegistrationCenterHistory registrationCenterHistory = new RegistrationCenterHistory();
						MapperUtils.map(delRegistrationCenter, registrationCenterHistory);
						MapperUtils.setBaseFieldValue(delRegistrationCenter, registrationCenterHistory);

						registrationCenterHistory.setEffectivetimes(delRegistrationCenter.getDeletedDateTime());
						registrationCenterHistory.setDeletedDateTime(delRegistrationCenter.getDeletedDateTime());
						registrationCenterHistoryService.createRegistrationCenterHistory(registrationCenterHistory);
					} else {
						throw new RequestException(RegistrationCenterErrorCode.DEPENDENCY_EXCEPTION.getErrorCode(),
								RegistrationCenterErrorCode.DEPENDENCY_EXCEPTION.getErrorMessage());
					}
				}
			} else {
				throw new RequestException(RegistrationCenterErrorCode.REGISTRATION_CENTER_NOT_FOUND.getErrorCode(),
						RegistrationCenterErrorCode.REGISTRATION_CENTER_NOT_FOUND.getErrorMessage());
			}

		} catch (DataAccessLayerException | DataAccessException e) {
			throw new MasterDataServiceException(
					RegistrationCenterErrorCode.REGISTRATION_CENTER_DELETE_EXCEPTION.getErrorCode(),
					RegistrationCenterErrorCode.REGISTRATION_CENTER_DELETE_EXCEPTION.getErrorMessage()
							+ ExceptionUtils.parseException(e));
		}

		IdResponseDto idResponseDto = new IdResponseDto();
		idResponseDto.setId(id);
		return idResponseDto;

	}

	/*
	 * (non-Javadoc)
	 * 
	 * @see io.mosip.kernel.masterdata.service.RegistrationCenterService#
	 * findRegistrationCenterByHierarchyLevelAndListTextAndlangCode(java.lang.
	 * String, java.lang.Integer, java.util.List)
	 */
	@Override
	public RegistrationCenterResponseDto findRegistrationCenterByHierarchyLevelAndListTextAndlangCode(
			String languageCode, Short hierarchyLevel, List<String> names) {
		List<RegistrationCenterDto> registrationCentersDtoList = null;
		List<RegistrationCenter> registrationCentersList = null;
		Set<String> uniqueLocCode = new TreeSet<>();
		try {
			Map<Short, List<Location>> parLocCodeToListOfLocation = locationService
					.getLocationByLangCodeAndHierarchyLevel(languageCode, hierarchyLevel);
			for (String name : names) {
				Set<String> codes = getLocationCode(parLocCodeToListOfLocation, hierarchyLevel, name);
				uniqueLocCode.addAll(codes);
			}
			if (!EmptyCheckUtils.isNullEmpty(uniqueLocCode)) {
				registrationCentersList = registrationCenterRepository
						.findRegistrationCenterByListOfLocationCode(uniqueLocCode, languageCode);
			} else {
				throw new DataNotFoundException(
						RegistrationCenterErrorCode.REGISTRATION_CENTER_NOT_FOUND.getErrorCode(),
						RegistrationCenterErrorCode.REGISTRATION_CENTER_NOT_FOUND.getErrorMessage());
			}

		} catch (DataAccessLayerException | DataAccessException e) {
			throw new MasterDataServiceException(
					RegistrationCenterErrorCode.REGISTRATION_CENTER_FETCH_EXCEPTION.getErrorCode(),
					RegistrationCenterErrorCode.REGISTRATION_CENTER_FETCH_EXCEPTION.getErrorMessage()
							+ ExceptionUtils.parseException(e));
		}
		if (registrationCentersList.isEmpty()) {
			throw new DataNotFoundException(RegistrationCenterErrorCode.REGISTRATION_CENTER_NOT_FOUND.getErrorCode(),
					RegistrationCenterErrorCode.REGISTRATION_CENTER_NOT_FOUND.getErrorMessage());
		}
		registrationCentersDtoList = MapperUtils.mapAll(registrationCentersList, RegistrationCenterDto.class);

		RegistrationCenterResponseDto registrationCenterResponseDto = new RegistrationCenterResponseDto();
		registrationCenterResponseDto.setRegistrationCenters(registrationCentersDtoList);
		return registrationCenterResponseDto;
	}

	private Set<String> getLocationCode(Map<Short, List<Location>> levelToListOfLocationMap, Short hierarchyLevel,
			String text) {
		Set<String> uniqueLocCode = new TreeSet<>();
		boolean isParent = false;
		for (Entry<Short, List<Location>> data : levelToListOfLocationMap.entrySet()) {
			if (!isParent) {
				for (Location location : data.getValue()) {
					if (text.trim().equalsIgnoreCase(location.getName().trim())) {
						uniqueLocCode.add(location.getCode());
						isParent = true;
						break;// parent code set
					}
				}
			} else if (data.getKey() > hierarchyLevel) {
				for (Location location : data.getValue()) {
					if (uniqueLocCode.contains(location.getParentLocCode())) {
						uniqueLocCode.add(location.getCode());
					}
				}
			}
		}
		return uniqueLocCode;
	}

}
=======
package io.mosip.kernel.masterdata.service.impl;

import java.time.LocalDate;
import java.time.LocalDateTime;
import java.time.format.DateTimeParseException;
import java.util.ArrayList;
import java.util.List;
import java.util.Map;
import java.util.Map.Entry;
import java.util.Objects;
import java.util.Set;
import java.util.TreeSet;

import javax.transaction.Transactional;

import org.springframework.beans.factory.annotation.Autowired;
import org.springframework.dao.DataAccessException;
import org.springframework.stereotype.Service;

import io.mosip.kernel.core.dataaccess.exception.DataAccessLayerException;
import io.mosip.kernel.masterdata.constant.ApplicationErrorCode;
import io.mosip.kernel.masterdata.constant.HolidayErrorCode;
import io.mosip.kernel.masterdata.constant.MasterDataConstant;
import io.mosip.kernel.masterdata.constant.RegistrationCenterDeviceHistoryErrorCode;
import io.mosip.kernel.masterdata.constant.RegistrationCenterErrorCode;
import io.mosip.kernel.masterdata.dto.HolidayDto;
import io.mosip.kernel.masterdata.dto.RegistrationCenterDto;
import io.mosip.kernel.masterdata.dto.RegistrationCenterHolidayDto;
import io.mosip.kernel.core.http.RequestWrapper;
import io.mosip.kernel.masterdata.dto.getresponse.RegistrationCenterResponseDto;
import io.mosip.kernel.masterdata.dto.getresponse.ResgistrationCenterStatusResponseDto;
import io.mosip.kernel.masterdata.dto.postresponse.IdResponseDto;
import io.mosip.kernel.masterdata.entity.Holiday;
import io.mosip.kernel.masterdata.entity.Location;
import io.mosip.kernel.masterdata.entity.RegistrationCenter;
import io.mosip.kernel.masterdata.entity.RegistrationCenterDevice;
import io.mosip.kernel.masterdata.entity.RegistrationCenterHistory;
import io.mosip.kernel.masterdata.entity.RegistrationCenterMachine;
import io.mosip.kernel.masterdata.entity.RegistrationCenterMachineDevice;
import io.mosip.kernel.masterdata.entity.RegistrationCenterUserMachine;
import io.mosip.kernel.masterdata.entity.id.IdAndLanguageCodeID;
import io.mosip.kernel.masterdata.exception.DataNotFoundException;
import io.mosip.kernel.masterdata.exception.MasterDataServiceException;
import io.mosip.kernel.masterdata.exception.RequestException;
import io.mosip.kernel.masterdata.repository.HolidayRepository;
import io.mosip.kernel.masterdata.repository.RegistrationCenterDeviceRepository;
import io.mosip.kernel.masterdata.repository.RegistrationCenterHistoryRepository;
import io.mosip.kernel.masterdata.repository.RegistrationCenterMachineDeviceRepository;
import io.mosip.kernel.masterdata.repository.RegistrationCenterMachineRepository;
import io.mosip.kernel.masterdata.repository.RegistrationCenterMachineUserRepository;
import io.mosip.kernel.masterdata.repository.RegistrationCenterRepository;
import io.mosip.kernel.masterdata.service.LocationService;
import io.mosip.kernel.masterdata.service.RegistrationCenterHistoryService;
import io.mosip.kernel.masterdata.service.RegistrationCenterService;
import io.mosip.kernel.core.util.EmptyCheckUtils;
import io.mosip.kernel.masterdata.utils.ExceptionUtils;
import io.mosip.kernel.masterdata.utils.MapperUtils;
import io.mosip.kernel.masterdata.utils.MetaDataUtils;

/**
 * This service class contains methods that provides registration centers
 * details based on user provided data.
 * 
 * @author Dharmesh Khandelwal
 * @author Abhishek Kumar
 * @author Urvil Joshi
 * @author Ritesh Sinha
 * @author Sagar Mahapatra
 * @author Sidhant Agarwal
 * @author Uday Kumar
 * @since 1.0.0
 *
 */

@Service
public class RegistrationCenterServiceImpl implements RegistrationCenterService {

	/**
	 * Reference to RegistrationCenterRepository.
	 */
	@Autowired
	private RegistrationCenterRepository registrationCenterRepository;

	@Autowired
	private RegistrationCenterHistoryRepository registrationCenterHistoryRepository;

	@Autowired
	RegistrationCenterMachineRepository registrationCenterMachineRepository;

	@Autowired
	RegistrationCenterMachineUserRepository registrationCenterMachineUserRepository;

	@Autowired
	RegistrationCenterMachineDeviceRepository registrationCenterMachineDeviceRepository;

	@Autowired
	RegistrationCenterHistoryService registrationCenterHistoryService;

	@Autowired
	RegistrationCenterDeviceRepository registrationCenterDeviceRepository;

	/**
	 * Reference to HolidayRepository.
	 */
	@Autowired
	private HolidayRepository holidayRepository;

	@Autowired
	private LocationService locationService;

	/*
	 * (non-Javadoc)
	 * 
	 * @see io.mosip.kernel.masterdata.service.RegistrationCenterService#
	 * getRegistrationCenterHolidays(java.lang.String, int, java.lang.String)
	 */
	@Override
	public RegistrationCenterHolidayDto getRegistrationCenterHolidays(String registrationCenterId, int year,
			String langCode) {
		List<RegistrationCenterDto> registrationCenters;
		List<RegistrationCenter> registrationCenterEntity = new ArrayList<>();
		RegistrationCenterHolidayDto registrationCenterHolidayResponse = null;
		RegistrationCenterDto registrationCenterDto = null;
		RegistrationCenter registrationCenter = null;
		List<HolidayDto> holidayDto = null;
		List<Holiday> holidays = null;
		String holidayLocationCode = "";

		Objects.requireNonNull(registrationCenterId);
		Objects.requireNonNull(year);
		Objects.requireNonNull(langCode);
		try {
			registrationCenter = registrationCenterRepository.findByIdAndLangCode(registrationCenterId, langCode);
		} catch (DataAccessException | DataAccessLayerException dataAccessException) {
			throw new MasterDataServiceException(
					RegistrationCenterErrorCode.REGISTRATION_CENTER_FETCH_EXCEPTION.getErrorCode(),
					RegistrationCenterErrorCode.REGISTRATION_CENTER_FETCH_EXCEPTION.getErrorMessage()
							+ ExceptionUtils.parseException(dataAccessException));
		}
		if (registrationCenter == null) {
			throw new DataNotFoundException(RegistrationCenterErrorCode.REGISTRATION_CENTER_NOT_FOUND.getErrorCode(),
					RegistrationCenterErrorCode.REGISTRATION_CENTER_NOT_FOUND.getErrorMessage());
		} else {
			registrationCenterEntity.add(registrationCenter);
			registrationCenters = MapperUtils.mapAll(registrationCenterEntity, RegistrationCenterDto.class);
			registrationCenterDto = registrationCenters.get(0);
			try {
				holidayLocationCode = registrationCenterDto.getHolidayLocationCode();
				holidays = holidayRepository.findAllByLocationCodeYearAndLangCode(holidayLocationCode, langCode, year);
				if (holidayLocationCode != null)
					holidays = holidayRepository.findAllByLocationCodeYearAndLangCode(holidayLocationCode, langCode,
							year);
			} catch (DataAccessException | DataAccessLayerException dataAccessException) {
				throw new MasterDataServiceException(HolidayErrorCode.HOLIDAY_FETCH_EXCEPTION.getErrorCode(),
						HolidayErrorCode.HOLIDAY_FETCH_EXCEPTION.getErrorMessage());

			}
			if (holidays != null)
				holidayDto = MapperUtils.mapHolidays(holidays);
		}
		registrationCenterHolidayResponse = new RegistrationCenterHolidayDto();
		registrationCenterHolidayResponse.setRegistrationCenter(registrationCenterDto);
		registrationCenterHolidayResponse.setHolidays(holidayDto);

		return registrationCenterHolidayResponse;
	}

	/*
	 * (non-Javadoc)
	 * 
	 * @see io.mosip.kernel.masterdata.service.RegistrationCenterService#
	 * getRegistrationCentersByCoordinates(double, double, int, java.lang.String)
	 */
	@Override
	public RegistrationCenterResponseDto getRegistrationCentersByCoordinates(double longitude, double latitude,
			int proximityDistance, String langCode) {
		List<RegistrationCenter> centers = null;
		try {
			centers = registrationCenterRepository.findRegistrationCentersByLat(latitude, longitude,
					proximityDistance * MasterDataConstant.METERTOMILECONVERSION, langCode);
		} catch (DataAccessLayerException | DataAccessException e) {
			throw new MasterDataServiceException(
					RegistrationCenterErrorCode.REGISTRATION_CENTER_FETCH_EXCEPTION.getErrorCode(),
					RegistrationCenterErrorCode.REGISTRATION_CENTER_FETCH_EXCEPTION.getErrorMessage()
							+ ExceptionUtils.parseException(e));
		}
		if (centers.isEmpty()) {
			throw new DataNotFoundException(RegistrationCenterErrorCode.REGISTRATION_CENTER_NOT_FOUND.getErrorCode(),
					RegistrationCenterErrorCode.REGISTRATION_CENTER_NOT_FOUND.getErrorMessage());
		}
		List<RegistrationCenterDto> registrationCenters = null;
		registrationCenters = MapperUtils.mapAll(centers, RegistrationCenterDto.class);
		RegistrationCenterResponseDto registrationCenterResponseDto = new RegistrationCenterResponseDto();
		registrationCenterResponseDto.setRegistrationCenters(registrationCenters);
		return registrationCenterResponseDto;

	}

	/*
	 * (non-Javadoc)
	 * 
	 * @see io.mosip.kernel.masterdata.service.RegistrationCenterService#
	 * getRegistrationCentersByLocationCodeAndLanguageCode(java.lang.String,
	 * java.lang.String)
	 */
	@Override
	public RegistrationCenterResponseDto getRegistrationCentersByLocationCodeAndLanguageCode(String locationCode,
			String langCode) {
		List<RegistrationCenter> registrationCentersList = null;
		try {
			registrationCentersList = registrationCenterRepository.findByLocationCodeAndLangCode(locationCode,
					langCode);

		} catch (DataAccessLayerException | DataAccessException e) {
			throw new MasterDataServiceException(
					RegistrationCenterErrorCode.REGISTRATION_CENTER_FETCH_EXCEPTION.getErrorCode(),
					RegistrationCenterErrorCode.REGISTRATION_CENTER_FETCH_EXCEPTION.getErrorMessage()
							+ ExceptionUtils.parseException(e));
		}
		if (registrationCentersList.isEmpty()) {
			throw new DataNotFoundException(RegistrationCenterErrorCode.REGISTRATION_CENTER_NOT_FOUND.getErrorCode(),
					RegistrationCenterErrorCode.REGISTRATION_CENTER_NOT_FOUND.getErrorMessage());
		}
		List<RegistrationCenterDto> registrationCentersDtoList = null;
		registrationCentersDtoList = MapperUtils.mapAll(registrationCentersList, RegistrationCenterDto.class);
		RegistrationCenterResponseDto registrationCenterResponseDto = new RegistrationCenterResponseDto();
		registrationCenterResponseDto.setRegistrationCenters(registrationCentersDtoList);
		return registrationCenterResponseDto;
	}

	/*
	 * (non-Javadoc)
	 * 
	 * @see io.mosip.kernel.masterdata.service.RegistrationCenterService#
	 * getRegistrationCentersByIDAndLangCode(java.lang.String, java.lang.String)
	 */
	@Override
	public RegistrationCenterResponseDto getRegistrationCentersByIDAndLangCode(String registrationCenterId,
			String langCode) {
		List<RegistrationCenterDto> registrationCenters = new ArrayList<>();

		RegistrationCenter registrationCenter = null;
		try {
			registrationCenter = registrationCenterRepository.findByIdAndLangCode(registrationCenterId, langCode);
		} catch (DataAccessLayerException | DataAccessException e) {
			throw new MasterDataServiceException(
					RegistrationCenterErrorCode.REGISTRATION_CENTER_FETCH_EXCEPTION.getErrorCode(),
					RegistrationCenterErrorCode.REGISTRATION_CENTER_FETCH_EXCEPTION.getErrorMessage()
							+ ExceptionUtils.parseException(e));
		}
		if (registrationCenter == null) {
			throw new DataNotFoundException(RegistrationCenterErrorCode.REGISTRATION_CENTER_NOT_FOUND.getErrorCode(),
					RegistrationCenterErrorCode.REGISTRATION_CENTER_NOT_FOUND.getErrorMessage());
		}

		RegistrationCenterDto registrationCenterDto = MapperUtils.map(registrationCenter, RegistrationCenterDto.class);
		registrationCenters.add(registrationCenterDto);
		RegistrationCenterResponseDto response = new RegistrationCenterResponseDto();
		response.setRegistrationCenters(registrationCenters);
		return response;
	}

	/*
	 * (non-Javadoc)
	 * 
	 * @see io.mosip.kernel.masterdata.service.RegistrationCenterService#
	 * getAllRegistrationCenters()
	 */
	@Override
	public RegistrationCenterResponseDto getAllRegistrationCenters() {
		List<RegistrationCenter> registrationCentersList = null;
		try {
			registrationCentersList = registrationCenterRepository.findAllByIsDeletedFalseOrIsDeletedIsNull();

		} catch (DataAccessLayerException | DataAccessException e) {
			throw new MasterDataServiceException(
					RegistrationCenterErrorCode.REGISTRATION_CENTER_FETCH_EXCEPTION.getErrorCode(),
					RegistrationCenterErrorCode.REGISTRATION_CENTER_FETCH_EXCEPTION.getErrorMessage());
		}

		if (registrationCentersList.isEmpty()) {
			throw new DataNotFoundException(RegistrationCenterErrorCode.REGISTRATION_CENTER_NOT_FOUND.getErrorCode(),
					RegistrationCenterErrorCode.REGISTRATION_CENTER_NOT_FOUND.getErrorMessage());
		}

		List<RegistrationCenterDto> registrationCenters = null;
		registrationCenters = MapperUtils.mapAll(registrationCentersList, RegistrationCenterDto.class);
		RegistrationCenterResponseDto registrationCenterResponseDto = new RegistrationCenterResponseDto();
		registrationCenterResponseDto.setRegistrationCenters(registrationCenters);
		return registrationCenterResponseDto;

	}

	/*
	 * (non-Javadoc)
	 * 
	 * @see io.mosip.kernel.masterdata.service.RegistrationCenterService#
	 * findRegistrationCenterByHierarchyLevelandTextAndLanguageCode(java.lang.
	 * String, java.lang.String, java.lang.String)
	 */
	@Override
	public RegistrationCenterResponseDto findRegistrationCenterByHierarchyLevelandTextAndLanguageCode(
			String languageCode, Short hierarchyLevel, String text) {
		List<RegistrationCenter> registrationCentersList = null;
		try {
			Set<String> codes = getLocationCode(
					locationService.getLocationByLangCodeAndHierarchyLevel(languageCode, hierarchyLevel),
					hierarchyLevel, text);
			if (!EmptyCheckUtils.isNullEmpty(codes)) {
				registrationCentersList = registrationCenterRepository.findRegistrationCenterByListOfLocationCode(codes,
						languageCode);
			} else {
				throw new DataNotFoundException(
						RegistrationCenterErrorCode.REGISTRATION_CENTER_NOT_FOUND.getErrorCode(),
						RegistrationCenterErrorCode.REGISTRATION_CENTER_NOT_FOUND.getErrorMessage());
			}

		} catch (DataAccessLayerException | DataAccessException e) {
			throw new MasterDataServiceException(
					RegistrationCenterErrorCode.REGISTRATION_CENTER_FETCH_EXCEPTION.getErrorCode(),
					RegistrationCenterErrorCode.REGISTRATION_CENTER_FETCH_EXCEPTION.getErrorMessage()
							+ ExceptionUtils.parseException(e));
		}
		if (registrationCentersList.isEmpty()) {
			throw new DataNotFoundException(RegistrationCenterErrorCode.REGISTRATION_CENTER_NOT_FOUND.getErrorCode(),
					RegistrationCenterErrorCode.REGISTRATION_CENTER_NOT_FOUND.getErrorMessage());
		}
		List<RegistrationCenterDto> registrationCentersDtoList = null;
		registrationCentersDtoList = MapperUtils.mapAll(registrationCentersList, RegistrationCenterDto.class);

		RegistrationCenterResponseDto registrationCenterResponseDto = new RegistrationCenterResponseDto();
		registrationCenterResponseDto.setRegistrationCenters(registrationCentersDtoList);
		return registrationCenterResponseDto;
	}

	/*
	 * (non-Javadoc)
	 * 
	 * @see io.mosip.kernel.masterdata.service.RegistrationCenterService#
	 * createRegistrationCenter(io.mosip.kernel.masterdata.dto.RequestDto)
	 */
	@Override
	public IdResponseDto createRegistrationCenter(RegistrationCenterDto registrationCenterDto) {
		try {
			if (!EmptyCheckUtils.isNullEmpty(registrationCenterDto.getLatitude())
					&& !EmptyCheckUtils.isNullEmpty(registrationCenterDto.getLongitude())) {
				Float.parseFloat(registrationCenterDto.getLatitude());
				Float.parseFloat(registrationCenterDto.getLongitude());
			}
		} catch (NullPointerException | NumberFormatException latLongException) {
			throw new RequestException(ApplicationErrorCode.APPLICATION_REQUEST_EXCEPTION.getErrorCode(),
					ApplicationErrorCode.APPLICATION_REQUEST_EXCEPTION.getErrorMessage()
							+ ExceptionUtils.parseException(latLongException));
		}
		RegistrationCenter entity = new RegistrationCenter();
		entity = MetaDataUtils.setCreateMetaData(registrationCenterDto, entity.getClass());
		RegistrationCenterHistory registrationCenterHistoryEntity = MetaDataUtils
				.setCreateMetaData(registrationCenterDto, RegistrationCenterHistory.class);
		registrationCenterHistoryEntity.setEffectivetimes(entity.getCreatedDateTime());
		registrationCenterHistoryEntity.setCreatedDateTime(entity.getCreatedDateTime());
		RegistrationCenter registrationCenter;
		try {
			registrationCenter = registrationCenterRepository.create(entity);
			registrationCenterHistoryRepository.create(registrationCenterHistoryEntity);
		} catch (DataAccessLayerException | DataAccessException e) {
			throw new MasterDataServiceException(ApplicationErrorCode.APPLICATION_INSERT_EXCEPTION.getErrorCode(),
					ApplicationErrorCode.APPLICATION_INSERT_EXCEPTION.getErrorMessage() + " "
							+ ExceptionUtils.parseException(e));
		}
		IdResponseDto idResponseDto = new IdResponseDto();
		idResponseDto.setId(registrationCenter.getId());
		return idResponseDto;
	}

	/*
	 * (non-Javadoc)
	 * 
	 * @see io.mosip.kernel.masterdata.service.RegistrationCenterService#
	 * validateTimestampWithRegistrationCenter(java.lang.String, java.lang.String)
	 */
	@Override
	public ResgistrationCenterStatusResponseDto validateTimeStampWithRegistrationCenter(String id, String langCode,
			String timestamp) {
		LocalDateTime localDateTime = null;
		try {
			localDateTime = MapperUtils.parseToLocalDateTime(timestamp);
		} catch (DateTimeParseException ex) {
			throw new RequestException(
					RegistrationCenterDeviceHistoryErrorCode.INVALIDE_EFFECTIVE_DATE_TIME_FORMATE_EXCEPTION
							.getErrorCode(),
					RegistrationCenterDeviceHistoryErrorCode.INVALIDE_EFFECTIVE_DATE_TIME_FORMATE_EXCEPTION
							.getErrorMessage() + ExceptionUtils.parseException(ex));
		}
		LocalDate localDate = localDateTime.toLocalDate();
		ResgistrationCenterStatusResponseDto resgistrationCenterStatusResponseDto = new ResgistrationCenterStatusResponseDto();
		try {
			/**
			 * a query is written in RegistrationCenterRepository which would check if the
			 * date is not a holiday for that center
			 *
			 */
			RegistrationCenter registrationCenter = registrationCenterRepository.findByIdAndLangCode(id, langCode);
			if (registrationCenter == null) {
				throw new DataNotFoundException(
						RegistrationCenterErrorCode.REGISTRATION_CENTER_NOT_FOUND.getErrorCode(),
						RegistrationCenterErrorCode.REGISTRATION_CENTER_NOT_FOUND.getErrorMessage());
			}
			boolean isTrue = registrationCenterRepository.validateDateWithHoliday(localDate,
					registrationCenter.getHolidayLocationCode());
			if (isTrue) {
				resgistrationCenterStatusResponseDto.setStatus(MasterDataConstant.INVALID);
			} else {

				resgistrationCenterStatusResponseDto.setStatus(MasterDataConstant.VALID);
			}

		} catch (DataAccessLayerException | DataAccessException e) {
			throw new MasterDataServiceException(
					RegistrationCenterErrorCode.REGISTRATION_CENTER_FETCH_EXCEPTION.getErrorCode(),
					RegistrationCenterErrorCode.REGISTRATION_CENTER_FETCH_EXCEPTION.getErrorMessage()
							+ ExceptionUtils.parseException(e));
		}

		return resgistrationCenterStatusResponseDto;
	}

	/*
	 * (non-Javadoc)
	 * 
	 * @see io.mosip.kernel.masterdata.service.RegistrationCenterService#
	 * updateRegistrationCenter(io.mosip.kernel.masterdata.dto.RequestDto)
	 */
	@Transactional
	@Override
	public IdAndLanguageCodeID updateRegistrationCenter(RequestWrapper<RegistrationCenterDto> registrationCenter) {
		RegistrationCenter updRegistrationCenter = null;
		try {

			RegistrationCenter renRegistrationCenter = registrationCenterRepository.findByIdAndLangCode(
					registrationCenter.getRequest().getId(), registrationCenter.getRequest().getLangCode());
			if (renRegistrationCenter != null) {
				MetaDataUtils.setUpdateMetaData(registrationCenter.getRequest(), renRegistrationCenter, false);
				updRegistrationCenter = registrationCenterRepository.update(renRegistrationCenter);

				RegistrationCenterHistory registrationCenterHistory = new RegistrationCenterHistory();
				MapperUtils.map(updRegistrationCenter, registrationCenterHistory);
				MapperUtils.setBaseFieldValue(updRegistrationCenter, registrationCenterHistory);
				registrationCenterHistory.setEffectivetimes(updRegistrationCenter.getUpdatedDateTime());
				registrationCenterHistory.setUpdatedDateTime(updRegistrationCenter.getUpdatedDateTime());
				registrationCenterHistoryService.createRegistrationCenterHistory(registrationCenterHistory);

			} else {
				throw new RequestException(RegistrationCenterErrorCode.REGISTRATION_CENTER_NOT_FOUND.getErrorCode(),
						RegistrationCenterErrorCode.REGISTRATION_CENTER_NOT_FOUND.getErrorMessage());
			}
		} catch (DataAccessLayerException | DataAccessException exception) {
			throw new MasterDataServiceException(
					RegistrationCenterErrorCode.REGISTRATION_CENTER_UPDATE_EXCEPTION.getErrorCode(),
					RegistrationCenterErrorCode.REGISTRATION_CENTER_UPDATE_EXCEPTION.getErrorMessage()
							+ ExceptionUtils.parseException(exception));
		}

		IdAndLanguageCodeID idAndLanguageCodeID = new IdAndLanguageCodeID();
		MapperUtils.map(updRegistrationCenter, idAndLanguageCodeID);
		return idAndLanguageCodeID;
	}

	/*
	 * (non-Javadoc)
	 * 
	 * @see io.mosip.kernel.masterdata.service.RegistrationCenterService#
	 * deleteRegistrationCenter(java.lang.String)
	 */
	@Override
	@Transactional
	public IdResponseDto deleteRegistrationCenter(String id) {
		RegistrationCenter delRegistrationCenter = null;
		try {
			List<RegistrationCenter> renRegistrationCenterList = registrationCenterRepository
					.findByRegIdAndIsDeletedFalseOrNull(id);
			if (!renRegistrationCenterList.isEmpty()) {
				for (RegistrationCenter renRegistrationCenter : renRegistrationCenterList) {

					List<RegistrationCenterMachine> registrationCenterMachineList = registrationCenterMachineRepository
							.findByMachineIdAndIsDeletedFalseOrIsDeletedIsNull(renRegistrationCenter.getId());
					List<RegistrationCenterUserMachine> registrationCenterMachineUser = registrationCenterMachineUserRepository
							.findByMachineIdAndIsDeletedFalseOrIsDeletedIsNull(renRegistrationCenter.getId());
					List<RegistrationCenterMachineDevice> registrationCenterMachineDevice = registrationCenterMachineDeviceRepository
							.findByMachineIdAndIsDeletedFalseOrIsDeletedIsNull(renRegistrationCenter.getId());
					List<RegistrationCenterDevice> registrationCenterDeviceList = registrationCenterDeviceRepository
							.findByDeviceIdAndIsDeletedFalseOrIsDeletedIsNull(renRegistrationCenter.getId());

					if (registrationCenterMachineList.isEmpty() && registrationCenterMachineUser.isEmpty()
							&& registrationCenterMachineDevice.isEmpty() && registrationCenterDeviceList.isEmpty()) {
						MetaDataUtils.setDeleteMetaData(renRegistrationCenter);
						delRegistrationCenter = registrationCenterRepository.update(renRegistrationCenter);

						RegistrationCenterHistory registrationCenterHistory = new RegistrationCenterHistory();
						MapperUtils.map(delRegistrationCenter, registrationCenterHistory);
						MapperUtils.setBaseFieldValue(delRegistrationCenter, registrationCenterHistory);

						registrationCenterHistory.setEffectivetimes(delRegistrationCenter.getDeletedDateTime());
						registrationCenterHistory.setDeletedDateTime(delRegistrationCenter.getDeletedDateTime());
						registrationCenterHistoryService.createRegistrationCenterHistory(registrationCenterHistory);
					} else {
						throw new RequestException(RegistrationCenterErrorCode.DEPENDENCY_EXCEPTION.getErrorCode(),
								RegistrationCenterErrorCode.DEPENDENCY_EXCEPTION.getErrorMessage());
					}
				}
			} else {
				throw new RequestException(RegistrationCenterErrorCode.REGISTRATION_CENTER_NOT_FOUND.getErrorCode(),
						RegistrationCenterErrorCode.REGISTRATION_CENTER_NOT_FOUND.getErrorMessage());
			}

		} catch (DataAccessLayerException | DataAccessException e) {
			throw new MasterDataServiceException(
					RegistrationCenterErrorCode.REGISTRATION_CENTER_DELETE_EXCEPTION.getErrorCode(),
					RegistrationCenterErrorCode.REGISTRATION_CENTER_DELETE_EXCEPTION.getErrorMessage()
							+ ExceptionUtils.parseException(e));
		}

		IdResponseDto idResponseDto = new IdResponseDto();
		idResponseDto.setId(id);
		return idResponseDto;

	}

	/*
	 * (non-Javadoc)
	 * 
	 * @see io.mosip.kernel.masterdata.service.RegistrationCenterService#
	 * findRegistrationCenterByHierarchyLevelAndListTextAndlangCode(java.lang.
	 * String, java.lang.Integer, java.util.List)
	 */
	@Override
	public RegistrationCenterResponseDto findRegistrationCenterByHierarchyLevelAndListTextAndlangCode(
			String languageCode, Short hierarchyLevel, List<String> names) {
		List<RegistrationCenterDto> registrationCentersDtoList = null;
		List<RegistrationCenter> registrationCentersList = null;
		Set<String> uniqueLocCode = new TreeSet<>();
		try {
			Map<Short, List<Location>> parLocCodeToListOfLocation = locationService
					.getLocationByLangCodeAndHierarchyLevel(languageCode, hierarchyLevel);
			for (String name : names) {
				Set<String> codes = getLocationCode(parLocCodeToListOfLocation, hierarchyLevel, name);
				uniqueLocCode.addAll(codes);
			}
			if (!EmptyCheckUtils.isNullEmpty(uniqueLocCode)) {
				registrationCentersList = registrationCenterRepository
						.findRegistrationCenterByListOfLocationCode(uniqueLocCode, languageCode);
			} else {
				throw new DataNotFoundException(
						RegistrationCenterErrorCode.REGISTRATION_CENTER_NOT_FOUND.getErrorCode(),
						RegistrationCenterErrorCode.REGISTRATION_CENTER_NOT_FOUND.getErrorMessage());
			}

		} catch (DataAccessLayerException | DataAccessException e) {
			throw new MasterDataServiceException(
					RegistrationCenterErrorCode.REGISTRATION_CENTER_FETCH_EXCEPTION.getErrorCode(),
					RegistrationCenterErrorCode.REGISTRATION_CENTER_FETCH_EXCEPTION.getErrorMessage()
							+ ExceptionUtils.parseException(e));
		}
		if (registrationCentersList.isEmpty()) {
			throw new DataNotFoundException(RegistrationCenterErrorCode.REGISTRATION_CENTER_NOT_FOUND.getErrorCode(),
					RegistrationCenterErrorCode.REGISTRATION_CENTER_NOT_FOUND.getErrorMessage());
		}
		registrationCentersDtoList = MapperUtils.mapAll(registrationCentersList, RegistrationCenterDto.class);

		RegistrationCenterResponseDto registrationCenterResponseDto = new RegistrationCenterResponseDto();
		registrationCenterResponseDto.setRegistrationCenters(registrationCentersDtoList);
		return registrationCenterResponseDto;
	}

	private Set<String> getLocationCode(Map<Short, List<Location>> levelToListOfLocationMap, Short hierarchyLevel,
			String text) {
		Set<String> uniqueLocCode = new TreeSet<>();
		boolean isParent = false;
		for (Entry<Short, List<Location>> data : levelToListOfLocationMap.entrySet()) {
			if (!isParent) {
				for (Location location : data.getValue()) {
					if (text.trim().equalsIgnoreCase(location.getName().trim())) {
						uniqueLocCode.add(location.getCode());
						isParent = true;
						break;// parent code set
					}
				}
			} else if (data.getKey() > hierarchyLevel) {
				for (Location location : data.getValue()) {
					if (uniqueLocCode.contains(location.getParentLocCode())) {
						uniqueLocCode.add(location.getCode());
					}
				}
			}
		}
		return uniqueLocCode;
	}

}
>>>>>>> aafd0a67
<|MERGE_RESOLUTION|>--- conflicted
+++ resolved
@@ -1,4 +1,3 @@
-<<<<<<< HEAD
 package io.mosip.kernel.masterdata.service.impl;
 
 import java.time.LocalDate;
@@ -596,604 +595,4 @@
 		return uniqueLocCode;
 	}
 
-}
-=======
-package io.mosip.kernel.masterdata.service.impl;
-
-import java.time.LocalDate;
-import java.time.LocalDateTime;
-import java.time.format.DateTimeParseException;
-import java.util.ArrayList;
-import java.util.List;
-import java.util.Map;
-import java.util.Map.Entry;
-import java.util.Objects;
-import java.util.Set;
-import java.util.TreeSet;
-
-import javax.transaction.Transactional;
-
-import org.springframework.beans.factory.annotation.Autowired;
-import org.springframework.dao.DataAccessException;
-import org.springframework.stereotype.Service;
-
-import io.mosip.kernel.core.dataaccess.exception.DataAccessLayerException;
-import io.mosip.kernel.masterdata.constant.ApplicationErrorCode;
-import io.mosip.kernel.masterdata.constant.HolidayErrorCode;
-import io.mosip.kernel.masterdata.constant.MasterDataConstant;
-import io.mosip.kernel.masterdata.constant.RegistrationCenterDeviceHistoryErrorCode;
-import io.mosip.kernel.masterdata.constant.RegistrationCenterErrorCode;
-import io.mosip.kernel.masterdata.dto.HolidayDto;
-import io.mosip.kernel.masterdata.dto.RegistrationCenterDto;
-import io.mosip.kernel.masterdata.dto.RegistrationCenterHolidayDto;
-import io.mosip.kernel.core.http.RequestWrapper;
-import io.mosip.kernel.masterdata.dto.getresponse.RegistrationCenterResponseDto;
-import io.mosip.kernel.masterdata.dto.getresponse.ResgistrationCenterStatusResponseDto;
-import io.mosip.kernel.masterdata.dto.postresponse.IdResponseDto;
-import io.mosip.kernel.masterdata.entity.Holiday;
-import io.mosip.kernel.masterdata.entity.Location;
-import io.mosip.kernel.masterdata.entity.RegistrationCenter;
-import io.mosip.kernel.masterdata.entity.RegistrationCenterDevice;
-import io.mosip.kernel.masterdata.entity.RegistrationCenterHistory;
-import io.mosip.kernel.masterdata.entity.RegistrationCenterMachine;
-import io.mosip.kernel.masterdata.entity.RegistrationCenterMachineDevice;
-import io.mosip.kernel.masterdata.entity.RegistrationCenterUserMachine;
-import io.mosip.kernel.masterdata.entity.id.IdAndLanguageCodeID;
-import io.mosip.kernel.masterdata.exception.DataNotFoundException;
-import io.mosip.kernel.masterdata.exception.MasterDataServiceException;
-import io.mosip.kernel.masterdata.exception.RequestException;
-import io.mosip.kernel.masterdata.repository.HolidayRepository;
-import io.mosip.kernel.masterdata.repository.RegistrationCenterDeviceRepository;
-import io.mosip.kernel.masterdata.repository.RegistrationCenterHistoryRepository;
-import io.mosip.kernel.masterdata.repository.RegistrationCenterMachineDeviceRepository;
-import io.mosip.kernel.masterdata.repository.RegistrationCenterMachineRepository;
-import io.mosip.kernel.masterdata.repository.RegistrationCenterMachineUserRepository;
-import io.mosip.kernel.masterdata.repository.RegistrationCenterRepository;
-import io.mosip.kernel.masterdata.service.LocationService;
-import io.mosip.kernel.masterdata.service.RegistrationCenterHistoryService;
-import io.mosip.kernel.masterdata.service.RegistrationCenterService;
-import io.mosip.kernel.core.util.EmptyCheckUtils;
-import io.mosip.kernel.masterdata.utils.ExceptionUtils;
-import io.mosip.kernel.masterdata.utils.MapperUtils;
-import io.mosip.kernel.masterdata.utils.MetaDataUtils;
-
-/**
- * This service class contains methods that provides registration centers
- * details based on user provided data.
- * 
- * @author Dharmesh Khandelwal
- * @author Abhishek Kumar
- * @author Urvil Joshi
- * @author Ritesh Sinha
- * @author Sagar Mahapatra
- * @author Sidhant Agarwal
- * @author Uday Kumar
- * @since 1.0.0
- *
- */
-
-@Service
-public class RegistrationCenterServiceImpl implements RegistrationCenterService {
-
-	/**
-	 * Reference to RegistrationCenterRepository.
-	 */
-	@Autowired
-	private RegistrationCenterRepository registrationCenterRepository;
-
-	@Autowired
-	private RegistrationCenterHistoryRepository registrationCenterHistoryRepository;
-
-	@Autowired
-	RegistrationCenterMachineRepository registrationCenterMachineRepository;
-
-	@Autowired
-	RegistrationCenterMachineUserRepository registrationCenterMachineUserRepository;
-
-	@Autowired
-	RegistrationCenterMachineDeviceRepository registrationCenterMachineDeviceRepository;
-
-	@Autowired
-	RegistrationCenterHistoryService registrationCenterHistoryService;
-
-	@Autowired
-	RegistrationCenterDeviceRepository registrationCenterDeviceRepository;
-
-	/**
-	 * Reference to HolidayRepository.
-	 */
-	@Autowired
-	private HolidayRepository holidayRepository;
-
-	@Autowired
-	private LocationService locationService;
-
-	/*
-	 * (non-Javadoc)
-	 * 
-	 * @see io.mosip.kernel.masterdata.service.RegistrationCenterService#
-	 * getRegistrationCenterHolidays(java.lang.String, int, java.lang.String)
-	 */
-	@Override
-	public RegistrationCenterHolidayDto getRegistrationCenterHolidays(String registrationCenterId, int year,
-			String langCode) {
-		List<RegistrationCenterDto> registrationCenters;
-		List<RegistrationCenter> registrationCenterEntity = new ArrayList<>();
-		RegistrationCenterHolidayDto registrationCenterHolidayResponse = null;
-		RegistrationCenterDto registrationCenterDto = null;
-		RegistrationCenter registrationCenter = null;
-		List<HolidayDto> holidayDto = null;
-		List<Holiday> holidays = null;
-		String holidayLocationCode = "";
-
-		Objects.requireNonNull(registrationCenterId);
-		Objects.requireNonNull(year);
-		Objects.requireNonNull(langCode);
-		try {
-			registrationCenter = registrationCenterRepository.findByIdAndLangCode(registrationCenterId, langCode);
-		} catch (DataAccessException | DataAccessLayerException dataAccessException) {
-			throw new MasterDataServiceException(
-					RegistrationCenterErrorCode.REGISTRATION_CENTER_FETCH_EXCEPTION.getErrorCode(),
-					RegistrationCenterErrorCode.REGISTRATION_CENTER_FETCH_EXCEPTION.getErrorMessage()
-							+ ExceptionUtils.parseException(dataAccessException));
-		}
-		if (registrationCenter == null) {
-			throw new DataNotFoundException(RegistrationCenterErrorCode.REGISTRATION_CENTER_NOT_FOUND.getErrorCode(),
-					RegistrationCenterErrorCode.REGISTRATION_CENTER_NOT_FOUND.getErrorMessage());
-		} else {
-			registrationCenterEntity.add(registrationCenter);
-			registrationCenters = MapperUtils.mapAll(registrationCenterEntity, RegistrationCenterDto.class);
-			registrationCenterDto = registrationCenters.get(0);
-			try {
-				holidayLocationCode = registrationCenterDto.getHolidayLocationCode();
-				holidays = holidayRepository.findAllByLocationCodeYearAndLangCode(holidayLocationCode, langCode, year);
-				if (holidayLocationCode != null)
-					holidays = holidayRepository.findAllByLocationCodeYearAndLangCode(holidayLocationCode, langCode,
-							year);
-			} catch (DataAccessException | DataAccessLayerException dataAccessException) {
-				throw new MasterDataServiceException(HolidayErrorCode.HOLIDAY_FETCH_EXCEPTION.getErrorCode(),
-						HolidayErrorCode.HOLIDAY_FETCH_EXCEPTION.getErrorMessage());
-
-			}
-			if (holidays != null)
-				holidayDto = MapperUtils.mapHolidays(holidays);
-		}
-		registrationCenterHolidayResponse = new RegistrationCenterHolidayDto();
-		registrationCenterHolidayResponse.setRegistrationCenter(registrationCenterDto);
-		registrationCenterHolidayResponse.setHolidays(holidayDto);
-
-		return registrationCenterHolidayResponse;
-	}
-
-	/*
-	 * (non-Javadoc)
-	 * 
-	 * @see io.mosip.kernel.masterdata.service.RegistrationCenterService#
-	 * getRegistrationCentersByCoordinates(double, double, int, java.lang.String)
-	 */
-	@Override
-	public RegistrationCenterResponseDto getRegistrationCentersByCoordinates(double longitude, double latitude,
-			int proximityDistance, String langCode) {
-		List<RegistrationCenter> centers = null;
-		try {
-			centers = registrationCenterRepository.findRegistrationCentersByLat(latitude, longitude,
-					proximityDistance * MasterDataConstant.METERTOMILECONVERSION, langCode);
-		} catch (DataAccessLayerException | DataAccessException e) {
-			throw new MasterDataServiceException(
-					RegistrationCenterErrorCode.REGISTRATION_CENTER_FETCH_EXCEPTION.getErrorCode(),
-					RegistrationCenterErrorCode.REGISTRATION_CENTER_FETCH_EXCEPTION.getErrorMessage()
-							+ ExceptionUtils.parseException(e));
-		}
-		if (centers.isEmpty()) {
-			throw new DataNotFoundException(RegistrationCenterErrorCode.REGISTRATION_CENTER_NOT_FOUND.getErrorCode(),
-					RegistrationCenterErrorCode.REGISTRATION_CENTER_NOT_FOUND.getErrorMessage());
-		}
-		List<RegistrationCenterDto> registrationCenters = null;
-		registrationCenters = MapperUtils.mapAll(centers, RegistrationCenterDto.class);
-		RegistrationCenterResponseDto registrationCenterResponseDto = new RegistrationCenterResponseDto();
-		registrationCenterResponseDto.setRegistrationCenters(registrationCenters);
-		return registrationCenterResponseDto;
-
-	}
-
-	/*
-	 * (non-Javadoc)
-	 * 
-	 * @see io.mosip.kernel.masterdata.service.RegistrationCenterService#
-	 * getRegistrationCentersByLocationCodeAndLanguageCode(java.lang.String,
-	 * java.lang.String)
-	 */
-	@Override
-	public RegistrationCenterResponseDto getRegistrationCentersByLocationCodeAndLanguageCode(String locationCode,
-			String langCode) {
-		List<RegistrationCenter> registrationCentersList = null;
-		try {
-			registrationCentersList = registrationCenterRepository.findByLocationCodeAndLangCode(locationCode,
-					langCode);
-
-		} catch (DataAccessLayerException | DataAccessException e) {
-			throw new MasterDataServiceException(
-					RegistrationCenterErrorCode.REGISTRATION_CENTER_FETCH_EXCEPTION.getErrorCode(),
-					RegistrationCenterErrorCode.REGISTRATION_CENTER_FETCH_EXCEPTION.getErrorMessage()
-							+ ExceptionUtils.parseException(e));
-		}
-		if (registrationCentersList.isEmpty()) {
-			throw new DataNotFoundException(RegistrationCenterErrorCode.REGISTRATION_CENTER_NOT_FOUND.getErrorCode(),
-					RegistrationCenterErrorCode.REGISTRATION_CENTER_NOT_FOUND.getErrorMessage());
-		}
-		List<RegistrationCenterDto> registrationCentersDtoList = null;
-		registrationCentersDtoList = MapperUtils.mapAll(registrationCentersList, RegistrationCenterDto.class);
-		RegistrationCenterResponseDto registrationCenterResponseDto = new RegistrationCenterResponseDto();
-		registrationCenterResponseDto.setRegistrationCenters(registrationCentersDtoList);
-		return registrationCenterResponseDto;
-	}
-
-	/*
-	 * (non-Javadoc)
-	 * 
-	 * @see io.mosip.kernel.masterdata.service.RegistrationCenterService#
-	 * getRegistrationCentersByIDAndLangCode(java.lang.String, java.lang.String)
-	 */
-	@Override
-	public RegistrationCenterResponseDto getRegistrationCentersByIDAndLangCode(String registrationCenterId,
-			String langCode) {
-		List<RegistrationCenterDto> registrationCenters = new ArrayList<>();
-
-		RegistrationCenter registrationCenter = null;
-		try {
-			registrationCenter = registrationCenterRepository.findByIdAndLangCode(registrationCenterId, langCode);
-		} catch (DataAccessLayerException | DataAccessException e) {
-			throw new MasterDataServiceException(
-					RegistrationCenterErrorCode.REGISTRATION_CENTER_FETCH_EXCEPTION.getErrorCode(),
-					RegistrationCenterErrorCode.REGISTRATION_CENTER_FETCH_EXCEPTION.getErrorMessage()
-							+ ExceptionUtils.parseException(e));
-		}
-		if (registrationCenter == null) {
-			throw new DataNotFoundException(RegistrationCenterErrorCode.REGISTRATION_CENTER_NOT_FOUND.getErrorCode(),
-					RegistrationCenterErrorCode.REGISTRATION_CENTER_NOT_FOUND.getErrorMessage());
-		}
-
-		RegistrationCenterDto registrationCenterDto = MapperUtils.map(registrationCenter, RegistrationCenterDto.class);
-		registrationCenters.add(registrationCenterDto);
-		RegistrationCenterResponseDto response = new RegistrationCenterResponseDto();
-		response.setRegistrationCenters(registrationCenters);
-		return response;
-	}
-
-	/*
-	 * (non-Javadoc)
-	 * 
-	 * @see io.mosip.kernel.masterdata.service.RegistrationCenterService#
-	 * getAllRegistrationCenters()
-	 */
-	@Override
-	public RegistrationCenterResponseDto getAllRegistrationCenters() {
-		List<RegistrationCenter> registrationCentersList = null;
-		try {
-			registrationCentersList = registrationCenterRepository.findAllByIsDeletedFalseOrIsDeletedIsNull();
-
-		} catch (DataAccessLayerException | DataAccessException e) {
-			throw new MasterDataServiceException(
-					RegistrationCenterErrorCode.REGISTRATION_CENTER_FETCH_EXCEPTION.getErrorCode(),
-					RegistrationCenterErrorCode.REGISTRATION_CENTER_FETCH_EXCEPTION.getErrorMessage());
-		}
-
-		if (registrationCentersList.isEmpty()) {
-			throw new DataNotFoundException(RegistrationCenterErrorCode.REGISTRATION_CENTER_NOT_FOUND.getErrorCode(),
-					RegistrationCenterErrorCode.REGISTRATION_CENTER_NOT_FOUND.getErrorMessage());
-		}
-
-		List<RegistrationCenterDto> registrationCenters = null;
-		registrationCenters = MapperUtils.mapAll(registrationCentersList, RegistrationCenterDto.class);
-		RegistrationCenterResponseDto registrationCenterResponseDto = new RegistrationCenterResponseDto();
-		registrationCenterResponseDto.setRegistrationCenters(registrationCenters);
-		return registrationCenterResponseDto;
-
-	}
-
-	/*
-	 * (non-Javadoc)
-	 * 
-	 * @see io.mosip.kernel.masterdata.service.RegistrationCenterService#
-	 * findRegistrationCenterByHierarchyLevelandTextAndLanguageCode(java.lang.
-	 * String, java.lang.String, java.lang.String)
-	 */
-	@Override
-	public RegistrationCenterResponseDto findRegistrationCenterByHierarchyLevelandTextAndLanguageCode(
-			String languageCode, Short hierarchyLevel, String text) {
-		List<RegistrationCenter> registrationCentersList = null;
-		try {
-			Set<String> codes = getLocationCode(
-					locationService.getLocationByLangCodeAndHierarchyLevel(languageCode, hierarchyLevel),
-					hierarchyLevel, text);
-			if (!EmptyCheckUtils.isNullEmpty(codes)) {
-				registrationCentersList = registrationCenterRepository.findRegistrationCenterByListOfLocationCode(codes,
-						languageCode);
-			} else {
-				throw new DataNotFoundException(
-						RegistrationCenterErrorCode.REGISTRATION_CENTER_NOT_FOUND.getErrorCode(),
-						RegistrationCenterErrorCode.REGISTRATION_CENTER_NOT_FOUND.getErrorMessage());
-			}
-
-		} catch (DataAccessLayerException | DataAccessException e) {
-			throw new MasterDataServiceException(
-					RegistrationCenterErrorCode.REGISTRATION_CENTER_FETCH_EXCEPTION.getErrorCode(),
-					RegistrationCenterErrorCode.REGISTRATION_CENTER_FETCH_EXCEPTION.getErrorMessage()
-							+ ExceptionUtils.parseException(e));
-		}
-		if (registrationCentersList.isEmpty()) {
-			throw new DataNotFoundException(RegistrationCenterErrorCode.REGISTRATION_CENTER_NOT_FOUND.getErrorCode(),
-					RegistrationCenterErrorCode.REGISTRATION_CENTER_NOT_FOUND.getErrorMessage());
-		}
-		List<RegistrationCenterDto> registrationCentersDtoList = null;
-		registrationCentersDtoList = MapperUtils.mapAll(registrationCentersList, RegistrationCenterDto.class);
-
-		RegistrationCenterResponseDto registrationCenterResponseDto = new RegistrationCenterResponseDto();
-		registrationCenterResponseDto.setRegistrationCenters(registrationCentersDtoList);
-		return registrationCenterResponseDto;
-	}
-
-	/*
-	 * (non-Javadoc)
-	 * 
-	 * @see io.mosip.kernel.masterdata.service.RegistrationCenterService#
-	 * createRegistrationCenter(io.mosip.kernel.masterdata.dto.RequestDto)
-	 */
-	@Override
-	public IdResponseDto createRegistrationCenter(RegistrationCenterDto registrationCenterDto) {
-		try {
-			if (!EmptyCheckUtils.isNullEmpty(registrationCenterDto.getLatitude())
-					&& !EmptyCheckUtils.isNullEmpty(registrationCenterDto.getLongitude())) {
-				Float.parseFloat(registrationCenterDto.getLatitude());
-				Float.parseFloat(registrationCenterDto.getLongitude());
-			}
-		} catch (NullPointerException | NumberFormatException latLongException) {
-			throw new RequestException(ApplicationErrorCode.APPLICATION_REQUEST_EXCEPTION.getErrorCode(),
-					ApplicationErrorCode.APPLICATION_REQUEST_EXCEPTION.getErrorMessage()
-							+ ExceptionUtils.parseException(latLongException));
-		}
-		RegistrationCenter entity = new RegistrationCenter();
-		entity = MetaDataUtils.setCreateMetaData(registrationCenterDto, entity.getClass());
-		RegistrationCenterHistory registrationCenterHistoryEntity = MetaDataUtils
-				.setCreateMetaData(registrationCenterDto, RegistrationCenterHistory.class);
-		registrationCenterHistoryEntity.setEffectivetimes(entity.getCreatedDateTime());
-		registrationCenterHistoryEntity.setCreatedDateTime(entity.getCreatedDateTime());
-		RegistrationCenter registrationCenter;
-		try {
-			registrationCenter = registrationCenterRepository.create(entity);
-			registrationCenterHistoryRepository.create(registrationCenterHistoryEntity);
-		} catch (DataAccessLayerException | DataAccessException e) {
-			throw new MasterDataServiceException(ApplicationErrorCode.APPLICATION_INSERT_EXCEPTION.getErrorCode(),
-					ApplicationErrorCode.APPLICATION_INSERT_EXCEPTION.getErrorMessage() + " "
-							+ ExceptionUtils.parseException(e));
-		}
-		IdResponseDto idResponseDto = new IdResponseDto();
-		idResponseDto.setId(registrationCenter.getId());
-		return idResponseDto;
-	}
-
-	/*
-	 * (non-Javadoc)
-	 * 
-	 * @see io.mosip.kernel.masterdata.service.RegistrationCenterService#
-	 * validateTimestampWithRegistrationCenter(java.lang.String, java.lang.String)
-	 */
-	@Override
-	public ResgistrationCenterStatusResponseDto validateTimeStampWithRegistrationCenter(String id, String langCode,
-			String timestamp) {
-		LocalDateTime localDateTime = null;
-		try {
-			localDateTime = MapperUtils.parseToLocalDateTime(timestamp);
-		} catch (DateTimeParseException ex) {
-			throw new RequestException(
-					RegistrationCenterDeviceHistoryErrorCode.INVALIDE_EFFECTIVE_DATE_TIME_FORMATE_EXCEPTION
-							.getErrorCode(),
-					RegistrationCenterDeviceHistoryErrorCode.INVALIDE_EFFECTIVE_DATE_TIME_FORMATE_EXCEPTION
-							.getErrorMessage() + ExceptionUtils.parseException(ex));
-		}
-		LocalDate localDate = localDateTime.toLocalDate();
-		ResgistrationCenterStatusResponseDto resgistrationCenterStatusResponseDto = new ResgistrationCenterStatusResponseDto();
-		try {
-			/**
-			 * a query is written in RegistrationCenterRepository which would check if the
-			 * date is not a holiday for that center
-			 *
-			 */
-			RegistrationCenter registrationCenter = registrationCenterRepository.findByIdAndLangCode(id, langCode);
-			if (registrationCenter == null) {
-				throw new DataNotFoundException(
-						RegistrationCenterErrorCode.REGISTRATION_CENTER_NOT_FOUND.getErrorCode(),
-						RegistrationCenterErrorCode.REGISTRATION_CENTER_NOT_FOUND.getErrorMessage());
-			}
-			boolean isTrue = registrationCenterRepository.validateDateWithHoliday(localDate,
-					registrationCenter.getHolidayLocationCode());
-			if (isTrue) {
-				resgistrationCenterStatusResponseDto.setStatus(MasterDataConstant.INVALID);
-			} else {
-
-				resgistrationCenterStatusResponseDto.setStatus(MasterDataConstant.VALID);
-			}
-
-		} catch (DataAccessLayerException | DataAccessException e) {
-			throw new MasterDataServiceException(
-					RegistrationCenterErrorCode.REGISTRATION_CENTER_FETCH_EXCEPTION.getErrorCode(),
-					RegistrationCenterErrorCode.REGISTRATION_CENTER_FETCH_EXCEPTION.getErrorMessage()
-							+ ExceptionUtils.parseException(e));
-		}
-
-		return resgistrationCenterStatusResponseDto;
-	}
-
-	/*
-	 * (non-Javadoc)
-	 * 
-	 * @see io.mosip.kernel.masterdata.service.RegistrationCenterService#
-	 * updateRegistrationCenter(io.mosip.kernel.masterdata.dto.RequestDto)
-	 */
-	@Transactional
-	@Override
-	public IdAndLanguageCodeID updateRegistrationCenter(RequestWrapper<RegistrationCenterDto> registrationCenter) {
-		RegistrationCenter updRegistrationCenter = null;
-		try {
-
-			RegistrationCenter renRegistrationCenter = registrationCenterRepository.findByIdAndLangCode(
-					registrationCenter.getRequest().getId(), registrationCenter.getRequest().getLangCode());
-			if (renRegistrationCenter != null) {
-				MetaDataUtils.setUpdateMetaData(registrationCenter.getRequest(), renRegistrationCenter, false);
-				updRegistrationCenter = registrationCenterRepository.update(renRegistrationCenter);
-
-				RegistrationCenterHistory registrationCenterHistory = new RegistrationCenterHistory();
-				MapperUtils.map(updRegistrationCenter, registrationCenterHistory);
-				MapperUtils.setBaseFieldValue(updRegistrationCenter, registrationCenterHistory);
-				registrationCenterHistory.setEffectivetimes(updRegistrationCenter.getUpdatedDateTime());
-				registrationCenterHistory.setUpdatedDateTime(updRegistrationCenter.getUpdatedDateTime());
-				registrationCenterHistoryService.createRegistrationCenterHistory(registrationCenterHistory);
-
-			} else {
-				throw new RequestException(RegistrationCenterErrorCode.REGISTRATION_CENTER_NOT_FOUND.getErrorCode(),
-						RegistrationCenterErrorCode.REGISTRATION_CENTER_NOT_FOUND.getErrorMessage());
-			}
-		} catch (DataAccessLayerException | DataAccessException exception) {
-			throw new MasterDataServiceException(
-					RegistrationCenterErrorCode.REGISTRATION_CENTER_UPDATE_EXCEPTION.getErrorCode(),
-					RegistrationCenterErrorCode.REGISTRATION_CENTER_UPDATE_EXCEPTION.getErrorMessage()
-							+ ExceptionUtils.parseException(exception));
-		}
-
-		IdAndLanguageCodeID idAndLanguageCodeID = new IdAndLanguageCodeID();
-		MapperUtils.map(updRegistrationCenter, idAndLanguageCodeID);
-		return idAndLanguageCodeID;
-	}
-
-	/*
-	 * (non-Javadoc)
-	 * 
-	 * @see io.mosip.kernel.masterdata.service.RegistrationCenterService#
-	 * deleteRegistrationCenter(java.lang.String)
-	 */
-	@Override
-	@Transactional
-	public IdResponseDto deleteRegistrationCenter(String id) {
-		RegistrationCenter delRegistrationCenter = null;
-		try {
-			List<RegistrationCenter> renRegistrationCenterList = registrationCenterRepository
-					.findByRegIdAndIsDeletedFalseOrNull(id);
-			if (!renRegistrationCenterList.isEmpty()) {
-				for (RegistrationCenter renRegistrationCenter : renRegistrationCenterList) {
-
-					List<RegistrationCenterMachine> registrationCenterMachineList = registrationCenterMachineRepository
-							.findByMachineIdAndIsDeletedFalseOrIsDeletedIsNull(renRegistrationCenter.getId());
-					List<RegistrationCenterUserMachine> registrationCenterMachineUser = registrationCenterMachineUserRepository
-							.findByMachineIdAndIsDeletedFalseOrIsDeletedIsNull(renRegistrationCenter.getId());
-					List<RegistrationCenterMachineDevice> registrationCenterMachineDevice = registrationCenterMachineDeviceRepository
-							.findByMachineIdAndIsDeletedFalseOrIsDeletedIsNull(renRegistrationCenter.getId());
-					List<RegistrationCenterDevice> registrationCenterDeviceList = registrationCenterDeviceRepository
-							.findByDeviceIdAndIsDeletedFalseOrIsDeletedIsNull(renRegistrationCenter.getId());
-
-					if (registrationCenterMachineList.isEmpty() && registrationCenterMachineUser.isEmpty()
-							&& registrationCenterMachineDevice.isEmpty() && registrationCenterDeviceList.isEmpty()) {
-						MetaDataUtils.setDeleteMetaData(renRegistrationCenter);
-						delRegistrationCenter = registrationCenterRepository.update(renRegistrationCenter);
-
-						RegistrationCenterHistory registrationCenterHistory = new RegistrationCenterHistory();
-						MapperUtils.map(delRegistrationCenter, registrationCenterHistory);
-						MapperUtils.setBaseFieldValue(delRegistrationCenter, registrationCenterHistory);
-
-						registrationCenterHistory.setEffectivetimes(delRegistrationCenter.getDeletedDateTime());
-						registrationCenterHistory.setDeletedDateTime(delRegistrationCenter.getDeletedDateTime());
-						registrationCenterHistoryService.createRegistrationCenterHistory(registrationCenterHistory);
-					} else {
-						throw new RequestException(RegistrationCenterErrorCode.DEPENDENCY_EXCEPTION.getErrorCode(),
-								RegistrationCenterErrorCode.DEPENDENCY_EXCEPTION.getErrorMessage());
-					}
-				}
-			} else {
-				throw new RequestException(RegistrationCenterErrorCode.REGISTRATION_CENTER_NOT_FOUND.getErrorCode(),
-						RegistrationCenterErrorCode.REGISTRATION_CENTER_NOT_FOUND.getErrorMessage());
-			}
-
-		} catch (DataAccessLayerException | DataAccessException e) {
-			throw new MasterDataServiceException(
-					RegistrationCenterErrorCode.REGISTRATION_CENTER_DELETE_EXCEPTION.getErrorCode(),
-					RegistrationCenterErrorCode.REGISTRATION_CENTER_DELETE_EXCEPTION.getErrorMessage()
-							+ ExceptionUtils.parseException(e));
-		}
-
-		IdResponseDto idResponseDto = new IdResponseDto();
-		idResponseDto.setId(id);
-		return idResponseDto;
-
-	}
-
-	/*
-	 * (non-Javadoc)
-	 * 
-	 * @see io.mosip.kernel.masterdata.service.RegistrationCenterService#
-	 * findRegistrationCenterByHierarchyLevelAndListTextAndlangCode(java.lang.
-	 * String, java.lang.Integer, java.util.List)
-	 */
-	@Override
-	public RegistrationCenterResponseDto findRegistrationCenterByHierarchyLevelAndListTextAndlangCode(
-			String languageCode, Short hierarchyLevel, List<String> names) {
-		List<RegistrationCenterDto> registrationCentersDtoList = null;
-		List<RegistrationCenter> registrationCentersList = null;
-		Set<String> uniqueLocCode = new TreeSet<>();
-		try {
-			Map<Short, List<Location>> parLocCodeToListOfLocation = locationService
-					.getLocationByLangCodeAndHierarchyLevel(languageCode, hierarchyLevel);
-			for (String name : names) {
-				Set<String> codes = getLocationCode(parLocCodeToListOfLocation, hierarchyLevel, name);
-				uniqueLocCode.addAll(codes);
-			}
-			if (!EmptyCheckUtils.isNullEmpty(uniqueLocCode)) {
-				registrationCentersList = registrationCenterRepository
-						.findRegistrationCenterByListOfLocationCode(uniqueLocCode, languageCode);
-			} else {
-				throw new DataNotFoundException(
-						RegistrationCenterErrorCode.REGISTRATION_CENTER_NOT_FOUND.getErrorCode(),
-						RegistrationCenterErrorCode.REGISTRATION_CENTER_NOT_FOUND.getErrorMessage());
-			}
-
-		} catch (DataAccessLayerException | DataAccessException e) {
-			throw new MasterDataServiceException(
-					RegistrationCenterErrorCode.REGISTRATION_CENTER_FETCH_EXCEPTION.getErrorCode(),
-					RegistrationCenterErrorCode.REGISTRATION_CENTER_FETCH_EXCEPTION.getErrorMessage()
-							+ ExceptionUtils.parseException(e));
-		}
-		if (registrationCentersList.isEmpty()) {
-			throw new DataNotFoundException(RegistrationCenterErrorCode.REGISTRATION_CENTER_NOT_FOUND.getErrorCode(),
-					RegistrationCenterErrorCode.REGISTRATION_CENTER_NOT_FOUND.getErrorMessage());
-		}
-		registrationCentersDtoList = MapperUtils.mapAll(registrationCentersList, RegistrationCenterDto.class);
-
-		RegistrationCenterResponseDto registrationCenterResponseDto = new RegistrationCenterResponseDto();
-		registrationCenterResponseDto.setRegistrationCenters(registrationCentersDtoList);
-		return registrationCenterResponseDto;
-	}
-
-	private Set<String> getLocationCode(Map<Short, List<Location>> levelToListOfLocationMap, Short hierarchyLevel,
-			String text) {
-		Set<String> uniqueLocCode = new TreeSet<>();
-		boolean isParent = false;
-		for (Entry<Short, List<Location>> data : levelToListOfLocationMap.entrySet()) {
-			if (!isParent) {
-				for (Location location : data.getValue()) {
-					if (text.trim().equalsIgnoreCase(location.getName().trim())) {
-						uniqueLocCode.add(location.getCode());
-						isParent = true;
-						break;// parent code set
-					}
-				}
-			} else if (data.getKey() > hierarchyLevel) {
-				for (Location location : data.getValue()) {
-					if (uniqueLocCode.contains(location.getParentLocCode())) {
-						uniqueLocCode.add(location.getCode());
-					}
-				}
-			}
-		}
-		return uniqueLocCode;
-	}
-
-}
->>>>>>> aafd0a67
+}