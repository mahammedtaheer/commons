--- conflicted
+++ resolved
@@ -44,15 +44,12 @@
 import io.mosip.kernel.masterdata.dto.getresponse.extn.RegistrationCenterExtnDto;
 import io.mosip.kernel.masterdata.dto.getresponse.extn.RegistrationCenterTypeExtnDto;
 import io.mosip.kernel.masterdata.dto.postresponse.IdResponseDto;
-<<<<<<< HEAD
 import io.mosip.kernel.masterdata.dto.postresponse.RegistrationCenterPostResponseDto;
 import io.mosip.kernel.masterdata.dto.postresponse.RegistrationCenterPutResponseDto;
-=======
 import io.mosip.kernel.masterdata.dto.request.Pagination;
 import io.mosip.kernel.masterdata.dto.request.SearchDto;
 import io.mosip.kernel.masterdata.dto.request.SearchFilter;
 import io.mosip.kernel.masterdata.dto.response.PageResponseDto;
->>>>>>> eb719216
 import io.mosip.kernel.masterdata.entity.Holiday;
 import io.mosip.kernel.masterdata.entity.Location;
 import io.mosip.kernel.masterdata.entity.RegistrationCenter;
@@ -77,12 +74,9 @@
 import io.mosip.kernel.masterdata.utils.ExceptionUtils;
 import io.mosip.kernel.masterdata.utils.MapperUtils;
 import io.mosip.kernel.masterdata.utils.MetaDataUtils;
-<<<<<<< HEAD
-=======
 import io.mosip.kernel.masterdata.utils.PageUtils;
 import io.mosip.kernel.masterdata.validator.FilterTypeEnum;
 import io.mosip.kernel.masterdata.validator.FilterTypeValidator;
->>>>>>> eb719216
 
 /**
  * This service class contains methods that provides registration centers
@@ -666,7 +660,6 @@
 	 * RegistrationCenterDto)
 	 */
 	@Override
-<<<<<<< HEAD
 	@Transactional
 	public RegistrationCenterPostResponseDto createRegistrationCenterAdmin(
 			List<RegistrationCenterReqAdmDto> reqRegistarionCenterReqDto) {
@@ -771,38 +764,10 @@
 				throw new RequestException(
 						RegistrationCenterErrorCode.REGISTRATION_CENTER_FORMATE_EXCEPTION.getErrorCode(),
 						RegistrationCenterErrorCode.REGISTRATION_CENTER_FORMATE_EXCEPTION.getErrorMessage());
-=======
-	public PageResponseDto<RegistrationCenterExtnDto> searchRegistrationCenter(SearchDto dto) {
-		PageResponseDto<RegistrationCenterExtnDto> pageDto = new PageResponseDto<>();
-		List<RegistrationCenterExtnDto> registrationCenters = null;
-		List<SearchFilter> addList = new ArrayList<>();
-		List<SearchFilter> removeList = new ArrayList<>();
-		List<SearchFilter> optionalFilters = new ArrayList<>();
-		for (SearchFilter filter : dto.getFilters()) {
-			String column = filter.getColumnName();
-			if (MasterDataConstant.CENTERTYPENAME.equalsIgnoreCase(column)) {
-				centerTypeSearch(addList, removeList, filter);
-			}
-			if (isLocationSearch(filter.getColumnName())) {
-				Location location = locationSearch(filter);
-				if (location != null) {
-					List<String> locationCodes = locationService.getChildList(location.getCode());
-					optionalFilters.addAll(buildLocationSearchFilter(locationCodes));
-				}
-				removeList.add(filter);
-			}
-			if (MasterDataConstant.POSTAL_CODE.equalsIgnoreCase(column)) {
-				Location location = locationSearch(filter);
-				if (location != null) {
-					addList.addAll(buildLocationSearchFilter(Arrays.asList(location.getCode())));
-				}
-				removeList.add(filter);
->>>>>>> eb719216
 			}
 			inputLangCodeList.add(registrationCenterDto.getLangCode());
 
 		}
-<<<<<<< HEAD
 	}
 
 	/*
@@ -922,7 +887,45 @@
 			idLangList.add(registrationCenterDto.getLangCode() + registrationCenterDto.getId());
 
 		}
-=======
+	}
+
+	/*
+	 * (non-Javadoc)
+	 * 
+	 * @see io.mosip.kernel.masterdata.service.RegistrationCenterService#
+	 * createRegistrationCenterAdmin(io.mosip.kernel.masterdata.dto.
+	 * RegistrationCenterDto)
+	 */
+	@Override
+	public PageResponseDto<RegistrationCenterExtnDto> searchRegistrationCenter(SearchDto dto) {
+		PageResponseDto<RegistrationCenterExtnDto> pageDto = new PageResponseDto<>();
+		List<RegistrationCenterExtnDto> registrationCenters = null;
+		List<SearchFilter> addList = new ArrayList<>();
+		List<SearchFilter> removeList = new ArrayList<>();
+		List<SearchFilter> optionalFilters = new ArrayList<>();
+		for (SearchFilter filter : dto.getFilters()) {
+			String column = filter.getColumnName();
+			if (MasterDataConstant.CENTERTYPENAME.equalsIgnoreCase(column)) {
+				centerTypeSearch(addList, removeList, filter);
+			}
+			if (isLocationSearch(filter.getColumnName())) {
+				Location location = locationSearch(filter);
+				if (location != null) {
+					List<String> locationCodes = locationService.getChildList(location.getCode());
+					optionalFilters.addAll(buildLocationSearchFilter(locationCodes));
+				}
+				removeList.add(filter);
+			}
+			if (MasterDataConstant.POSTAL_CODE.equalsIgnoreCase(column)) {
+				Location location = locationSearch(filter);
+				if (location != null) {
+					addList.addAll(buildLocationSearchFilter(Arrays.asList(location.getCode())));
+				}
+				removeList.add(filter);
+			}
+			inputLangCodeList.add(registrationCenterDto.getLangCode());
+
+		}
 		dto.getFilters().removeAll(removeList);
 		dto.getFilters().addAll(addList);
 		if (filterTypeValidator.validate(RegistrationCenterExtnDto.class, dto.getFilters())) {
@@ -1079,7 +1082,6 @@
 			return false;
 		}
 
->>>>>>> eb719216
 	}
 
 }