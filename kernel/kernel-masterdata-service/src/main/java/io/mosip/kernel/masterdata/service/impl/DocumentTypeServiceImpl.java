--- conflicted
+++ resolved
@@ -1,4 +1,3 @@
-<<<<<<< HEAD
 package io.mosip.kernel.masterdata.service.impl;
 
 import java.time.LocalDateTime;
@@ -142,6 +141,12 @@
 			MapperUtils.map(documentType, documentTypePostResponseDto);
 
 		} catch (DataAccessLayerException | DataAccessException e) {
+		auditUtil.auditRequest(
+					String.format(MasterDataConstant.FAILURE_CREATE, DeviceType.class.getCanonicalName()),
+					MasterDataConstant.AUDIT_SYSTEM,
+					String.format(MasterDataConstant.FAILURE_DESC,
+							DocumentTypeErrorCode.DOCUMENT_TYPE_INSERT_EXCEPTION.getErrorCode(),
+					DocumentTypeErrorCode.DOCUMENT_TYPE_INSERT_EXCEPTION.getErrorMessage()), "ADM-687");
 			throw new MasterDataServiceException(ApplicationErrorCode.APPLICATION_INSERT_EXCEPTION.getErrorCode(),
 					ExceptionUtils.parseException(e));
 		}
@@ -182,11 +187,25 @@
 				MetaDataUtils.setUpdateMetaData(documentTypeDto, documentType,true);
 				documentTypeRepository.update(documentType);
 			} else {
+			auditUtil.auditRequest(
+						String.format(MasterDataConstant.FAILURE_UPDATE, DocumentTypeDto.class.getCanonicalName()),
+						MasterDataConstant.AUDIT_SYSTEM,
+						String.format(MasterDataConstant.FAILURE_DESC,
+								DocumentTypeErrorCode.DOCUMENT_TYPE_NOT_FOUND_EXCEPTION.getErrorCode(),
+								DocumentTypeErrorCode.DOCUMENT_TYPE_NOT_FOUND_EXCEPTION
+										.getErrorMessage()), "ADM-690");
 				throw new RequestException(DocumentTypeErrorCode.DOCUMENT_TYPE_NOT_FOUND_EXCEPTION.getErrorCode(),
 						DocumentTypeErrorCode.DOCUMENT_TYPE_NOT_FOUND_EXCEPTION.getErrorMessage());
 			}
 
 		} catch (DataAccessLayerException | DataAccessException e) {
+		auditUtil.auditRequest(
+					String.format(MasterDataConstant.FAILURE_UPDATE, DocumentTypeDto.class.getCanonicalName()),
+					MasterDataConstant.AUDIT_SYSTEM,
+					String.format(MasterDataConstant.FAILURE_DESC,
+							DocumentTypeErrorCode.DOCUMENT_TYPE_UPDATE_EXCEPTION.getErrorCode(),
+							DocumentTypeErrorCode.DOCUMENT_TYPE_UPDATE_EXCEPTION
+									.getErrorMessage()), "ADM-691");
 			throw new MasterDataServiceException(DocumentTypeErrorCode.DOCUMENT_TYPE_UPDATE_EXCEPTION.getErrorCode(),
 					DocumentTypeErrorCode.DOCUMENT_TYPE_UPDATE_EXCEPTION.getErrorMessage() + " "
 							+ ExceptionUtils.parseException(e));
@@ -347,378 +366,4 @@
 		return documentTypeResponseDto;
 	}
 
-=======
-package io.mosip.kernel.masterdata.service.impl;
-
-import java.time.LocalDateTime;
-import java.time.ZoneId;
-import java.util.ArrayList;
-import java.util.List;
-
-import javax.transaction.Transactional;
-
-import org.springframework.beans.factory.annotation.Autowired;
-import org.springframework.dao.DataAccessException;
-import org.springframework.data.domain.Page;
-import org.springframework.data.domain.PageRequest;
-import org.springframework.data.domain.Sort;
-import org.springframework.data.domain.Sort.Direction;
-import org.springframework.stereotype.Service;
-
-import io.mosip.kernel.core.dataaccess.exception.DataAccessLayerException;
-import io.mosip.kernel.masterdata.constant.DeviceTypeErrorCode;
-import io.mosip.kernel.masterdata.constant.DocumentTypeErrorCode;
-import io.mosip.kernel.masterdata.constant.MasterDataConstant;
-import io.mosip.kernel.masterdata.dto.DocumentTypeDto;
-import io.mosip.kernel.masterdata.dto.getresponse.DocumentTypeResponseDto;
-import io.mosip.kernel.masterdata.dto.getresponse.PageDto;
-import io.mosip.kernel.masterdata.dto.getresponse.extn.DocumentTypeExtnDto;
-import io.mosip.kernel.masterdata.dto.postresponse.CodeResponseDto;
-import io.mosip.kernel.masterdata.dto.request.FilterDto;
-import io.mosip.kernel.masterdata.dto.request.FilterValueDto;
-import io.mosip.kernel.masterdata.dto.request.SearchDto;
-import io.mosip.kernel.masterdata.dto.response.ColumnValue;
-import io.mosip.kernel.masterdata.dto.response.FilterResponseDto;
-import io.mosip.kernel.masterdata.dto.response.PageResponseDto;
-import io.mosip.kernel.masterdata.entity.DeviceType;
-import io.mosip.kernel.masterdata.entity.DocumentType;
-import io.mosip.kernel.masterdata.entity.ValidDocument;
-import io.mosip.kernel.masterdata.entity.id.CodeAndLanguageCodeID;
-import io.mosip.kernel.masterdata.exception.DataNotFoundException;
-import io.mosip.kernel.masterdata.exception.MasterDataServiceException;
-import io.mosip.kernel.masterdata.exception.RequestException;
-import io.mosip.kernel.masterdata.repository.DocumentTypeRepository;
-import io.mosip.kernel.masterdata.repository.ValidDocumentRepository;
-import io.mosip.kernel.masterdata.service.DocumentTypeService;
-import io.mosip.kernel.masterdata.utils.AuditUtil;
-import io.mosip.kernel.masterdata.utils.ExceptionUtils;
-import io.mosip.kernel.masterdata.utils.MapperUtils;
-import io.mosip.kernel.masterdata.utils.MasterDataFilterHelper;
-import io.mosip.kernel.masterdata.utils.MasterdataSearchHelper;
-import io.mosip.kernel.masterdata.utils.MetaDataUtils;
-import io.mosip.kernel.masterdata.utils.PageUtils;
-import io.mosip.kernel.masterdata.validator.FilterColumnValidator;
-import io.mosip.kernel.masterdata.validator.FilterTypeValidator;
-
-/**
- * This class have methods to fetch list of valid document type, create document
- * type based on provided data,update document type based on data provided and
- * delete document type based on id provided.
- * 
- * @author Uday Kumar
- * @author Ritesh Sinha
- * @since 1.0.0
- *
- */
-@Service
-@Transactional
-public class DocumentTypeServiceImpl implements DocumentTypeService {
-	
-	@Autowired
-	AuditUtil auditUtil;
-
-	/**
-	 * Reference to DocumentTypeRepository.
-	 */
-	@Autowired
-	private DocumentTypeRepository documentTypeRepository;
-
-	/**
-	 * Reference to ValidDocumentRepository.
-	 */
-	@Autowired
-	private ValidDocumentRepository validDocumentRepository;
-
-	@Autowired
-	FilterColumnValidator filterColumnValidator;
-
-	@Autowired
-	MasterDataFilterHelper masterDataFilterHelper;
-
-	@Autowired
-	private FilterTypeValidator filterTypeValidator;
-
-	@Autowired
-	private MasterdataSearchHelper masterdataSearchHelper;
-
-	@Autowired
-	private PageUtils pageUtils;
-
-	/*
-	 * (non-Javadoc)
-	 * 
-	 * @see io.mosip.kernel.masterdata.service.DocumentTypeService#
-	 * getAllValidDocumentType(java.lang.String, java.lang.String)
-	 */
-	@Override
-	public List<DocumentTypeDto> getAllValidDocumentType(String code, String langCode) {
-		List<DocumentTypeDto> listOfDocumentTypeDto = null;
-		List<DocumentType> documents = null;
-		try {
-			documents = documentTypeRepository.findByCodeAndLangCodeAndIsDeletedFalse(code, langCode);
-		} catch (DataAccessException | DataAccessLayerException e) {
-			throw new MasterDataServiceException(DocumentTypeErrorCode.DOCUMENT_TYPE_FETCH_EXCEPTION.getErrorCode(),
-					DocumentTypeErrorCode.DOCUMENT_TYPE_FETCH_EXCEPTION.getErrorMessage()
-							+ ExceptionUtils.parseException(e));
-		}
-		if (documents != null && !documents.isEmpty()) {
-			listOfDocumentTypeDto = MapperUtils.mapAll(documents, DocumentTypeDto.class);
-		} else {
-			listOfDocumentTypeDto = new ArrayList<>();
-		}
-		return listOfDocumentTypeDto;
-
-	}
-
-	/*
-	 * (non-Javadoc)
-	 * 
-	 * @see
-	 * io.mosip.kernel.masterdata.service.DocumentTypeService#addDocumentTypes(io.
-	 * mosip.kernel.masterdata.dto.RequestDto)
-	 */
-	@Override
-	public CodeAndLanguageCodeID createDocumentType(DocumentTypeDto documentTypeDto) {
-		DocumentType entity = MetaDataUtils.setCreateMetaData(documentTypeDto, DocumentType.class);
-		DocumentType documentType;
-		try {
-			documentType = documentTypeRepository.create(entity);
-
-		} catch (DataAccessLayerException | DataAccessException e) {
-			auditUtil.auditRequest(
-					String.format(MasterDataConstant.FAILURE_CREATE, DeviceType.class.getCanonicalName()),
-					MasterDataConstant.AUDIT_SYSTEM,
-					String.format(MasterDataConstant.FAILURE_DESC,
-							DeviceTypeErrorCode.DEVICE_TYPE_INSERT_EXCEPTION.getErrorCode(),
-							DeviceTypeErrorCode.DEVICE_TYPE_INSERT_EXCEPTION.getErrorMessage()), "ADM-687");
-			throw new MasterDataServiceException(DocumentTypeErrorCode.DOCUMENT_TYPE_INSERT_EXCEPTION.getErrorCode(),
-					DocumentTypeErrorCode.DOCUMENT_TYPE_INSERT_EXCEPTION.getErrorMessage()
-							+ " " + ExceptionUtils.parseException(e));
-		}
-
-		CodeAndLanguageCodeID codeLangCodeId = new CodeAndLanguageCodeID();
-		MapperUtils.map(documentType, codeLangCodeId);
-
-		return codeLangCodeId;
-	}
-
-	/*
-	 * (non-Javadoc)
-	 * 
-	 * @see
-	 * io.mosip.kernel.masterdata.service.DocumentTypeService#updateDocumentType(io.
-	 * mosip.kernel.masterdata.dto.RequestDto)
-	 */
-	@Override
-	public CodeAndLanguageCodeID updateDocumentType(DocumentTypeDto documentTypeDto) {
-		try {
-			DocumentType documentType = documentTypeRepository.findByCodeAndLangCode(documentTypeDto.getCode(),
-					documentTypeDto.getLangCode());
-			if (documentType != null) {
-
-				if ((documentTypeDto.getIsActive() == Boolean.TRUE) && (documentType.getIsActive() == Boolean.TRUE)) {
-					auditUtil.auditRequest(
-							String.format(MasterDataConstant.FAILURE_UPDATE, DocumentTypeDto.class.getCanonicalName()),
-							MasterDataConstant.AUDIT_SYSTEM,
-							String.format(MasterDataConstant.FAILURE_DESC,
-									DocumentTypeErrorCode.DOCUMENT_TYPE_REACTIVATION_EXCEPTION.getErrorCode(),
-									DocumentTypeErrorCode.DOCUMENT_TYPE_REACTIVATION_EXCEPTION
-											.getErrorMessage()), "ADM-688");
-					throw new RequestException(
-							DocumentTypeErrorCode.DOCUMENT_TYPE_REACTIVATION_EXCEPTION.getErrorCode(),
-							DocumentTypeErrorCode.DOCUMENT_TYPE_REACTIVATION_EXCEPTION.getErrorMessage());
-				} else if ((documentTypeDto.getIsActive() == Boolean.FALSE)
-						&& (documentType.getIsActive() == Boolean.FALSE)) {
-					auditUtil.auditRequest(
-							String.format(MasterDataConstant.FAILURE_UPDATE, DocumentTypeDto.class.getCanonicalName()),
-							MasterDataConstant.AUDIT_SYSTEM,
-							String.format(MasterDataConstant.FAILURE_DESC,
-									DocumentTypeErrorCode.DOCUMENT_TYPE_REDEACTIVATION_EXCEPTION.getErrorCode(),
-									DocumentTypeErrorCode.DOCUMENT_TYPE_REDEACTIVATION_EXCEPTION
-											.getErrorMessage()), "ADM-689");
-					throw new RequestException(
-							DocumentTypeErrorCode.DOCUMENT_TYPE_REDEACTIVATION_EXCEPTION.getErrorCode(),
-							DocumentTypeErrorCode.DOCUMENT_TYPE_REDEACTIVATION_EXCEPTION.getErrorMessage());
-				}
-
-				MetaDataUtils.setUpdateMetaData(documentTypeDto, documentType, false);
-				documentTypeRepository.update(documentType);
-			} else {
-				auditUtil.auditRequest(
-						String.format(MasterDataConstant.FAILURE_UPDATE, DocumentTypeDto.class.getCanonicalName()),
-						MasterDataConstant.AUDIT_SYSTEM,
-						String.format(MasterDataConstant.FAILURE_DESC,
-								DocumentTypeErrorCode.DOCUMENT_TYPE_NOT_FOUND_EXCEPTION.getErrorCode(),
-								DocumentTypeErrorCode.DOCUMENT_TYPE_NOT_FOUND_EXCEPTION
-										.getErrorMessage()), "ADM-690");
-				throw new RequestException(DocumentTypeErrorCode.DOCUMENT_TYPE_NOT_FOUND_EXCEPTION.getErrorCode(),
-						DocumentTypeErrorCode.DOCUMENT_TYPE_NOT_FOUND_EXCEPTION.getErrorMessage());
-			}
-
-		} catch (DataAccessLayerException | DataAccessException e) {
-			auditUtil.auditRequest(
-					String.format(MasterDataConstant.FAILURE_UPDATE, DocumentTypeDto.class.getCanonicalName()),
-					MasterDataConstant.AUDIT_SYSTEM,
-					String.format(MasterDataConstant.FAILURE_DESC,
-							DocumentTypeErrorCode.DOCUMENT_TYPE_UPDATE_EXCEPTION.getErrorCode(),
-							DocumentTypeErrorCode.DOCUMENT_TYPE_UPDATE_EXCEPTION
-									.getErrorMessage()), "ADM-691");
-			throw new MasterDataServiceException(DocumentTypeErrorCode.DOCUMENT_TYPE_UPDATE_EXCEPTION.getErrorCode(),
-					DocumentTypeErrorCode.DOCUMENT_TYPE_UPDATE_EXCEPTION.getErrorMessage() + " "
-							+ ExceptionUtils.parseException(e));
-		}
-		CodeAndLanguageCodeID documentTypeId = new CodeAndLanguageCodeID();
-
-		MapperUtils.mapFieldValues(documentTypeDto, documentTypeId);
-
-		return documentTypeId;
-	}
-
-	/*
-	 * (non-Javadoc)
-	 * 
-	 * @see
-	 * io.mosip.kernel.masterdata.service.DocumentTypeService#deleteDocumentType(
-	 * java.lang.String)
-	 */
-	@Override
-	public CodeResponseDto deleteDocumentType(String code) {
-
-		try {
-			List<ValidDocument> validDocument = validDocumentRepository.findByDocTypeCode(code);
-			if (!validDocument.isEmpty()) {
-				throw new MasterDataServiceException(
-						DocumentTypeErrorCode.DOCUMENT_TYPE_DELETE_DEPENDENCY_EXCEPTION.getErrorCode(),
-						DocumentTypeErrorCode.DOCUMENT_TYPE_DELETE_DEPENDENCY_EXCEPTION.getErrorMessage());
-			}
-
-			int updatedRows = documentTypeRepository.deleteDocumentType(LocalDateTime.now(ZoneId.of("UTC")), code,
-					MetaDataUtils.getContextUser());
-
-			if (updatedRows < 1) {
-
-				throw new RequestException(DocumentTypeErrorCode.DOCUMENT_TYPE_NOT_FOUND_EXCEPTION.getErrorCode(),
-						DocumentTypeErrorCode.DOCUMENT_TYPE_NOT_FOUND_EXCEPTION.getErrorMessage());
-			}
-
-		} catch (DataAccessLayerException | DataAccessException e) {
-			throw new MasterDataServiceException(DocumentTypeErrorCode.DOCUMENT_TYPE_DELETE_EXCEPTION.getErrorCode(),
-					DocumentTypeErrorCode.DOCUMENT_TYPE_DELETE_EXCEPTION.getErrorMessage() + " "
-							+ ExceptionUtils.parseException(e));
-		}
-
-		CodeResponseDto responseDto = new CodeResponseDto();
-		responseDto.setCode(code);
-		return responseDto;
-	}
-
-	/*
-	 * (non-Javadoc)
-	 * 
-	 * @see
-	 * io.mosip.kernel.masterdata.service.DocumentTypeService#getAllDocumentTypes(
-	 * int, int, java.lang.String, java.lang.String)
-	 */
-	@Override
-	public PageDto<DocumentTypeExtnDto> getAllDocumentTypes(int pageNumber, int pageSize, String sortBy,
-			String orderBy) {
-		List<DocumentTypeExtnDto> documentTypes = null;
-		PageDto<DocumentTypeExtnDto> pageDto = null;
-		try {
-			Page<DocumentType> pageData = documentTypeRepository
-					.findAll(PageRequest.of(pageNumber, pageSize, Sort.by(Direction.fromString(orderBy), sortBy)));
-			if (pageData != null && pageData.getContent() != null && !pageData.getContent().isEmpty()) {
-				documentTypes = MapperUtils.mapAll(pageData.getContent(), DocumentTypeExtnDto.class);
-				pageDto = new PageDto<>(pageData.getNumber(), pageData.getTotalPages(), pageData.getTotalElements(),
-						documentTypes);
-			} else {
-				throw new DataNotFoundException(DocumentTypeErrorCode.DOCUMENT_TYPE_NOT_FOUND_EXCEPTION.getErrorCode(),
-						DocumentTypeErrorCode.DOCUMENT_TYPE_NOT_FOUND_EXCEPTION.getErrorMessage());
-			}
-		} catch (DataAccessException | DataAccessLayerException e) {
-			throw new MasterDataServiceException(DocumentTypeErrorCode.DOCUMENT_TYPE_FETCH_EXCEPTION.getErrorCode(),
-					DocumentTypeErrorCode.DOCUMENT_TYPE_FETCH_EXCEPTION.getErrorMessage()
-							+ ExceptionUtils.parseException(e));
-		}
-		return pageDto;
-	}
-
-	/*
-	 * (non-Javadoc)
-	 * 
-	 * @see io.mosip.kernel.masterdata.service.DocumentTypeService#
-	 * documentTypeFilterValues(io.mosip.kernel.masterdata.dto.request.
-	 * FilterValueDto)
-	 */
-	@Override
-	public FilterResponseDto documentTypeFilterValues(FilterValueDto filterValueDto) {
-		FilterResponseDto filterResponseDto = new FilterResponseDto();
-		List<ColumnValue> columnValueList = new ArrayList<>();
-		if (filterColumnValidator.validate(FilterDto.class, filterValueDto.getFilters(), DocumentType.class)) {
-			for (FilterDto filterDto : filterValueDto.getFilters()) {
-				masterDataFilterHelper.filterValues(DocumentType.class, filterDto, filterValueDto)
-						.forEach(filterValue -> {
-							if (filterValue != null) {
-								ColumnValue columnValue = new ColumnValue();
-								columnValue.setFieldID(filterDto.getColumnName());
-								columnValue.setFieldValue(filterValue.toString());
-								columnValueList.add(columnValue);
-							}
-						});
-			}
-			filterResponseDto.setFilters(columnValueList);
-		}
-		return filterResponseDto;
-	}
-
-	/*
-	 * (non-Javadoc)
-	 * 
-	 * @see
-	 * io.mosip.kernel.masterdata.service.DocumentTypeService#searchDocumentTypes(io
-	 * .mosip.kernel.masterdata.dto.request.SearchDto)
-	 */
-	@Override
-	public PageResponseDto<DocumentTypeExtnDto> searchDocumentTypes(SearchDto dto) {
-		PageResponseDto<DocumentTypeExtnDto> pageDto = new PageResponseDto<>();
-		List<DocumentTypeExtnDto> doumentTypes = null;
-		if (filterTypeValidator.validate(DocumentTypeExtnDto.class, dto.getFilters())) {
-			pageUtils.validateSortField(DocumentType.class, dto.getSort());
-			Page<DocumentType> page = masterdataSearchHelper.searchMasterdata(DocumentType.class, dto, null);
-			if (page.getContent() != null && !page.getContent().isEmpty()) {
-				pageDto = PageUtils.pageResponse(page);
-				doumentTypes = MapperUtils.mapAll(page.getContent(), DocumentTypeExtnDto.class);
-				pageDto.setData(doumentTypes);
-			}
-		}
-		return pageDto;
-	}
-
-	@Override
-	public DocumentTypeResponseDto getAllDocumentTypeByLaguageCode(String langCode) {
-		DocumentTypeResponseDto documentTypeResponseDto = new DocumentTypeResponseDto();
-		List<DocumentTypeDto> documentTypeDtoList = new ArrayList<>();
-		List<DocumentType> documentTypesList = new ArrayList<>();
-		try {
-			documentTypesList = documentTypeRepository.findAllByLangCodeAndIsDeletedFalseOrIsDeletedIsNull(langCode);
-		} catch (DataAccessException | DataAccessLayerException e) {
-			throw new MasterDataServiceException(DocumentTypeErrorCode.DOCUMENT_TYPE_FETCH_EXCEPTION.getErrorCode(),
-					e.getMessage() + ExceptionUtils.parseException(e));
-		}
-
-		if (!(documentTypesList.isEmpty())) {
-			documentTypesList.forEach(documentType -> {
-				DocumentTypeDto documentTypeDto = new DocumentTypeDto();
-				MapperUtils.map(documentType, documentTypeDto);
-				documentTypeDtoList.add(documentTypeDto);
-			});
-		} else {
-			throw new DataNotFoundException(DocumentTypeErrorCode.DOCUMENT_TYPE_NOT_FOUND_EXCEPTION.getErrorCode(),
-					DocumentTypeErrorCode.DOCUMENT_TYPE_NOT_FOUND_EXCEPTION.getErrorMessage());
-		}
-		documentTypeResponseDto.setDocumenttypes(documentTypeDtoList);
-		return documentTypeResponseDto;
-	}
-
->>>>>>> c9e17899
 }