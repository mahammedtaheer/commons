--- conflicted
+++ resolved
@@ -1,187 +1,3 @@
-<<<<<<< HEAD
-package io.mosip.kernel.masterdata.service.impl;
-
-import java.time.LocalDateTime;
-import java.time.ZoneId;
-import java.util.List;
-
-import javax.transaction.Transactional;
-
-import org.springframework.beans.factory.annotation.Autowired;
-import org.springframework.dao.DataAccessException;
-import org.springframework.stereotype.Service;
-
-import io.mosip.kernel.core.dataaccess.exception.DataAccessLayerException;
-import io.mosip.kernel.masterdata.constant.ApplicationErrorCode;
-import io.mosip.kernel.masterdata.constant.DocumentCategoryErrorCode;
-import io.mosip.kernel.masterdata.constant.DocumentTypeErrorCode;
-import io.mosip.kernel.masterdata.dto.DocumentTypeDto;
-import io.mosip.kernel.masterdata.dto.postresponse.CodeResponseDto;
-import io.mosip.kernel.masterdata.entity.DocumentType;
-import io.mosip.kernel.masterdata.entity.ValidDocument;
-import io.mosip.kernel.masterdata.entity.id.CodeAndLanguageCodeID;
-import io.mosip.kernel.masterdata.exception.DataNotFoundException;
-import io.mosip.kernel.masterdata.exception.MasterDataServiceException;
-import io.mosip.kernel.masterdata.exception.RequestException;
-import io.mosip.kernel.masterdata.repository.DocumentTypeRepository;
-import io.mosip.kernel.masterdata.repository.ValidDocumentRepository;
-import io.mosip.kernel.masterdata.service.DocumentTypeService;
-import io.mosip.kernel.masterdata.utils.ExceptionUtils;
-import io.mosip.kernel.masterdata.utils.MapperUtils;
-import io.mosip.kernel.masterdata.utils.MetaDataUtils;
-
-/**
- * This class have methods to fetch list of valid document type, create document
- * type based on provided data,update document type based on data provided and
- * delete document type based on id provided.
- * 
- * @author Uday Kumar
- * @author Ritesh Sinha
- * @since 1.0.0
- *
- */
-@Service
-@Transactional
-public class DocumentTypeServiceImpl implements DocumentTypeService {
-
-	/**
-	 * Reference to DocumentTypeRepository.
-	 */
-	@Autowired
-	private DocumentTypeRepository documentTypeRepository;
-
-	/**
-	 * Reference to ValidDocumentRepository.
-	 */
-	@Autowired
-	private ValidDocumentRepository validDocumentRepository;
-
-	/*
-	 * (non-Javadoc)
-	 * 
-	 * @see io.mosip.kernel.masterdata.service.DocumentTypeService#
-	 * getAllValidDocumentType(java.lang.String, java.lang.String)
-	 */
-	@Override
-	public List<DocumentTypeDto> getAllValidDocumentType(String code, String langCode) {
-		List<DocumentTypeDto> listOfDocumentTypeDto = null;
-		List<DocumentType> documents = null;
-		try {
-			documents = documentTypeRepository.findByCodeAndLangCodeAndIsDeletedFalse(code, langCode);
-		} catch (DataAccessException | DataAccessLayerException e) {
-			throw new MasterDataServiceException(
-					DocumentCategoryErrorCode.DOCUMENT_CATEGORY_FETCH_EXCEPTION.getErrorCode(),
-					DocumentCategoryErrorCode.DOCUMENT_CATEGORY_FETCH_EXCEPTION.getErrorMessage()
-							+ ExceptionUtils.parseException(e));
-		}
-		if (documents != null && !documents.isEmpty()) {
-			listOfDocumentTypeDto = MapperUtils.mapAll(documents, DocumentTypeDto.class);
-		} else {
-			throw new DataNotFoundException(
-					DocumentCategoryErrorCode.DOCUMENT_CATEGORY_NOT_FOUND_EXCEPTION.getErrorCode(),
-					DocumentCategoryErrorCode.DOCUMENT_CATEGORY_NOT_FOUND_EXCEPTION.getErrorMessage());
-		}
-		return listOfDocumentTypeDto;
-
-	}
-
-	/*
-	 * (non-Javadoc)
-	 * 
-	 * @see
-	 * io.mosip.kernel.masterdata.service.DocumentTypeService#addDocumentTypes(io.
-	 * mosip.kernel.masterdata.dto.RequestDto)
-	 */
-	@Override
-	public CodeAndLanguageCodeID createDocumentType(DocumentTypeDto documentTypeDto) {
-		DocumentType entity = MetaDataUtils.setCreateMetaData(documentTypeDto, DocumentType.class);
-		DocumentType documentType;
-		try {
-			documentType = documentTypeRepository.create(entity);
-
-		} catch (DataAccessLayerException | DataAccessException e) {
-			throw new MasterDataServiceException(ApplicationErrorCode.APPLICATION_INSERT_EXCEPTION.getErrorCode(),
-					ExceptionUtils.parseException(e));
-		}
-
-		CodeAndLanguageCodeID codeLangCodeId = new CodeAndLanguageCodeID();
-		MapperUtils.map(documentType, codeLangCodeId);
-
-		return codeLangCodeId;
-	}
-
-	/*
-	 * (non-Javadoc)
-	 * 
-	 * @see
-	 * io.mosip.kernel.masterdata.service.DocumentTypeService#updateDocumentType(io.
-	 * mosip.kernel.masterdata.dto.RequestDto)
-	 */
-	@Override
-	public CodeAndLanguageCodeID updateDocumentType(DocumentTypeDto documentTypeDto) {
-		try {
-			DocumentType documentType = documentTypeRepository.findByCodeAndLangCodeAndIsDeletedFalseOrIsDeletedIsNull(
-					documentTypeDto.getCode(), documentTypeDto.getLangCode());
-			if (documentType != null) {
-				MetaDataUtils.setUpdateMetaData(documentTypeDto, documentType, false);
-			} else {
-				throw new RequestException(DocumentTypeErrorCode.DOCUMENT_TYPE_NOT_FOUND_EXCEPTION.getErrorCode(),
-						DocumentTypeErrorCode.DOCUMENT_TYPE_NOT_FOUND_EXCEPTION.getErrorMessage());
-			}
-			documentTypeRepository.update(documentType);
-
-		} catch (DataAccessLayerException | DataAccessException e) {
-			throw new MasterDataServiceException(DocumentTypeErrorCode.DOCUMENT_TYPE_UPDATE_EXCEPTION.getErrorCode(),
-					DocumentTypeErrorCode.DOCUMENT_TYPE_UPDATE_EXCEPTION.getErrorMessage() + " "
-							+ ExceptionUtils.parseException(e));
-		}
-		CodeAndLanguageCodeID documentTypeId = new CodeAndLanguageCodeID();
-
-		MapperUtils.mapFieldValues(documentTypeDto, documentTypeId);
-
-		return documentTypeId;
-	}
-
-	/*
-	 * (non-Javadoc)
-	 * 
-	 * @see
-	 * io.mosip.kernel.masterdata.service.DocumentTypeService#deleteDocumentType(
-	 * java.lang.String)
-	 */
-	@Override
-	public CodeResponseDto deleteDocumentType(String code) {
-
-		try {
-			List<ValidDocument> validDocument = validDocumentRepository.findByDocTypeCode(code);
-			if (!validDocument.isEmpty()) {
-				throw new MasterDataServiceException(
-						DocumentTypeErrorCode.DOCUMENT_TYPE_DELETE_DEPENDENCY_EXCEPTION.getErrorCode(),
-						DocumentTypeErrorCode.DOCUMENT_TYPE_DELETE_DEPENDENCY_EXCEPTION.getErrorMessage());
-			}
-
-			int updatedRows = documentTypeRepository.deleteDocumentType(LocalDateTime.now(ZoneId.of("UTC")), code,
-					MetaDataUtils.getContextUser());
-
-			if (updatedRows < 1) {
-
-				throw new RequestException(DocumentTypeErrorCode.DOCUMENT_TYPE_NOT_FOUND_EXCEPTION.getErrorCode(),
-						DocumentTypeErrorCode.DOCUMENT_TYPE_NOT_FOUND_EXCEPTION.getErrorMessage());
-			}
-
-		} catch (DataAccessLayerException | DataAccessException e) {
-			throw new MasterDataServiceException(DocumentTypeErrorCode.DOCUMENT_TYPE_DELETE_EXCEPTION.getErrorCode(),
-					DocumentTypeErrorCode.DOCUMENT_TYPE_DELETE_EXCEPTION.getErrorMessage() + " "
-							+ ExceptionUtils.parseException(e));
-		}
-
-		CodeResponseDto responseDto = new CodeResponseDto();
-		responseDto.setCode(code);
-		return responseDto;
-	}
-
-}
-=======
 package io.mosip.kernel.masterdata.service.impl;
 
 import java.time.LocalDateTime;
@@ -361,5 +177,4 @@
 		return responseDto;
 	}
 
-}
->>>>>>> f4b5c12c
+}