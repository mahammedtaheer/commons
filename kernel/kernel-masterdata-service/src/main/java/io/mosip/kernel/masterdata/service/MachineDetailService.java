--- conflicted
+++ resolved
@@ -1,9 +1,5 @@
 package io.mosip.kernel.masterdata.service;
 
-<<<<<<< HEAD
-
-=======
->>>>>>> 9bb98076
 import io.mosip.kernel.masterdata.dto.MachineDetailResponseDto;
 import io.mosip.kernel.masterdata.dto.MachineDetailResponseIdDto;
 
@@ -36,8 +32,6 @@
 	 *
 	 */
 	MachineDetailResponseDto getMachineDetailAll();
-<<<<<<< HEAD
-=======
 
 	/**
 	 * This abstract method to fetch machine details for given language code
@@ -48,5 +42,5 @@
 	 *
 	 */
 	MachineDetailResponseDto getMachineDetailLang(String langCode);
->>>>>>> 9bb98076
+
 }