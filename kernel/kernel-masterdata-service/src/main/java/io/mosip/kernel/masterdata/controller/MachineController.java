package io.mosip.kernel.masterdata.controller;

import javax.validation.Valid;

import org.springframework.beans.factory.annotation.Autowired;
import org.springframework.http.ResponseEntity;
import org.springframework.security.access.prepost.PreAuthorize;
import org.springframework.web.bind.annotation.DeleteMapping;
import org.springframework.web.bind.annotation.GetMapping;
import org.springframework.web.bind.annotation.PathVariable;
import org.springframework.web.bind.annotation.PostMapping;
import org.springframework.web.bind.annotation.PutMapping;
import org.springframework.web.bind.annotation.RequestBody;
import org.springframework.web.bind.annotation.RequestParam;
import org.springframework.web.bind.annotation.RestController;

import io.mosip.kernel.core.http.RequestWrapper;
import io.mosip.kernel.core.http.ResponseFilter;
import io.mosip.kernel.core.http.ResponseWrapper;
import io.mosip.kernel.masterdata.constant.MachinePutReqDto;
import io.mosip.kernel.masterdata.dto.MachinePostReqDto;
import io.mosip.kernel.masterdata.dto.MachineRegistrationCenterDto;
import io.mosip.kernel.masterdata.dto.PageDto;
import io.mosip.kernel.masterdata.dto.getresponse.MachineResponseDto;
import io.mosip.kernel.masterdata.dto.getresponse.extn.MachineExtnDto;
import io.mosip.kernel.masterdata.dto.postresponse.IdResponseDto;
import io.mosip.kernel.masterdata.dto.request.FilterValueDto;
import io.mosip.kernel.masterdata.dto.request.SearchDto;
import io.mosip.kernel.masterdata.dto.response.FilterResponseDto;
import io.mosip.kernel.masterdata.dto.response.MachineSearchDto;
import io.mosip.kernel.masterdata.dto.response.PageResponseDto;
import io.mosip.kernel.masterdata.service.MachineService;
import io.swagger.annotations.Api;
import io.swagger.annotations.ApiOperation;
import io.swagger.annotations.ApiParam;
import io.swagger.annotations.ApiResponse;
import io.swagger.annotations.ApiResponses;

/**
 * 
 * This class provide services to do CRUD operations on Machine.
 * 
 * @author Megha Tanga
 * @author Ritesh Sinha
 * @author Sidhant Agarwal
 * @author Ramadurai Pandian
 * @since 1.0.0
 *
 */

@RestController
@Api(tags = { "Machine" })
public class MachineController {

	/**
	 * Reference to MachineService.
	 */
	@Autowired
	private MachineService machineService;

	/**
	 * 
	 * Function to fetch machine detail based on given Machine ID and Language code.
	 * 
	 * @param machineId
	 *            pass Machine ID as String
	 * @param langCode
	 *            pass language code as String
	 * @return MachineResponseDto machine detail based on given Machine ID and
	 *         Language code {@link MachineResponseDto}
	 */
	@ResponseFilter
	@GetMapping(value = "/machines/{id}/{langcode}")
	@ApiOperation(value = "Retrieve all Machine Details for given Languge Code", notes = "Retrieve all Machine Detail for given Languge Code and ID")
	@ApiResponses({
			@ApiResponse(code = 200, message = "When Machine Details retrieved from database for the given Languge Code and ID"),
			@ApiResponse(code = 404, message = "When No Machine Details found for the given Languge Code and ID"),
			@ApiResponse(code = 500, message = "While retrieving Machine Details any error occured") })
	public ResponseWrapper<MachineResponseDto> getMachineIdLangcode(@PathVariable("id") String machineId,
			@PathVariable("langcode") String langCode) {

		ResponseWrapper<MachineResponseDto> responseWrapper = new ResponseWrapper<>();
		responseWrapper.setResponse(machineService.getMachine(machineId, langCode));
		return responseWrapper;
	}

	/**
	 * 
	 * Function to fetch machine detail based on given Language code
	 * 
	 * @param langCode
	 *            pass language code as String
	 * 
	 * @return MachineResponseDto machine detail based on given Language code
	 *         {@link MachineResponseDto}
	 */
	@ResponseFilter
	@GetMapping(value = "/machines/{langcode}")
	@ApiOperation(value = "Retrieve all Machine Details for given Languge Code", notes = "Retrieve all Machine Detail for given Languge Code")
	@ApiResponses({
			@ApiResponse(code = 200, message = "When Machine Details retrieved from database for the given Languge Code"),
			@ApiResponse(code = 404, message = "When No Machine Details found for the given Languge Code"),
			@ApiResponse(code = 500, message = "While retrieving Machine Details any error occured") })
	public ResponseWrapper<MachineResponseDto> getMachineLangcode(@PathVariable("langcode") String langCode) {
		ResponseWrapper<MachineResponseDto> responseWrapper = new ResponseWrapper<>();
		responseWrapper.setResponse(machineService.getMachine(langCode));
		return responseWrapper;
	}

	/**
	 * Function to fetch a all machines details
	 * 
	 * @return MachineResponseDto all machines details {@link MachineResponseDto}
	 */
	@PreAuthorize("hasAnyRole('ZONAL_ADMIN','ZONAL_APPROVER')")
	@ResponseFilter
	@GetMapping(value = "/machines")
	@ApiOperation(value = "Retrieve all Machine Details", notes = "Retrieve all Machine Detail")
	@ApiResponses({ @ApiResponse(code = 200, message = "When all Machine retrieved from database"),
			@ApiResponse(code = 404, message = "When No Machine found"),
			@ApiResponse(code = 500, message = "While retrieving Machine any error occured") })
	public ResponseWrapper<MachineResponseDto> getMachineAll() {
		ResponseWrapper<MachineResponseDto> responseWrapper = new ResponseWrapper<>();
		responseWrapper.setResponse(machineService.getMachineAll());
		return responseWrapper;
	}

	/**
	 * Post API to deleted a row of Machine data
	 * 
	 * @param id
	 *            input from user Machine id
	 * 
	 * @return ResponseEntity Machine Id which is deleted successfully
	 *         {@link ResponseEntity}
	 */
	@ResponseFilter
	@DeleteMapping("/machines/{id}")
	@ApiOperation(value = "Service to delete Machine ", notes = "Delete Machine  and return Machine  Id ")
	@ApiResponses({ @ApiResponse(code = 200, message = "When Machine successfully deleted"),
			@ApiResponse(code = 400, message = "When Request body passed  is null or invalid"),
			@ApiResponse(code = 404, message = "When No Machine found"),
			@ApiResponse(code = 500, message = "While deleting Machine any error occured") })
	public ResponseWrapper<IdResponseDto> deleteMachine(@Valid @PathVariable("id") String id) {

		ResponseWrapper<IdResponseDto> responseWrapper = new ResponseWrapper<>();
		responseWrapper.setResponse(machineService.deleteMachine(id));
		return responseWrapper;
	}

	/**
	 * Post API to update a row of Machine data
	 * 
	 * @param machine
	 *            input from user Machine DTO
	 * 
	 * @return ResponseEntity Machine Id which is update successfully
	 *         {@link ResponseEntity}
	 *//*
	@ResponseFilter
	@PreAuthorize("hasAnyRole('ZONAL_ADMIN','GLOBAL_ADMIN')")
	@PutMapping("/machines")
	@ApiOperation(value = "Service to update Machine", notes = "update Machine Detail and return Machine id")
	@ApiResponses({ @ApiResponse(code = 200, message = "When Machine successfully udated"),
			@ApiResponse(code = 400, message = "When Request body passed  is null or invalid"),
			@ApiResponse(code = 404, message = "When No Machine found"),
			@ApiResponse(code = 500, message = "While updating Machine any error occured") })
	public ResponseWrapper<MachineExtnDto> updateMachine(@Valid @RequestBody RequestWrapper<MachinePutReqDto> machine) {

		ResponseWrapper<MachineExtnDto> responseWrapper = new ResponseWrapper<>();
		responseWrapper.setResponse(machineService.updateMachine(machine.getRequest()));
		return responseWrapper;
	}*/

	/**
	 * 
	 * Function to fetch machine detail those are mapped with given registration Id
	 * 
	 * @param regCenterId
	 *            pass registration Id as String
	 * 
	 * @return MachineResponseDto all machines details those are mapped with given
	 *         registration Id {@link MachineResponseDto}
	 */
	@PreAuthorize("hasRole('ZONAL_ADMIN')")
	@ResponseFilter
	@GetMapping(value = "/machines/mappedmachines/{regCenterId}")
	@ApiOperation(value = "Retrieve all Machines which are mapped to given Registration Center Id", notes = "Retrieve all Machines which are mapped to given Registration Center Id")
	@ApiResponses({
			@ApiResponse(code = 200, message = "When Machine Details retrieved from database for the given Registration Center Id"),
			@ApiResponse(code = 404, message = "When No Machine Details not mapped with the Given Registation Center ID"),
			@ApiResponse(code = 500, message = "While retrieving Machine Detail any error occured") })
	public ResponseWrapper<PageDto<MachineRegistrationCenterDto>> getMachinesByRegistrationCenter(
			@PathVariable("regCenterId") String regCenterId,
			@RequestParam(value = "pageNumber", defaultValue = "0") @ApiParam(value = "page number for the requested data", defaultValue = "0") int page,
			@RequestParam(value = "pageSize", defaultValue = "1") @ApiParam(value = "page size for the request data", defaultValue = "1") int size,
			@RequestParam(value = "orderBy", defaultValue = "cr_dtimes") @ApiParam(value = "sort the requested data based on param value", defaultValue = "createdDateTime") String orderBy,
			@RequestParam(value = "direction", defaultValue = "DESC") @ApiParam(value = "order the requested data based on param", defaultValue = "DESC") String direction) {

		ResponseWrapper<PageDto<MachineRegistrationCenterDto>> responseWrapper = new ResponseWrapper<>();
		responseWrapper.setResponse(
				machineService.getMachinesByRegistrationCenter(regCenterId, page, size, orderBy, direction));
		return responseWrapper;

	}

	/**
	 * Api to search Machine based on filters provided.
	 * 
	 * @param request
	 *            the request DTO.
	 * @return the pages of {@link MachineExtnDto}.
	 */
	@ResponseFilter
	@PostMapping("/machines/search")
	@PreAuthorize("hasAnyRole('ZONAL_ADMIN','GLOBAL_ADMIN')")
	public ResponseWrapper<PageResponseDto<MachineSearchDto>> searchMachine(
			@RequestBody @Valid RequestWrapper<SearchDto> request) {
		ResponseWrapper<PageResponseDto<MachineSearchDto>> responseWrapper = new ResponseWrapper<>();
		responseWrapper.setResponse(machineService.searchMachine(request.getRequest()));
		return responseWrapper;
	}

	/**
	 * Api to filter Machine based on column and type provided.
	 * 
	 * @param request
	 *            the request DTO.
	 * @return the {@link FilterResponseDto}.
	 */
	@ResponseFilter
	@PostMapping("/machines/filtervalues")
	@PreAuthorize("hasAnyRole('ZONAL_ADMIN','GLOBAL_ADMIN')")
	public ResponseWrapper<FilterResponseDto> machineFilterValues(
			@RequestBody @Valid RequestWrapper<FilterValueDto> request) {
		ResponseWrapper<FilterResponseDto> responseWrapper = new ResponseWrapper<>();
		responseWrapper.setResponse(machineService.machineFilterValues(request.getRequest()));
		return responseWrapper;
	}

	/**
	 * PUT API to decommission machines
	 * 
	 * @param machineId
	 *            input from user
	 * @return machineID of decommissioned machine
	 */
	@ResponseFilter
	@ApiOperation(value = "Decommission Machine")
	@PutMapping("/machines/decommission/{machineId}")
	@PreAuthorize("hasAnyRole('ZONAL_ADMIN','GLOBAL_ADMIN')")
	public ResponseWrapper<IdResponseDto> decommissionMachine(@PathVariable("machineId") String machineId) {
		ResponseWrapper<IdResponseDto> responseWrapper = new ResponseWrapper<>();
		responseWrapper.setResponse(machineService.decommissionMachine(machineId));
		return responseWrapper;
	}

	/**
	 * Post API to insert a new row of Machine data
	 * 
	 * @param machineRequest
	 *            input from user Machine DTO
	 * 
	 * @return Responding with Machine which is inserted successfully
	 *         {@link ResponseEntity}
	 */
	@ResponseFilter
	@PreAuthorize("hasAnyRole('ZONAL_ADMIN')")
	@PostMapping("/machines")
	@ApiOperation(value = "Service to save Machine", notes = "Saves Machine Detail and return Machine id")
	@ApiResponses({ @ApiResponse(code = 201, message = "When Machine successfully created"),
			@ApiResponse(code = 400, message = "When Request body passed  is null or invalid"),
			@ApiResponse(code = 404, message = "When No Machine found"),
			@ApiResponse(code = 500, message = "While creating Machine any error occured") })
<<<<<<< HEAD
	public ResponseWrapper<MachineExtnDto> createMachine(@Valid @RequestBody RequestWrapper<MachinePostReqDto> machineRequest) {
=======
	public ResponseWrapper<MachineExtnDto> createMachine(
			@Valid @RequestBody RequestWrapper<MachinePostReqDto> machine) {
>>>>>>> 17f3f7f3
		ResponseWrapper<MachineExtnDto> responseWrapper = new ResponseWrapper<>();
		responseWrapper.setResponse(machineService.createMachine(machineRequest.getRequest()));
		return responseWrapper;
	}

	/**
	 * This method updates Machine by Admin.
	 * 
	 * @param machineCenterDto
	 *            the request DTO for updating machine.
	 * @return the response i.e. the updated machine.
	 */
	@PreAuthorize("hasAnyRole('GLOBAL_ADMIN')")
	@ResponseFilter
	@PutMapping("/machines")
	@ApiOperation(value = "Service to upadte Machine", notes = "Update Machine Detail and return updated Machine")
	@ApiResponses({ @ApiResponse(code = 201, message = "When Machine successfully updated"),
			@ApiResponse(code = 400, message = "When Request body passed  is null or invalid"),
			@ApiResponse(code = 404, message = "When No Machine found"),
			@ApiResponse(code = 500, message = "While updating Machine any error occured") })
	public ResponseWrapper<MachineExtnDto> updateMachienAdmin(
			@RequestBody @Valid RequestWrapper<MachinePutReqDto> machineCenterDto) {

		ResponseWrapper<MachineExtnDto> responseWrapper = new ResponseWrapper<>();
		responseWrapper.setResponse(machineService.updateMachine(machineCenterDto.getRequest()));
		return responseWrapper;
	}
}<|MERGE_RESOLUTION|>--- conflicted
+++ resolved
@@ -272,12 +272,7 @@
 			@ApiResponse(code = 400, message = "When Request body passed  is null or invalid"),
 			@ApiResponse(code = 404, message = "When No Machine found"),
 			@ApiResponse(code = 500, message = "While creating Machine any error occured") })
-<<<<<<< HEAD
 	public ResponseWrapper<MachineExtnDto> createMachine(@Valid @RequestBody RequestWrapper<MachinePostReqDto> machineRequest) {
-=======
-	public ResponseWrapper<MachineExtnDto> createMachine(
-			@Valid @RequestBody RequestWrapper<MachinePostReqDto> machine) {
->>>>>>> 17f3f7f3
 		ResponseWrapper<MachineExtnDto> responseWrapper = new ResponseWrapper<>();
 		responseWrapper.setResponse(machineService.createMachine(machineRequest.getRequest()));
 		return responseWrapper;
