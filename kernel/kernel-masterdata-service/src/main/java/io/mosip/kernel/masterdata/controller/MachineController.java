<<<<<<< HEAD
package io.mosip.kernel.masterdata.controller;

import javax.validation.Valid;

import org.springframework.beans.factory.annotation.Autowired;
import org.springframework.http.ResponseEntity;
import org.springframework.web.bind.annotation.DeleteMapping;
import org.springframework.web.bind.annotation.GetMapping;
import org.springframework.web.bind.annotation.PathVariable;
import org.springframework.web.bind.annotation.PostMapping;
import org.springframework.web.bind.annotation.PutMapping;
import org.springframework.web.bind.annotation.RequestBody;
import org.springframework.web.bind.annotation.RestController;

import io.mosip.kernel.core.http.RequestWrapper;
import io.mosip.kernel.core.http.ResponseFilter;
import io.mosip.kernel.core.http.ResponseWrapper;
import io.mosip.kernel.masterdata.dto.MachineDto;
import io.mosip.kernel.masterdata.dto.getresponse.MachineResponseDto;
import io.mosip.kernel.masterdata.dto.postresponse.IdResponseDto;
import io.mosip.kernel.masterdata.entity.id.IdAndLanguageCodeID;
import io.mosip.kernel.masterdata.service.MachineService;
import io.swagger.annotations.Api;
import io.swagger.annotations.ApiOperation;
import io.swagger.annotations.ApiResponse;
import io.swagger.annotations.ApiResponses;

/**
 * 
 * This class provide services to do CRUD operations on Machine.
 * 
 * @author Megha Tanga
 * @since 1.0.0
 *
 */

@RestController
@Api(tags = { "Machine" })
public class MachineController {

	/**
	 * Reference to MachineService.
	 */
	@Autowired
	private MachineService machineService;

	/**
	 * 
	 * Function to fetch machine detail based on given Machine ID and Language code.
	 * 
	 * @param machineId
	 *            pass Machine ID as String
	 * @param langCode
	 *            pass language code as String
	 * @return MachineResponseDto machine detail based on given Machine ID and
	 *         Language code {@link MachineResponseDto}
	 */
	@ResponseFilter
	@GetMapping(value = "/machines/{id}/{langcode}")
	@ApiOperation(value = "Retrieve all Machine Details for given Languge Code", notes = "Retrieve all Machine Detail for given Languge Code and ID")
	@ApiResponses({
			@ApiResponse(code = 200, message = "When Machine Details retrieved from database for the given Languge Code and ID"),
			@ApiResponse(code = 404, message = "When No Machine Details found for the given Languge Code and ID"),
			@ApiResponse(code = 500, message = "While retrieving Machine Details any error occured") })
	public ResponseWrapper<MachineResponseDto> getMachineIdLangcode(@PathVariable("id") String machineId,
			@PathVariable("langcode") String langCode) {

		ResponseWrapper<MachineResponseDto> responseWrapper = new ResponseWrapper<>();
		responseWrapper.setResponse(machineService.getMachine(machineId, langCode));
		return responseWrapper;
	}

	/**
	 * 
	 * Function to fetch machine detail based on given Language code
	 * 
	 * @param langCode
	 *            pass language code as String
	 * 
	 * @return MachineResponseDto machine detail based on given Language code
	 *         {@link MachineResponseDto}
	 */
	@ResponseFilter
	@GetMapping(value = "/machines/{langcode}")
	@ApiOperation(value = "Retrieve all Machine Details for given Languge Code", notes = "Retrieve all Machine Detail for given Languge Code")
	@ApiResponses({
			@ApiResponse(code = 200, message = "When Machine Details retrieved from database for the given Languge Code"),
			@ApiResponse(code = 404, message = "When No Machine Details found for the given Languge Code"),
			@ApiResponse(code = 500, message = "While retrieving Machine Details any error occured") })
	public ResponseWrapper<MachineResponseDto> getMachineLangcode(@PathVariable("langcode") String langCode) {
		ResponseWrapper<MachineResponseDto> responseWrapper = new ResponseWrapper<>();
		responseWrapper.setResponse(machineService.getMachine(langCode));
		return responseWrapper;
	}

	/**
	 * Function to fetch a all machines details
	 * 
	 * @return MachineResponseDto all machines details {@link MachineResponseDto}
	 */
	@ResponseFilter
	@GetMapping(value = "/machines")
	@ApiOperation(value = "Retrieve all Machine Details", notes = "Retrieve all Machine Detail")
	@ApiResponses({ @ApiResponse(code = 200, message = "When all Machine retrieved from database"),
			@ApiResponse(code = 404, message = "When No Machine found"),
			@ApiResponse(code = 500, message = "While retrieving Machine any error occured") })
	public ResponseWrapper<MachineResponseDto> getMachineAll() {
		ResponseWrapper<MachineResponseDto> responseWrapper = new ResponseWrapper<>();
		responseWrapper.setResponse(machineService.getMachineAll());
		return responseWrapper;
	}

	/**
	 * Post API to insert a new row of Machine data
	 * 
	 * @param machine
	 *            input from user Machine DTO
	 * 
	 * @return ResponseEntity Machine Id which is inserted successfully
	 *         {@link ResponseEntity}
	 */
	@ResponseFilter
	@PostMapping("/machines")
	@ApiOperation(value = "Service to save Machine", notes = "Saves Machine Detail and return Machine id")
	@ApiResponses({ @ApiResponse(code = 201, message = "When Machine successfully created"),
			@ApiResponse(code = 400, message = "When Request body passed  is null or invalid"),
			@ApiResponse(code = 404, message = "When No Machine found"),
			@ApiResponse(code = 500, message = "While creating Machine any error occured") })
	public ResponseWrapper<IdAndLanguageCodeID> createMachine(@Valid @RequestBody RequestWrapper<MachineDto> machine) {
		ResponseWrapper<IdAndLanguageCodeID> responseWrapper = new ResponseWrapper<>();
		responseWrapper.setResponse(machineService.createMachine(machine.getRequest()));
		return responseWrapper;
	}

	/**
	 * Post API to update a row of Machine data
	 * 
	 * @param machine
	 *            input from user Machine DTO
	 * 
	 * @return ResponseEntity Machine Id which is update successfully
	 *         {@link ResponseEntity}
	 */
	@ResponseFilter
	@PutMapping("/machines")
	@ApiOperation(value = "Service to update Machine", notes = "update Machine Detail and return Machine id")
	@ApiResponses({ @ApiResponse(code = 200, message = "When Machine successfully udated"),
			@ApiResponse(code = 400, message = "When Request body passed  is null or invalid"),
			@ApiResponse(code = 404, message = "When No Machine found"),
			@ApiResponse(code = 500, message = "While updating Machine any error occured") })
	public ResponseWrapper<IdAndLanguageCodeID> updateMachine(@Valid @RequestBody RequestWrapper<MachineDto> machine) {

		ResponseWrapper<IdAndLanguageCodeID> responseWrapper = new ResponseWrapper<>();
		responseWrapper.setResponse(machineService.updateMachine(machine.getRequest()));
		return responseWrapper;
	}

	/**
	 * Post API to deleted a row of Machine data
	 * 
	 * @param id
	 *            input from user Machine id
	 * 
	 * @return ResponseEntity Machine Id which is deleted successfully
	 *         {@link ResponseEntity}
	 */
	@ResponseFilter
	@DeleteMapping("/machines/{id}")
	@ApiOperation(value = "Service to delete Machine ", notes = "Delete Machine  and return Machine  Id ")
	@ApiResponses({ @ApiResponse(code = 200, message = "When Machine successfully deleted"),
			@ApiResponse(code = 400, message = "When Request body passed  is null or invalid"),
			@ApiResponse(code = 404, message = "When No Machine found"),
			@ApiResponse(code = 500, message = "While deleting Machine any error occured") })
	public ResponseWrapper<IdResponseDto> deleteMachine(@Valid @PathVariable("id") String id) {

		ResponseWrapper<IdResponseDto> responseWrapper = new ResponseWrapper<>();
		responseWrapper.setResponse(machineService.deleteMachine(id));
		return responseWrapper;
	}

}
=======
package io.mosip.kernel.masterdata.controller;

import javax.validation.Valid;

import org.springframework.beans.factory.annotation.Autowired;
import org.springframework.http.ResponseEntity;
import org.springframework.web.bind.annotation.DeleteMapping;
import org.springframework.web.bind.annotation.GetMapping;
import org.springframework.web.bind.annotation.PathVariable;
import org.springframework.web.bind.annotation.PostMapping;
import org.springframework.web.bind.annotation.PutMapping;
import org.springframework.web.bind.annotation.RequestBody;
import org.springframework.web.bind.annotation.RestController;

import io.mosip.kernel.core.http.RequestWrapper;
import io.mosip.kernel.core.http.ResponseFilter;
import io.mosip.kernel.core.http.ResponseWrapper;
import io.mosip.kernel.masterdata.dto.MachineDto;
import io.mosip.kernel.masterdata.dto.getresponse.MachineResponseDto;
import io.mosip.kernel.masterdata.dto.postresponse.IdResponseDto;
import io.mosip.kernel.masterdata.entity.id.IdAndLanguageCodeID;
import io.mosip.kernel.masterdata.service.MachineService;
import io.swagger.annotations.Api;
import io.swagger.annotations.ApiOperation;
import io.swagger.annotations.ApiResponse;
import io.swagger.annotations.ApiResponses;

/**
 * 
 * This class provide services to do CRUD operations on Machine.
 * 
 * @author Megha Tanga
 * @since 1.0.0
 *
 */

@RestController
@Api(tags = { "Machine" })
public class MachineController {

	/**
	 * Reference to MachineService.
	 */
	@Autowired
	private MachineService machineService;

	/**
	 * 
	 * Function to fetch machine detail based on given Machine ID and Language code.
	 * 
	 * @param machineId
	 *            pass Machine ID as String
	 * @param langCode
	 *            pass language code as String
	 * @return MachineResponseDto machine detail based on given Machine ID and
	 *         Language code {@link MachineResponseDto}
	 */
	@ResponseFilter
	@GetMapping(value = "/machines/{id}/{langcode}")
	@ApiOperation(value = "Retrieve all Machine Details for given Languge Code", notes = "Retrieve all Machine Detail for given Languge Code and ID")
	@ApiResponses({
			@ApiResponse(code = 200, message = "When Machine Details retrieved from database for the given Languge Code and ID"),
			@ApiResponse(code = 404, message = "When No Machine Details found for the given Languge Code and ID"),
			@ApiResponse(code = 500, message = "While retrieving Machine Details any error occured") })
	public ResponseWrapper<MachineResponseDto> getMachineIdLangcode(@PathVariable("id") String machineId,
			@PathVariable("langcode") String langCode) {

		ResponseWrapper<MachineResponseDto> responseWrapper = new ResponseWrapper<>();
		responseWrapper.setResponse(machineService.getMachine(machineId, langCode));
		return responseWrapper;
	}

	/**
	 * 
	 * Function to fetch machine detail based on given Language code
	 * 
	 * @param langCode
	 *            pass language code as String
	 * 
	 * @return MachineResponseDto machine detail based on given Language code
	 *         {@link MachineResponseDto}
	 */
	@ResponseFilter
	@GetMapping(value = "/machines/{langcode}")
	@ApiOperation(value = "Retrieve all Machine Details for given Languge Code", notes = "Retrieve all Machine Detail for given Languge Code")
	@ApiResponses({
			@ApiResponse(code = 200, message = "When Machine Details retrieved from database for the given Languge Code"),
			@ApiResponse(code = 404, message = "When No Machine Details found for the given Languge Code"),
			@ApiResponse(code = 500, message = "While retrieving Machine Details any error occured") })
	public ResponseWrapper<MachineResponseDto> getMachineLangcode(@PathVariable("langcode") String langCode) {
		ResponseWrapper<MachineResponseDto> responseWrapper = new ResponseWrapper<>();
		responseWrapper.setResponse(machineService.getMachine(langCode));
		return responseWrapper;
	}

	/**
	 * Function to fetch a all machines details
	 * 
	 * @return MachineResponseDto all machines details {@link MachineResponseDto}
	 */
	@ResponseFilter
	@GetMapping(value = "/machines")
	@ApiOperation(value = "Retrieve all Machine Details", notes = "Retrieve all Machine Detail")
	@ApiResponses({ @ApiResponse(code = 200, message = "When all Machine retrieved from database"),
			@ApiResponse(code = 404, message = "When No Machine found"),
			@ApiResponse(code = 500, message = "While retrieving Machine any error occured") })
	public ResponseWrapper<MachineResponseDto> getMachineAll() {
		ResponseWrapper<MachineResponseDto> responseWrapper = new ResponseWrapper<>();
		responseWrapper.setResponse(machineService.getMachineAll());
		return responseWrapper;
	}

	/**
	 * Post API to insert a new row of Machine data
	 * 
	 * @param machine
	 *            input from user Machine DTO
	 * 
	 * @return ResponseEntity Machine Id which is inserted successfully
	 *         {@link ResponseEntity}
	 */
	@ResponseFilter
	@PostMapping("/machines")
	@ApiOperation(value = "Service to save Machine", notes = "Saves Machine Detail and return Machine id")
	@ApiResponses({ @ApiResponse(code = 201, message = "When Machine successfully created"),
			@ApiResponse(code = 400, message = "When Request body passed  is null or invalid"),
			@ApiResponse(code = 404, message = "When No Machine found"),
			@ApiResponse(code = 500, message = "While creating Machine any error occured") })
	public ResponseWrapper<IdAndLanguageCodeID> createMachine(@Valid @RequestBody RequestWrapper<MachineDto> machine) {
		ResponseWrapper<IdAndLanguageCodeID> responseWrapper = new ResponseWrapper<>();
		responseWrapper.setResponse(machineService.createMachine(machine.getRequest()));
		return responseWrapper;
	}

	/**
	 * Post API to update a row of Machine data
	 * 
	 * @param machine
	 *            input from user Machine DTO
	 * 
	 * @return ResponseEntity Machine Id which is update successfully
	 *         {@link ResponseEntity}
	 */
	@ResponseFilter
	@PutMapping("/machines")
	@ApiOperation(value = "Service to update Machine", notes = "update Machine Detail and return Machine id")
	@ApiResponses({ @ApiResponse(code = 200, message = "When Machine successfully udated"),
			@ApiResponse(code = 400, message = "When Request body passed  is null or invalid"),
			@ApiResponse(code = 404, message = "When No Machine found"),
			@ApiResponse(code = 500, message = "While updating Machine any error occured") })
	public ResponseWrapper<IdAndLanguageCodeID> updateMachine(@Valid @RequestBody RequestWrapper<MachineDto> machine) {

		ResponseWrapper<IdAndLanguageCodeID> responseWrapper = new ResponseWrapper<>();
		responseWrapper.setResponse(machineService.updateMachine(machine.getRequest()));
		return responseWrapper;
	}

	/**
	 * Post API to deleted a row of Machine data
	 * 
	 * @param id
	 *            input from user Machine id
	 * 
	 * @return ResponseEntity Machine Id which is deleted successfully
	 *         {@link ResponseEntity}
	 */
	@ResponseFilter
	@DeleteMapping("/machines/{id}")
	@ApiOperation(value = "Service to delete Machine ", notes = "Delete Machine  and return Machine  Id ")
	@ApiResponses({ @ApiResponse(code = 200, message = "When Machine successfully deleted"),
			@ApiResponse(code = 400, message = "When Request body passed  is null or invalid"),
			@ApiResponse(code = 404, message = "When No Machine found"),
			@ApiResponse(code = 500, message = "While deleting Machine any error occured") })
	public ResponseWrapper<IdResponseDto> deleteMachine(@Valid @PathVariable("id") String id) {

		ResponseWrapper<IdResponseDto> responseWrapper = new ResponseWrapper<>();
		responseWrapper.setResponse(machineService.deleteMachine(id));
		return responseWrapper;
	}

}
>>>>>>> aafd0a67
<|MERGE_RESOLUTION|>--- conflicted
+++ resolved
@@ -1,4 +1,3 @@
-<<<<<<< HEAD
 package io.mosip.kernel.masterdata.controller;
 
 import javax.validation.Valid;
@@ -179,187 +178,4 @@
 		return responseWrapper;
 	}
 
-}
-=======
-package io.mosip.kernel.masterdata.controller;
-
-import javax.validation.Valid;
-
-import org.springframework.beans.factory.annotation.Autowired;
-import org.springframework.http.ResponseEntity;
-import org.springframework.web.bind.annotation.DeleteMapping;
-import org.springframework.web.bind.annotation.GetMapping;
-import org.springframework.web.bind.annotation.PathVariable;
-import org.springframework.web.bind.annotation.PostMapping;
-import org.springframework.web.bind.annotation.PutMapping;
-import org.springframework.web.bind.annotation.RequestBody;
-import org.springframework.web.bind.annotation.RestController;
-
-import io.mosip.kernel.core.http.RequestWrapper;
-import io.mosip.kernel.core.http.ResponseFilter;
-import io.mosip.kernel.core.http.ResponseWrapper;
-import io.mosip.kernel.masterdata.dto.MachineDto;
-import io.mosip.kernel.masterdata.dto.getresponse.MachineResponseDto;
-import io.mosip.kernel.masterdata.dto.postresponse.IdResponseDto;
-import io.mosip.kernel.masterdata.entity.id.IdAndLanguageCodeID;
-import io.mosip.kernel.masterdata.service.MachineService;
-import io.swagger.annotations.Api;
-import io.swagger.annotations.ApiOperation;
-import io.swagger.annotations.ApiResponse;
-import io.swagger.annotations.ApiResponses;
-
-/**
- * 
- * This class provide services to do CRUD operations on Machine.
- * 
- * @author Megha Tanga
- * @since 1.0.0
- *
- */
-
-@RestController
-@Api(tags = { "Machine" })
-public class MachineController {
-
-	/**
-	 * Reference to MachineService.
-	 */
-	@Autowired
-	private MachineService machineService;
-
-	/**
-	 * 
-	 * Function to fetch machine detail based on given Machine ID and Language code.
-	 * 
-	 * @param machineId
-	 *            pass Machine ID as String
-	 * @param langCode
-	 *            pass language code as String
-	 * @return MachineResponseDto machine detail based on given Machine ID and
-	 *         Language code {@link MachineResponseDto}
-	 */
-	@ResponseFilter
-	@GetMapping(value = "/machines/{id}/{langcode}")
-	@ApiOperation(value = "Retrieve all Machine Details for given Languge Code", notes = "Retrieve all Machine Detail for given Languge Code and ID")
-	@ApiResponses({
-			@ApiResponse(code = 200, message = "When Machine Details retrieved from database for the given Languge Code and ID"),
-			@ApiResponse(code = 404, message = "When No Machine Details found for the given Languge Code and ID"),
-			@ApiResponse(code = 500, message = "While retrieving Machine Details any error occured") })
-	public ResponseWrapper<MachineResponseDto> getMachineIdLangcode(@PathVariable("id") String machineId,
-			@PathVariable("langcode") String langCode) {
-
-		ResponseWrapper<MachineResponseDto> responseWrapper = new ResponseWrapper<>();
-		responseWrapper.setResponse(machineService.getMachine(machineId, langCode));
-		return responseWrapper;
-	}
-
-	/**
-	 * 
-	 * Function to fetch machine detail based on given Language code
-	 * 
-	 * @param langCode
-	 *            pass language code as String
-	 * 
-	 * @return MachineResponseDto machine detail based on given Language code
-	 *         {@link MachineResponseDto}
-	 */
-	@ResponseFilter
-	@GetMapping(value = "/machines/{langcode}")
-	@ApiOperation(value = "Retrieve all Machine Details for given Languge Code", notes = "Retrieve all Machine Detail for given Languge Code")
-	@ApiResponses({
-			@ApiResponse(code = 200, message = "When Machine Details retrieved from database for the given Languge Code"),
-			@ApiResponse(code = 404, message = "When No Machine Details found for the given Languge Code"),
-			@ApiResponse(code = 500, message = "While retrieving Machine Details any error occured") })
-	public ResponseWrapper<MachineResponseDto> getMachineLangcode(@PathVariable("langcode") String langCode) {
-		ResponseWrapper<MachineResponseDto> responseWrapper = new ResponseWrapper<>();
-		responseWrapper.setResponse(machineService.getMachine(langCode));
-		return responseWrapper;
-	}
-
-	/**
-	 * Function to fetch a all machines details
-	 * 
-	 * @return MachineResponseDto all machines details {@link MachineResponseDto}
-	 */
-	@ResponseFilter
-	@GetMapping(value = "/machines")
-	@ApiOperation(value = "Retrieve all Machine Details", notes = "Retrieve all Machine Detail")
-	@ApiResponses({ @ApiResponse(code = 200, message = "When all Machine retrieved from database"),
-			@ApiResponse(code = 404, message = "When No Machine found"),
-			@ApiResponse(code = 500, message = "While retrieving Machine any error occured") })
-	public ResponseWrapper<MachineResponseDto> getMachineAll() {
-		ResponseWrapper<MachineResponseDto> responseWrapper = new ResponseWrapper<>();
-		responseWrapper.setResponse(machineService.getMachineAll());
-		return responseWrapper;
-	}
-
-	/**
-	 * Post API to insert a new row of Machine data
-	 * 
-	 * @param machine
-	 *            input from user Machine DTO
-	 * 
-	 * @return ResponseEntity Machine Id which is inserted successfully
-	 *         {@link ResponseEntity}
-	 */
-	@ResponseFilter
-	@PostMapping("/machines")
-	@ApiOperation(value = "Service to save Machine", notes = "Saves Machine Detail and return Machine id")
-	@ApiResponses({ @ApiResponse(code = 201, message = "When Machine successfully created"),
-			@ApiResponse(code = 400, message = "When Request body passed  is null or invalid"),
-			@ApiResponse(code = 404, message = "When No Machine found"),
-			@ApiResponse(code = 500, message = "While creating Machine any error occured") })
-	public ResponseWrapper<IdAndLanguageCodeID> createMachine(@Valid @RequestBody RequestWrapper<MachineDto> machine) {
-		ResponseWrapper<IdAndLanguageCodeID> responseWrapper = new ResponseWrapper<>();
-		responseWrapper.setResponse(machineService.createMachine(machine.getRequest()));
-		return responseWrapper;
-	}
-
-	/**
-	 * Post API to update a row of Machine data
-	 * 
-	 * @param machine
-	 *            input from user Machine DTO
-	 * 
-	 * @return ResponseEntity Machine Id which is update successfully
-	 *         {@link ResponseEntity}
-	 */
-	@ResponseFilter
-	@PutMapping("/machines")
-	@ApiOperation(value = "Service to update Machine", notes = "update Machine Detail and return Machine id")
-	@ApiResponses({ @ApiResponse(code = 200, message = "When Machine successfully udated"),
-			@ApiResponse(code = 400, message = "When Request body passed  is null or invalid"),
-			@ApiResponse(code = 404, message = "When No Machine found"),
-			@ApiResponse(code = 500, message = "While updating Machine any error occured") })
-	public ResponseWrapper<IdAndLanguageCodeID> updateMachine(@Valid @RequestBody RequestWrapper<MachineDto> machine) {
-
-		ResponseWrapper<IdAndLanguageCodeID> responseWrapper = new ResponseWrapper<>();
-		responseWrapper.setResponse(machineService.updateMachine(machine.getRequest()));
-		return responseWrapper;
-	}
-
-	/**
-	 * Post API to deleted a row of Machine data
-	 * 
-	 * @param id
-	 *            input from user Machine id
-	 * 
-	 * @return ResponseEntity Machine Id which is deleted successfully
-	 *         {@link ResponseEntity}
-	 */
-	@ResponseFilter
-	@DeleteMapping("/machines/{id}")
-	@ApiOperation(value = "Service to delete Machine ", notes = "Delete Machine  and return Machine  Id ")
-	@ApiResponses({ @ApiResponse(code = 200, message = "When Machine successfully deleted"),
-			@ApiResponse(code = 400, message = "When Request body passed  is null or invalid"),
-			@ApiResponse(code = 404, message = "When No Machine found"),
-			@ApiResponse(code = 500, message = "While deleting Machine any error occured") })
-	public ResponseWrapper<IdResponseDto> deleteMachine(@Valid @PathVariable("id") String id) {
-
-		ResponseWrapper<IdResponseDto> responseWrapper = new ResponseWrapper<>();
-		responseWrapper.setResponse(machineService.deleteMachine(id));
-		return responseWrapper;
-	}
-
-}
->>>>>>> aafd0a67
+}