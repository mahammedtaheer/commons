--- conflicted
+++ resolved
@@ -1,69 +1,3 @@
-<<<<<<< HEAD
-package io.mosip.kernel.masterdata.entity;
-
-import java.io.Serializable;
-import java.time.LocalDateTime;
-
-import javax.persistence.Column;
-import javax.persistence.Entity;
-import javax.persistence.Id;
-import javax.persistence.Table;
-
-import lombok.AllArgsConstructor;
-import lombok.Data;
-import lombok.NoArgsConstructor;
-
-/**
- * Entity class for IdType.
- * 
- * @author Sagar Mahapatra
- * @since 1.0.0
- *
- */
-@Data
-@Entity
-@Table(name = "id_type", schema = "master")
-@NoArgsConstructor
-@AllArgsConstructor
-public class IdType implements Serializable {
-
-	private static final long serialVersionUID = -97767928612692201L;
-
-	@Id
-	@Column(name = "code", length = 36)
-	private String code;
-
-	@Column(name = "name", nullable = false, length = 64)
-	private String name;
-
-	@Column(name = "descr", length = 128)
-	private String descr;
-
-	@Column(name = "lang_code", unique = true, nullable = false, length = 3)
-	private String langCode;
-
-	@Column(name = "is_active", nullable = false)
-	private boolean isActive;
-
-	@Column(name = "cr_by", nullable = false, length = 32)
-	private String crBy;
-
-	@Column(name = "cr_dtimes", nullable = false)
-	private String crDtimes;
-
-	@Column(name = "upd_by", length = 32)
-	private String updBy;
-
-	@Column(name = "upd_dtimes")
-	private LocalDateTime updDtimes;
-
-	@Column(name = "is_deleted")
-	private boolean isDeleted;
-
-	@Column(name = "del_dtimes")
-	private LocalDateTime delDtimes;
-}
-=======
 package io.mosip.kernel.masterdata.entity;
 
 import java.io.Serializable;
@@ -126,5 +60,4 @@
 	 */
 	@Column(name = "descr", length = 128)
 	private String descr;
-}
->>>>>>> 9bb98076
+}