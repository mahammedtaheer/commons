<<<<<<< HEAD
package io.mosip.kernel.masterdata.dto.postresponse;

import lombok.AllArgsConstructor;
import lombok.Data;
import lombok.NoArgsConstructor;

/**
 * 
 * @author Bal Vikash Sharma
 * @since 1.0.0
 */
@Data
@AllArgsConstructor
@NoArgsConstructor
public class CodeResponseDto {

	private String code;
}
=======
package io.mosip.kernel.masterdata.dto.postresponse;

import lombok.AllArgsConstructor;
import lombok.Data;
import lombok.NoArgsConstructor;

/**
 * 
 * @author Bal Vikash Sharma
 * @since 1.0.0
 */
@Data
@AllArgsConstructor
@NoArgsConstructor
public class CodeResponseDto {

	private String code;
}
>>>>>>> aafd0a67
<|MERGE_RESOLUTION|>--- conflicted
+++ resolved
@@ -1,4 +1,3 @@
-<<<<<<< HEAD
 package io.mosip.kernel.masterdata.dto.postresponse;
 
 import lombok.AllArgsConstructor;
@@ -16,24 +15,4 @@
 public class CodeResponseDto {
 
 	private String code;
-}
-=======
-package io.mosip.kernel.masterdata.dto.postresponse;
-
-import lombok.AllArgsConstructor;
-import lombok.Data;
-import lombok.NoArgsConstructor;
-
-/**
- * 
- * @author Bal Vikash Sharma
- * @since 1.0.0
- */
-@Data
-@AllArgsConstructor
-@NoArgsConstructor
-public class CodeResponseDto {
-
-	private String code;
-}
->>>>>>> aafd0a67
+}