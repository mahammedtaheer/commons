package io.mosip.kernel.masterdata.controller;

import java.util.List;

import javax.validation.Valid;

import org.springframework.beans.factory.annotation.Autowired;
import org.springframework.security.access.prepost.PreAuthorize;
import org.springframework.web.bind.annotation.DeleteMapping;
import org.springframework.web.bind.annotation.GetMapping;
import org.springframework.web.bind.annotation.PathVariable;
import org.springframework.web.bind.annotation.PostMapping;
import org.springframework.web.bind.annotation.PutMapping;
import org.springframework.web.bind.annotation.RequestBody;
import org.springframework.web.bind.annotation.RequestParam;
import org.springframework.web.bind.annotation.RestController;

import io.mosip.kernel.core.http.ResponseFilter;
import io.mosip.kernel.core.http.ResponseWrapper;
import io.mosip.kernel.masterdata.constant.OrderEnum;
<<<<<<< HEAD
import io.mosip.kernel.masterdata.dto.RegistrationCenterDto;
import io.mosip.kernel.masterdata.dto.RegistrationCenterHolidayDto;
import io.mosip.kernel.masterdata.dto.getresponse.PageDto;
=======
import io.mosip.kernel.masterdata.dto.PageDto;
import io.mosip.kernel.masterdata.dto.RegistarionCenterReqDto;
import io.mosip.kernel.masterdata.dto.RegistrationCenterHolidayDto;
import io.mosip.kernel.masterdata.dto.RegistrationCenterPutReqAdmDto;
import io.mosip.kernel.masterdata.dto.RegistrationCenterReqAdmDto;
>>>>>>> efc0132f
import io.mosip.kernel.masterdata.dto.getresponse.RegistrationCenterResponseDto;
import io.mosip.kernel.masterdata.dto.getresponse.ResgistrationCenterStatusResponseDto;
import io.mosip.kernel.masterdata.dto.getresponse.extn.RegistrationCenterExtnDto;
import io.mosip.kernel.masterdata.dto.postresponse.IdResponseDto;
<<<<<<< HEAD
import io.mosip.kernel.masterdata.dto.request.SearchDto;
import io.mosip.kernel.masterdata.entity.id.IdAndLanguageCodeID;
=======
import io.mosip.kernel.masterdata.dto.postresponse.RegistrationCenterPostResponseDto;
import io.mosip.kernel.masterdata.dto.postresponse.RegistrationCenterPutResponseDto;
>>>>>>> efc0132f
import io.mosip.kernel.masterdata.service.RegistrationCenterService;
import io.swagger.annotations.Api;
import io.swagger.annotations.ApiParam;

/**
 * This controller class provides registration centers details based on user
 * provided data.
 * 
 * @author Dharmesh Khandelwal
 * @author Abhishek Kumar
 * @author Urvil Joshi
 * @author Ritesh Sinha
 * @author Sagar Mahapatra
 * @author Sidhant Agarwal
 * @author Srinivasan
 * @author Uday Kumar
 * @author Megha Tanga
 * @since 1.0.0
 *
 */
@RestController
@Api(tags = { "Registration" })
public class RegistrationCenterController {

	/**
	 * Reference to RegistrationCenterService.
	 */
	@Autowired
	RegistrationCenterService registrationCenterService;

	/**
	 * Function to fetch registration centers list using location code and language
	 * code.
	 * 
	 * @param langCode
	 *            language code for which the registration center needs to be
	 *            searched.
	 * @param locationCode
	 *            location code for which the registration center needs to be
	 *            searched.
	 * @return {@link RegistrationCenterResponseDto} RegistrationCenterResponseDto
	 */
	@ResponseFilter
	@GetMapping("/getlocspecificregistrationcenters/{langcode}/{locationcode}")
	public ResponseWrapper<RegistrationCenterResponseDto> getRegistrationCenterDetailsByLocationCode(
			@PathVariable("langcode") String langCode, @PathVariable("locationcode") String locationCode) {

		ResponseWrapper<RegistrationCenterResponseDto> responseWrapper = new ResponseWrapper<>();
		responseWrapper.setResponse(
				registrationCenterService.getRegistrationCentersByLocationCodeAndLanguageCode(locationCode, langCode));
		return responseWrapper;
	}

	/**
	 * Function to fetch specific registration center holidays by registration
	 * center id , year and language code.
	 * 
	 * @param langCode
	 *            langCode of required center.
	 * @param registrationCenterId
	 *            centerId of required center
	 * @param year
	 *            the year provided by user.
	 * @return {@link RegistrationCenterHolidayDto} RegistrationCenterHolidayDto
	 */
	// @PreAuthorize("hasAnyRole('INDIVIDUAL','PRE_REGISTRATION_ADMIN','REGISTRATION_SUPERVISOR')")
	@ResponseFilter
	@GetMapping("/getregistrationcenterholidays/{langcode}/{registrationcenterid}/{year}")
	public ResponseWrapper<RegistrationCenterHolidayDto> getRegistrationCenterHolidays(
			@PathVariable("langcode") String langCode,
			@PathVariable("registrationcenterid") String registrationCenterId, @PathVariable("year") int year) {

		ResponseWrapper<RegistrationCenterHolidayDto> responseWrapper = new ResponseWrapper<>();
		responseWrapper.setResponse(
				registrationCenterService.getRegistrationCenterHolidays(registrationCenterId, year, langCode));
		return responseWrapper;
	}

	/**
	 * Function to fetch nearby registration centers using coordinates
	 * 
	 * @param langCode
	 *            langCode of required centers.
	 * @param longitude
	 *            the longitude provided by user.
	 * @param latitude
	 *            the latitude provided by user.
	 * @param proximityDistance
	 *            the proximity distance provided by user.
	 * @return {@link RegistrationCenterResponseDto} RegistrationCenterResponseDto
	 */
	// @PreAuthorize("hasAnyRole('INDIVIDUAL')")
	@ResponseFilter
	@GetMapping("/getcoordinatespecificregistrationcenters/{langcode}/{longitude}/{latitude}/{proximitydistance}")
	public ResponseWrapper<RegistrationCenterResponseDto> getCoordinateSpecificRegistrationCenters(
			@PathVariable("langcode") String langCode, @PathVariable("longitude") double longitude,
			@PathVariable("latitude") double latitude, @PathVariable("proximitydistance") int proximityDistance) {

		ResponseWrapper<RegistrationCenterResponseDto> responseWrapper = new ResponseWrapper<>();
		responseWrapper.setResponse(registrationCenterService.getRegistrationCentersByCoordinates(longitude, latitude,
				proximityDistance, langCode));
		return responseWrapper;
	}

	/**
	 * Function to fetch registration center using centerId and language code.
	 * 
	 * @param registrationCenterId
	 *            centerId of required center.
	 * @param langCode
	 *            langCode of required center.
	 * @return {@link RegistrationCenterResponseDto} RegistrationCenterResponseDto
	 */
	@ResponseFilter
	@GetMapping("/registrationcenters/{id}/{langcode}")
	public ResponseWrapper<RegistrationCenterResponseDto> getSpecificRegistrationCenterById(
			@PathVariable("id") String registrationCenterId, @PathVariable("langcode") String langCode) {
		ResponseWrapper<RegistrationCenterResponseDto> responseWrapper = new ResponseWrapper<>();
		responseWrapper.setResponse(
				registrationCenterService.getRegistrationCentersByIDAndLangCode(registrationCenterId, langCode));
		return responseWrapper;
	}

	/**
	 * Function to fetch all registration centers.
	 * 
	 * @return {@link RegistrationCenterResponseDto} RegistrationCenterResponseDto
	 */
	@ResponseFilter
	@GetMapping("/registrationcenters")
	// @PreAuthorize("hasAnyRole('ZONAL_ADMIN','ZONAL_APPROVER','INDIVIDUAL','PRE_REGISTRATION_ADMIN')")
	public ResponseWrapper<RegistrationCenterResponseDto> getAllRegistrationCentersDetails() {
		ResponseWrapper<RegistrationCenterResponseDto> responseWrapper = new ResponseWrapper<>();
		responseWrapper.setResponse(registrationCenterService.getAllRegistrationCenters());
		return responseWrapper;
	}

	/**
	 * Function to fetch list of registration centers based on hierarchy level,text
	 * and language code
	 * 
	 * @param langCode
	 *            input from user
	 * @param hierarchyLevel
	 *            input from user
	 * @param name
	 *            input from user
	 * @return {@link RegistrationCenterResponseDto} RegistrationCenterResponseDto
	 */
	// @PreAuthorize("hasAnyRole('INDIVIDUAL')")
	@ResponseFilter
	@GetMapping("/registrationcenters/{langcode}/{hierarchylevel}/{name}")
	public ResponseWrapper<RegistrationCenterResponseDto> getRegistrationCenterByHierarchyLevelAndTextAndlangCode(
			@PathVariable("langcode") String langCode, @PathVariable("hierarchylevel") Short hierarchyLevel,
			@PathVariable("name") String name) {

		ResponseWrapper<RegistrationCenterResponseDto> responseWrapper = new ResponseWrapper<>();
		responseWrapper.setResponse(registrationCenterService
				.findRegistrationCenterByHierarchyLevelandTextAndLanguageCode(langCode, hierarchyLevel, name));
		return responseWrapper;

	}

	/**
	 * Check whether the time stamp sent for the given registration center id is not
	 * a holiday and is in between working hours.
	 * 
	 * @param regId
	 *            - registration center id
	 * @param langCode
	 *            - language code
	 * @param timeStamp
	 *            - timestamp based on the format YYYY-MM-ddTHH:mm:ss.SSSZ
	 * @return {@link ResgistrationCenterStatusResponseDto} -
	 *         RegistrationCenterStatusResponseDto
	 */
	// @PreAuthorize("hasAnyRole('REGISTRATION_PROCESSOR')")
	@ResponseFilter
	@GetMapping("/registrationcenters/validate/{id}/{langCode}/{timestamp}")
	public ResponseWrapper<ResgistrationCenterStatusResponseDto> validateTimestamp(@PathVariable("id") String regId,
			@PathVariable("langCode") String langCode, @PathVariable("timestamp") String timeStamp) {

		ResponseWrapper<ResgistrationCenterStatusResponseDto> responseWrapper = new ResponseWrapper<>();
		responseWrapper.setResponse(
				registrationCenterService.validateTimeStampWithRegistrationCenter(regId, langCode, timeStamp));
		return responseWrapper;
	}

<<<<<<< HEAD
	/**
	 * This method creates registration center.
	 * 
	 * @param registrationCenterDto
	 *            the request DTO for creating registration center.
	 * @return the response i.e. the id of the registration center created.
	 */
	// @PreAuthorize("hasAnyRole('ZONAL_ADMIN')")
	@ResponseFilter
	@PostMapping("/registrationcenters")
	public ResponseWrapper<IdResponseDto> createRegistrationCenter(
			@RequestBody @Valid RequestWrapper<RegistrationCenterDto> registrationCenterDto) {
		ResponseWrapper<IdResponseDto> responseWrapper = new ResponseWrapper<>();
		responseWrapper
				.setResponse(registrationCenterService.createRegistrationCenter(registrationCenterDto.getRequest()));
		return responseWrapper;
	}

	/**
	 * This method updates registration center.
	 * 
	 * @param registrationCenterDto
	 *            the request DTO for updating registration center.
	 * @return the response i.e. the id of the registration center updated.
	 */
	// @PreAuthorize("hasAnyRole('ZONAL_ADMIN')")
	@ResponseFilter
	@PutMapping("/registrationcenters")
	public ResponseWrapper<IdAndLanguageCodeID> updateRegistrationCenter(
			@RequestBody @Valid RequestWrapper<RegistrationCenterDto> registrationCenterDto) {

		ResponseWrapper<IdAndLanguageCodeID> responseWrapper = new ResponseWrapper<>();
		responseWrapper.setResponse(registrationCenterService.updateRegistrationCenter(registrationCenterDto));
		return responseWrapper;
	}

=======
>>>>>>> efc0132f
	@ResponseFilter
	@DeleteMapping("/registrationcenters/{registrationCenterId}")
	public ResponseWrapper<IdResponseDto> deleteRegistrationCenter(
			@PathVariable("registrationCenterId") String registrationCenterId) {

		ResponseWrapper<IdResponseDto> responseWrapper = new ResponseWrapper<>();
		responseWrapper.setResponse(registrationCenterService.deleteRegistrationCenter(registrationCenterId));
		return responseWrapper;
	}

	/**
	 * Function to fetch list of registration centers based on hierarchy level,List
	 * of text and language code
	 * 
	 * @param langCode
	 *            input from user
	 * @param hierarchyLevel
	 *            input from user
	 * @param names
	 *            input from user
	 * @return {@link RegistrationCenterResponseDto} RegistrationCenterResponseDto
	 */
	// @PreAuthorize("hasAnyRole('INDIVIDUAL')")
	@ResponseFilter
	@GetMapping("/registrationcenters/{langcode}/{hierarchylevel}/names")
	public ResponseWrapper<RegistrationCenterResponseDto> getRegistrationCenterByHierarchyLevelAndListTextAndlangCode(
			@PathVariable("langcode") String langCode, @PathVariable("hierarchylevel") Short hierarchyLevel,
			@RequestParam("name") List<String> names) {

		ResponseWrapper<RegistrationCenterResponseDto> responseWrapper = new ResponseWrapper<>();
		responseWrapper.setResponse(registrationCenterService
				.findRegistrationCenterByHierarchyLevelAndListTextAndlangCode(langCode, hierarchyLevel, names));
		return responseWrapper;
	}

	/**
	 * Function to fetch all registration centers.
	 * 
	 * @return {@link RegistrationCenterResponseDto} RegistrationCenterResponseDto
	 */
	@ResponseFilter
	@GetMapping("/registrationcenters/all")
	// @PreAuthorize("hasRole('ZONAL_ADMIN')")
	public ResponseWrapper<PageDto<RegistrationCenterExtnDto>> getAllExistingRegistrationCentersDetails(
			@RequestParam(name = "pageNumber", defaultValue = "0") @ApiParam(value = "page no for the requested data", defaultValue = "0") int pageNumber,
			@RequestParam(name = "pageSize", defaultValue = "10") @ApiParam(value = "page size for the requested data", defaultValue = "10") int pageSize,
			@RequestParam(name = "sortBy", defaultValue = "createdDateTime") @ApiParam(value = "sort the requested data based on param value", defaultValue = "createdDateTime") String sortBy,
			@RequestParam(name = "orderBy", defaultValue = "desc") @ApiParam(value = "order the requested data based on param", defaultValue = "desc") OrderEnum orderBy) {
		ResponseWrapper<PageDto<RegistrationCenterExtnDto>> responseWrapper = new ResponseWrapper<>();
		responseWrapper.setResponse(registrationCenterService.getAllExistingRegistrationCenters(pageNumber, pageSize,
				sortBy, orderBy.name()));
		return responseWrapper;
	}

	/**
<<<<<<< HEAD
	 * Function to fetch all registration centers.
	 * 
	 * @return {@link RegistrationCenterResponseDto} RegistrationCenterResponseDto
	 */
	@ResponseFilter
	@PostMapping("/registrationcenters/search")
	// @PreAuthorize("hasRole('ZONAL_ADMIN')")
	public ResponseWrapper<PageDto<RegistrationCenterExtnDto>> searchRegistrationCenter(
			@RequestBody @Valid RequestWrapper<SearchDto> request) {
		ResponseWrapper<PageDto<RegistrationCenterExtnDto>> responseWrapper = new ResponseWrapper<>();
		responseWrapper.setResponse(registrationCenterService.searchRegistrationCenter(request.getRequest()));
=======
	 * This method creates registration center by Admin.
	 * 
	 * @param reqRegistrationCenterDto
	 *            the request DTO for creating registration center.
	 * @return RegistrationCenterPostResponseDto return the created registration
	 *         center DTO.
	 */
	@PreAuthorize("hasAnyRole('ZONAL_ADMIN')")
	@ResponseFilter
	@PostMapping("/registrationcenters")
	public ResponseWrapper<RegistrationCenterPostResponseDto> createRegistrationCenterAdmin(
			@RequestBody @Valid RegistarionCenterReqDto<RegistrationCenterReqAdmDto> reqRegistrationCenterDto) {
		ResponseWrapper<RegistrationCenterPostResponseDto> responseWrapper = new ResponseWrapper<>();
		responseWrapper.setResponse(
				registrationCenterService.createRegistrationCenterAdmin(reqRegistrationCenterDto.getRequest()));
		return responseWrapper;
	}

	/**
	 * This method updates registration center by Admin.
	 * 
	 * @param reqRegistrationCenterDto
	 *            the request DTO for updating registration center.
	 * @return the response i.e. the id of the registration center updated.
	 */
	@PreAuthorize("hasAnyRole('ZONAL_ADMIN')")
	@ResponseFilter
	@PutMapping("/registrationcenters")
	public ResponseWrapper<RegistrationCenterPutResponseDto> updateRegistrationCenterAdmin(
			@RequestBody @Valid RegistarionCenterReqDto<RegistrationCenterPutReqAdmDto> reqRegistrationCenterDto) {

		ResponseWrapper<RegistrationCenterPutResponseDto> responseWrapper = new ResponseWrapper<>();
		responseWrapper.setResponse(
				registrationCenterService.updateRegistrationCenterAdmin(reqRegistrationCenterDto.getRequest()));
>>>>>>> efc0132f
		return responseWrapper;
	}
}
<|MERGE_RESOLUTION|>--- conflicted
+++ resolved
@@ -1,375 +1,311 @@
-package io.mosip.kernel.masterdata.controller;
-
-import java.util.List;
-
-import javax.validation.Valid;
-
-import org.springframework.beans.factory.annotation.Autowired;
-import org.springframework.security.access.prepost.PreAuthorize;
-import org.springframework.web.bind.annotation.DeleteMapping;
-import org.springframework.web.bind.annotation.GetMapping;
-import org.springframework.web.bind.annotation.PathVariable;
-import org.springframework.web.bind.annotation.PostMapping;
-import org.springframework.web.bind.annotation.PutMapping;
-import org.springframework.web.bind.annotation.RequestBody;
-import org.springframework.web.bind.annotation.RequestParam;
-import org.springframework.web.bind.annotation.RestController;
-
-import io.mosip.kernel.core.http.ResponseFilter;
-import io.mosip.kernel.core.http.ResponseWrapper;
-import io.mosip.kernel.masterdata.constant.OrderEnum;
-<<<<<<< HEAD
-import io.mosip.kernel.masterdata.dto.RegistrationCenterDto;
-import io.mosip.kernel.masterdata.dto.RegistrationCenterHolidayDto;
-import io.mosip.kernel.masterdata.dto.getresponse.PageDto;
-=======
-import io.mosip.kernel.masterdata.dto.PageDto;
-import io.mosip.kernel.masterdata.dto.RegistarionCenterReqDto;
-import io.mosip.kernel.masterdata.dto.RegistrationCenterHolidayDto;
-import io.mosip.kernel.masterdata.dto.RegistrationCenterPutReqAdmDto;
-import io.mosip.kernel.masterdata.dto.RegistrationCenterReqAdmDto;
->>>>>>> efc0132f
-import io.mosip.kernel.masterdata.dto.getresponse.RegistrationCenterResponseDto;
-import io.mosip.kernel.masterdata.dto.getresponse.ResgistrationCenterStatusResponseDto;
-import io.mosip.kernel.masterdata.dto.getresponse.extn.RegistrationCenterExtnDto;
-import io.mosip.kernel.masterdata.dto.postresponse.IdResponseDto;
-<<<<<<< HEAD
-import io.mosip.kernel.masterdata.dto.request.SearchDto;
-import io.mosip.kernel.masterdata.entity.id.IdAndLanguageCodeID;
-=======
-import io.mosip.kernel.masterdata.dto.postresponse.RegistrationCenterPostResponseDto;
-import io.mosip.kernel.masterdata.dto.postresponse.RegistrationCenterPutResponseDto;
->>>>>>> efc0132f
-import io.mosip.kernel.masterdata.service.RegistrationCenterService;
-import io.swagger.annotations.Api;
-import io.swagger.annotations.ApiParam;
-
-/**
- * This controller class provides registration centers details based on user
- * provided data.
- * 
- * @author Dharmesh Khandelwal
- * @author Abhishek Kumar
- * @author Urvil Joshi
- * @author Ritesh Sinha
- * @author Sagar Mahapatra
- * @author Sidhant Agarwal
- * @author Srinivasan
- * @author Uday Kumar
- * @author Megha Tanga
- * @since 1.0.0
- *
- */
-@RestController
-@Api(tags = { "Registration" })
-public class RegistrationCenterController {
-
-	/**
-	 * Reference to RegistrationCenterService.
-	 */
-	@Autowired
-	RegistrationCenterService registrationCenterService;
-
-	/**
-	 * Function to fetch registration centers list using location code and language
-	 * code.
-	 * 
-	 * @param langCode
-	 *            language code for which the registration center needs to be
-	 *            searched.
-	 * @param locationCode
-	 *            location code for which the registration center needs to be
-	 *            searched.
-	 * @return {@link RegistrationCenterResponseDto} RegistrationCenterResponseDto
-	 */
-	@ResponseFilter
-	@GetMapping("/getlocspecificregistrationcenters/{langcode}/{locationcode}")
-	public ResponseWrapper<RegistrationCenterResponseDto> getRegistrationCenterDetailsByLocationCode(
-			@PathVariable("langcode") String langCode, @PathVariable("locationcode") String locationCode) {
-
-		ResponseWrapper<RegistrationCenterResponseDto> responseWrapper = new ResponseWrapper<>();
-		responseWrapper.setResponse(
-				registrationCenterService.getRegistrationCentersByLocationCodeAndLanguageCode(locationCode, langCode));
-		return responseWrapper;
-	}
-
-	/**
-	 * Function to fetch specific registration center holidays by registration
-	 * center id , year and language code.
-	 * 
-	 * @param langCode
-	 *            langCode of required center.
-	 * @param registrationCenterId
-	 *            centerId of required center
-	 * @param year
-	 *            the year provided by user.
-	 * @return {@link RegistrationCenterHolidayDto} RegistrationCenterHolidayDto
-	 */
-	// @PreAuthorize("hasAnyRole('INDIVIDUAL','PRE_REGISTRATION_ADMIN','REGISTRATION_SUPERVISOR')")
-	@ResponseFilter
-	@GetMapping("/getregistrationcenterholidays/{langcode}/{registrationcenterid}/{year}")
-	public ResponseWrapper<RegistrationCenterHolidayDto> getRegistrationCenterHolidays(
-			@PathVariable("langcode") String langCode,
-			@PathVariable("registrationcenterid") String registrationCenterId, @PathVariable("year") int year) {
-
-		ResponseWrapper<RegistrationCenterHolidayDto> responseWrapper = new ResponseWrapper<>();
-		responseWrapper.setResponse(
-				registrationCenterService.getRegistrationCenterHolidays(registrationCenterId, year, langCode));
-		return responseWrapper;
-	}
-
-	/**
-	 * Function to fetch nearby registration centers using coordinates
-	 * 
-	 * @param langCode
-	 *            langCode of required centers.
-	 * @param longitude
-	 *            the longitude provided by user.
-	 * @param latitude
-	 *            the latitude provided by user.
-	 * @param proximityDistance
-	 *            the proximity distance provided by user.
-	 * @return {@link RegistrationCenterResponseDto} RegistrationCenterResponseDto
-	 */
-	// @PreAuthorize("hasAnyRole('INDIVIDUAL')")
-	@ResponseFilter
-	@GetMapping("/getcoordinatespecificregistrationcenters/{langcode}/{longitude}/{latitude}/{proximitydistance}")
-	public ResponseWrapper<RegistrationCenterResponseDto> getCoordinateSpecificRegistrationCenters(
-			@PathVariable("langcode") String langCode, @PathVariable("longitude") double longitude,
-			@PathVariable("latitude") double latitude, @PathVariable("proximitydistance") int proximityDistance) {
-
-		ResponseWrapper<RegistrationCenterResponseDto> responseWrapper = new ResponseWrapper<>();
-		responseWrapper.setResponse(registrationCenterService.getRegistrationCentersByCoordinates(longitude, latitude,
-				proximityDistance, langCode));
-		return responseWrapper;
-	}
-
-	/**
-	 * Function to fetch registration center using centerId and language code.
-	 * 
-	 * @param registrationCenterId
-	 *            centerId of required center.
-	 * @param langCode
-	 *            langCode of required center.
-	 * @return {@link RegistrationCenterResponseDto} RegistrationCenterResponseDto
-	 */
-	@ResponseFilter
-	@GetMapping("/registrationcenters/{id}/{langcode}")
-	public ResponseWrapper<RegistrationCenterResponseDto> getSpecificRegistrationCenterById(
-			@PathVariable("id") String registrationCenterId, @PathVariable("langcode") String langCode) {
-		ResponseWrapper<RegistrationCenterResponseDto> responseWrapper = new ResponseWrapper<>();
-		responseWrapper.setResponse(
-				registrationCenterService.getRegistrationCentersByIDAndLangCode(registrationCenterId, langCode));
-		return responseWrapper;
-	}
-
-	/**
-	 * Function to fetch all registration centers.
-	 * 
-	 * @return {@link RegistrationCenterResponseDto} RegistrationCenterResponseDto
-	 */
-	@ResponseFilter
-	@GetMapping("/registrationcenters")
-	// @PreAuthorize("hasAnyRole('ZONAL_ADMIN','ZONAL_APPROVER','INDIVIDUAL','PRE_REGISTRATION_ADMIN')")
-	public ResponseWrapper<RegistrationCenterResponseDto> getAllRegistrationCentersDetails() {
-		ResponseWrapper<RegistrationCenterResponseDto> responseWrapper = new ResponseWrapper<>();
-		responseWrapper.setResponse(registrationCenterService.getAllRegistrationCenters());
-		return responseWrapper;
-	}
-
-	/**
-	 * Function to fetch list of registration centers based on hierarchy level,text
-	 * and language code
-	 * 
-	 * @param langCode
-	 *            input from user
-	 * @param hierarchyLevel
-	 *            input from user
-	 * @param name
-	 *            input from user
-	 * @return {@link RegistrationCenterResponseDto} RegistrationCenterResponseDto
-	 */
-	// @PreAuthorize("hasAnyRole('INDIVIDUAL')")
-	@ResponseFilter
-	@GetMapping("/registrationcenters/{langcode}/{hierarchylevel}/{name}")
-	public ResponseWrapper<RegistrationCenterResponseDto> getRegistrationCenterByHierarchyLevelAndTextAndlangCode(
-			@PathVariable("langcode") String langCode, @PathVariable("hierarchylevel") Short hierarchyLevel,
-			@PathVariable("name") String name) {
-
-		ResponseWrapper<RegistrationCenterResponseDto> responseWrapper = new ResponseWrapper<>();
-		responseWrapper.setResponse(registrationCenterService
-				.findRegistrationCenterByHierarchyLevelandTextAndLanguageCode(langCode, hierarchyLevel, name));
-		return responseWrapper;
-
-	}
-
-	/**
-	 * Check whether the time stamp sent for the given registration center id is not
-	 * a holiday and is in between working hours.
-	 * 
-	 * @param regId
-	 *            - registration center id
-	 * @param langCode
-	 *            - language code
-	 * @param timeStamp
-	 *            - timestamp based on the format YYYY-MM-ddTHH:mm:ss.SSSZ
-	 * @return {@link ResgistrationCenterStatusResponseDto} -
-	 *         RegistrationCenterStatusResponseDto
-	 */
-	// @PreAuthorize("hasAnyRole('REGISTRATION_PROCESSOR')")
-	@ResponseFilter
-	@GetMapping("/registrationcenters/validate/{id}/{langCode}/{timestamp}")
-	public ResponseWrapper<ResgistrationCenterStatusResponseDto> validateTimestamp(@PathVariable("id") String regId,
-			@PathVariable("langCode") String langCode, @PathVariable("timestamp") String timeStamp) {
-
-		ResponseWrapper<ResgistrationCenterStatusResponseDto> responseWrapper = new ResponseWrapper<>();
-		responseWrapper.setResponse(
-				registrationCenterService.validateTimeStampWithRegistrationCenter(regId, langCode, timeStamp));
-		return responseWrapper;
-	}
-
-<<<<<<< HEAD
-	/**
-	 * This method creates registration center.
-	 * 
-	 * @param registrationCenterDto
-	 *            the request DTO for creating registration center.
-	 * @return the response i.e. the id of the registration center created.
-	 */
-	// @PreAuthorize("hasAnyRole('ZONAL_ADMIN')")
-	@ResponseFilter
-	@PostMapping("/registrationcenters")
-	public ResponseWrapper<IdResponseDto> createRegistrationCenter(
-			@RequestBody @Valid RequestWrapper<RegistrationCenterDto> registrationCenterDto) {
-		ResponseWrapper<IdResponseDto> responseWrapper = new ResponseWrapper<>();
-		responseWrapper
-				.setResponse(registrationCenterService.createRegistrationCenter(registrationCenterDto.getRequest()));
-		return responseWrapper;
-	}
-
-	/**
-	 * This method updates registration center.
-	 * 
-	 * @param registrationCenterDto
-	 *            the request DTO for updating registration center.
-	 * @return the response i.e. the id of the registration center updated.
-	 */
-	// @PreAuthorize("hasAnyRole('ZONAL_ADMIN')")
-	@ResponseFilter
-	@PutMapping("/registrationcenters")
-	public ResponseWrapper<IdAndLanguageCodeID> updateRegistrationCenter(
-			@RequestBody @Valid RequestWrapper<RegistrationCenterDto> registrationCenterDto) {
-
-		ResponseWrapper<IdAndLanguageCodeID> responseWrapper = new ResponseWrapper<>();
-		responseWrapper.setResponse(registrationCenterService.updateRegistrationCenter(registrationCenterDto));
-		return responseWrapper;
-	}
-
-=======
->>>>>>> efc0132f
-	@ResponseFilter
-	@DeleteMapping("/registrationcenters/{registrationCenterId}")
-	public ResponseWrapper<IdResponseDto> deleteRegistrationCenter(
-			@PathVariable("registrationCenterId") String registrationCenterId) {
-
-		ResponseWrapper<IdResponseDto> responseWrapper = new ResponseWrapper<>();
-		responseWrapper.setResponse(registrationCenterService.deleteRegistrationCenter(registrationCenterId));
-		return responseWrapper;
-	}
-
-	/**
-	 * Function to fetch list of registration centers based on hierarchy level,List
-	 * of text and language code
-	 * 
-	 * @param langCode
-	 *            input from user
-	 * @param hierarchyLevel
-	 *            input from user
-	 * @param names
-	 *            input from user
-	 * @return {@link RegistrationCenterResponseDto} RegistrationCenterResponseDto
-	 */
-	// @PreAuthorize("hasAnyRole('INDIVIDUAL')")
-	@ResponseFilter
-	@GetMapping("/registrationcenters/{langcode}/{hierarchylevel}/names")
-	public ResponseWrapper<RegistrationCenterResponseDto> getRegistrationCenterByHierarchyLevelAndListTextAndlangCode(
-			@PathVariable("langcode") String langCode, @PathVariable("hierarchylevel") Short hierarchyLevel,
-			@RequestParam("name") List<String> names) {
-
-		ResponseWrapper<RegistrationCenterResponseDto> responseWrapper = new ResponseWrapper<>();
-		responseWrapper.setResponse(registrationCenterService
-				.findRegistrationCenterByHierarchyLevelAndListTextAndlangCode(langCode, hierarchyLevel, names));
-		return responseWrapper;
-	}
-
-	/**
-	 * Function to fetch all registration centers.
-	 * 
-	 * @return {@link RegistrationCenterResponseDto} RegistrationCenterResponseDto
-	 */
-	@ResponseFilter
-	@GetMapping("/registrationcenters/all")
-	// @PreAuthorize("hasRole('ZONAL_ADMIN')")
-	public ResponseWrapper<PageDto<RegistrationCenterExtnDto>> getAllExistingRegistrationCentersDetails(
-			@RequestParam(name = "pageNumber", defaultValue = "0") @ApiParam(value = "page no for the requested data", defaultValue = "0") int pageNumber,
-			@RequestParam(name = "pageSize", defaultValue = "10") @ApiParam(value = "page size for the requested data", defaultValue = "10") int pageSize,
-			@RequestParam(name = "sortBy", defaultValue = "createdDateTime") @ApiParam(value = "sort the requested data based on param value", defaultValue = "createdDateTime") String sortBy,
-			@RequestParam(name = "orderBy", defaultValue = "desc") @ApiParam(value = "order the requested data based on param", defaultValue = "desc") OrderEnum orderBy) {
-		ResponseWrapper<PageDto<RegistrationCenterExtnDto>> responseWrapper = new ResponseWrapper<>();
-		responseWrapper.setResponse(registrationCenterService.getAllExistingRegistrationCenters(pageNumber, pageSize,
-				sortBy, orderBy.name()));
-		return responseWrapper;
-	}
-
-	/**
-<<<<<<< HEAD
-	 * Function to fetch all registration centers.
-	 * 
-	 * @return {@link RegistrationCenterResponseDto} RegistrationCenterResponseDto
-	 */
-	@ResponseFilter
-	@PostMapping("/registrationcenters/search")
-	// @PreAuthorize("hasRole('ZONAL_ADMIN')")
-	public ResponseWrapper<PageDto<RegistrationCenterExtnDto>> searchRegistrationCenter(
-			@RequestBody @Valid RequestWrapper<SearchDto> request) {
-		ResponseWrapper<PageDto<RegistrationCenterExtnDto>> responseWrapper = new ResponseWrapper<>();
-		responseWrapper.setResponse(registrationCenterService.searchRegistrationCenter(request.getRequest()));
-=======
-	 * This method creates registration center by Admin.
-	 * 
-	 * @param reqRegistrationCenterDto
-	 *            the request DTO for creating registration center.
-	 * @return RegistrationCenterPostResponseDto return the created registration
-	 *         center DTO.
-	 */
-	@PreAuthorize("hasAnyRole('ZONAL_ADMIN')")
-	@ResponseFilter
-	@PostMapping("/registrationcenters")
-	public ResponseWrapper<RegistrationCenterPostResponseDto> createRegistrationCenterAdmin(
-			@RequestBody @Valid RegistarionCenterReqDto<RegistrationCenterReqAdmDto> reqRegistrationCenterDto) {
-		ResponseWrapper<RegistrationCenterPostResponseDto> responseWrapper = new ResponseWrapper<>();
-		responseWrapper.setResponse(
-				registrationCenterService.createRegistrationCenterAdmin(reqRegistrationCenterDto.getRequest()));
-		return responseWrapper;
-	}
-
-	/**
-	 * This method updates registration center by Admin.
-	 * 
-	 * @param reqRegistrationCenterDto
-	 *            the request DTO for updating registration center.
-	 * @return the response i.e. the id of the registration center updated.
-	 */
-	@PreAuthorize("hasAnyRole('ZONAL_ADMIN')")
-	@ResponseFilter
-	@PutMapping("/registrationcenters")
-	public ResponseWrapper<RegistrationCenterPutResponseDto> updateRegistrationCenterAdmin(
-			@RequestBody @Valid RegistarionCenterReqDto<RegistrationCenterPutReqAdmDto> reqRegistrationCenterDto) {
-
-		ResponseWrapper<RegistrationCenterPutResponseDto> responseWrapper = new ResponseWrapper<>();
-		responseWrapper.setResponse(
-				registrationCenterService.updateRegistrationCenterAdmin(reqRegistrationCenterDto.getRequest()));
->>>>>>> efc0132f
-		return responseWrapper;
-	}
-}
+package io.mosip.kernel.masterdata.controller;
+
+import java.util.List;
+
+import javax.validation.Valid;
+
+import org.springframework.beans.factory.annotation.Autowired;
+import org.springframework.security.access.prepost.PreAuthorize;
+import org.springframework.web.bind.annotation.DeleteMapping;
+import org.springframework.web.bind.annotation.GetMapping;
+import org.springframework.web.bind.annotation.PathVariable;
+import org.springframework.web.bind.annotation.PostMapping;
+import org.springframework.web.bind.annotation.PutMapping;
+import org.springframework.web.bind.annotation.RequestBody;
+import org.springframework.web.bind.annotation.RequestParam;
+import org.springframework.web.bind.annotation.RestController;
+
+import io.mosip.kernel.core.http.ResponseFilter;
+import io.mosip.kernel.core.http.ResponseWrapper;
+import io.mosip.kernel.masterdata.constant.OrderEnum;
+import io.mosip.kernel.masterdata.dto.PageDto;
+import io.mosip.kernel.masterdata.dto.RegistarionCenterReqDto;
+import io.mosip.kernel.masterdata.dto.RegistrationCenterHolidayDto;
+import io.mosip.kernel.masterdata.dto.RegistrationCenterPutReqAdmDto;
+import io.mosip.kernel.masterdata.dto.RegistrationCenterReqAdmDto;
+import io.mosip.kernel.masterdata.dto.getresponse.RegistrationCenterResponseDto;
+import io.mosip.kernel.masterdata.dto.getresponse.ResgistrationCenterStatusResponseDto;
+import io.mosip.kernel.masterdata.dto.getresponse.extn.RegistrationCenterExtnDto;
+import io.mosip.kernel.masterdata.dto.postresponse.IdResponseDto;
+import io.mosip.kernel.masterdata.dto.postresponse.RegistrationCenterPostResponseDto;
+import io.mosip.kernel.masterdata.dto.postresponse.RegistrationCenterPutResponseDto;
+import io.mosip.kernel.masterdata.service.RegistrationCenterService;
+import io.swagger.annotations.Api;
+import io.swagger.annotations.ApiParam;
+
+/**
+ * This controller class provides registration centers details based on user
+ * provided data.
+ * 
+ * @author Dharmesh Khandelwal
+ * @author Abhishek Kumar
+ * @author Urvil Joshi
+ * @author Ritesh Sinha
+ * @author Sagar Mahapatra
+ * @author Sidhant Agarwal
+ * @author Srinivasan
+ * @author Uday Kumar
+ * @author Megha Tanga
+ * @since 1.0.0
+ *
+ */
+@RestController
+@Api(tags = { "Registration" })
+public class RegistrationCenterController {
+
+	/**
+	 * Reference to RegistrationCenterService.
+	 */
+	@Autowired
+	RegistrationCenterService registrationCenterService;
+
+	/**
+	 * Function to fetch registration centers list using location code and language
+	 * code.
+	 * 
+	 * @param langCode
+	 *            language code for which the registration center needs to be
+	 *            searched.
+	 * @param locationCode
+	 *            location code for which the registration center needs to be
+	 *            searched.
+	 * @return {@link RegistrationCenterResponseDto} RegistrationCenterResponseDto
+	 */
+	@ResponseFilter
+	@GetMapping("/getlocspecificregistrationcenters/{langcode}/{locationcode}")
+	public ResponseWrapper<RegistrationCenterResponseDto> getRegistrationCenterDetailsByLocationCode(
+			@PathVariable("langcode") String langCode, @PathVariable("locationcode") String locationCode) {
+
+		ResponseWrapper<RegistrationCenterResponseDto> responseWrapper = new ResponseWrapper<>();
+		responseWrapper.setResponse(
+				registrationCenterService.getRegistrationCentersByLocationCodeAndLanguageCode(locationCode, langCode));
+		return responseWrapper;
+	}
+
+	/**
+	 * Function to fetch specific registration center holidays by registration
+	 * center id , year and language code.
+	 * 
+	 * @param langCode
+	 *            langCode of required center.
+	 * @param registrationCenterId
+	 *            centerId of required center
+	 * @param year
+	 *            the year provided by user.
+	 * @return {@link RegistrationCenterHolidayDto} RegistrationCenterHolidayDto
+	 */
+	// @PreAuthorize("hasAnyRole('INDIVIDUAL','PRE_REGISTRATION_ADMIN','REGISTRATION_SUPERVISOR')")
+	@ResponseFilter
+	@GetMapping("/getregistrationcenterholidays/{langcode}/{registrationcenterid}/{year}")
+	public ResponseWrapper<RegistrationCenterHolidayDto> getRegistrationCenterHolidays(
+			@PathVariable("langcode") String langCode,
+			@PathVariable("registrationcenterid") String registrationCenterId, @PathVariable("year") int year) {
+
+		ResponseWrapper<RegistrationCenterHolidayDto> responseWrapper = new ResponseWrapper<>();
+		responseWrapper.setResponse(
+				registrationCenterService.getRegistrationCenterHolidays(registrationCenterId, year, langCode));
+		return responseWrapper;
+	}
+
+	/**
+	 * Function to fetch nearby registration centers using coordinates
+	 * 
+	 * @param langCode
+	 *            langCode of required centers.
+	 * @param longitude
+	 *            the longitude provided by user.
+	 * @param latitude
+	 *            the latitude provided by user.
+	 * @param proximityDistance
+	 *            the proximity distance provided by user.
+	 * @return {@link RegistrationCenterResponseDto} RegistrationCenterResponseDto
+	 */
+	// @PreAuthorize("hasAnyRole('INDIVIDUAL')")
+	@ResponseFilter
+	@GetMapping("/getcoordinatespecificregistrationcenters/{langcode}/{longitude}/{latitude}/{proximitydistance}")
+	public ResponseWrapper<RegistrationCenterResponseDto> getCoordinateSpecificRegistrationCenters(
+			@PathVariable("langcode") String langCode, @PathVariable("longitude") double longitude,
+			@PathVariable("latitude") double latitude, @PathVariable("proximitydistance") int proximityDistance) {
+
+		ResponseWrapper<RegistrationCenterResponseDto> responseWrapper = new ResponseWrapper<>();
+		responseWrapper.setResponse(registrationCenterService.getRegistrationCentersByCoordinates(longitude, latitude,
+				proximityDistance, langCode));
+		return responseWrapper;
+	}
+
+	/**
+	 * Function to fetch registration center using centerId and language code.
+	 * 
+	 * @param registrationCenterId
+	 *            centerId of required center.
+	 * @param langCode
+	 *            langCode of required center.
+	 * @return {@link RegistrationCenterResponseDto} RegistrationCenterResponseDto
+	 */
+	@ResponseFilter
+	@GetMapping("/registrationcenters/{id}/{langcode}")
+	public ResponseWrapper<RegistrationCenterResponseDto> getSpecificRegistrationCenterById(
+			@PathVariable("id") String registrationCenterId, @PathVariable("langcode") String langCode) {
+		ResponseWrapper<RegistrationCenterResponseDto> responseWrapper = new ResponseWrapper<>();
+		responseWrapper.setResponse(
+				registrationCenterService.getRegistrationCentersByIDAndLangCode(registrationCenterId, langCode));
+		return responseWrapper;
+	}
+
+	/**
+	 * Function to fetch all registration centers.
+	 * 
+	 * @return {@link RegistrationCenterResponseDto} RegistrationCenterResponseDto
+	 */
+	@ResponseFilter
+	@GetMapping("/registrationcenters")
+	// @PreAuthorize("hasAnyRole('ZONAL_ADMIN','ZONAL_APPROVER','INDIVIDUAL','PRE_REGISTRATION_ADMIN')")
+	public ResponseWrapper<RegistrationCenterResponseDto> getAllRegistrationCentersDetails() {
+		ResponseWrapper<RegistrationCenterResponseDto> responseWrapper = new ResponseWrapper<>();
+		responseWrapper.setResponse(registrationCenterService.getAllRegistrationCenters());
+		return responseWrapper;
+	}
+
+	/**
+	 * Function to fetch list of registration centers based on hierarchy level,text
+	 * and language code
+	 * 
+	 * @param langCode
+	 *            input from user
+	 * @param hierarchyLevel
+	 *            input from user
+	 * @param name
+	 *            input from user
+	 * @return {@link RegistrationCenterResponseDto} RegistrationCenterResponseDto
+	 */
+	// @PreAuthorize("hasAnyRole('INDIVIDUAL')")
+	@ResponseFilter
+	@GetMapping("/registrationcenters/{langcode}/{hierarchylevel}/{name}")
+	public ResponseWrapper<RegistrationCenterResponseDto> getRegistrationCenterByHierarchyLevelAndTextAndlangCode(
+			@PathVariable("langcode") String langCode, @PathVariable("hierarchylevel") Short hierarchyLevel,
+			@PathVariable("name") String name) {
+
+		ResponseWrapper<RegistrationCenterResponseDto> responseWrapper = new ResponseWrapper<>();
+		responseWrapper.setResponse(registrationCenterService
+				.findRegistrationCenterByHierarchyLevelandTextAndLanguageCode(langCode, hierarchyLevel, name));
+		return responseWrapper;
+
+	}
+
+	/**
+	 * Check whether the time stamp sent for the given registration center id is not
+	 * a holiday and is in between working hours.
+	 * 
+	 * @param regId
+	 *            - registration center id
+	 * @param langCode
+	 *            - language code
+	 * @param timeStamp
+	 *            - timestamp based on the format YYYY-MM-ddTHH:mm:ss.SSSZ
+	 * @return {@link ResgistrationCenterStatusResponseDto} -
+	 *         RegistrationCenterStatusResponseDto
+	 */
+	// @PreAuthorize("hasAnyRole('REGISTRATION_PROCESSOR')")
+	@ResponseFilter
+	@GetMapping("/registrationcenters/validate/{id}/{langCode}/{timestamp}")
+	public ResponseWrapper<ResgistrationCenterStatusResponseDto> validateTimestamp(@PathVariable("id") String regId,
+			@PathVariable("langCode") String langCode, @PathVariable("timestamp") String timeStamp) {
+
+		ResponseWrapper<ResgistrationCenterStatusResponseDto> responseWrapper = new ResponseWrapper<>();
+		responseWrapper.setResponse(
+				registrationCenterService.validateTimeStampWithRegistrationCenter(regId, langCode, timeStamp));
+		return responseWrapper;
+	}
+
+	@ResponseFilter
+	@DeleteMapping("/registrationcenters/{registrationCenterId}")
+	public ResponseWrapper<IdResponseDto> deleteRegistrationCenter(
+			@PathVariable("registrationCenterId") String registrationCenterId) {
+
+		ResponseWrapper<IdResponseDto> responseWrapper = new ResponseWrapper<>();
+		responseWrapper.setResponse(registrationCenterService.deleteRegistrationCenter(registrationCenterId));
+		return responseWrapper;
+	}
+
+	/**
+	 * Function to fetch list of registration centers based on hierarchy level,List
+	 * of text and language code
+	 * 
+	 * @param langCode
+	 *            input from user
+	 * @param hierarchyLevel
+	 *            input from user
+	 * @param names
+	 *            input from user
+	 * @return {@link RegistrationCenterResponseDto} RegistrationCenterResponseDto
+	 */
+	// @PreAuthorize("hasAnyRole('INDIVIDUAL')")
+	@ResponseFilter
+	@GetMapping("/registrationcenters/{langcode}/{hierarchylevel}/names")
+	public ResponseWrapper<RegistrationCenterResponseDto> getRegistrationCenterByHierarchyLevelAndListTextAndlangCode(
+			@PathVariable("langcode") String langCode, @PathVariable("hierarchylevel") Short hierarchyLevel,
+			@RequestParam("name") List<String> names) {
+
+		ResponseWrapper<RegistrationCenterResponseDto> responseWrapper = new ResponseWrapper<>();
+		responseWrapper.setResponse(registrationCenterService
+				.findRegistrationCenterByHierarchyLevelAndListTextAndlangCode(langCode, hierarchyLevel, names));
+		return responseWrapper;
+	}
+
+	/**
+	 * Function to fetch all registration centers.
+	 * 
+	 * @return {@link RegistrationCenterResponseDto} RegistrationCenterResponseDto
+	 */
+	@ResponseFilter
+	@GetMapping("/registrationcenters/all")
+	// @PreAuthorize("hasRole('ZONAL_ADMIN')")
+	public ResponseWrapper<PageDto<RegistrationCenterExtnDto>> getAllExistingRegistrationCentersDetails(
+			@RequestParam(name = "pageNumber", defaultValue = "0") @ApiParam(value = "page no for the requested data", defaultValue = "0") int pageNumber,
+			@RequestParam(name = "pageSize", defaultValue = "10") @ApiParam(value = "page size for the requested data", defaultValue = "10") int pageSize,
+			@RequestParam(name = "sortBy", defaultValue = "createdDateTime") @ApiParam(value = "sort the requested data based on param value", defaultValue = "createdDateTime") String sortBy,
+			@RequestParam(name = "orderBy", defaultValue = "desc") @ApiParam(value = "order the requested data based on param", defaultValue = "desc") OrderEnum orderBy) {
+		ResponseWrapper<PageDto<RegistrationCenterExtnDto>> responseWrapper = new ResponseWrapper<>();
+		responseWrapper.setResponse(registrationCenterService.getAllExistingRegistrationCenters(pageNumber, pageSize,
+				sortBy, orderBy.name()));
+		return responseWrapper;
+	}
+
+	/**
+	 * This method creates registration center by Admin.
+	 * 
+	 * @param reqRegistrationCenterDto
+	 *            the request DTO for creating registration center.
+	 * @return RegistrationCenterPostResponseDto return the created registration
+	 *         center DTO.
+	 */
+	@PreAuthorize("hasAnyRole('ZONAL_ADMIN')")
+	@ResponseFilter
+	@PostMapping("/registrationcenters")
+	public ResponseWrapper<RegistrationCenterPostResponseDto> createRegistrationCenterAdmin(
+			@RequestBody @Valid RegistarionCenterReqDto<RegistrationCenterReqAdmDto> reqRegistrationCenterDto) {
+		ResponseWrapper<RegistrationCenterPostResponseDto> responseWrapper = new ResponseWrapper<>();
+		responseWrapper.setResponse(
+				registrationCenterService.createRegistrationCenterAdmin(reqRegistrationCenterDto.getRequest()));
+		return responseWrapper;
+	}
+
+	/**
+	 * This method updates registration center by Admin.
+	 * 
+	 * @param reqRegistrationCenterDto
+	 *            the request DTO for updating registration center.
+	 * @return the response i.e. the id of the registration center updated.
+	 */
+	@PreAuthorize("hasAnyRole('ZONAL_ADMIN')")
+	@ResponseFilter
+	@PutMapping("/registrationcenters")
+	public ResponseWrapper<RegistrationCenterPutResponseDto> updateRegistrationCenterAdmin(
+			@RequestBody @Valid RegistarionCenterReqDto<RegistrationCenterPutReqAdmDto> reqRegistrationCenterDto) {
+
+		ResponseWrapper<RegistrationCenterPutResponseDto> responseWrapper = new ResponseWrapper<>();
+		responseWrapper.setResponse(
+				registrationCenterService.updateRegistrationCenterAdmin(reqRegistrationCenterDto.getRequest()));
+		return responseWrapper;
+	}
+}