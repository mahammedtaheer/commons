--- conflicted
+++ resolved
@@ -1,54 +1,48 @@
-package io.mosip.kernel.masterdata.entity;
-
-import java.io.Serializable;
-
-import javax.persistence.Column;
-import javax.persistence.Entity;
-import javax.persistence.FetchType;
-import javax.persistence.Id;
-import javax.persistence.JoinColumn;
-import javax.persistence.ManyToOne;
-import javax.persistence.Table;
-
-import lombok.AllArgsConstructor;
-import lombok.Data;
-import lombok.EqualsAndHashCode;
-import lombok.NoArgsConstructor;
-
-@EqualsAndHashCode(callSuper = false)
-@Data
-@NoArgsConstructor
-@AllArgsConstructor
-@Entity
-@Table(name = "reason_list", schema = "master")
-public class ReasonList extends BaseEntity implements Serializable {
-
-	/**
-	 * 
-	 */
-	private static final long serialVersionUID = -572990183711593868L;
-	@Id
-	@Column(name = "code", nullable = false, length = 36)
-	private String code;
-
-	@Column(name = "name", nullable = false, length = 64)
-	private String name;
-
-	@Column(name = "descr", length = 256)
-	private String description;
-<<<<<<< HEAD
-    
-	@Id
-	@ManyToOne(fetch=FetchType.EAGER)
-    @JoinColumn(name = "rsncat_code")
-=======
-
-	@ManyToOne(fetch = FetchType.EAGER)
-	@JoinColumn(name = "rsncat_code")
->>>>>>> 18b1585c
-	private ReasonCategory reasonCategoryCode;
-
-	@Column(name = "lang_code", nullable = false, length = 3)
-	private String langCode;
-
-}
+package io.mosip.kernel.masterdata.entity;
+
+import java.io.Serializable;
+
+import javax.persistence.Column;
+import javax.persistence.Entity;
+import javax.persistence.FetchType;
+import javax.persistence.Id;
+import javax.persistence.JoinColumn;
+import javax.persistence.ManyToOne;
+import javax.persistence.Table;
+
+import lombok.AllArgsConstructor;
+import lombok.Data;
+import lombok.EqualsAndHashCode;
+import lombok.NoArgsConstructor;
+
+@EqualsAndHashCode(callSuper = false)
+@Data
+@NoArgsConstructor
+@AllArgsConstructor
+@Entity
+@Table(name = "reason_list", schema = "master")
+public class ReasonList extends BaseEntity implements Serializable {
+
+	/**
+	 * 
+	 */
+	private static final long serialVersionUID = -572990183711593868L;
+	@Id
+	@Column(name = "code", nullable = false, length = 36)
+	private String code;
+
+	@Column(name = "name", nullable = false, length = 64)
+	private String name;
+
+	@Column(name = "descr", length = 256)
+	private String description;
+    
+	@Id
+	@ManyToOne(fetch=FetchType.EAGER)
+    @JoinColumn(name = "rsncat_code")
+	private ReasonCategory reasonCategoryCode;
+
+	@Column(name = "lang_code", nullable = false, length = 3)
+	private String langCode;
+
+}