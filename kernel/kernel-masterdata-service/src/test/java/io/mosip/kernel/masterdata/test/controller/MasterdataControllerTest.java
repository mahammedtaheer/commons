package io.mosip.kernel.masterdata.test.controller;

import static org.hamcrest.CoreMatchers.is;
import static org.mockito.ArgumentMatchers.anyString;
import static org.springframework.test.web.servlet.request.MockMvcRequestBuilders.get;
import static org.springframework.test.web.servlet.result.MockMvcResultMatchers.jsonPath;
import static org.springframework.test.web.servlet.result.MockMvcResultMatchers.status;

import java.time.LocalDate;
import java.time.LocalDateTime;
import java.time.Month;
import java.util.ArrayList;
import java.util.List;

import org.junit.Before;
import org.junit.Test;
import org.junit.runner.RunWith;
import org.mockito.Mockito;
import org.springframework.beans.factory.annotation.Autowired;
import org.springframework.boot.test.autoconfigure.web.servlet.AutoConfigureMockMvc;
import org.springframework.boot.test.context.SpringBootTest;
import org.springframework.boot.test.mock.mockito.MockBean;
import org.springframework.http.MediaType;
import org.springframework.test.context.junit4.SpringRunner;
import org.springframework.test.web.servlet.MockMvc;
import org.springframework.test.web.servlet.RequestBuilder;
import org.springframework.test.web.servlet.request.MockMvcRequestBuilders;
import org.springframework.test.web.servlet.result.MockMvcResultMatchers;
import org.springframework.web.client.RestTemplate;

import com.fasterxml.jackson.core.JsonProcessingException;
import com.fasterxml.jackson.databind.ObjectMapper;

import io.mosip.kernel.masterdata.constant.BlacklistedWordsErrorCode;
import io.mosip.kernel.masterdata.constant.LocationErrorCode;
import io.mosip.kernel.masterdata.dto.ApplicationDto;
import io.mosip.kernel.masterdata.dto.BiometricAttributeDto;
import io.mosip.kernel.masterdata.dto.BiometricTypeDto;
import io.mosip.kernel.masterdata.dto.BlackListedWordsRequest;
import io.mosip.kernel.masterdata.dto.BlacklistedWordsDto;
import io.mosip.kernel.masterdata.dto.DocumentCategoryDto;
import io.mosip.kernel.masterdata.dto.DocumentTypeDto;
import io.mosip.kernel.masterdata.dto.LanguageDto;
import io.mosip.kernel.masterdata.dto.LocationDto;
import io.mosip.kernel.core.http.RequestWrapper;
import io.mosip.kernel.masterdata.dto.TemplateDto;
import io.mosip.kernel.masterdata.dto.getresponse.ApplicationResponseDto;
import io.mosip.kernel.masterdata.dto.getresponse.BiometricAttributeResponseDto;
import io.mosip.kernel.masterdata.dto.getresponse.BiometricTypeResponseDto;
import io.mosip.kernel.masterdata.dto.getresponse.BlackListedWordsResponse;
import io.mosip.kernel.masterdata.dto.getresponse.DocumentCategoryResponseDto;
import io.mosip.kernel.masterdata.dto.getresponse.LanguageResponseDto;
import io.mosip.kernel.masterdata.dto.getresponse.LocationHierarchyDto;
import io.mosip.kernel.masterdata.dto.getresponse.LocationHierarchyResponseDto;
import io.mosip.kernel.masterdata.dto.getresponse.LocationResponseDto;
import io.mosip.kernel.masterdata.dto.getresponse.ResgistrationCenterStatusResponseDto;
import io.mosip.kernel.masterdata.dto.getresponse.TemplateResponseDto;
import io.mosip.kernel.masterdata.dto.getresponse.ValidDocumentTypeResponseDto;
import io.mosip.kernel.masterdata.dto.postresponse.CodeResponseDto;
import io.mosip.kernel.masterdata.dto.postresponse.PostLocationCodeResponseDto;
import io.mosip.kernel.masterdata.entity.Holiday;
import io.mosip.kernel.masterdata.entity.IdType;
import io.mosip.kernel.masterdata.entity.Location;
import io.mosip.kernel.masterdata.entity.RegistrationCenter;
import io.mosip.kernel.masterdata.entity.id.CodeAndLanguageCodeID;
import io.mosip.kernel.masterdata.entity.id.HolidayID;
import io.mosip.kernel.masterdata.exception.DataNotFoundException;
import io.mosip.kernel.masterdata.exception.MasterDataServiceException;
import io.mosip.kernel.masterdata.repository.HolidayRepository;
import io.mosip.kernel.masterdata.repository.IdTypeRepository;
import io.mosip.kernel.masterdata.repository.RegistrationCenterRepository;
import io.mosip.kernel.masterdata.service.ApplicationService;
import io.mosip.kernel.masterdata.service.BiometricAttributeService;
import io.mosip.kernel.masterdata.service.BiometricTypeService;
import io.mosip.kernel.masterdata.service.BlacklistedWordsService;
import io.mosip.kernel.masterdata.service.DocumentCategoryService;
import io.mosip.kernel.masterdata.service.DocumentTypeService;
import io.mosip.kernel.masterdata.service.LanguageService;
import io.mosip.kernel.masterdata.service.LocationService;
import io.mosip.kernel.masterdata.service.RegistrationCenterService;
import io.mosip.kernel.masterdata.service.TemplateFileFormatService;
import io.mosip.kernel.masterdata.service.TemplateService;

/**
 * 
 * @author Bal Vikash Sharma
 * @author Neha Sinha
 * @since 1.0.0
 *
 */
@RunWith(SpringRunner.class)
@SpringBootTest
@AutoConfigureMockMvc
public class MasterdataControllerTest {

//	private static final String JSON_STRING_RESPONCE = "{\"uinLength\":24,\"numberOfWrongAttemptsForOtp\":5,\"accountFreezeTimeoutInHours\":10,\"mobilenumberlength\":10,\"archivalPolicy\":\"arc_policy_2\",\"tokenIdLength\":23,\"restrictedNumbers\":[\"8732\",\"321\",\"65\"],\"registrationCenterId\":\"KDUE83CJ3\",\"machineId\":\"MCBD3UI3\",\"supportedLanguages\":[\"eng\",\"hnd\",\"ara\",\"deu\",\"FRN\"],\"tspIdLength\":24,\"otpTimeOutInMinutes\":2,\"notificationtype\":\"SMS|EMAIL\",\"pridLength\":32,\"vidLength\":32}";

	private static final String JSON_STRING_RESPONSE = "{\r\n" + "\"registrationConfiguration\":\r\n"
			+ "							{\"keyValidityPeriodPreRegPack\":\"3\",\"smsNotificationTemplateRegCorrection\":\"OTP for your request is $otp\",\"defaultDOB\":\"1-Jan\",\"smsNotificationTemplateOtp\":\"OTP for your request is $otp\",\"supervisorVerificationRequiredForExceptions\":\"true\",\"keyValidityPeriodRegPack\":\"3\",\"irisRetryAttempts\":\"10\",\"fingerprintQualityThreshold\":\"120\",\"multifactorauthentication\":\"true\",\"smsNotificationTemplateUpdateUIN\":\"OTP for your request is $otp\",\"supervisorAuthType\":\"password\",\"maxDurationRegPermittedWithoutMasterdataSyncInDays\":\"10\",\"modeOfNotifyingIndividual\":\"mobile\",\"emailNotificationTemplateUpdateUIN\":\"Hello $user the OTP is $otp\",\"maxDocSizeInMB\":\"150\",\"emailNotificationTemplateOtp\":\"Hello $user the OTP is $otp\",\"emailNotificationTemplateRegCorrection\":\"Hello $user the OTP is $otp\",\"faceRetry\":\"12\",\"noOfFingerprintAuthToOnboardUser\":\"10\",\"smsNotificationTemplateLostUIN\":\"OTP for your request is $otp\",\"supervisorAuthMode\":\"IRIS\",\"operatorRegSubmissionMode\":\"fingerprint\",\"officerAuthType\":\"password\",\"faceQualityThreshold\":\"25\",\"gpsDistanceRadiusInMeters\":\"3\",\"automaticSyncFreqServerToClient\":\"25\",\"maxDurationWithoutMasterdataSyncInDays\":\"7\",\"loginMode\":\"bootable dongle\",\"irisQualityThreshold\":\"25\",\"retentionPeriodAudit\":\"3\",\"fingerprintRetryAttempts\":\"234\",\"emailNotificationTemplateNewReg\":\"Hello $user the OTP is $otp\",\"passwordExpiryDurationInDays\":\"3\",\"emailNotificationTemplateLostUIN\":\"Hello $user the OTP is $otp\",\"blockRegistrationIfNotSynced\":\"10\",\"noOfIrisAuthToOnboardUser\":\"10\",\"smsNotificationTemplateNewReg\":\"OTP for your request is $otp\"},\r\n"
			+ "\r\n" + "\"globalConfiguration\":\r\n"
			+ "						{\"mosip.kernel.crypto.symmetric-algorithm-name\":\"AES\",\"mosip.kernel.virus-scanner.port\":\"3310\",\"mosip.kernel.email.max-length\":\"50\",\"mosip.kernel.email.domain.ext-max-lenght\":\"7\",\"mosip.kernel.rid.sequence-length\":\"5\",\"mosip.kernel.uin.uin-generation-cron\":\"0 * * * * *\",\"mosip.kernel.rid.centerid-length\":\"5\",\"mosip.kernel.email.special-char\":\"!#$%&'*+-\\/=?^_`{|}~.\",\"mosip.kernel.rid.timestamp-length\":\"14\",\"mosip.kernel.vid.length.sequence-limit\":\"3\",\"mosip.kernel.keygenerator.asymmetric-algorithm-length\":\"2048\",\"mosip.kernel.uin.min-unused-threshold\":\"100000\",\"mosip.kernel.prid.sequence-limit\":\"3\",\"auth.role.prefix\":\"ROLE_\",\"mosip.kernel.email.domain.ext-min-lenght\":\"2\",\"auth.server.validate.url\":\"http:\\/\\/localhost:8091\\/auth\\/validate_token\",\"mosip.kernel.machineid.length\":\"4\",\"mosip.supported-languages\":\"eng,ara,fra,hin,deu\",\"mosip.kernel.prid.length\":\"14\",\"auth.header.name\":\"Authorization\",\"mosip.kernel.crypto.asymmetric-algorithm-name\":\"RSA\",\"mosip.kernel.phone.min-length\":\"9\",\"mosip.kernel.uin.length\":\"10\",\"mosip.kernel.virus-scanner.host\":\"104.211.209.102\",\"mosip.kernel.email.min-length\":\"7\",\"mosip.kernel.rid.machineid-length\":\"5\",\"mosip.kernel.prid.repeating-block-limit\":\"3\",\"mosip.kernel.vid.length.repeating-block-limit\":\"2\",\"mosip.kernel.rid.length\":\"29\",\"mosip.kernel.phone.max-length\":\"15\",\"mosip.kernel.prid.repeating-limit\":\"2\",\"mosip.kernel.uin.restricted-numbers\":\"786,666\",\"mosip.kernel.email.domain.special-char\":\"-\",\"mosip.kernel.vid.length.repeating-limit\":\"2\",\"mosip.kernel.registrationcenterid.length\":\"4\",\"mosip.kernel.phone.special-char\":\"+ -\",\"mosip.kernel.uin.uins-to-generate\":\"200000\",\"mosip.kernel.vid.length\":\"16\",\"mosip.kernel.tokenid.length\":\"36\",\"mosip.kernel.uin.length.repeating-block-limit\":\"2\",\"mosip.kernel.tspid.length\":\"4\",\"mosip.kernel.tokenid.sequence-limit\":\"3\",\"mosip.kernel.uin.length.repeating-limit\":\"2\",\"mosip.kernel.uin.length.sequence-limit\":\"3\",\"mosip.kernel.keygenerator.symmetric-algorithm-length\":\"256\",\"mosip.kernel.data-key-splitter\":\"#KEY_SPLITTER#\"}\r\n"
			+ "}";
	
	@Autowired
	public MockMvc mockMvc;

	@MockBean
	private RestTemplate restTemplate;

	@MockBean
	private BiometricTypeService biometricTypeService;

	private BiometricTypeDto biometricTypeDto1 = new BiometricTypeDto();
	private BiometricTypeDto biometricTypeDto2 = new BiometricTypeDto();

	private List<BiometricTypeDto> biometricTypeDtoList = new ArrayList<>();
	private BiometricTypeResponseDto biometricTypeResponseDto;

	@MockBean
	private ApplicationService applicationService;

	private ApplicationDto applicationDto = new ApplicationDto();

	private List<ApplicationDto> applicationDtoList = new ArrayList<>();

	@MockBean
	private BiometricAttributeService biometricAttributeService;

	private final String BIOMETRIC_ATTRIBUTE_EXPECTED = "{ \"biometricattributes\": [ { \"code\": \"iric_black\", \"name\": \"black\", \"description\": null, \"isActive\": true},{\"code\": \"iric_brown\", \"name\": \"brown\", \"description\": null,\"isActive\": true } ] }";

	private List<BiometricAttributeDto> biometricattributes;

	private DocumentCategoryDto documentCategoryDto1;
	private DocumentCategoryDto documentCategoryDto2;

	private List<DocumentCategoryDto> documentCategoryDtoList = new ArrayList<>();

	@MockBean
	private DocumentCategoryService documentCategoryService;
	private DocumentCategoryResponseDto documentCategoryResponseDto = new DocumentCategoryResponseDto();

	@MockBean
	private DocumentTypeService documentTypeService;

	private final String DOCUMENT_TYPE_EXPECTED = "{ \"documents\": [ { \"code\": \"addhar\", \"name\": \"adhar card\", \"description\": \"Uid\", \"langCode\": \"eng\"}, { \"code\": \"residensial\", \"name\": \"residensial_prof\", \"description\": \"document for residential prof\", \"langCode\": \"eng\" } ] }";

	ValidDocumentTypeResponseDto validDocumentTypeResponseDto = null;

	List<DocumentTypeDto> documentTypeDtos = null;

	@MockBean
	private IdTypeRepository repository;

	private IdType idType;
	private BlacklistedWordsDto blacklistedWordsDto;
	private BlackListedWordsRequest blackListedWordsRequest;

	private BlackListedWordsResponse blackListedWordsResponse;

	@MockBean
	private LanguageService languageService;

	private static final String LANGUAGE_JSON_STRING = "{ \"languages\": [   {      \"code\": \"hin\", \"name\": \"hindi\",      \"family\": \"hindi\",   \"nativeName\": \"hindi\" } ]}";

	private LanguageResponseDto respDto;
	private List<LanguageDto> languages;
	private LanguageDto hin;

	private static String LOCATION_JSON_EXPECTED_POST = null;
	LocationHierarchyDto locationHierarchyDto = null;
	@MockBean
	private LocationService locationService;

	LocationDto locationDto = null;
	LocationResponseDto locationResponseDto = null;
	List<Object[]> locObjList = null;
	LocationHierarchyResponseDto locationHierarchyResponseDto = null;
	PostLocationCodeResponseDto locationCodeDto = null;

	@MockBean
	private HolidayRepository holidayRepository;
	@MockBean
	private RegistrationCenterRepository registrationCenterRepository;

	@MockBean
	private RegistrationCenterService registrationCenterService;

	private RegistrationCenter registrationCenter;
	private List<Holiday> holidays;

	private ApplicationResponseDto applicationResponseDto = new ApplicationResponseDto();

	@MockBean
	private TemplateService templateService;

	private CodeAndLanguageCodeID codeAndLanguageCodeId;

	@MockBean
	private BlacklistedWordsService blacklistedWordsService;

	private List<TemplateDto> templateDtoList = new ArrayList<>();

	@MockBean
	private TemplateFileFormatService templateFileFormatService;

	private ObjectMapper mapper;

	@Before
	public void setUp() {
		mapper = new ObjectMapper();
		Mockito.when(restTemplate.getForObject(Mockito.anyString(), Mockito.any())).thenReturn(JSON_STRING_RESPONSE);
		biometricTypeSetup();

		applicationSetup();

		biometricAttributeSetup();

		documentCategorySetup();

		documentTypeSetup();

		idTypeSetup();

		locationSetup();

		registrationCenterController();
		blackListedWordSetUp();
		templateSetup();

		templateFileFormatSetup();

	}

	private void templateSetup() {
		TemplateDto templateDto = new TemplateDto();

		templateDto.setId("3");
		templateDto.setName("Email template");
		templateDto.setFileFormatCode("xml");
		templateDto.setTemplateTypeCode("EMAIL");
		templateDto.setLangCode("HIN");
		templateDtoList.add(templateDto);
	}

	private void templateFileFormatSetup() {
		codeAndLanguageCodeId = new CodeAndLanguageCodeID();
		codeAndLanguageCodeId.setCode("xml");
		codeAndLanguageCodeId.setLangCode("FRE");
	}

	private void registrationCenterController() {
		LocalDateTime specificDate = LocalDateTime.of(2018, Month.JANUARY, 1, 10, 10, 30);
		LocalDate date = LocalDate.of(2018, Month.NOVEMBER, 7);
		registrationCenter = new RegistrationCenter();
		Location location = new Location();
		location.setCode("KAR_59");
		registrationCenter.setAddressLine1("7th Street");
		registrationCenter.setAddressLine2("Lane 2");
		registrationCenter.setAddressLine3("Mylasandra-560001");
		registrationCenter.setIsActive(true);
		registrationCenter.setCenterTypeCode("PAR");
		registrationCenter.setContactPhone("987654321");
		registrationCenter.setCreatedBy("John");
		registrationCenter.setCreatedDateTime(specificDate);
		registrationCenter.setHolidayLocationCode("KAR");
		registrationCenter.setLocationCode("LOC");
		registrationCenter.setId("REG_CR_001");
		registrationCenter.setLangCode("eng");
		registrationCenter.setWorkingHours("9");
		registrationCenter.setLatitude("12.87376");
		registrationCenter.setLongitude("12.76372");
		registrationCenter.setName("RV Niketan REG CENTER");

		holidays = new ArrayList<>();

		Holiday holiday = new Holiday();
		holiday.setId(1);
		holiday.setHolidayId(new HolidayID("KAR", date, "eng", "Diwali"));
		holiday.setCreatedBy("John");
		holiday.setCreatedDateTime(specificDate);
		holiday.setHolidayDesc("Diwali");
		holiday.setIsActive(true);

		holidays.add(holiday);
	}

	private void locationSetup() {
		List<LocationDto> locationHierarchies = new ArrayList<>();
		List<LocationHierarchyDto> locationHierarchyDtos = new ArrayList<>();
		locationResponseDto = new LocationResponseDto();
		locationDto = new LocationDto();
		locationDto.setCode("IND");
		locationDto.setName("INDIA");
		locationDto.setHierarchyLevel(0);
		locationDto.setHierarchyName(null);
		locationDto.setParentLocCode(null);
		locationDto.setLangCode("HIN");

		locationDto.setIsActive(true);
		locationHierarchies.add(locationDto);
		locationDto.setCode("KAR");
		locationDto.setName("KARNATAKA");
		locationDto.setHierarchyLevel(1);
		locationDto.setHierarchyName("STATE");
		locationDto.setParentLocCode("IND");
		locationDto.setLangCode("eng");
		locationDto.setIsActive(true);

		locationDto.setIsActive(true);
		locationHierarchies.add(locationDto);
		locationResponseDto.setLocations(locationHierarchies);
		LocationHierarchyDto locationHierarchyDto = new LocationHierarchyDto();
		locationHierarchyDto.setLocationHierarchylevel((short) 1);
		locationHierarchyDto.setLocationHierarchyName("COUNTRY");
		locationHierarchyDtos.add(locationHierarchyDto);
		locationHierarchyResponseDto = new LocationHierarchyResponseDto();
		locationHierarchyResponseDto.setLocations(locationHierarchyDtos);
		locationCodeDto = new PostLocationCodeResponseDto();
		locationCodeDto.setCode("TN");
		locationCodeDto.setLangCode("eng");
		RequestWrapper<LocationDto> requestDto = new RequestWrapper<>();
		requestDto.setId("mosip.create.location");
		requestDto.setVersion("1.0.0");
		requestDto.setRequest(locationDto);

		try {
			LOCATION_JSON_EXPECTED_POST = mapper.writeValueAsString(requestDto);
		} catch (JsonProcessingException e) {
			e.printStackTrace();
		}
	}

	private void idTypeSetup() {
		idType = new IdType();
		idType.setIsActive(true);
		idType.setCreatedBy("testCreation");
		idType.setLangCode("eng");
		idType.setCode("POA");
		idType.setDescr("Proof Of Address");
	}

	private void documentTypeSetup() {
		documentTypeDtos = new ArrayList<DocumentTypeDto>();
		DocumentTypeDto documentType = new DocumentTypeDto();
		documentType.setCode("addhar");
		documentType.setName("adhar card");
		documentType.setDescription("Uid");
		documentType.setLangCode("eng");

		documentTypeDtos.add(documentType);
		DocumentTypeDto documentType1 = new DocumentTypeDto();
		documentType1.setCode("residensial");
		documentType1.setName("residensial_prof");
		documentType1.setDescription("document for residential prof");
		documentType1.setLangCode("eng");
		documentTypeDtos.add(documentType1);
		validDocumentTypeResponseDto = new ValidDocumentTypeResponseDto(documentTypeDtos);
	}

	private void documentCategorySetup() {
		documentCategoryDto1 = new DocumentCategoryDto();
		documentCategoryDto1.setCode("101");
		documentCategoryDto1.setName("POI");
		documentCategoryDto1.setLangCode("eng");

		documentCategoryDto2 = new DocumentCategoryDto();
		documentCategoryDto2.setCode("102");
		documentCategoryDto2.setName("POR");
		documentCategoryDto2.setLangCode("eng");

		documentCategoryDtoList.add(documentCategoryDto1);
		documentCategoryDtoList.add(documentCategoryDto2);
	}

	private void biometricAttributeSetup() {
		biometricattributes = new ArrayList<>();
		BiometricAttributeDto biometricAttribute = new BiometricAttributeDto();
		biometricAttribute.setCode("iric_black");
		biometricAttribute.setName("black");
		biometricAttribute.setDescription(null);
		biometricAttribute.setIsActive(true);
		biometricattributes.add(biometricAttribute);
		BiometricAttributeDto biometricAttribute1 = new BiometricAttributeDto();
		biometricAttribute1.setCode("iric_brown");
		biometricAttribute1.setName("brown");
		biometricAttribute.setDescription(null);
		biometricAttribute1.setIsActive(true);
		biometricattributes.add(biometricAttribute1);
		new BiometricAttributeResponseDto(biometricattributes);
	}

	private void applicationSetup() {
		applicationDto.setCode("101");
		applicationDto.setName("pre-registeration");
		applicationDto.setDescription("Pre-registration Application Form");
		applicationDto.setLangCode("eng");

		applicationDtoList.add(applicationDto);

		codeAndLanguageCodeId = new CodeAndLanguageCodeID();
		codeAndLanguageCodeId.setCode("101");
		codeAndLanguageCodeId.setLangCode("eng");
	}

	private void biometricTypeSetup() {
		biometricTypeDto1.setCode("1");
		biometricTypeDto1.setName("DNA MATCHING");
		biometricTypeDto1.setDescription(null);
		biometricTypeDto1.setLangCode("eng");

		biometricTypeDto2.setCode("3");
		biometricTypeDto2.setName("EYE SCAN");
		biometricTypeDto2.setDescription(null);
		biometricTypeDto2.setLangCode("eng");

		biometricTypeDtoList.add(biometricTypeDto1);
		biometricTypeDtoList.add(biometricTypeDto2);

		biometricTypeResponseDto = new BiometricTypeResponseDto();
		biometricTypeResponseDto.setBiometrictypes(biometricTypeDtoList);

		codeAndLanguageCodeId = new CodeAndLanguageCodeID();
		codeAndLanguageCodeId.setCode("1");
		codeAndLanguageCodeId.setLangCode("DNA MATCHING");
	}

	private void blackListedWordSetUp() {
		blacklistedWordsDto = new BlacklistedWordsDto();
		blacklistedWordsDto.setLangCode("TST");
		blacklistedWordsDto.setIsActive(true);
		blacklistedWordsDto.setDescription("Test");
		blacklistedWordsDto.setWord("testword");
		blackListedWordsRequest = new BlackListedWordsRequest();
		blackListedWordsRequest.setBlacklistedword(blacklistedWordsDto);
		blackListedWordsResponse = new BlackListedWordsResponse();
		blackListedWordsResponse.setLangCode("TST");
		blackListedWordsResponse.setWord("testword");

	}

	// -------------------------------BiometricTypeControllerTest--------------------------
	@Test
	public void fetchAllBioMetricTypeTest() throws Exception {
		Mockito.when(biometricTypeService.getAllBiometricTypes()).thenReturn(biometricTypeResponseDto);
		mockMvc.perform(MockMvcRequestBuilders.get("/biometrictypes"))
				.andExpect(MockMvcResultMatchers.status().isOk());
	}

	@Test
	public void fetchAllBiometricTypeUsingLangCodeTest() throws Exception {
		Mockito.when(biometricTypeService.getAllBiometricTypesByLanguageCode(Mockito.anyString()))
				.thenReturn(biometricTypeResponseDto);
		mockMvc.perform(MockMvcRequestBuilders.get("/biometrictypes/eng"))
				.andExpect(MockMvcResultMatchers.status().isOk());
	}

	@Test
	public void fetchBiometricTypeUsingCodeAndLangCode() throws Exception {
		BiometricTypeResponseDto biometricTypeResponseDto = new BiometricTypeResponseDto();
		List<BiometricTypeDto> biometricTypeDtos = new ArrayList<>();
		biometricTypeDtos.add(biometricTypeDto1);
		biometricTypeResponseDto.setBiometrictypes(biometricTypeDtos);
		Mockito.when(biometricTypeService.getBiometricTypeByCodeAndLangCode(Mockito.anyString(), Mockito.anyString()))
				.thenReturn(biometricTypeResponseDto);
		mockMvc.perform(MockMvcRequestBuilders.get("/biometrictypes/1/eng"))
				.andExpect(MockMvcResultMatchers.status().isOk());
	}

	@Test
	public void addBiometricTypeTest() throws Exception {
		Mockito.when(biometricTypeService.createBiometricType(Mockito.any())).thenReturn(codeAndLanguageCodeId);

<<<<<<< HEAD
		mockMvc.perform(MockMvcRequestBuilders.post("/biometrictypes").contentType(MediaType.APPLICATION_JSON)
				.content("{\n" + "  \"id\": \"string\",\n" + "  \"ver\": \"string\",\n"
						+ "  \"timestamp\": \"2018-12-17T07:22:22.233Z\",\n" + "  \"request\": {\n"
						+ "    \"code\": \"1\",\n" + "    \"description\": \"string\",\n" + "    \"isActive\": true,\n"
						+ "    \"langCode\": \"eng\",\n" + "    \"name\": \"Abc\"\n" + "  }\n" + "}"))
=======
		mockMvc.perform(MockMvcRequestBuilders.post("/v1.0/biometrictypes").contentType(MediaType.APPLICATION_JSON)
				.content("{\n" + 
						"  \"id\": \"string\",\n" + 
						"  \"metadata\": {},\n" + 
						"  \"request\": {\n" + 
						"    \"code\": \"1\",\n" + 
						"    \"description\": \"string\",\n" + 
						"    \"isActive\": true,\n" + 
						"    \"langCode\": \"eng\",\n" + 
						"    \"name\": \"Abc\"\n" + 
						"  },\n" + 
						"  \"requesttime\": \"2018-12-17T07:22:22.233Z\",\n" + 
						"  \"version\": \"string\"\n" + 
						"}"))
>>>>>>> ea8ad2f0
				.andExpect(status().isOk());
	}

	@Test
	public void addBiometricTypeLanguageValidationTest() throws Exception {
		Mockito.when(biometricTypeService.createBiometricType(Mockito.any())).thenReturn(codeAndLanguageCodeId);

<<<<<<< HEAD
		mockMvc.perform(MockMvcRequestBuilders.post("/biometrictypes").contentType(MediaType.APPLICATION_JSON)
				.content("{\n" + "  \"id\": \"string\",\n" + "  \"ver\": \"string\",\n"
						+ "  \"timestamp\": \"2018-12-17T07:22:22.233Z\",\n" + "  \"request\": {\n"
						+ "    \"code\": \"1\",\n" + "    \"description\": \"string\",\n" + "    \"isActive\": true,\n"
						+ "    \"langCode\": \"akk\",\n" + "    \"name\": \"Abc\"\n" + "  }\n" + "}"))
=======
		mockMvc.perform(MockMvcRequestBuilders.post("/v1.0/biometrictypes").contentType(MediaType.APPLICATION_JSON)
				.content("{\n" + 
						"  \"id\": \"string\",\n" + 
						"  \"metadata\": {},\n" + 
						"  \"request\": {\n" + 
						"    \"code\": \"1\",\n" + 
						"    \"description\": \"string\",\n" + 
						"    \"isActive\": true,\n" + 
						"    \"langCode\": \"akk\",\n" + 
						"    \"name\": \"Abc\"\n" + 
						"  },\n" + 
						"  \"requesttime\": \"2018-12-17T07:22:22.233Z\",\n" + 
						"  \"version\": \"string\"\n" + 
						"}"))
>>>>>>> ea8ad2f0
				.andExpect(status().isOk());
	}

	// -------------------------------ApplicationControllerTest--------------------------//
	@Test
	public void fetchAllApplicationTest() throws Exception {
		applicationResponseDto.setApplicationtypes(applicationDtoList);
		Mockito.when(applicationService.getAllApplication()).thenReturn(applicationResponseDto);

		mockMvc.perform(MockMvcRequestBuilders.get("/applicationtypes"))
				.andExpect(MockMvcResultMatchers.status().isOk());
	}

	@Test
	public void fetchAllApplicationUsingLangCodeTest() throws Exception {
		applicationResponseDto.setApplicationtypes(applicationDtoList);
		Mockito.when(applicationService.getAllApplicationByLanguageCode(Mockito.anyString()))
				.thenReturn(applicationResponseDto);
		mockMvc.perform(MockMvcRequestBuilders.get("/applicationtypes/eng"))
				.andExpect(MockMvcResultMatchers.status().isOk());
	}

	@Test
	public void fetchApplicationUsingCodeAndLangCode() throws Exception {
		List<ApplicationDto> applicationDtos = new ArrayList<>();
		applicationDtos.add(applicationDto);
		applicationResponseDto.setApplicationtypes(applicationDtos);
		Mockito.when(applicationService.getApplicationByCodeAndLanguageCode(Mockito.anyString(), Mockito.anyString()))
				.thenReturn(applicationResponseDto);
		mockMvc.perform(MockMvcRequestBuilders.get("/applicationtypes/101/eng"))
				.andExpect(MockMvcResultMatchers.status().isOk());
	}

	@Test
	public void addApplicationTest() throws Exception {
		Mockito.when(applicationService.createApplication(Mockito.any())).thenReturn(codeAndLanguageCodeId);

<<<<<<< HEAD
		mockMvc.perform(MockMvcRequestBuilders.post("/applicationtypes").contentType(MediaType.APPLICATION_JSON)
				.content("{\n" + "  \"id\": \"string\",\n" + "  \"ver\": \"string\",\n"
						+ "  \"timestamp\": \"2018-12-17T07:15:06.724Z\",\n" + "  \"request\": {\n"
						+ "    \"code\": \"101\",\n" + "    \"description\": \"Pre-registration Application Form\",\n"
						+ "    \"isActive\": true,\n" + "    \"langCode\": \"eng\",\n"
						+ "    \"name\": \"pre-registeration\"\n" + "  }\n" + "}"))
=======
		mockMvc.perform(MockMvcRequestBuilders.post("/v1.0/applicationtypes").contentType(MediaType.APPLICATION_JSON)
				.content("{\n" + 
						"  \"id\": \"string\",\n" + 
						"  \"metadata\": {},\n" + 
						"  \"request\": {\n" + 
						"    \"code\": \"101\",\n" + 
						"    \"description\": \"Pre-registration Application Form\",\n" + 
						"    \"isActive\": true,\n" + 
						"    \"langCode\": \"eng\",\n" + 
						"    \"name\": \"pre-registeration\"\n" + 
						"  },\n" + 
						"  \"requesttime\": \"2018-12-17T07:15:06.724Z\",\n" + 
						"  \"version\": \"string\"\n" + 
						"}"))
>>>>>>> ea8ad2f0
				.andExpect(status().isOk());
	}

	// -------------------------------BiometricAttributeControllerTest--------------------------

	@Test
	public void testGetBiometricAttributesByBiometricType() throws Exception {

		Mockito.when(biometricAttributeService.getBiometricAttribute(Mockito.anyString(), Mockito.anyString()))
				.thenReturn((biometricattributes));
		mockMvc.perform(MockMvcRequestBuilders.get("/getbiometricattributesbyauthtype/eng/iric"))
				.andExpect(MockMvcResultMatchers.content().json(BIOMETRIC_ATTRIBUTE_EXPECTED))
				.andExpect(MockMvcResultMatchers.status().isOk());

	}

	@Test
	public void testBiometricTypeBiometricAttributeNotFoundException() throws Exception {
		Mockito.when(biometricAttributeService.getBiometricAttribute(Mockito.anyString(), Mockito.anyString()))
				.thenThrow(new DataNotFoundException("KER-MAS-00000",
						"No biometric attributes found for specified biometric code type and language code"));
		mockMvc.perform(MockMvcRequestBuilders.get("/getbiometricattributesbyauthtype/eng/face"))
				.andExpect(MockMvcResultMatchers.status().isOk());
	}

	@Test
	public void testBiometricTypeFetchException() throws Exception {
		Mockito.when(biometricAttributeService.getBiometricAttribute(Mockito.anyString(), Mockito.anyString()))
				.thenThrow(new MasterDataServiceException("KER-DOC-00000", "exception duringfatching data from db"));
		mockMvc.perform(MockMvcRequestBuilders.get("/getbiometricattributesbyauthtype/eng/iric"))
				.andExpect(MockMvcResultMatchers.status().isInternalServerError());
	}

	// -------------------------------DocumentCategoryControllerTest--------------------------
	@Test
	public void fetchAllDocumentCategoryTest() throws Exception {
		documentCategoryResponseDto.setDocumentcategories(documentCategoryDtoList);
		Mockito.when(documentCategoryService.getAllDocumentCategory()).thenReturn(documentCategoryResponseDto);

		mockMvc.perform(MockMvcRequestBuilders.get("/documentcategories"))
				.andExpect(MockMvcResultMatchers.status().isOk());
	}

	@Test
	public void fetchAllDocumentCategoryUsingLangCodeTest() throws Exception {
		documentCategoryResponseDto.setDocumentcategories(documentCategoryDtoList);
		Mockito.when(documentCategoryService.getAllDocumentCategoryByLaguageCode(Mockito.anyString()))
				.thenReturn(documentCategoryResponseDto);
		mockMvc.perform(MockMvcRequestBuilders.get("/documentcategories/eng"))
				.andExpect(MockMvcResultMatchers.status().isOk());
	}

	@Test
	public void fetchDocumentCategoryUsingCodeAndLangCode() throws Exception {
		List<DocumentCategoryDto> documentCategoryDtos = new ArrayList<>();
		documentCategoryDtos.add(documentCategoryDto1);
		documentCategoryResponseDto.setDocumentcategories(documentCategoryDtos);
		Mockito.when(
				documentCategoryService.getDocumentCategoryByCodeAndLangCode(Mockito.anyString(), Mockito.anyString()))
				.thenReturn(documentCategoryResponseDto);
		mockMvc.perform(MockMvcRequestBuilders.get("/documentcategories/101/eng"))
				.andExpect(MockMvcResultMatchers.status().isOk());
	}

	// -------------------------------DocumentTypeControllerTest--------------------------
	@Test
	public void testGetDoucmentTypesForDocumentCategoryAndLangCode() throws Exception {

		Mockito.when(documentTypeService.getAllValidDocumentType(Mockito.anyString(), Mockito.anyString()))
				.thenReturn((documentTypeDtos));
		mockMvc.perform(MockMvcRequestBuilders.get("/documenttypes/poa/eng"))
				.andExpect(MockMvcResultMatchers.content().json(DOCUMENT_TYPE_EXPECTED))
				.andExpect(MockMvcResultMatchers.status().isOk());

	}

	@Test
	public void testDocumentTypeNotFoundException() throws Exception {
		Mockito.when(documentTypeService.getAllValidDocumentType(Mockito.anyString(), Mockito.anyString()))
				.thenThrow(new DataNotFoundException("KER-DOC-10001",
						"No documents found for specified document category code and language code"));
		mockMvc.perform(MockMvcRequestBuilders.get("/documenttypes/poc/eng"))
				.andExpect(MockMvcResultMatchers.status().isOk());
	}

	@Test
	public void testDocumentTypeFetchException() throws Exception {
		Mockito.when(documentTypeService.getAllValidDocumentType(Mockito.anyString(), Mockito.anyString()))
				.thenThrow(new MasterDataServiceException("KER-DOC-10000", "exception during fatching data from db"));
		mockMvc.perform(MockMvcRequestBuilders.get("/documenttypes/poc/eng"))
				.andExpect(MockMvcResultMatchers.status().isInternalServerError());
	}
	// -------------------------------IdTypesControllerTest--------------------------

	@Test
	public void testIdTypeController() throws Exception {
		List<IdType> idTypeList = new ArrayList<>();
		idTypeList.add(idType);
		Mockito.when(repository.findByLangCode(anyString())).thenReturn(idTypeList);
		mockMvc.perform(get("/idtypes/{languagecode}", "eng")).andExpect(status().isOk());
	}

	// -------------------------------LanguageControllerTest--------------------------
	@Test
	public void testGetAllLanguages() throws Exception {
		loadSuccessData();
		Mockito.when(languageService.getAllLaguages()).thenReturn(respDto);

		mockMvc.perform(MockMvcRequestBuilders.get("/languages"))
				.andExpect(MockMvcResultMatchers.content().json(LANGUAGE_JSON_STRING))
				.andExpect(MockMvcResultMatchers.status().isOk());

	}

	@Test
	public void testGetAllLanguagesForLanguageNotFoundException() throws Exception {
		Mockito.when(languageService.getAllLaguages())
				.thenThrow(new DataNotFoundException("KER-MAS-0987", "No Language found"));
		mockMvc.perform(MockMvcRequestBuilders.get("/languages"))
				.andExpect(MockMvcResultMatchers.status().isOk());

	}

	@Test
	public void testGetAllLanguagesForLanguageFetchException() throws Exception {
		Mockito.when(languageService.getAllLaguages())
				.thenThrow(new MasterDataServiceException("KER-MAS-0988", "Error occured while fetching language"));
		mockMvc.perform(MockMvcRequestBuilders.get("/languages"))
				.andExpect(MockMvcResultMatchers.status().isInternalServerError());
	}

	private void loadSuccessData() {
		respDto = new LanguageResponseDto();
		languages = new ArrayList<>();

		// creating language
		hin = new LanguageDto();
		hin.setCode("hin");
		hin.setName("hindi");
		hin.setFamily("hindi");
		hin.setNativeName("hindi");

		// adding language to list
		languages.add(hin);

		respDto.setLanguages(languages);

	}

	// -------------------------------LocationControllerTest--------------------------

	@Test
	public void testGetAllLocationHierarchy() throws Exception {

		Mockito.when(locationService.getLocationDetails(Mockito.anyString())).thenReturn(locationHierarchyResponseDto);
		mockMvc.perform(MockMvcRequestBuilders.get("/locations/eng"))
				.andExpect(MockMvcResultMatchers.status().isOk());

	}

	@Test
	public void testGetLocatonHierarchyByLocCodeAndLangCode() throws Exception {
		Mockito.doReturn(locationResponseDto).when(locationService).getLocationHierarchyByLangCode(Mockito.anyString(),
				Mockito.anyString());

		mockMvc.perform(MockMvcRequestBuilders.get("/locations/KAR/eng"))
				.andExpect(MockMvcResultMatchers.status().isOk());

	}

	@Test
	public void testGetAllLocationsNoRecordsFoundException() throws Exception {
		Mockito.when(locationService.getLocationDetails(Mockito.anyString()))
				.thenThrow(new MasterDataServiceException("1111111", "Error from database"));
		mockMvc.perform(MockMvcRequestBuilders.get("/locations/eng"))
				.andExpect(MockMvcResultMatchers.status().isInternalServerError());
	}

	@Test
	public void testGetAllLocationsDataBaseException() throws Exception {
		Mockito.when(locationService.getLocationDetails(Mockito.anyString()))
				.thenThrow(new DataNotFoundException("3333333", "Location Hierarchy does not exist"));
		mockMvc.perform(MockMvcRequestBuilders.get("/locations/eng"))
				.andExpect(MockMvcResultMatchers.status().isOk());
	}

	@Test
	public void testGetLocationsByLangCodeAndLocCodeDataBaseException() throws Exception {
		Mockito.when(locationService.getLocationHierarchyByLangCode(Mockito.anyString(), Mockito.anyString()))
				.thenThrow(new MasterDataServiceException("1111111", "Error from database"));
		mockMvc.perform(MockMvcRequestBuilders.get("/locations/KAR/eng"))
				.andExpect(MockMvcResultMatchers.status().isInternalServerError());
	}

	@Test
	public void testGetLocationsByLangCodeAndLocCodeNoRecordsFoundException() throws Exception {
		Mockito.when(locationService.getLocationHierarchyByLangCode(Mockito.anyString(), Mockito.anyString()))
				.thenThrow(new DataNotFoundException("3333333", "Location Hierarchy does not exist"));
		mockMvc.perform(MockMvcRequestBuilders.get("/locations/KAR/eng"))
				.andExpect(MockMvcResultMatchers.status().isOk());
	}

	@Test
	public void testSaveLocationHierarchy() throws Exception {
		Mockito.when(locationService.createLocationHierarchy(Mockito.any())).thenReturn(locationCodeDto);
		mockMvc.perform(MockMvcRequestBuilders.post("/locations").contentType(MediaType.APPLICATION_JSON)
				.content(LOCATION_JSON_EXPECTED_POST)).andExpect(MockMvcResultMatchers.status().isOk());
	}

	@Test
	public void testNegativeSaveLocationHierarchy() throws Exception {
		Mockito.when(locationService.createLocationHierarchy(Mockito.any()))
				.thenThrow(new MasterDataServiceException("1111111", "Error from database"));
		mockMvc.perform(MockMvcRequestBuilders.post("/locations").contentType(MediaType.APPLICATION_JSON)
				.content(LOCATION_JSON_EXPECTED_POST))
				.andExpect(MockMvcResultMatchers.status().isInternalServerError());
	}

	@Test
	public void testUpdateLocationDetails() throws Exception {
		Mockito.when(locationService.updateLocationDetails(Mockito.any())).thenReturn(locationCodeDto);
		mockMvc.perform(MockMvcRequestBuilders.put("/locations").contentType(MediaType.APPLICATION_JSON)
				.content(LOCATION_JSON_EXPECTED_POST)).andExpect(MockMvcResultMatchers.status().isOk());
	}

	@Test
	public void testUpdateLocationDetailsException() throws Exception {
		Mockito.when(locationService.updateLocationDetails(Mockito.any()))
				.thenThrow(new MasterDataServiceException("1111111", "Error from database"));
		mockMvc.perform(MockMvcRequestBuilders.put("/locations").contentType(MediaType.APPLICATION_JSON)
				.content(LOCATION_JSON_EXPECTED_POST))
				.andExpect(MockMvcResultMatchers.status().isInternalServerError());
	}

	@Test
	public void getImmediateChildrenTest() throws Exception {
		Mockito.when(locationService.getImmediateChildrenByLocCodeAndLangCode(Mockito.anyString(), Mockito.anyString()))
				.thenReturn(locationResponseDto);
		mockMvc.perform(MockMvcRequestBuilders.get("/locations/immediatechildren/eng/KAR"))
				.andExpect(MockMvcResultMatchers.status().isOk());

	}

	@Test
	public void getImmediateChildrenServiceExceptionTest() throws Exception {
		Mockito.when(locationService.getImmediateChildrenByLocCodeAndLangCode(Mockito.anyString(), Mockito.anyString()))
				.thenThrow(new MasterDataServiceException("1111111", "Error from database"));
		mockMvc.perform(MockMvcRequestBuilders.get("/locations/immediatechildren/eng/KAR"))
				.andExpect(MockMvcResultMatchers.status().isInternalServerError());

	}

	@Test
	public void getImmediateChildrenDataNotFoundExceptionTest() throws Exception {
		Mockito.when(locationService.getImmediateChildrenByLocCodeAndLangCode(Mockito.anyString(), Mockito.anyString()))
				.thenThrow(new DataNotFoundException("111111", "data not found"));
		mockMvc.perform(MockMvcRequestBuilders.get("/locations/immediatechildren/eng/KAR"))
				.andExpect(MockMvcResultMatchers.status().isOk());

	}

	@Test
	public void testDeleteLocationDetails() throws Exception {
		Mockito.when(locationService.deleteLocationDetials(Mockito.anyString())).thenReturn(new CodeResponseDto());
		mockMvc.perform(MockMvcRequestBuilders.delete("/locations/KAR").contentType(MediaType.APPLICATION_JSON))
				.andExpect(MockMvcResultMatchers.status().isOk());

	}

	@Test
	public void getLocationDataByHierarchyNameSuccessTest() throws Exception {

		Mockito.when(locationService.getLocationDataByHierarchyName(Mockito.anyString()))
				.thenReturn(locationResponseDto);
		mockMvc.perform(MockMvcRequestBuilders.get("/locations/locationhierarchy/state"))
				.andExpect(MockMvcResultMatchers.status().isOk());

	}

	@Test
	public void dataNotfoundExceptionTest() throws Exception {

		Mockito.when(locationService.getLocationDataByHierarchyName(Mockito.anyString()))
				.thenThrow(new DataNotFoundException(LocationErrorCode.LOCATION_NOT_FOUND_EXCEPTION.getErrorCode(),
						LocationErrorCode.LOCATION_NOT_FOUND_EXCEPTION.getErrorMessage()));
		mockMvc.perform(MockMvcRequestBuilders.get("/locations/locationhierarchy/123"))
				.andExpect(MockMvcResultMatchers.status().isOk());

	}

	@Test
	public void masterDataServiceExceptionTest() throws Exception {

		Mockito.when(locationService.getLocationDataByHierarchyName(Mockito.anyString()))
				.thenThrow(new MasterDataServiceException(LocationErrorCode.LOCATION_FETCH_EXCEPTION.getErrorCode(),
						LocationErrorCode.LOCATION_FETCH_EXCEPTION.getErrorMessage()));
		mockMvc.perform(MockMvcRequestBuilders.get("/locations/locationhierarchy/123"))
				.andExpect(MockMvcResultMatchers.status().isInternalServerError());

	}

	/*
	 * //
	 * -------------------------------RegistrationCenterControllerTest--------------
	 * ------------
	 * 
	 * @Test public void testGetRegistraionCenterHolidaysSuccess() throws Exception
	 * {
	 * Mockito.when(registrationCenterRepository.findByIdAndLanguageCode(anyString()
	 * , anyString())) .thenReturn(registrationCenter);
	 * Mockito.when(holidayRepository.findAllByLocationCodeYearAndLangCode(anyString
	 * (), anyString(), anyInt())) .thenReturn(holidays); mockMvc.perform(get(
	 * "/getregistrationcenterholidays/{languagecode}/{registrationcenterid}/{year}",
	 * "eng", "REG_CR_001", 2018)).andExpect(status().isOk()); }
	 * 
	 * @Test public void testGetRegistraionCenterHolidaysNoRegCenterFound() throws
	 * Exception { mockMvc.perform(get(
	 * "/getregistrationcenterholidays/{languagecode}/{registrationcenterid}/{year}",
	 * "eng", "REG_CR_001", 2017)).andExpect(status().isNotFound()); }
	 * 
	 * @Test public void
	 * testGetRegistraionCenterHolidaysRegistrationCenterFetchException() throws
	 * Exception {
	 * Mockito.when(registrationCenterRepository.findByIdAndLanguageCode(anyString()
	 * , anyString())) .thenThrow(DataRetrievalFailureException.class);
	 * mockMvc.perform(get(
	 * "/getregistrationcenterholidays/{languagecode}/{registrationcenterid}/{year}",
	 * "eng", "REG_CR_001", 2017)).andExpect(status().isInternalServerError()); }
	 * 
	 * @Test public void testGetRegistraionCenterHolidaysHolidayFetchException()
	 * throws Exception {
	 * Mockito.when(registrationCenterRepository.findByIdAndLanguageCode(anyString()
	 * , anyString())) .thenReturn(registrationCenter);
	 * Mockito.when(holidayRepository.findAllByLocationCodeYearAndLangCode(anyString
	 * (), anyString(), anyInt())) .thenThrow(DataRetrievalFailureException.class);
	 * mockMvc.perform(get(
	 * "/getregistrationcenterholidays/{languagecode}/{registrationcenterid}/{year}",
	 * "eng", "REG_CR_001", 2018)).andExpect(status().isInternalServerError()); }
	 */

	// -------------------------------TemplateControllerTest--------------------------
	@Test
	public void getAllTemplateByTest() throws Exception {
		TemplateResponseDto templateResponseDto = new TemplateResponseDto();
		templateResponseDto.setTemplates(templateDtoList);
		Mockito.when(templateService.getAllTemplate()).thenReturn(templateResponseDto);
		mockMvc.perform(MockMvcRequestBuilders.get("/templates")).andExpect(status().isOk());
	}

	@Test
	public void getAllTemplateByLanguageCodeTest() throws Exception {
		TemplateResponseDto templateResponseDto = new TemplateResponseDto();
		templateResponseDto.setTemplates(templateDtoList);
		Mockito.when(templateService.getAllTemplateByLanguageCode(Mockito.anyString())).thenReturn(templateResponseDto);
		mockMvc.perform(MockMvcRequestBuilders.get("/templates/HIN")).andExpect(status().isOk());
	}

	@Test
	public void getAllTemplateByLanguageCodeAndTemplateTypeCodeTest() throws Exception {
		TemplateResponseDto templateResponseDto = new TemplateResponseDto();
		templateResponseDto.setTemplates(templateDtoList);
		Mockito.when(templateService.getAllTemplateByLanguageCodeAndTemplateTypeCode(Mockito.anyString(),
				Mockito.anyString())).thenReturn(templateResponseDto);
		mockMvc.perform(MockMvcRequestBuilders.get("/templates/HIN/EMAIL")).andExpect(status().isOk());
	}

	// -----------------------------TemplateFileFormatControllerTest------------------------

	@Test
	public void createTemplateFileFormatTest() throws Exception {
		Mockito.when(templateFileFormatService.createTemplateFileFormat(Mockito.any()))
				.thenReturn(codeAndLanguageCodeId);
<<<<<<< HEAD
		mockMvc.perform(MockMvcRequestBuilders.post("/templatefileformats").contentType(MediaType.APPLICATION_JSON)
				.content("{\n" + "  \"id\": \"string\",\n" + "  \"ver\": \"string\",\n"
						+ "  \"timestamp\": \"2018-12-17T07:19:33.655Z\",\n" + "  \"request\": {\n"
						+ "    \"code\": \"xml\",\n" + "    \"description\": \"string\",\n"
						+ "    \"isActive\": true,\n" + "    \"langCode\": \"eng\"\n" + "  }\n" + "}"))
=======
		mockMvc.perform(MockMvcRequestBuilders.post("/v1.0/templatefileformats").contentType(MediaType.APPLICATION_JSON)
				.content("{\n" + 
						"  \"id\": \"string\",\n" + 
						"  \"metadata\": {},\n" + 
						"  \"request\": {\n" + 
						"    \"code\": \"xml\",\n" + 
						"    \"description\": \"string\",\n" + 
						"    \"isActive\": true,\n" + 
						"    \"langCode\": \"eng\"\n" + 
						"  },\n" + 
						"  \"requesttime\": \"2018-12-17T07:19:33.655Z\",\n" + 
						"  \"version\": \"string\"\n" + 
						"}"))
>>>>>>> ea8ad2f0
				.andExpect(status().isOk());
	}
	
	@Test
	public void createTemplateFileFormatLanguageCodeValidatorTest() throws Exception {
		Mockito.when(templateFileFormatService.createTemplateFileFormat(Mockito.any()))
				.thenReturn(codeAndLanguageCodeId);
<<<<<<< HEAD
		mockMvc.perform(MockMvcRequestBuilders.post("/templatefileformats").contentType(MediaType.APPLICATION_JSON)
				.content("{\n" + "  \"id\": \"string\",\n" + "  \"ver\": \"string\",\n"
						+ "  \"timestamp\": \"2018-12-17T07:19:33.655Z\",\n" + "  \"request\": {\n"
						+ "    \"code\": \"xml\",\n" + "    \"description\": \"string\",\n"
						+ "    \"isActive\": true,\n" + "    \"langCode\": \"xxx\"\n" + "  }\n" + "}"))
=======
		mockMvc.perform(MockMvcRequestBuilders.post("/v1.0/templatefileformats").contentType(MediaType.APPLICATION_JSON)
				.content("{\n" + 
						"  \"id\": \"string\",\n" + 
						"  \"metadata\": {},\n" + 
						"  \"request\": {\n" + 
						"    \"code\": \"xml\",\n" + 
						"    \"description\": \"string\",\n" + 
						"    \"isActive\": true,\n" + 
						"    \"langCode\": \"xxx\"\n" + 
						"  },\n" + 
						"  \"requesttime\": \"2018-12-17T07:19:33.655Z\",\n" + 
						"  \"version\": \"string\"\n" + 
						"}"))
>>>>>>> ea8ad2f0
				.andExpect(status().isOk());
	}

	@Test
	public void validateWordsTest() throws Exception {
		List<String> words = new ArrayList<>();
		words.add("test");
		String str = "[\"string\"]";
		Mockito.when(blacklistedWordsService.validateWord(words)).thenReturn(true);

		RequestBuilder requestBuilder = MockMvcRequestBuilders.post("/blacklistedwords/words")
				.characterEncoding("UTF-8").accept(MediaType.APPLICATION_JSON_VALUE)
				.contentType(MediaType.APPLICATION_JSON).content(str);

		mockMvc.perform(requestBuilder).andExpect(status().isOk());
	}

	@Test
	public void validateWordsFalseTest() throws Exception {
		List<String> words = new ArrayList<>();
		words.add("test");
		String str = "[\"string\"]";
		Mockito.when(blacklistedWordsService.validateWord(words)).thenReturn(false);

		RequestBuilder requestBuilder = MockMvcRequestBuilders.post("/blacklistedwords/words")
				.characterEncoding("UTF-8").accept(MediaType.APPLICATION_JSON_VALUE)
				.contentType(MediaType.APPLICATION_JSON).content(str);
		mockMvc.perform(requestBuilder).andExpect(status().isOk()).andExpect(jsonPath("$", is("Invalid")));
	}

	/*@Test
	public void validateWordsExceptionTest() throws Exception {
		List<String> words = new ArrayList<>();
		words.add("test");
		String str = "[\"string\"]";
		Mockito.when(blacklistedWordsService.validateWord(Mockito.any()))
				.thenThrow(new MasterDataServiceException(
						BlacklistedWordsErrorCode.BLACKLISTED_WORDS_FETCH_EXCEPTION.getErrorCode(),
						BlacklistedWordsErrorCode.BLACKLISTED_WORDS_FETCH_EXCEPTION.getErrorMessage()));

		RequestBuilder requestBuilder = MockMvcRequestBuilders.post("/blacklistedwords/words")
				.characterEncoding("UTF-8").accept(MediaType.APPLICATION_JSON_VALUE)
				.contentType(MediaType.APPLICATION_JSON).content(str);
		mockMvc.perform(requestBuilder).andExpect(status().isInternalServerError());
	}*/

	// --------------------------Registration
	// center-validatetimeStamp------------------//

	@Test
	public void validateTimestampWithRegistrationCenter() throws Exception {
		ResgistrationCenterStatusResponseDto resgistrationCenterStatusResponseDto = new ResgistrationCenterStatusResponseDto();
		resgistrationCenterStatusResponseDto.setStatus("Accepted");
		Mockito.when(registrationCenterService.validateTimeStampWithRegistrationCenter(Mockito.anyString(), Mockito.anyString(),
				Mockito.anyString())).thenReturn(resgistrationCenterStatusResponseDto);

		mockMvc.perform(get("/registrationcenters/validate/1/eng/2017-12-12T17:59:59.999Z"))
				.andExpect(status().isOk());

	}

	@Test
	public void validateTimestampWithRegistrationCenterMasterDataExceptionTest() throws Exception {
		ResgistrationCenterStatusResponseDto resgistrationCenterStatusResponseDto = new ResgistrationCenterStatusResponseDto();
		resgistrationCenterStatusResponseDto.setStatus("Accepted");
		Mockito.when(registrationCenterService.validateTimeStampWithRegistrationCenter(Mockito.anyString(), Mockito.anyString(),
				Mockito.anyString())).thenThrow(new MasterDataServiceException("11111", "Database exception"));

		mockMvc.perform(get("/registrationcenters/validate/1/eng/2017-12-12T17:59:59.999Z"))
				.andExpect(status().isInternalServerError());

	}

	@Test
	public void validateTimestampWithRegistrationCenterDataNotFoundExceptionTest() throws Exception {
		ResgistrationCenterStatusResponseDto resgistrationCenterStatusResponseDto = new ResgistrationCenterStatusResponseDto();
		resgistrationCenterStatusResponseDto.setStatus("Accepted");
		Mockito.when(registrationCenterService.validateTimeStampWithRegistrationCenter(Mockito.anyString(), Mockito.anyString(),
				Mockito.anyString())).thenThrow(new DataNotFoundException("11111", "Data not found exception"));

		mockMvc.perform(get("/registrationcenters/validate/1/2017-12-12T17:59:59.999Z"))
				.andExpect(status().isOk());

	}

}<|MERGE_RESOLUTION|>--- conflicted
+++ resolved
@@ -93,14 +93,15 @@
 @AutoConfigureMockMvc
 public class MasterdataControllerTest {
 
-//	private static final String JSON_STRING_RESPONCE = "{\"uinLength\":24,\"numberOfWrongAttemptsForOtp\":5,\"accountFreezeTimeoutInHours\":10,\"mobilenumberlength\":10,\"archivalPolicy\":\"arc_policy_2\",\"tokenIdLength\":23,\"restrictedNumbers\":[\"8732\",\"321\",\"65\"],\"registrationCenterId\":\"KDUE83CJ3\",\"machineId\":\"MCBD3UI3\",\"supportedLanguages\":[\"eng\",\"hnd\",\"ara\",\"deu\",\"FRN\"],\"tspIdLength\":24,\"otpTimeOutInMinutes\":2,\"notificationtype\":\"SMS|EMAIL\",\"pridLength\":32,\"vidLength\":32}";
+	// private static final String JSON_STRING_RESPONCE =
+	// "{\"uinLength\":24,\"numberOfWrongAttemptsForOtp\":5,\"accountFreezeTimeoutInHours\":10,\"mobilenumberlength\":10,\"archivalPolicy\":\"arc_policy_2\",\"tokenIdLength\":23,\"restrictedNumbers\":[\"8732\",\"321\",\"65\"],\"registrationCenterId\":\"KDUE83CJ3\",\"machineId\":\"MCBD3UI3\",\"supportedLanguages\":[\"eng\",\"hnd\",\"ara\",\"deu\",\"FRN\"],\"tspIdLength\":24,\"otpTimeOutInMinutes\":2,\"notificationtype\":\"SMS|EMAIL\",\"pridLength\":32,\"vidLength\":32}";
 
 	private static final String JSON_STRING_RESPONSE = "{\r\n" + "\"registrationConfiguration\":\r\n"
 			+ "							{\"keyValidityPeriodPreRegPack\":\"3\",\"smsNotificationTemplateRegCorrection\":\"OTP for your request is $otp\",\"defaultDOB\":\"1-Jan\",\"smsNotificationTemplateOtp\":\"OTP for your request is $otp\",\"supervisorVerificationRequiredForExceptions\":\"true\",\"keyValidityPeriodRegPack\":\"3\",\"irisRetryAttempts\":\"10\",\"fingerprintQualityThreshold\":\"120\",\"multifactorauthentication\":\"true\",\"smsNotificationTemplateUpdateUIN\":\"OTP for your request is $otp\",\"supervisorAuthType\":\"password\",\"maxDurationRegPermittedWithoutMasterdataSyncInDays\":\"10\",\"modeOfNotifyingIndividual\":\"mobile\",\"emailNotificationTemplateUpdateUIN\":\"Hello $user the OTP is $otp\",\"maxDocSizeInMB\":\"150\",\"emailNotificationTemplateOtp\":\"Hello $user the OTP is $otp\",\"emailNotificationTemplateRegCorrection\":\"Hello $user the OTP is $otp\",\"faceRetry\":\"12\",\"noOfFingerprintAuthToOnboardUser\":\"10\",\"smsNotificationTemplateLostUIN\":\"OTP for your request is $otp\",\"supervisorAuthMode\":\"IRIS\",\"operatorRegSubmissionMode\":\"fingerprint\",\"officerAuthType\":\"password\",\"faceQualityThreshold\":\"25\",\"gpsDistanceRadiusInMeters\":\"3\",\"automaticSyncFreqServerToClient\":\"25\",\"maxDurationWithoutMasterdataSyncInDays\":\"7\",\"loginMode\":\"bootable dongle\",\"irisQualityThreshold\":\"25\",\"retentionPeriodAudit\":\"3\",\"fingerprintRetryAttempts\":\"234\",\"emailNotificationTemplateNewReg\":\"Hello $user the OTP is $otp\",\"passwordExpiryDurationInDays\":\"3\",\"emailNotificationTemplateLostUIN\":\"Hello $user the OTP is $otp\",\"blockRegistrationIfNotSynced\":\"10\",\"noOfIrisAuthToOnboardUser\":\"10\",\"smsNotificationTemplateNewReg\":\"OTP for your request is $otp\"},\r\n"
 			+ "\r\n" + "\"globalConfiguration\":\r\n"
 			+ "						{\"mosip.kernel.crypto.symmetric-algorithm-name\":\"AES\",\"mosip.kernel.virus-scanner.port\":\"3310\",\"mosip.kernel.email.max-length\":\"50\",\"mosip.kernel.email.domain.ext-max-lenght\":\"7\",\"mosip.kernel.rid.sequence-length\":\"5\",\"mosip.kernel.uin.uin-generation-cron\":\"0 * * * * *\",\"mosip.kernel.rid.centerid-length\":\"5\",\"mosip.kernel.email.special-char\":\"!#$%&'*+-\\/=?^_`{|}~.\",\"mosip.kernel.rid.timestamp-length\":\"14\",\"mosip.kernel.vid.length.sequence-limit\":\"3\",\"mosip.kernel.keygenerator.asymmetric-algorithm-length\":\"2048\",\"mosip.kernel.uin.min-unused-threshold\":\"100000\",\"mosip.kernel.prid.sequence-limit\":\"3\",\"auth.role.prefix\":\"ROLE_\",\"mosip.kernel.email.domain.ext-min-lenght\":\"2\",\"auth.server.validate.url\":\"http:\\/\\/localhost:8091\\/auth\\/validate_token\",\"mosip.kernel.machineid.length\":\"4\",\"mosip.supported-languages\":\"eng,ara,fra,hin,deu\",\"mosip.kernel.prid.length\":\"14\",\"auth.header.name\":\"Authorization\",\"mosip.kernel.crypto.asymmetric-algorithm-name\":\"RSA\",\"mosip.kernel.phone.min-length\":\"9\",\"mosip.kernel.uin.length\":\"10\",\"mosip.kernel.virus-scanner.host\":\"104.211.209.102\",\"mosip.kernel.email.min-length\":\"7\",\"mosip.kernel.rid.machineid-length\":\"5\",\"mosip.kernel.prid.repeating-block-limit\":\"3\",\"mosip.kernel.vid.length.repeating-block-limit\":\"2\",\"mosip.kernel.rid.length\":\"29\",\"mosip.kernel.phone.max-length\":\"15\",\"mosip.kernel.prid.repeating-limit\":\"2\",\"mosip.kernel.uin.restricted-numbers\":\"786,666\",\"mosip.kernel.email.domain.special-char\":\"-\",\"mosip.kernel.vid.length.repeating-limit\":\"2\",\"mosip.kernel.registrationcenterid.length\":\"4\",\"mosip.kernel.phone.special-char\":\"+ -\",\"mosip.kernel.uin.uins-to-generate\":\"200000\",\"mosip.kernel.vid.length\":\"16\",\"mosip.kernel.tokenid.length\":\"36\",\"mosip.kernel.uin.length.repeating-block-limit\":\"2\",\"mosip.kernel.tspid.length\":\"4\",\"mosip.kernel.tokenid.sequence-limit\":\"3\",\"mosip.kernel.uin.length.repeating-limit\":\"2\",\"mosip.kernel.uin.length.sequence-limit\":\"3\",\"mosip.kernel.keygenerator.symmetric-algorithm-length\":\"256\",\"mosip.kernel.data-key-splitter\":\"#KEY_SPLITTER#\"}\r\n"
 			+ "}";
-	
+
 	@Autowired
 	public MockMvc mockMvc;
 
@@ -442,8 +443,7 @@
 	@Test
 	public void fetchAllBioMetricTypeTest() throws Exception {
 		Mockito.when(biometricTypeService.getAllBiometricTypes()).thenReturn(biometricTypeResponseDto);
-		mockMvc.perform(MockMvcRequestBuilders.get("/biometrictypes"))
-				.andExpect(MockMvcResultMatchers.status().isOk());
+		mockMvc.perform(MockMvcRequestBuilders.get("/biometrictypes")).andExpect(MockMvcResultMatchers.status().isOk());
 	}
 
 	@Test
@@ -470,28 +470,12 @@
 	public void addBiometricTypeTest() throws Exception {
 		Mockito.when(biometricTypeService.createBiometricType(Mockito.any())).thenReturn(codeAndLanguageCodeId);
 
-<<<<<<< HEAD
 		mockMvc.perform(MockMvcRequestBuilders.post("/biometrictypes").contentType(MediaType.APPLICATION_JSON)
 				.content("{\n" + "  \"id\": \"string\",\n" + "  \"ver\": \"string\",\n"
 						+ "  \"timestamp\": \"2018-12-17T07:22:22.233Z\",\n" + "  \"request\": {\n"
 						+ "    \"code\": \"1\",\n" + "    \"description\": \"string\",\n" + "    \"isActive\": true,\n"
 						+ "    \"langCode\": \"eng\",\n" + "    \"name\": \"Abc\"\n" + "  }\n" + "}"))
-=======
-		mockMvc.perform(MockMvcRequestBuilders.post("/v1.0/biometrictypes").contentType(MediaType.APPLICATION_JSON)
-				.content("{\n" + 
-						"  \"id\": \"string\",\n" + 
-						"  \"metadata\": {},\n" + 
-						"  \"request\": {\n" + 
-						"    \"code\": \"1\",\n" + 
-						"    \"description\": \"string\",\n" + 
-						"    \"isActive\": true,\n" + 
-						"    \"langCode\": \"eng\",\n" + 
-						"    \"name\": \"Abc\"\n" + 
-						"  },\n" + 
-						"  \"requesttime\": \"2018-12-17T07:22:22.233Z\",\n" + 
-						"  \"version\": \"string\"\n" + 
-						"}"))
->>>>>>> ea8ad2f0
+
 				.andExpect(status().isOk());
 	}
 
@@ -499,28 +483,12 @@
 	public void addBiometricTypeLanguageValidationTest() throws Exception {
 		Mockito.when(biometricTypeService.createBiometricType(Mockito.any())).thenReturn(codeAndLanguageCodeId);
 
-<<<<<<< HEAD
 		mockMvc.perform(MockMvcRequestBuilders.post("/biometrictypes").contentType(MediaType.APPLICATION_JSON)
 				.content("{\n" + "  \"id\": \"string\",\n" + "  \"ver\": \"string\",\n"
 						+ "  \"timestamp\": \"2018-12-17T07:22:22.233Z\",\n" + "  \"request\": {\n"
 						+ "    \"code\": \"1\",\n" + "    \"description\": \"string\",\n" + "    \"isActive\": true,\n"
 						+ "    \"langCode\": \"akk\",\n" + "    \"name\": \"Abc\"\n" + "  }\n" + "}"))
-=======
-		mockMvc.perform(MockMvcRequestBuilders.post("/v1.0/biometrictypes").contentType(MediaType.APPLICATION_JSON)
-				.content("{\n" + 
-						"  \"id\": \"string\",\n" + 
-						"  \"metadata\": {},\n" + 
-						"  \"request\": {\n" + 
-						"    \"code\": \"1\",\n" + 
-						"    \"description\": \"string\",\n" + 
-						"    \"isActive\": true,\n" + 
-						"    \"langCode\": \"akk\",\n" + 
-						"    \"name\": \"Abc\"\n" + 
-						"  },\n" + 
-						"  \"requesttime\": \"2018-12-17T07:22:22.233Z\",\n" + 
-						"  \"version\": \"string\"\n" + 
-						"}"))
->>>>>>> ea8ad2f0
+
 				.andExpect(status().isOk());
 	}
 
@@ -558,29 +526,13 @@
 	public void addApplicationTest() throws Exception {
 		Mockito.when(applicationService.createApplication(Mockito.any())).thenReturn(codeAndLanguageCodeId);
 
-<<<<<<< HEAD
 		mockMvc.perform(MockMvcRequestBuilders.post("/applicationtypes").contentType(MediaType.APPLICATION_JSON)
 				.content("{\n" + "  \"id\": \"string\",\n" + "  \"ver\": \"string\",\n"
 						+ "  \"timestamp\": \"2018-12-17T07:15:06.724Z\",\n" + "  \"request\": {\n"
 						+ "    \"code\": \"101\",\n" + "    \"description\": \"Pre-registration Application Form\",\n"
 						+ "    \"isActive\": true,\n" + "    \"langCode\": \"eng\",\n"
 						+ "    \"name\": \"pre-registeration\"\n" + "  }\n" + "}"))
-=======
-		mockMvc.perform(MockMvcRequestBuilders.post("/v1.0/applicationtypes").contentType(MediaType.APPLICATION_JSON)
-				.content("{\n" + 
-						"  \"id\": \"string\",\n" + 
-						"  \"metadata\": {},\n" + 
-						"  \"request\": {\n" + 
-						"    \"code\": \"101\",\n" + 
-						"    \"description\": \"Pre-registration Application Form\",\n" + 
-						"    \"isActive\": true,\n" + 
-						"    \"langCode\": \"eng\",\n" + 
-						"    \"name\": \"pre-registeration\"\n" + 
-						"  },\n" + 
-						"  \"requesttime\": \"2018-12-17T07:15:06.724Z\",\n" + 
-						"  \"version\": \"string\"\n" + 
-						"}"))
->>>>>>> ea8ad2f0
+
 				.andExpect(status().isOk());
 	}
 
@@ -699,8 +651,7 @@
 	public void testGetAllLanguagesForLanguageNotFoundException() throws Exception {
 		Mockito.when(languageService.getAllLaguages())
 				.thenThrow(new DataNotFoundException("KER-MAS-0987", "No Language found"));
-		mockMvc.perform(MockMvcRequestBuilders.get("/languages"))
-				.andExpect(MockMvcResultMatchers.status().isOk());
+		mockMvc.perform(MockMvcRequestBuilders.get("/languages")).andExpect(MockMvcResultMatchers.status().isOk());
 
 	}
 
@@ -736,8 +687,7 @@
 	public void testGetAllLocationHierarchy() throws Exception {
 
 		Mockito.when(locationService.getLocationDetails(Mockito.anyString())).thenReturn(locationHierarchyResponseDto);
-		mockMvc.perform(MockMvcRequestBuilders.get("/locations/eng"))
-				.andExpect(MockMvcResultMatchers.status().isOk());
+		mockMvc.perform(MockMvcRequestBuilders.get("/locations/eng")).andExpect(MockMvcResultMatchers.status().isOk());
 
 	}
 
@@ -763,8 +713,7 @@
 	public void testGetAllLocationsDataBaseException() throws Exception {
 		Mockito.when(locationService.getLocationDetails(Mockito.anyString()))
 				.thenThrow(new DataNotFoundException("3333333", "Location Hierarchy does not exist"));
-		mockMvc.perform(MockMvcRequestBuilders.get("/locations/eng"))
-				.andExpect(MockMvcResultMatchers.status().isOk());
+		mockMvc.perform(MockMvcRequestBuilders.get("/locations/eng")).andExpect(MockMvcResultMatchers.status().isOk());
 	}
 
 	@Test
@@ -953,55 +902,25 @@
 	public void createTemplateFileFormatTest() throws Exception {
 		Mockito.when(templateFileFormatService.createTemplateFileFormat(Mockito.any()))
 				.thenReturn(codeAndLanguageCodeId);
-<<<<<<< HEAD
 		mockMvc.perform(MockMvcRequestBuilders.post("/templatefileformats").contentType(MediaType.APPLICATION_JSON)
 				.content("{\n" + "  \"id\": \"string\",\n" + "  \"ver\": \"string\",\n"
 						+ "  \"timestamp\": \"2018-12-17T07:19:33.655Z\",\n" + "  \"request\": {\n"
 						+ "    \"code\": \"xml\",\n" + "    \"description\": \"string\",\n"
 						+ "    \"isActive\": true,\n" + "    \"langCode\": \"eng\"\n" + "  }\n" + "}"))
-=======
-		mockMvc.perform(MockMvcRequestBuilders.post("/v1.0/templatefileformats").contentType(MediaType.APPLICATION_JSON)
-				.content("{\n" + 
-						"  \"id\": \"string\",\n" + 
-						"  \"metadata\": {},\n" + 
-						"  \"request\": {\n" + 
-						"    \"code\": \"xml\",\n" + 
-						"    \"description\": \"string\",\n" + 
-						"    \"isActive\": true,\n" + 
-						"    \"langCode\": \"eng\"\n" + 
-						"  },\n" + 
-						"  \"requesttime\": \"2018-12-17T07:19:33.655Z\",\n" + 
-						"  \"version\": \"string\"\n" + 
-						"}"))
->>>>>>> ea8ad2f0
+
 				.andExpect(status().isOk());
 	}
-	
+
 	@Test
 	public void createTemplateFileFormatLanguageCodeValidatorTest() throws Exception {
 		Mockito.when(templateFileFormatService.createTemplateFileFormat(Mockito.any()))
 				.thenReturn(codeAndLanguageCodeId);
-<<<<<<< HEAD
 		mockMvc.perform(MockMvcRequestBuilders.post("/templatefileformats").contentType(MediaType.APPLICATION_JSON)
 				.content("{\n" + "  \"id\": \"string\",\n" + "  \"ver\": \"string\",\n"
 						+ "  \"timestamp\": \"2018-12-17T07:19:33.655Z\",\n" + "  \"request\": {\n"
 						+ "    \"code\": \"xml\",\n" + "    \"description\": \"string\",\n"
 						+ "    \"isActive\": true,\n" + "    \"langCode\": \"xxx\"\n" + "  }\n" + "}"))
-=======
-		mockMvc.perform(MockMvcRequestBuilders.post("/v1.0/templatefileformats").contentType(MediaType.APPLICATION_JSON)
-				.content("{\n" + 
-						"  \"id\": \"string\",\n" + 
-						"  \"metadata\": {},\n" + 
-						"  \"request\": {\n" + 
-						"    \"code\": \"xml\",\n" + 
-						"    \"description\": \"string\",\n" + 
-						"    \"isActive\": true,\n" + 
-						"    \"langCode\": \"xxx\"\n" + 
-						"  },\n" + 
-						"  \"requesttime\": \"2018-12-17T07:19:33.655Z\",\n" + 
-						"  \"version\": \"string\"\n" + 
-						"}"))
->>>>>>> ea8ad2f0
+
 				.andExpect(status().isOk());
 	}
 
@@ -1032,21 +951,23 @@
 		mockMvc.perform(requestBuilder).andExpect(status().isOk()).andExpect(jsonPath("$", is("Invalid")));
 	}
 
-	/*@Test
-	public void validateWordsExceptionTest() throws Exception {
-		List<String> words = new ArrayList<>();
-		words.add("test");
-		String str = "[\"string\"]";
-		Mockito.when(blacklistedWordsService.validateWord(Mockito.any()))
-				.thenThrow(new MasterDataServiceException(
-						BlacklistedWordsErrorCode.BLACKLISTED_WORDS_FETCH_EXCEPTION.getErrorCode(),
-						BlacklistedWordsErrorCode.BLACKLISTED_WORDS_FETCH_EXCEPTION.getErrorMessage()));
-
-		RequestBuilder requestBuilder = MockMvcRequestBuilders.post("/blacklistedwords/words")
-				.characterEncoding("UTF-8").accept(MediaType.APPLICATION_JSON_VALUE)
-				.contentType(MediaType.APPLICATION_JSON).content(str);
-		mockMvc.perform(requestBuilder).andExpect(status().isInternalServerError());
-	}*/
+	/*
+	 * @Test public void validateWordsExceptionTest() throws Exception {
+	 * List<String> words = new ArrayList<>(); words.add("test"); String str =
+	 * "[\"string\"]";
+	 * Mockito.when(blacklistedWordsService.validateWord(Mockito.any()))
+	 * .thenThrow(new MasterDataServiceException(
+	 * BlacklistedWordsErrorCode.BLACKLISTED_WORDS_FETCH_EXCEPTION.getErrorCode(),
+	 * BlacklistedWordsErrorCode.BLACKLISTED_WORDS_FETCH_EXCEPTION.getErrorMessage()
+	 * ));
+	 * 
+	 * RequestBuilder requestBuilder =
+	 * MockMvcRequestBuilders.post("/blacklistedwords/words")
+	 * .characterEncoding("UTF-8").accept(MediaType.APPLICATION_JSON_VALUE)
+	 * .contentType(MediaType.APPLICATION_JSON).content(str);
+	 * mockMvc.perform(requestBuilder).andExpect(status().isInternalServerError());
+	 * }
+	 */
 
 	// --------------------------Registration
 	// center-validatetimeStamp------------------//
@@ -1055,11 +976,10 @@
 	public void validateTimestampWithRegistrationCenter() throws Exception {
 		ResgistrationCenterStatusResponseDto resgistrationCenterStatusResponseDto = new ResgistrationCenterStatusResponseDto();
 		resgistrationCenterStatusResponseDto.setStatus("Accepted");
-		Mockito.when(registrationCenterService.validateTimeStampWithRegistrationCenter(Mockito.anyString(), Mockito.anyString(),
-				Mockito.anyString())).thenReturn(resgistrationCenterStatusResponseDto);
-
-		mockMvc.perform(get("/registrationcenters/validate/1/eng/2017-12-12T17:59:59.999Z"))
-				.andExpect(status().isOk());
+		Mockito.when(registrationCenterService.validateTimeStampWithRegistrationCenter(Mockito.anyString(),
+				Mockito.anyString(), Mockito.anyString())).thenReturn(resgistrationCenterStatusResponseDto);
+
+		mockMvc.perform(get("/registrationcenters/validate/1/eng/2017-12-12T17:59:59.999Z")).andExpect(status().isOk());
 
 	}
 
@@ -1067,8 +987,9 @@
 	public void validateTimestampWithRegistrationCenterMasterDataExceptionTest() throws Exception {
 		ResgistrationCenterStatusResponseDto resgistrationCenterStatusResponseDto = new ResgistrationCenterStatusResponseDto();
 		resgistrationCenterStatusResponseDto.setStatus("Accepted");
-		Mockito.when(registrationCenterService.validateTimeStampWithRegistrationCenter(Mockito.anyString(), Mockito.anyString(),
-				Mockito.anyString())).thenThrow(new MasterDataServiceException("11111", "Database exception"));
+		Mockito.when(registrationCenterService.validateTimeStampWithRegistrationCenter(Mockito.anyString(),
+				Mockito.anyString(), Mockito.anyString()))
+				.thenThrow(new MasterDataServiceException("11111", "Database exception"));
 
 		mockMvc.perform(get("/registrationcenters/validate/1/eng/2017-12-12T17:59:59.999Z"))
 				.andExpect(status().isInternalServerError());
@@ -1079,11 +1000,11 @@
 	public void validateTimestampWithRegistrationCenterDataNotFoundExceptionTest() throws Exception {
 		ResgistrationCenterStatusResponseDto resgistrationCenterStatusResponseDto = new ResgistrationCenterStatusResponseDto();
 		resgistrationCenterStatusResponseDto.setStatus("Accepted");
-		Mockito.when(registrationCenterService.validateTimeStampWithRegistrationCenter(Mockito.anyString(), Mockito.anyString(),
-				Mockito.anyString())).thenThrow(new DataNotFoundException("11111", "Data not found exception"));
-
-		mockMvc.perform(get("/registrationcenters/validate/1/2017-12-12T17:59:59.999Z"))
-				.andExpect(status().isOk());
+		Mockito.when(registrationCenterService.validateTimeStampWithRegistrationCenter(Mockito.anyString(),
+				Mockito.anyString(), Mockito.anyString()))
+				.thenThrow(new DataNotFoundException("11111", "Data not found exception"));
+
+		mockMvc.perform(get("/registrationcenters/validate/1/2017-12-12T17:59:59.999Z")).andExpect(status().isOk());
 
 	}
 
