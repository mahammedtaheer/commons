package io.mosip.kernel.masterdata.test.service;

import static org.junit.Assert.assertEquals;
import static org.junit.Assert.assertNotNull;
import static org.mockito.Mockito.doReturn;
import static org.mockito.Mockito.doThrow;
import static org.mockito.Mockito.when;

import java.time.LocalDateTime;
import java.time.Month;
import java.util.ArrayList;
import java.util.List;

import org.junit.Assert;
import org.junit.Before;
import org.junit.Test;
import org.junit.runner.RunWith;
import org.mockito.Mockito;
import org.springframework.beans.factory.annotation.Autowired;
import org.springframework.boot.test.autoconfigure.web.servlet.AutoConfigureMockMvc;
import org.springframework.boot.test.context.SpringBootTest;
import org.springframework.boot.test.mock.mockito.MockBean;
import org.springframework.dao.DataAccessResourceFailureException;
import org.springframework.dao.DataRetrievalFailureException;
import org.springframework.orm.hibernate5.HibernateObjectRetrievalFailureException;
import org.springframework.test.context.junit4.SpringRunner;

import io.mosip.kernel.core.dataaccess.exception.DataAccessLayerException;
import io.mosip.kernel.masterdata.dto.ApplicationData;
import io.mosip.kernel.masterdata.dto.ApplicationDto;
import io.mosip.kernel.masterdata.dto.BiometricAttributeDto;
import io.mosip.kernel.masterdata.dto.DeviceSpecificationDto;
import io.mosip.kernel.masterdata.dto.DeviceTypeDto;
import io.mosip.kernel.masterdata.dto.DocumentTypeDto;
import io.mosip.kernel.masterdata.dto.LanguageDto;
import io.mosip.kernel.masterdata.dto.LocationDto;
import io.mosip.kernel.masterdata.dto.RequestDto;
import io.mosip.kernel.masterdata.dto.TemplateDto;
import io.mosip.kernel.masterdata.dto.TemplateFileFormatData;
import io.mosip.kernel.masterdata.dto.TemplateFileFormatDto;
import io.mosip.kernel.masterdata.dto.getresponse.ApplicationResponseDto;
import io.mosip.kernel.masterdata.dto.getresponse.BiometricTypeResponseDto;
import io.mosip.kernel.masterdata.dto.getresponse.BlacklistedWordsResponseDto;
import io.mosip.kernel.masterdata.dto.getresponse.LanguageResponseDto;
import io.mosip.kernel.masterdata.dto.getresponse.LocationCodeResponseDto;
import io.mosip.kernel.masterdata.dto.getresponse.LocationHierarchyResponseDto;
import io.mosip.kernel.masterdata.dto.getresponse.LocationResponseDto;
import io.mosip.kernel.masterdata.dto.postresponse.IdResponseDto;
import io.mosip.kernel.masterdata.entity.Application;
import io.mosip.kernel.masterdata.entity.BiometricAttribute;
import io.mosip.kernel.masterdata.entity.BiometricType;
import io.mosip.kernel.masterdata.entity.BlacklistedWords;
import io.mosip.kernel.masterdata.entity.DeviceSpecification;
import io.mosip.kernel.masterdata.entity.DeviceType;
import io.mosip.kernel.masterdata.entity.DocumentCategory;
import io.mosip.kernel.masterdata.entity.DocumentType;
import io.mosip.kernel.masterdata.entity.Language;
import io.mosip.kernel.masterdata.entity.Location;
import io.mosip.kernel.masterdata.entity.Template;
import io.mosip.kernel.masterdata.entity.TemplateFileFormat;
import io.mosip.kernel.masterdata.entity.id.CodeAndLanguageCodeID;
import io.mosip.kernel.masterdata.exception.DataNotFoundException;
import io.mosip.kernel.masterdata.exception.MasterDataServiceException;
import io.mosip.kernel.masterdata.repository.ApplicationRepository;
import io.mosip.kernel.masterdata.repository.BiometricAttributeRepository;
import io.mosip.kernel.masterdata.repository.BiometricTypeRepository;
import io.mosip.kernel.masterdata.repository.BlacklistedWordsRepository;
import io.mosip.kernel.masterdata.repository.DeviceSpecificationRepository;
import io.mosip.kernel.masterdata.repository.DeviceTypeRepository;
import io.mosip.kernel.masterdata.repository.DocumentCategoryRepository;
import io.mosip.kernel.masterdata.repository.DocumentTypeRepository;
import io.mosip.kernel.masterdata.repository.LanguageRepository;
import io.mosip.kernel.masterdata.repository.LocationRepository;
import io.mosip.kernel.masterdata.repository.TemplateFileFormatRepository;
import io.mosip.kernel.masterdata.repository.TemplateRepository;
import io.mosip.kernel.masterdata.service.ApplicationService;
import io.mosip.kernel.masterdata.service.BiometricAttributeService;
import io.mosip.kernel.masterdata.service.BiometricTypeService;
import io.mosip.kernel.masterdata.service.BlacklistedWordsService;
import io.mosip.kernel.masterdata.service.DeviceSpecificationService;
import io.mosip.kernel.masterdata.service.DocumentCategoryService;
import io.mosip.kernel.masterdata.service.DocumentTypeService;
import io.mosip.kernel.masterdata.service.LanguageService;
import io.mosip.kernel.masterdata.service.LocationService;
import io.mosip.kernel.masterdata.service.TemplateFileFormatService;
import io.mosip.kernel.masterdata.service.TemplateService;
import io.mosip.kernel.masterdata.utils.MetaDataUtils;

/**
 * @author Bal Vikash Sharma
 * @since 1.0.0
 *
 */

@SpringBootTest
@RunWith(SpringRunner.class)
@AutoConfigureMockMvc
public class MasterDataServiceTest {

	@MockBean
	private ApplicationRepository applicationRepository;

	@Autowired
	private ApplicationService applicationService;

	private Application application1;
	private Application application2;

	private List<Application> applicationList;
	private ApplicationDto applicationDto;

	private RequestDto<ApplicationData> applicationRequestDto;

	@MockBean
	BiometricAttributeRepository biometricAttributeRepository;

	@Autowired
	BiometricAttributeService biometricAttributeService;

	List<BiometricAttribute> biometricattributes = null;

	@MockBean
	private BiometricTypeRepository biometricTypeRepository;

	@Autowired
	private BiometricTypeService biometricTypeService;

	private BiometricType biometricType1 = new BiometricType();
	private BiometricType biometricType2 = new BiometricType();

	List<BiometricType> biometricTypeList = new ArrayList<>();

	@Autowired
	private BlacklistedWordsService blacklistedWordsService;
	@MockBean
	private BlacklistedWordsRepository wordsRepository;

	List<BlacklistedWords> words;

	@MockBean
	DeviceSpecificationRepository deviceSpecificationRepository;

	@Autowired
	DeviceSpecificationService deviceSpecificationService;

	List<DeviceSpecification> deviceSpecifications = null;
	List<DeviceSpecification> deviceSpecificationListWithDeviceTypeCode = null;

	@MockBean
	DocumentCategoryRepository documentCategoryRepository;

	@Autowired
	DocumentCategoryService documentCategoryService;

	private DocumentCategory documentCategory1;
	private DocumentCategory documentCategory2;

	private List<DocumentCategory> documentCategoryList = new ArrayList<>();

	@Autowired
	private LanguageService languageService;

	@MockBean
	private LanguageRepository languageRepository;

	private List<Language> languages;
	private LanguageResponseDto resp;
	private List<LanguageDto> languageDtos;
	private Language hin;
	private Language eng;
	private LanguageDto hinDto;
	private LanguageDto engDto;

	@MockBean
	LocationRepository locationHierarchyRepository;

	@Autowired
	LocationService locationHierarchyService;

	List<Location> locationHierarchies = null;
<<<<<<< HEAD
	List<Object[]> locObjList = null;
	LocationCodeResponseDto locationCodeResponseDto = null;
	Location locationHierarchy = null;
	Location locationHierarchy1 = null;
	LocationDto locationDtos = null;
	LocationRequestDto locationRequestDto = null;
	RequestDto<LocationDto> requestLocationDto = null;
=======
	List<Object[]> locObjList=null;
	LocationCodeResponseDto locationCodeResponseDto=null;
	Location locationHierarchy=null;
	Location locationHierarchy1=null;
	LocationDto locationDtos=null;
	
	RequestDto<LocationDto> requestLocationDto=null;
>>>>>>> 2ac7a08b

	@MockBean
	private TemplateRepository templateRepository;

	@MockBean
	private TemplateFileFormatRepository templateFileFormatRepository;

	@Autowired
	private TemplateFileFormatService templateFileFormatService;

	private TemplateFileFormat templateFileFormat;

	// private List<TemplateFileFormat> templateFileFormatList;

	private RequestDto<TemplateFileFormatData> templateFileFormatRequestDto;

	@Autowired
	private TemplateService templateService;

	private List<Template> templateList = new ArrayList<>();

	private List<TemplateDto> templateDtoList;

	@MockBean
	DocumentTypeRepository documentTypeRepository;

	@Autowired
	DocumentTypeService documentTypeService;

	List<DocumentType> documents = null;

	// -----------------------------DeviceType-------------------------------------------------
	@MockBean
	private DeviceTypeRepository deviceTypeRepository;

	@MockBean
	private MetaDataUtils metaUtils;

	// -----------------------------DeviceSpecification----------------------------------

	private List<DeviceSpecification> deviceSpecificationList;
	private DeviceSpecification deviceSpecification;

	@Before
	public void setUp() {
		appSetup();

		biometricAttrSetup();

		bioTypeSetup();

		blackListedSetup();

		// TO-DO device service not implemented

		deviceSpecSetup();

		docCategorySetup();

		langServiceSetup();

		// TO-DO location hierarchy service not implemented

		locationServiceSetup();
		// TO-DO machine detail service not implemented
		// TO-DO machine history service not implemented

		templateServiceSetup();

		templateFileFormatSetup();

		documentTypeSetup();

	}

	private void documentTypeSetup() {
		documents = new ArrayList<DocumentType>();
		DocumentType documentType = new DocumentType();
		documentType.setCode("addhar");
		documentType.setName("addhar_card");
		documentType.setDescription("adhar_card_desc");
		documentType.setIsActive(true);
		documents.add(documentType);
		DocumentType documentType1 = new DocumentType();
		documentType1.setCode("residensial");
		documentType1.setName("residensial_proof");
		documentType1.setDescription("residensial_proof_desc");
		documentType1.setIsActive(true);
		documents.add(documentType1);
	}

	private void templateServiceSetup() {
		Template template = new Template();
		template.setId("3");
		template.setName("Email template");
		template.setFileFormatCode("xml");
		template.setTemplateTypeCode("EMAIL");
		template.setLangCode("HIN");
		template.setCreatedBy("Neha");
		template.setCreatedDateTime(LocalDateTime.of(2018, Month.NOVEMBER, 12, 0, 0, 0));
		template.setIsActive(true);
		template.setIsDeleted(false);

		templateList.add(template);
	}

	private void locationServiceSetup() {
		locationHierarchies = new ArrayList<>();
		locationHierarchy = new Location();
		locationHierarchy.setCode("IND");
		locationHierarchy.setName("INDIA");
		locationHierarchy.setHierarchyLevel(0);
		locationHierarchy.setHierarchyName(null);
		locationHierarchy.setParentLocCode(null);
		locationHierarchy.setLanguageCode("HIN");
		locationHierarchy.setCreatedBy("dfs");
		locationHierarchy.setUpdatedBy("sdfsd");
		locationHierarchy.setIsActive(true);
		locationHierarchies.add(locationHierarchy);
		locationHierarchy1 = new Location();
		locationHierarchy1.setCode("KAR");
		locationHierarchy1.setName("KARNATAKA");
		locationHierarchy1.setHierarchyLevel(1);
		locationHierarchy1.setHierarchyName(null);
		locationHierarchy1.setParentLocCode("TEST");
		locationHierarchy1.setLanguageCode("KAN");
		locationHierarchy1.setCreatedBy("dfs");
		locationHierarchy1.setUpdatedBy("sdfsd");
		locationHierarchy1.setIsActive(true);
		locationHierarchies.add(locationHierarchy1);
		Object[] objectArray = new Object[3];
		objectArray[0] = (short) 0;
		objectArray[1] = "COUNTRY";
		objectArray[2] = true;
		locObjList = new ArrayList<>();
		locObjList.add(objectArray);
		LocationDto locationDto = new LocationDto();
		locationDto.setCode("KAR");
		locationDto.setName("KARNATAKA");
		locationDto.setHierarchyLevel(2);
		locationDto.setHierarchyName("STATE");
		locationDto.setLanguageCode("FRA");
		locationDto.setParentLocCode("IND");
		locationDto.setIsActive(true);
		requestLocationDto = new RequestDto<>();
		requestLocationDto.setRequest(locationDto);

	}

	private void langServiceSetup() {
		languages = new ArrayList<>();

		// creating language
		hin = new Language();
		hin.setCode("hin");
		hin.setName("hindi");
		hin.setFamily("hindi");
		hin.setNativeName("hindi");
		hin.setIsActive(Boolean.TRUE);

		eng = new Language();
		eng.setCode("en");
		eng.setName("english");
		eng.setFamily("english");
		eng.setNativeName("english");
		eng.setIsActive(Boolean.TRUE);

		// adding language to list
		languages.add(hin);
		languages.add(eng);

		languageDtos = new ArrayList<>();
		// creating language
		hinDto = new LanguageDto();
		hinDto.setCode("hin");
		hinDto.setName("hindi");
		hinDto.setFamily("hindi");
		hinDto.setNativeName("hindi");

		engDto = new LanguageDto();
		engDto.setCode("en");
		engDto.setName("english");
		engDto.setFamily("english");
		engDto.setNativeName("english");

		languageDtos.add(hinDto);
		languageDtos.add(engDto);

		resp = new LanguageResponseDto();
		resp.setLanguages(languageDtos);
	}

	private void docCategorySetup() {
		documentCategory1 = new DocumentCategory();
		documentCategory1.setCode("101");
		documentCategory1.setName("POI");
		documentCategory1.setLangCode("ENG");
		documentCategory1.setIsActive(true);
		documentCategory1.setIsDeleted(false);
		documentCategory1.setDescription(null);
		documentCategory1.setCreatedBy("Neha");
		documentCategory1.setUpdatedBy(null);

		documentCategory2 = new DocumentCategory();
		documentCategory2.setCode("102");
		documentCategory2.setName("POR");
		documentCategory2.setLangCode("ENG");
		documentCategory2.setIsActive(true);
		documentCategory2.setIsDeleted(false);
		documentCategory2.setDescription(null);
		documentCategory2.setCreatedBy("Neha");
		documentCategory2.setUpdatedBy(null);

		documentCategoryList.add(documentCategory1);
		documentCategoryList.add(documentCategory2);
	}

	private void deviceSpecSetup() {
		deviceSpecifications = new ArrayList<>();
		deviceSpecification = new DeviceSpecification();
		deviceSpecification.setId("lp");
		deviceSpecification.setName("laptop");
		deviceSpecification.setBrand("hp");
		deviceSpecification.setModel("pavalian_dv6");
		deviceSpecification.setDeviceTypeCode("operating_sys");
		deviceSpecification.setMinDriverversion("window_10");
		deviceSpecification.setDescription("laptop discription");
		deviceSpecification.setLangCode("ENG");
		deviceSpecification.setIsActive(true);
		deviceSpecifications.add(deviceSpecification);
		DeviceSpecification deviceSpecification1 = new DeviceSpecification();
		deviceSpecification1.setId("printer");
		deviceSpecification1.setName("printer");
		deviceSpecification1.setBrand("hp");
		deviceSpecification1.setModel("marker_dv6");
		deviceSpecification1.setDeviceTypeCode("printer_id");
		deviceSpecification1.setMinDriverversion("ver_5.0");
		deviceSpecification1.setDescription("printer discription");
		deviceSpecification1.setLangCode("ENG");
		deviceSpecification1.setIsActive(true);
		deviceSpecifications.add(deviceSpecification1);
		deviceSpecificationListWithDeviceTypeCode = new ArrayList<DeviceSpecification>();
		deviceSpecificationListWithDeviceTypeCode.add(deviceSpecification);

		deviceSpecificationList = new ArrayList<>();
		deviceSpecification = new DeviceSpecification();
		deviceSpecification.setId("100");
		deviceSpecification.setDeviceTypeCode("Laptop");
		deviceSpecification.setLangCode("ENG");
		deviceSpecificationList.add(deviceSpecification);

		IdResponseDto idResponseDto = new IdResponseDto();
		idResponseDto.setId("1111");

	}

	private void blackListedSetup() {
		words = new ArrayList<>();

		BlacklistedWords blacklistedWords = new BlacklistedWords();
		blacklistedWords.setWord("abc");
		blacklistedWords.setLangCode("ENG");
		blacklistedWords.setDescription("no description available");

		words.add(blacklistedWords);
	}

	private void bioTypeSetup() {
		biometricType1.setCode("1");
		biometricType1.setName("DNA MATCHING");
		biometricType1.setDescription(null);
		biometricType1.setLangCode("ENG");
		biometricType1.setIsActive(true);
		biometricType1.setCreatedBy("Neha");
		biometricType1.setUpdatedBy(null);
		biometricType1.setIsDeleted(false);

		biometricType2.setCode("3");
		biometricType2.setName("EYE SCAN");
		biometricType2.setDescription(null);
		biometricType2.setLangCode("ENG");
		biometricType2.setIsActive(true);
		biometricType2.setCreatedBy("Neha");
		biometricType2.setUpdatedBy(null);
		biometricType2.setIsDeleted(false);

		biometricTypeList.add(biometricType1);
		biometricTypeList.add(biometricType2);
	}

	private void biometricAttrSetup() {
		biometricattributes = new ArrayList<>();
		BiometricAttribute biometricAttribute = new BiometricAttribute();
		biometricAttribute.setCode("iric_black");
		biometricAttribute.setName("black");
		biometricAttribute.setIsActive(true);
		biometricattributes.add(biometricAttribute);
		BiometricAttribute biometricAttribute1 = new BiometricAttribute();
		biometricAttribute1.setCode("iric_brown");
		biometricAttribute1.setName("brown");
		biometricAttribute1.setIsActive(true);
		biometricattributes.add(biometricAttribute1);

	}

	private void appSetup() {
		application1 = new Application();
		application2 = new Application();

		applicationList = new ArrayList<>();
		application1.setCode("101");
		application1.setName("pre-registeration");
		application1.setDescription("Pre-registration Application Form");
		application1.setLangCode("ENG");
		application1.setIsActive(true);
		application1.setCreatedBy("Neha");
		application1.setUpdatedBy(null);
		application1.setIsDeleted(false);

		application2.setCode("102");
		application2.setName("registeration");
		application2.setDescription("Registeration Application Form");
		application2.setLangCode("ENG");
		application2.setIsActive(true);
		application2.setCreatedBy("Neha");
		application2.setUpdatedBy(null);
		application2.setIsDeleted(false);

		applicationList.add(application1);
		applicationList.add(application2);

		applicationRequestDto = new RequestDto<ApplicationData>();
		ApplicationData request = new ApplicationData();
		applicationDto = new ApplicationDto();
		applicationDto.setCode("101");
		applicationDto.setName("pre-registeration");
		applicationDto.setDescription("Pre-registration Application Form");
		applicationDto.setLangCode("ENG");
		// List<ApplicationDto> applicationDtos = new ArrayList<>();
		// applicationDtos.add(applicationDto);
		request.setApplicationtype(applicationDto);
		applicationRequestDto.setRequest(request);
	}

	private void templateFileFormatSetup() {
		templateFileFormat = new TemplateFileFormat();
		// templateFileFormatList = new ArrayList<>();
		templateFileFormat.setCode("xml");
		templateFileFormat.setLangCode("ENG");
		// templateFileFormatList.add(templateFileFormat);

		templateFileFormatRequestDto = new RequestDto<TemplateFileFormatData>();
		TemplateFileFormatData request = new TemplateFileFormatData();
		TemplateFileFormatDto templateFileFormatDto = new TemplateFileFormatDto();
		templateFileFormatDto.setCode("xml");
		templateFileFormatDto.setLangCode("ENG");
		// List<TemplateFileFormatDto> templateFileFormatDtos = new ArrayList<>();
		// templateFileFormatDtos.add(templateFileFormatDto);
		// request.setTemplateFileFormatDtos(templateFileFormatDtos);
		request.setTemplateFileFormat(templateFileFormatDto);
		templateFileFormatRequestDto.setRequest(request);
	}

	private List<DeviceTypeDto> deviceTypeDtoList;
	private DeviceTypeDto deviceTypeDto;

	private List<DeviceType> deviceTypeList;
	private DeviceType deviceType;
	private List<CodeAndLanguageCodeID> codeLangCodeIds;
	private CodeAndLanguageCodeID codeAndLanguageCodeId;

	// ----------------------- ApplicationServiceTest ----------------
	@Test
	public void getAllApplicationSuccess() {
		Mockito.when(applicationRepository.findAllByIsDeletedFalse(Mockito.eq(Application.class)))
				.thenReturn(applicationList);
		ApplicationResponseDto applicationResponseDto = applicationService.getAllApplication();
		List<ApplicationDto> applicationDtos = applicationResponseDto.getApplicationtypes();
		assertEquals(applicationList.get(0).getCode(), applicationDtos.get(0).getCode());
		assertEquals(applicationList.get(0).getName(), applicationDtos.get(0).getName());
	}

	@Test
	public void getAllApplicationByLanguageCodeSuccess() {
		Mockito.when(applicationRepository.findAllByLangCodeAndIsDeletedFalse(Mockito.anyString()))
				.thenReturn(applicationList);
		ApplicationResponseDto applicationResponseDto = applicationService
				.getAllApplicationByLanguageCode(Mockito.anyString());
		List<ApplicationDto> applicationDtoList = applicationResponseDto.getApplicationtypes();
		assertEquals(applicationList.get(0).getCode(), applicationDtoList.get(0).getCode());
		assertEquals(applicationList.get(0).getName(), applicationDtoList.get(0).getName());
	}

	@Test
	public void getApplicationByCodeAndLangCodeSuccess() {
		Mockito.when(
				applicationRepository.findByCodeAndLangCodeAndIsDeletedFalse(Mockito.anyString(), Mockito.anyString()))
				.thenReturn(application1);
		ApplicationResponseDto applicationResponseDto = applicationService
				.getApplicationByCodeAndLanguageCode(Mockito.anyString(), Mockito.anyString());
		List<ApplicationDto> actual = applicationResponseDto.getApplicationtypes();
		assertEquals(application1.getCode(), actual.get(0).getCode());
		assertEquals(application1.getName(), actual.get(0).getName());
	}

	@Test
	public void addApplicationDataSuccess() {
		Mockito.when(applicationRepository.create(Mockito.any())).thenReturn(application1);

		CodeAndLanguageCodeID codeAndLanguageCodeId = applicationService.createApplication(applicationRequestDto);
		assertEquals(applicationRequestDto.getRequest().getApplicationtype().getCode(),
				codeAndLanguageCodeId.getCode());
		assertEquals(applicationRequestDto.getRequest().getApplicationtype().getLangCode(),
				codeAndLanguageCodeId.getLangCode());
	}

	@Test(expected = MasterDataServiceException.class)
	public void addApplicationDataFetchException() {
		Mockito.when(applicationRepository.create(Mockito.any())).thenThrow(DataAccessLayerException.class);
		applicationService.createApplication(applicationRequestDto);
	}

	@Test(expected = MasterDataServiceException.class)
	public void getAllApplicationFetchException() {
		Mockito.when(applicationRepository.findAllByIsDeletedFalse(Mockito.eq(Application.class)))
				.thenThrow(DataRetrievalFailureException.class);
		applicationService.getAllApplication();
	}

	@Test(expected = DataNotFoundException.class)
	public void getAllApplicationNotFoundException() {
		applicationList = new ArrayList<>();
		Mockito.when(applicationRepository.findAllByIsDeletedFalse(Application.class)).thenReturn(applicationList);
		applicationService.getAllApplication();
	}

	@Test(expected = MasterDataServiceException.class)
	public void getAllApplicationByLanguageCodeFetchException() {
		Mockito.when(applicationRepository.findAllByLangCodeAndIsDeletedFalse(Mockito.anyString()))
				.thenThrow(DataRetrievalFailureException.class);
		applicationService.getAllApplicationByLanguageCode(Mockito.anyString());
	}

	@Test(expected = DataNotFoundException.class)
	public void getAllApplicationByLanguageCodeNotFoundException() {
		Mockito.when(applicationRepository.findAllByLangCodeAndIsDeletedFalse(Mockito.anyString()))
				.thenReturn(new ArrayList<Application>());
		applicationService.getAllApplicationByLanguageCode(Mockito.anyString());
	}

	@Test(expected = MasterDataServiceException.class)
	public void getApplicationByCodeAndLangCodeFetchException() {
		Mockito.when(
				applicationRepository.findByCodeAndLangCodeAndIsDeletedFalse(Mockito.anyString(), Mockito.anyString()))
				.thenThrow(DataRetrievalFailureException.class);
		applicationService.getApplicationByCodeAndLanguageCode(Mockito.anyString(), Mockito.anyString());
	}

	@Test(expected = DataNotFoundException.class)
	public void getApplicationByCodeAndLangCodeNotFoundException() {
		Mockito.when(
				applicationRepository.findByCodeAndLangCodeAndIsDeletedFalse(Mockito.anyString(), Mockito.anyString()))
				.thenReturn(null);
		applicationService.getApplicationByCodeAndLanguageCode(Mockito.anyString(), Mockito.anyString());
	}
	// ------------------ BiometricAttributeServiceTest -----------------

	@Test
	public void getBiometricAttributeTest() {
		String biometricTypeCode = "iric";
		String langCode = "eng";
		Mockito.when(biometricAttributeRepository
				.findByBiometricTypeCodeAndLangCodeAndIsDeletedFalseOrIsDeletedIsNull(biometricTypeCode, langCode))
				.thenReturn(biometricattributes);

		List<BiometricAttributeDto> attributes = biometricAttributeService.getBiometricAttribute(biometricTypeCode,
				langCode);
		Assert.assertEquals(attributes.get(0).getCode(), biometricattributes.get(0).getCode());
		Assert.assertEquals(attributes.get(0).getName(), biometricattributes.get(0).getName());

	}

	@Test(expected = DataNotFoundException.class)
	public void noRecordsFoudExceptionTest() {
		List<BiometricAttribute> empityList = new ArrayList<BiometricAttribute>();
		String biometricTypeCode = "face";
		String langCode = "eng";
		Mockito.when(biometricAttributeRepository
				.findByBiometricTypeCodeAndLangCodeAndIsDeletedFalseOrIsDeletedIsNull(biometricTypeCode, langCode))
				.thenReturn(empityList);
		biometricAttributeService.getBiometricAttribute(biometricTypeCode, langCode);

	}

	@Test(expected = DataNotFoundException.class)
	public void noRecordsFoudExceptionForNullTest() {
		String biometricTypeCode = "face";
		String langCode = "eng";
		Mockito.when(biometricAttributeRepository
				.findByBiometricTypeCodeAndLangCodeAndIsDeletedFalseOrIsDeletedIsNull(biometricTypeCode, langCode))
				.thenReturn(null);
		biometricAttributeService.getBiometricAttribute(biometricTypeCode, langCode);

	}

	@Test(expected = MasterDataServiceException.class)
	public void dataAccessExceptionInGetAllTest() {
		String biometricTypeCode = "face";
		String langCode = "eng";
		Mockito.when(biometricAttributeRepository
				.findByBiometricTypeCodeAndLangCodeAndIsDeletedFalseOrIsDeletedIsNull(biometricTypeCode, langCode))
				.thenThrow(DataAccessResourceFailureException.class);
		biometricAttributeService.getBiometricAttribute(biometricTypeCode, langCode);

	}

	// ------------------ BiometricTypeServiceTest -----------------

	@Test(expected = MasterDataServiceException.class)
	public void getAllBiometricTypesFetchException() {
		Mockito.when(biometricTypeRepository.findAllByIsDeletedFalse(Mockito.eq(BiometricType.class)))
				.thenThrow(DataRetrievalFailureException.class);
		biometricTypeService.getAllBiometricTypes();
	}

	@Test(expected = DataNotFoundException.class)
	public void getAllBiometricTypesNotFoundException() {
		biometricTypeList = new ArrayList<>();
		Mockito.when(biometricTypeRepository.findAllByIsDeletedFalse(BiometricType.class))
				.thenReturn(biometricTypeList);
		biometricTypeService.getAllBiometricTypes();
	}

	@Test(expected = MasterDataServiceException.class)
	public void getAllBiometricTypesByLanguageCodeFetchException() {
		Mockito.when(biometricTypeRepository.findAllByLangCodeAndIsDeletedFalse(Mockito.anyString()))
				.thenThrow(DataRetrievalFailureException.class);
		biometricTypeService.getAllBiometricTypesByLanguageCode(Mockito.anyString());
	}

	@Test(expected = DataNotFoundException.class)
	public void getAllBiometricTypesByLanguageCodeNotFoundException() {
		Mockito.when(biometricTypeRepository.findAllByLangCodeAndIsDeletedFalse(Mockito.anyString()))
				.thenReturn(new ArrayList<BiometricType>());
		biometricTypeService.getAllBiometricTypesByLanguageCode(Mockito.anyString());
	}

	@Test(expected = MasterDataServiceException.class)
	public void getBiometricTypeByCodeAndLangCodeFetchException() {
		Mockito.when(biometricTypeRepository.findByCodeAndLangCodeAndIsDeletedFalse(Mockito.anyString(),
				Mockito.anyString())).thenThrow(DataRetrievalFailureException.class);
		biometricTypeService.getBiometricTypeByCodeAndLangCode(Mockito.anyString(), Mockito.anyString());
	}

	@Test(expected = DataNotFoundException.class)
	public void getBiometricTypeByCodeAndLangCodeNotFoundException() {
		Mockito.when(biometricTypeRepository.findByCodeAndLangCodeAndIsDeletedFalse(Mockito.anyString(),
				Mockito.anyString())).thenReturn(null);
		biometricTypeService.getBiometricTypeByCodeAndLangCode(Mockito.anyString(), Mockito.anyString());
	}

	@Test
	public void getAllBioTypesSuccess() {
		Mockito.when(biometricTypeRepository.findAllByIsDeletedFalse(Mockito.eq(BiometricType.class)))
				.thenReturn(biometricTypeList);
		BiometricTypeResponseDto biometricTypeResponseDto = biometricTypeService.getAllBiometricTypes();
		assertEquals(biometricTypeList.get(0).getCode(), biometricTypeResponseDto.getBiometrictypes().get(0).getCode());
		assertEquals(biometricTypeList.get(0).getName(), biometricTypeResponseDto.getBiometrictypes().get(0).getName());
	}

	@Test
	public void getAllBioTypesByLanguageCodeSuccess() {
		Mockito.when(biometricTypeRepository.findAllByLangCodeAndIsDeletedFalse(Mockito.anyString()))
				.thenReturn(biometricTypeList);
		BiometricTypeResponseDto biometricTypeResponseDto = biometricTypeService
				.getAllBiometricTypesByLanguageCode(Mockito.anyString());
		assertEquals(biometricTypeList.get(0).getCode(), biometricTypeResponseDto.getBiometrictypes().get(0).getCode());
		assertEquals(biometricTypeList.get(0).getName(), biometricTypeResponseDto.getBiometrictypes().get(0).getName());
	}

	@Test
	public void getBioTypeByCodeAndLangCodeSuccess() {
		Mockito.when(biometricTypeRepository.findByCodeAndLangCodeAndIsDeletedFalse(Mockito.anyString(),
				Mockito.anyString())).thenReturn(biometricType1);
		BiometricTypeResponseDto biometricTypeResponseDto = biometricTypeService
				.getBiometricTypeByCodeAndLangCode(Mockito.anyString(), Mockito.anyString());
		assertEquals(biometricType1.getCode(), biometricTypeResponseDto.getBiometrictypes().get(0).getCode());
		assertEquals(biometricType1.getName(), biometricTypeResponseDto.getBiometrictypes().get(0).getName());
	}

	// ------------------ BlacklistedServiceTest -----------------

	@Test(expected = DataNotFoundException.class)
	public void testGetAllBlacklistedWordsNullvalue() {
		blacklistedWordsService.getAllBlacklistedWordsBylangCode(null);
	}

	@Test(expected = DataNotFoundException.class)
	public void testGetAllBlacklistedWordsEmptyvalue() {
		blacklistedWordsService.getAllBlacklistedWordsBylangCode("");
	}

	@Test
	public void testGetAllBlackListedWordsSuccess() {
		int expected = 1;
		when(wordsRepository.findAllByLangCode(Mockito.anyString())).thenReturn(words);
		BlacklistedWordsResponseDto actual = blacklistedWordsService.getAllBlacklistedWordsBylangCode("ENG");
		assertEquals(actual.getBlacklistedwords().size(), expected);
	}

	@Test(expected = MasterDataServiceException.class)
	public void testGetAllBlackListedWordsFetchException() {
		when(wordsRepository.findAllByLangCode(Mockito.anyString())).thenThrow(DataRetrievalFailureException.class);
		blacklistedWordsService.getAllBlacklistedWordsBylangCode("ENG");
	}

	@Test(expected = DataNotFoundException.class)
	public void testGetAllBlackListedWordsNoDataFound() {
		when(wordsRepository.findAllByLangCode(Mockito.anyString())).thenReturn(null);
		blacklistedWordsService.getAllBlacklistedWordsBylangCode("ENG");
	}

	@Test(expected = DataNotFoundException.class)
	public void testGetAllBlackListedWordsEmptyData() {
		when(wordsRepository.findAllByLangCode(Mockito.anyString())).thenReturn(new ArrayList<>());
		blacklistedWordsService.getAllBlacklistedWordsBylangCode("ENG");
	}

	@Test(expected = DataNotFoundException.class)
	public void testGetAllBlackListedWordsDataNotFoundException() {
		when(wordsRepository.findAllByLangCode(Mockito.anyString())).thenReturn(null);
		blacklistedWordsService.getAllBlacklistedWordsBylangCode("ENG");
	}

	@Test(expected = DataNotFoundException.class)
	public void testGetAllBlackListedWordsEmptyDataException() {
		when(wordsRepository.findAllByLangCode(Mockito.anyString())).thenReturn(new ArrayList<>());
		blacklistedWordsService.getAllBlacklistedWordsBylangCode("ENG");
	}

	@Test(expected = MasterDataServiceException.class)
	public void testGetAllBlackListedWordsServiceException() {
		when(wordsRepository.findAllByLangCode(Mockito.anyString())).thenThrow(DataRetrievalFailureException.class);
		blacklistedWordsService.getAllBlacklistedWordsBylangCode("ENG");
	}

	// ------------------ DeviceSpecificationServiceTest -----------------

	@Test
	public void findDeviceSpecificationByLangugeCodeTest() {
		String languageCode = "ENG";
		Mockito.when(deviceSpecificationRepository.findByLangCodeAndIsDeletedFalseOrIsDeletedIsNull(languageCode))
				.thenReturn(deviceSpecifications);

		List<DeviceSpecificationDto> deviceSpecificationDtos = deviceSpecificationService
				.findDeviceSpecificationByLangugeCode(languageCode);
		Assert.assertEquals(deviceSpecificationDtos.get(0).getId(), deviceSpecifications.get(0).getId());
		Assert.assertEquals(deviceSpecificationDtos.get(0).getName(), deviceSpecifications.get(0).getName());

	}

	@Test(expected = DataNotFoundException.class)
	public void noDeviceSpecRecordsFoudExceptionTest() {
		List<DeviceSpecification> empityList = new ArrayList<DeviceSpecification>();
		String languageCode = "FRN";
		Mockito.when(deviceSpecificationRepository.findByLangCodeAndIsDeletedFalseOrIsDeletedIsNull(languageCode))
				.thenReturn(empityList);
		deviceSpecificationService.findDeviceSpecificationByLangugeCode(languageCode);
	}

	@Test(expected = DataNotFoundException.class)
	public void noDeviceSpecRecordsFoudExceptionForNullTest() {
		String languageCode = "FRN";
		Mockito.when(deviceSpecificationRepository.findByLangCodeAndIsDeletedFalseOrIsDeletedIsNull(languageCode))
				.thenReturn(null);
		deviceSpecificationService.findDeviceSpecificationByLangugeCode(languageCode);

	}

	@Test(expected = MasterDataServiceException.class)
	public void dataDeviceSpecAccessExceptionInGetAllTest() {
		String languageCode = "eng";
		Mockito.when(deviceSpecificationRepository.findByLangCodeAndIsDeletedFalseOrIsDeletedIsNull(languageCode))
				.thenThrow(DataAccessResourceFailureException.class);
		deviceSpecificationService.findDeviceSpecificationByLangugeCode(languageCode);
	}

	@Test
	public void findDeviceSpecificationByLangugeCodeAndDeviceTypeCodeTest() {
		String languageCode = "ENG";
		String deviceTypeCode = "operating_sys";
		Mockito.when(deviceSpecificationRepository
				.findByLangCodeAndDeviceTypeCodeAndIsDeletedFalseOrIsDeletedIsNull(languageCode, deviceTypeCode))
				.thenReturn(deviceSpecificationListWithDeviceTypeCode);

		List<DeviceSpecificationDto> deviceSpecificationDtos = deviceSpecificationService
				.findDeviceSpecByLangCodeAndDevTypeCode(languageCode, deviceTypeCode);
		Assert.assertEquals(deviceSpecificationDtos.get(0).getId(),
				deviceSpecificationListWithDeviceTypeCode.get(0).getId());
		Assert.assertEquals(deviceSpecificationDtos.get(0).getName(),
				deviceSpecificationListWithDeviceTypeCode.get(0).getName());
		Assert.assertEquals(deviceSpecificationDtos.get(0).getDeviceTypeCode(),
				deviceSpecificationListWithDeviceTypeCode.get(0).getDeviceTypeCode());

	}

	@Test(expected = DataNotFoundException.class)
	public void noRecordsFoudExceptionInDeviceSpecificationByDevicTypeCodeTest() {
		List<DeviceSpecification> empityList = new ArrayList<DeviceSpecification>();
		String languageCode = "FRN";
		String deviceTypeCode = "operating_sys";
		Mockito.when(deviceSpecificationRepository
				.findByLangCodeAndDeviceTypeCodeAndIsDeletedFalseOrIsDeletedIsNull(deviceTypeCode, deviceTypeCode))
				.thenReturn(empityList);
		deviceSpecificationService.findDeviceSpecByLangCodeAndDevTypeCode(languageCode, deviceTypeCode);
	}

	@Test(expected = DataNotFoundException.class)
	public void noRecordsFoudExceptionnDeviceSpecificationByDevicTypeCodeForNullTest() {
		String languageCode = "FRN";
		String deviceTypeCode = "operating_sys";
		Mockito.when(deviceSpecificationRepository
				.findByLangCodeAndDeviceTypeCodeAndIsDeletedFalseOrIsDeletedIsNull(deviceTypeCode, deviceTypeCode))
				.thenReturn(null);
		deviceSpecificationService.findDeviceSpecByLangCodeAndDevTypeCode(languageCode, deviceTypeCode);

	}

	@Test(expected = MasterDataServiceException.class)
	public void dataAccessExceptionnDeviceSpecificationByDevicTypeCodeTest() {
		String languageCode = "ENG";
		String deviceTypeCode = "operating_sys";
		Mockito.when(deviceSpecificationRepository
				.findByLangCodeAndDeviceTypeCodeAndIsDeletedFalseOrIsDeletedIsNull(languageCode, deviceTypeCode))
				.thenThrow(DataAccessResourceFailureException.class);
		deviceSpecificationService.findDeviceSpecByLangCodeAndDevTypeCode(languageCode, deviceTypeCode);

	}

	// ------------------ DocumentCategoryServiceTest -----------------

	@Test(expected = MasterDataServiceException.class)
	public void getAllDocumentCategorysFetchException() {
		Mockito.when(documentCategoryRepository.findAllByIsDeletedFalse(Mockito.eq(DocumentCategory.class)))
				.thenThrow(DataRetrievalFailureException.class);
		documentCategoryService.getAllDocumentCategory();
	}

	@Test(expected = DataNotFoundException.class)
	public void getAllDocumentCategoryNotFoundException() {
		Mockito.when(documentCategoryRepository.findAllByIsDeletedFalse(DocumentCategory.class))
				.thenReturn(new ArrayList<DocumentCategory>());
		documentCategoryService.getAllDocumentCategory();
	}

	@Test(expected = MasterDataServiceException.class)
	public void getAllDocumentCategoryByLaguageCodeFetchException() {
		Mockito.when(documentCategoryRepository.findAllByLangCodeAndIsDeletedFalse(Mockito.anyString()))
				.thenThrow(DataRetrievalFailureException.class);
		documentCategoryService.getAllDocumentCategoryByLaguageCode(Mockito.anyString());
	}

	@Test(expected = DataNotFoundException.class)
	public void getAllDocumentCategoryByLaguageCodeNotFound() {
		Mockito.when(documentCategoryRepository.findAllByLangCodeAndIsDeletedFalse(Mockito.anyString()))
				.thenReturn(new ArrayList<DocumentCategory>());
		documentCategoryService.getAllDocumentCategoryByLaguageCode(Mockito.anyString());
	}

	@Test(expected = MasterDataServiceException.class)
	public void getDocumentCategoryByCodeAndLangCodeFetchException() {
		Mockito.when(documentCategoryRepository.findByCodeAndLangCodeAndIsDeletedFalse(Mockito.anyString(),
				Mockito.anyString())).thenThrow(DataRetrievalFailureException.class);
		documentCategoryService.getDocumentCategoryByCodeAndLangCode(Mockito.anyString(), Mockito.anyString());
	}

	@Test(expected = DataNotFoundException.class)
	public void getDocumentCategoryByCodeAndLangCodeNotFoundException() {
		Mockito.when(documentCategoryRepository.findByCodeAndLangCodeAndIsDeletedFalse(Mockito.anyString(),
				Mockito.anyString())).thenReturn(null);
		documentCategoryService.getDocumentCategoryByCodeAndLangCode(Mockito.anyString(), Mockito.anyString());
	}

	// @Test
	// public void getAllDocumentCategorySuccess() {
	//
	// Mockito.when(documentCategoryRepository.findAllByIsDeletedFalse(DocumentCategory.class))
	// .thenReturn(documentCategoryList);
	// List<DocumentCategoryDto> DocumentCategoryDtoList =
	// documentCategoryService.getAllDocumentCategory();
	// assertEquals(documentCategoryList.get(0).getCode(),
	// DocumentCategoryDtoList.get(0).getCode());
	// assertEquals(documentCategoryList.get(0).getName(),
	// DocumentCategoryDtoList.get(0).getName());
	// }
	//
	// @Test
	// public void getAllDocumentCategoryByLaguageCodeSuccess() {
	// Mockito.when(documentCategoryRepository.findAllByLangCodeAndIsDeletedFalse(Mockito.anyString()))
	// .thenReturn(documentCategoryList);
	// List<DocumentCategoryDto> DocumentCategoryDtoList = documentCategoryService
	// .getAllDocumentCategoryByLaguageCode("ENG");
	// assertEquals(documentCategoryList.get(0).getCode(),
	// DocumentCategoryDtoList.get(0).getCode());
	// assertEquals(documentCategoryList.get(0).getName(),
	// DocumentCategoryDtoList.get(0).getName());
	// }
	//
	// @Test
	// public void getDocumentCategoryByCodeAndLangCodeSuccess() {
	// Mockito.when(documentCategoryRepository
	// .findByCodeAndLangCodeAndIsDeletedFalse(Mockito.anyString(),
	// Mockito.anyString()))
	// .thenReturn(documentCategory1);
	// DocumentCategoryDto actual =
	// documentCategoryService.getDocumentCategoryByCodeAndLangCode("101", "ENG");
	// assertEquals(documentCategory1.getCode(), actual.getCode());
	// assertEquals(documentCategory1.getName(), actual.getName());
	// }

	// ------------------ LanguageServiceTest -----------------

	@Test
	public void testSucessGetAllLaguages() {
		Mockito.when(languageRepository.findAllByIsDeletedFalseOrIsDeletedIsNull()).thenReturn(languages);
		LanguageResponseDto dto = languageService.getAllLaguages();
		assertNotNull(dto);
		assertEquals(2, dto.getLanguages().size());
	}

	@Test(expected = DataNotFoundException.class)
	public void testLanguageNotFoundException() {
		Mockito.when(languageRepository.findAllByIsDeletedFalseOrIsDeletedIsNull()).thenReturn(null);
		languageService.getAllLaguages();
	}

	@Test(expected = DataNotFoundException.class)
	public void testLanguageNotFoundExceptionWhenNoLanguagePresent() {
		Mockito.when(languageRepository.findAllByIsDeletedFalseOrIsDeletedIsNull())
				.thenReturn(new ArrayList<Language>());
		languageService.getAllLaguages();
	}

	@Test(expected = MasterDataServiceException.class)
	public void testLanguageFetchException() {
		Mockito.when(languageRepository.findAllByIsDeletedFalseOrIsDeletedIsNull())
				.thenThrow(HibernateObjectRetrievalFailureException.class);
		languageService.getAllLaguages();
	}

	// ------------------ LocationServiceTest -----------------

	@Test()
	public void getLocationHierarchyTest() {
		Mockito.when(locationHierarchyRepository.findDistinctLocationHierarchyByIsDeletedFalse(Mockito.anyString()))
				.thenReturn(locObjList);
		LocationHierarchyResponseDto locationHierarchyResponseDto = locationHierarchyService
				.getLocationDetails(Mockito.anyString());
		Assert.assertEquals("COUNTRY", locationHierarchyResponseDto.getLocations().get(0).getLocationHierarchyName());
	}

	@Test(expected = DataNotFoundException.class)
	public void getLocationHierarchyNoDataFoundExceptionTest() {
		Mockito.when(locationHierarchyRepository.findDistinctLocationHierarchyByIsDeletedFalse(Mockito.anyString()))
				.thenReturn(new ArrayList<Object[]>());
		locationHierarchyService.getLocationDetails(Mockito.anyString());

	}

	@Test(expected = MasterDataServiceException.class)
	public void getLocationHierarchyFetchExceptionTest() {
		Mockito.when(locationHierarchyRepository.findDistinctLocationHierarchyByIsDeletedFalse(Mockito.anyString()))
				.thenThrow(DataRetrievalFailureException.class);
		locationHierarchyService.getLocationDetails(Mockito.anyString());

	}

	@Test()
	public void getLocationHierachyBasedOnLangAndLoc() {
		Mockito.when(locationHierarchyRepository.findLocationHierarchyByCodeAndLanguageCode("IND", "HIN"))
				.thenReturn(locationHierarchies);

		LocationResponseDto locationHierarchyResponseDto = locationHierarchyService
				.getLocationHierarchyByLangCode("IND", "HIN");
		Assert.assertEquals("IND", locationHierarchyResponseDto.getLocations().get(0).getCode());

	}

	@Test(expected = DataNotFoundException.class)
	public void getLocationHierarchyExceptionTest() {
		Mockito.when(locationHierarchyRepository.findLocationHierarchyByCodeAndLanguageCode("IND", "HIN"))
				.thenReturn(null);
		locationHierarchyService.getLocationHierarchyByLangCode("IND", "HIN");

	}

	@Test(expected = DataNotFoundException.class)
	public void getLocationHierarchyExceptionTestWithEmptyList() {
		Mockito.when(locationHierarchyRepository.findLocationHierarchyByCodeAndLanguageCode("IND", "HIN"))
				.thenReturn(new ArrayList<Location>());
		locationHierarchyService.getLocationHierarchyByLangCode("IND", "HIN");

	}

	@Test(expected = MasterDataServiceException.class)
	public void locationHierarchyDataAccessExceptionTest() {
		Mockito.when(locationHierarchyRepository.findLocationHierarchyByCodeAndLanguageCode("IND", "HIN"))
				.thenThrow(DataRetrievalFailureException.class);
		locationHierarchyService.getLocationHierarchyByLangCode("IND", "HIN");
	}

	@Test
	public void locationHierarchySaveTest() {
		Mockito.when(locationHierarchyRepository.create(Mockito.any())).thenReturn(locationHierarchy);
		locationHierarchyService.createLocationHierarchy(requestLocationDto);
	}

	@Test(expected = MasterDataServiceException.class)
	public void locationHierarchySaveNegativeTest() {
		Mockito.when(locationHierarchyRepository.create(Mockito.any())).thenThrow(DataAccessLayerException.class);
		locationHierarchyService.createLocationHierarchy(requestLocationDto);
	}

	// ------------------ TemplateServiceTest -----------------

	@Test(expected = MasterDataServiceException.class)
	public void getAllTemplateFetchExceptionTest() {
		Mockito.when(templateRepository.findAllByIsDeletedFalse(Mockito.eq(Template.class)))
				.thenThrow(DataRetrievalFailureException.class);

		templateService.getAllTemplate();
	}

	@Test(expected = DataNotFoundException.class)
	public void getAllTemplateNotFoundExceptionTest() {
		templateList = new ArrayList<>();
		Mockito.when(templateRepository.findAllByIsDeletedFalse(Mockito.eq(Template.class))).thenReturn(templateList);
		templateService.getAllTemplate();
	}

	@Test(expected = MasterDataServiceException.class)
	public void getAllTemplateByLanguageCodeFetchExceptionTest() {
		Mockito.when(templateRepository.findAllByLangCodeAndIsDeletedFalse(Mockito.anyString()))
				.thenThrow(DataRetrievalFailureException.class);

		templateService.getAllTemplateByLanguageCode("HIN");
	}

	@Test(expected = DataNotFoundException.class)
	public void getAllTemplateByLanguageCodeNotFoundExceptionTest() {
		templateList = new ArrayList<>();
		Mockito.when(templateRepository.findAllByLangCodeAndIsDeletedFalse(Mockito.anyString()))
				.thenReturn(templateList);

		templateService.getAllTemplateByLanguageCode("HIN");
	}

	@Test(expected = MasterDataServiceException.class)
	public void getAllTemplateByLanguageCodeAndTemplateTypeCodeFetchExceptionTest() {
		Mockito.when(templateRepository.findAllByLangCodeAndTemplateTypeCodeAndIsDeletedFalse(Mockito.anyString(),
				Mockito.anyString())).thenThrow(DataRetrievalFailureException.class);
		templateService.getAllTemplateByLanguageCodeAndTemplateTypeCode("HIN", "EMAIL");
	}

	@Test(expected = DataNotFoundException.class)
	public void getAllTemplateByLanguageCodeAndTemplateTypeCodeNotFoundExceptionTest() {
		templateList = new ArrayList<>();
		Mockito.when(templateRepository.findAllByLangCodeAndTemplateTypeCodeAndIsDeletedFalse(Mockito.anyString(),
				Mockito.anyString())).thenReturn(templateList);
		templateService.getAllTemplateByLanguageCodeAndTemplateTypeCode("HIN", "EMAIL");
	}

	@Test
	public void getAllTemplateTest() {
		Mockito.when(templateRepository.findAllByIsDeletedFalse(Template.class)).thenReturn(templateList);
		templateDtoList = templateService.getAllTemplate();

		assertEquals(templateList.get(0).getId(), templateDtoList.get(0).getId());
		assertEquals(templateList.get(0).getName(), templateDtoList.get(0).getName());
	}

	@Test
	public void getAllTemplateByLanguageCodeTest() {
		Mockito.when(templateRepository.findAllByLangCodeAndIsDeletedFalse(Mockito.anyString()))
				.thenReturn(templateList);
		templateDtoList = templateService.getAllTemplateByLanguageCode(Mockito.anyString());

		assertEquals(templateList.get(0).getId(), templateDtoList.get(0).getId());
		assertEquals(templateList.get(0).getName(), templateDtoList.get(0).getName());
	}

	@Test
	public void getAllTemplateByLanguageCodeAndTemplateTypeCodeTest() {
		Mockito.when(templateRepository.findAllByLangCodeAndTemplateTypeCodeAndIsDeletedFalse(Mockito.anyString(),
				Mockito.anyString())).thenReturn(templateList);
		templateDtoList = templateService.getAllTemplateByLanguageCodeAndTemplateTypeCode(Mockito.anyString(),
				Mockito.anyString());

		assertEquals(templateList.get(0).getId(), templateDtoList.get(0).getId());
		assertEquals(templateList.get(0).getName(), templateDtoList.get(0).getName());
	}

	// ------------------------------------TemplateFileFormatServiceTest---------------------------
	@Test
	public void addTemplateFileFormatSuccess() {
		Mockito.when(templateFileFormatRepository.create(Mockito.any())).thenReturn(templateFileFormat);

		CodeAndLanguageCodeID codeAndLanguageCodeId = templateFileFormatService
				.createTemplateFileFormat(templateFileFormatRequestDto);
		assertEquals(templateFileFormat.getCode(), codeAndLanguageCodeId.getCode());
		assertEquals(templateFileFormat.getLangCode(), codeAndLanguageCodeId.getLangCode());
	}

	@Test(expected = MasterDataServiceException.class)
	public void addTemplateFileFormatInsertExceptionTest() {
		Mockito.when(templateFileFormatRepository.create(Mockito.any())).thenThrow(DataRetrievalFailureException.class);
		templateFileFormatService.createTemplateFileFormat(templateFileFormatRequestDto);
	}

	// ----------------------------------DocumentTypeServiceTest-------------------------

	@Test
	public void getAllValidDocumentTypeTest() {
		String documentCategoryCode = "iric";
		String langCode = "eng";

		Mockito.when(documentTypeRepository.findByCodeAndLangCodeAndIsDeletedFalse(documentCategoryCode, langCode))
				.thenReturn(documents);

		List<DocumentTypeDto> documentTypes = documentTypeService.getAllValidDocumentType(documentCategoryCode,
				langCode);
		Assert.assertEquals(documentTypes.get(0).getCode(), documents.get(0).getCode());
		Assert.assertEquals(documentTypes.get(0).getName(), documents.get(0).getName());

	}

	@Test(expected = DataNotFoundException.class)
	public void documentTypeNoRecordsFoudExceptionTest() {
		String documentCategoryCode = "poc";
		String langCode = "eng";
		List<DocumentType> entitydocuments = new ArrayList<DocumentType>();
		Mockito.when(documentTypeRepository.findByCodeAndLangCodeAndIsDeletedFalse(documentCategoryCode, langCode))
				.thenReturn(entitydocuments);
		documentTypeService.getAllValidDocumentType(documentCategoryCode, langCode);

	}

	@Test(expected = DataNotFoundException.class)
	public void documentTypeNoRecordsFoudExceptionForNullTest() {
		String documentCategoryCode = "poc";
		String langCode = "eng";
		Mockito.when(documentTypeRepository.findByCodeAndLangCodeAndIsDeletedFalse(documentCategoryCode, langCode))
				.thenReturn(null);
		documentTypeService.getAllValidDocumentType(documentCategoryCode, langCode);

	}

	@Test(expected = MasterDataServiceException.class)
	public void documentTypeDataAccessExceptionInGetAllTest() {
		String documentCategoryCode = "poc";
		String langCode = "eng";
		Mockito.when(documentTypeRepository.findByCodeAndLangCodeAndIsDeletedFalse(documentCategoryCode, langCode))
				.thenThrow(DataAccessResourceFailureException.class);
		documentTypeService.getAllValidDocumentType(documentCategoryCode, langCode);

	}

	// ----------------------------------------------- Blacklisted word validator
	// ----------------------
	@Test
	public void validateWordNegativeTest() {
		List<BlacklistedWords> badWords = new ArrayList<>();
		BlacklistedWords word = new BlacklistedWords();
		word.setWord("not-allowed");
		badWords.add(word);
		doReturn(badWords).when(wordsRepository).findAllByIsDeletedFalseOrIsDeletedNull();
		List<String> wordsList = new ArrayList<>();
		wordsList.add("not-allowed");
		boolean isValid = blacklistedWordsService.validateWord(wordsList);
		assertEquals("Invalid word", false, isValid);
	}

	@Test
	public void validateWordPositiveTest() {
		List<BlacklistedWords> badWords = new ArrayList<>();
		BlacklistedWords word = new BlacklistedWords();
		word.setWord("nun");
		badWords.add(word);
		doReturn(badWords).when(wordsRepository).findAllByIsDeletedFalseOrIsDeletedNull();
		List<String> wordsList = new ArrayList<>();
		wordsList.add("allowed");
		boolean isValid = blacklistedWordsService.validateWord(wordsList);
		assertEquals("Valid word", true, isValid);
	}

	@Test(expected = MasterDataServiceException.class)
	public void validateWordExceptionTest() {
		doThrow(DataRetrievalFailureException.class).when(wordsRepository).findAllByIsDeletedFalseOrIsDeletedNull();
		List<String> wordsList = new ArrayList<>();
		wordsList.add("allowed");
		blacklistedWordsService.validateWord(wordsList);
	}
}<|MERGE_RESOLUTION|>--- conflicted
+++ resolved
@@ -178,23 +178,13 @@
 	LocationService locationHierarchyService;
 
 	List<Location> locationHierarchies = null;
-<<<<<<< HEAD
 	List<Object[]> locObjList = null;
 	LocationCodeResponseDto locationCodeResponseDto = null;
 	Location locationHierarchy = null;
 	Location locationHierarchy1 = null;
 	LocationDto locationDtos = null;
-	LocationRequestDto locationRequestDto = null;
+
 	RequestDto<LocationDto> requestLocationDto = null;
-=======
-	List<Object[]> locObjList=null;
-	LocationCodeResponseDto locationCodeResponseDto=null;
-	Location locationHierarchy=null;
-	Location locationHierarchy1=null;
-	LocationDto locationDtos=null;
-	
-	RequestDto<LocationDto> requestLocationDto=null;
->>>>>>> 2ac7a08b
 
 	@MockBean
 	private TemplateRepository templateRepository;
