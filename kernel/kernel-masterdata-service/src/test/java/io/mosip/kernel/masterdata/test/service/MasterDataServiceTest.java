<<<<<<< HEAD
package io.mosip.kernel.masterdata.test.service;

import static org.junit.Assert.assertEquals;
import static org.junit.Assert.assertNotNull;
import static org.mockito.Mockito.doReturn;
import static org.mockito.Mockito.doThrow;
import static org.mockito.Mockito.when;

import java.time.LocalDateTime;
import java.time.LocalTime;
import java.time.Month;
import java.util.ArrayList;
import java.util.List;

import org.junit.Assert;
import org.junit.Before;
import org.junit.Test;
import org.junit.runner.RunWith;
import org.mockito.Mockito;
import org.springframework.beans.factory.annotation.Autowired;
import org.springframework.boot.test.autoconfigure.web.servlet.AutoConfigureMockMvc;
import org.springframework.boot.test.context.SpringBootTest;
import org.springframework.boot.test.mock.mockito.MockBean;
import org.springframework.dao.DataAccessResourceFailureException;
import org.springframework.dao.DataRetrievalFailureException;
import org.springframework.orm.hibernate5.HibernateObjectRetrievalFailureException;
import org.springframework.test.context.junit4.SpringRunner;

import io.mosip.kernel.core.dataaccess.exception.DataAccessLayerException;
import io.mosip.kernel.core.http.RequestWrapper;
import io.mosip.kernel.masterdata.constant.MasterDataConstant;
import io.mosip.kernel.masterdata.dto.ApplicationDto;
import io.mosip.kernel.masterdata.dto.BiometricAttributeDto;
import io.mosip.kernel.masterdata.dto.BiometricTypeDto;
import io.mosip.kernel.masterdata.dto.DeviceSpecificationDto;
import io.mosip.kernel.masterdata.dto.DocumentCategoryDto;
import io.mosip.kernel.masterdata.dto.DocumentTypeDto;
import io.mosip.kernel.masterdata.dto.LanguageDto;
import io.mosip.kernel.masterdata.dto.LocationDto;
import io.mosip.kernel.masterdata.dto.RegistrationCenterMachineDeviceHistoryDto;
import io.mosip.kernel.masterdata.dto.TemplateFileFormatDto;
import io.mosip.kernel.masterdata.dto.getresponse.ApplicationResponseDto;
import io.mosip.kernel.masterdata.dto.getresponse.BiometricTypeResponseDto;
import io.mosip.kernel.masterdata.dto.getresponse.BlacklistedWordsResponseDto;
import io.mosip.kernel.masterdata.dto.getresponse.DocumentCategoryResponseDto;
import io.mosip.kernel.masterdata.dto.getresponse.LanguageResponseDto;
import io.mosip.kernel.masterdata.dto.getresponse.LocationCodeResponseDto;
import io.mosip.kernel.masterdata.dto.getresponse.LocationHierarchyResponseDto;
import io.mosip.kernel.masterdata.dto.getresponse.LocationResponseDto;
import io.mosip.kernel.masterdata.dto.getresponse.ResgistrationCenterStatusResponseDto;
import io.mosip.kernel.masterdata.dto.getresponse.TemplateResponseDto;
import io.mosip.kernel.masterdata.dto.postresponse.IdResponseDto;
import io.mosip.kernel.masterdata.dto.postresponse.RegCenterMachineDeviceHistoryResponseDto;
import io.mosip.kernel.masterdata.entity.Application;
import io.mosip.kernel.masterdata.entity.BiometricAttribute;
import io.mosip.kernel.masterdata.entity.BiometricType;
import io.mosip.kernel.masterdata.entity.BlacklistedWords;
import io.mosip.kernel.masterdata.entity.DeviceSpecification;
import io.mosip.kernel.masterdata.entity.DocumentCategory;
import io.mosip.kernel.masterdata.entity.DocumentType;
import io.mosip.kernel.masterdata.entity.Language;
import io.mosip.kernel.masterdata.entity.Location;
import io.mosip.kernel.masterdata.entity.RegistrationCenter;
import io.mosip.kernel.masterdata.entity.RegistrationCenterMachineDeviceHistory;
import io.mosip.kernel.masterdata.entity.Template;
import io.mosip.kernel.masterdata.entity.TemplateFileFormat;
import io.mosip.kernel.masterdata.entity.id.CodeAndLanguageCodeID;
import io.mosip.kernel.masterdata.entity.id.RegistrationCenterMachineDeviceHistoryID;
import io.mosip.kernel.masterdata.exception.DataNotFoundException;
import io.mosip.kernel.masterdata.exception.MasterDataServiceException;
import io.mosip.kernel.masterdata.exception.RequestException;
import io.mosip.kernel.masterdata.repository.ApplicationRepository;
import io.mosip.kernel.masterdata.repository.BiometricAttributeRepository;
import io.mosip.kernel.masterdata.repository.BiometricTypeRepository;
import io.mosip.kernel.masterdata.repository.BlacklistedWordsRepository;
import io.mosip.kernel.masterdata.repository.DeviceSpecificationRepository;
import io.mosip.kernel.masterdata.repository.DeviceTypeRepository;
import io.mosip.kernel.masterdata.repository.DocumentCategoryRepository;
import io.mosip.kernel.masterdata.repository.DocumentTypeRepository;
import io.mosip.kernel.masterdata.repository.LanguageRepository;
import io.mosip.kernel.masterdata.repository.LocationRepository;
import io.mosip.kernel.masterdata.repository.RegistrationCenterMachineDeviceHistoryRepository;
import io.mosip.kernel.masterdata.repository.RegistrationCenterRepository;
import io.mosip.kernel.masterdata.repository.TemplateFileFormatRepository;
import io.mosip.kernel.masterdata.repository.TemplateRepository;
import io.mosip.kernel.masterdata.service.ApplicationService;
import io.mosip.kernel.masterdata.service.BiometricAttributeService;
import io.mosip.kernel.masterdata.service.BiometricTypeService;
import io.mosip.kernel.masterdata.service.BlacklistedWordsService;
import io.mosip.kernel.masterdata.service.DeviceHistoryService;
import io.mosip.kernel.masterdata.service.DeviceSpecificationService;
import io.mosip.kernel.masterdata.service.DocumentCategoryService;
import io.mosip.kernel.masterdata.service.DocumentTypeService;
import io.mosip.kernel.masterdata.service.LanguageService;
import io.mosip.kernel.masterdata.service.LocationService;
import io.mosip.kernel.masterdata.service.MachineHistoryService;
import io.mosip.kernel.masterdata.service.RegistrationCenterDeviceHistoryService;
import io.mosip.kernel.masterdata.service.RegistrationCenterMachineDeviceHistoryService;
import io.mosip.kernel.masterdata.service.RegistrationCenterService;
import io.mosip.kernel.masterdata.service.TemplateFileFormatService;
import io.mosip.kernel.masterdata.service.TemplateService;
import io.mosip.kernel.masterdata.utils.MetaDataUtils;

/**
 * @author Bal Vikash Sharma
 * @author Neha Sinha
 * @author tapaswini
 * @author srinivasan
 * @since 1.0.0
 *
 * 
 * @since 1.0.0
 *
 */

@SpringBootTest
@RunWith(SpringRunner.class)
@AutoConfigureMockMvc
public class MasterDataServiceTest {

	@MockBean
	private ApplicationRepository applicationRepository;

	@Autowired
	private ApplicationService applicationService;

	private Application application1;
	private Application application2;

	private List<Application> applicationList;
	private ApplicationDto applicationDto;

	private RequestWrapper<ApplicationDto> applicationRequestWrapper;
	private RequestWrapper<DocumentCategoryDto> documentCategoryRequestDto;

	private RegistrationCenterMachineDeviceHistoryDto registrationCenterMachimeDeviceHistoryDto;

	@MockBean
	BiometricAttributeRepository biometricAttributeRepository;

	@Autowired
	BiometricAttributeService biometricAttributeService;

	List<BiometricAttribute> biometricattributes = null;

	@MockBean
	private BiometricTypeRepository biometricTypeRepository;

	@Autowired
	private BiometricTypeService biometricTypeService;

	private BiometricType biometricType1 = new BiometricType();
	private BiometricType biometricType2 = new BiometricType();

	List<BiometricType> biometricTypeList = new ArrayList<>();

	@Autowired
	private BlacklistedWordsService blacklistedWordsService;

	@Autowired
	private RegistrationCenterService registrationCenterService;

	private RegistrationCenter registrationCenter;

	@MockBean
	private RegistrationCenterRepository registrationCenterRepository;

	@MockBean
	private BlacklistedWordsRepository wordsRepository;

	List<BlacklistedWords> words;

	@MockBean
	DeviceSpecificationRepository deviceSpecificationRepository;

	@Autowired
	DeviceSpecificationService deviceSpecificationService;

	List<DeviceSpecification> deviceSpecifications = null;
	List<DeviceSpecification> deviceSpecificationListWithDeviceTypeCode = null;

	@MockBean
	DocumentCategoryRepository documentCategoryRepository;

	@Autowired
	DocumentCategoryService documentCategoryService;

	@MockBean
	RegistrationCenterMachineDeviceHistoryRepository registrationCenterMachineDeviceHistoryRepository;

	RegistrationCenterMachineDeviceHistory registrationCenterMachineDeviceHistory;

	@Autowired
	RegistrationCenterMachineDeviceHistoryService registrationCenterMachineDeviceHistoryService;

	private DocumentCategory documentCategory1;
	private DocumentCategory documentCategory2;

	private List<DocumentCategory> documentCategoryList = new ArrayList<>();

	@Autowired
	private LanguageService languageService;
	@Autowired
	private RegistrationCenterDeviceHistoryService registrationCenterDeviceHistoryService;

	private RegCenterMachineDeviceHistoryResponseDto regCenterMachineDeviceHistroyResponseDto;
	@MockBean
	private LanguageRepository languageRepository;

	private List<Language> languages;
	private LanguageResponseDto resp;
	private List<LanguageDto> languageDtos;
	private Language hin;
	private Language eng;
	private LanguageDto hinDto;
	private LanguageDto engDto;

	@MockBean
	LocationRepository locationHierarchyRepository;

	@Autowired
	LocationService locationHierarchyService;

	List<Location> locationHierarchies = null;
	List<Object[]> locObjList = null;
	LocationCodeResponseDto locationCodeResponseDto = null;
	Location locationHierarchy = null;
	Location locationHierarchy1 = null;
	LocationDto locationDtos = null;

	RequestWrapper<LocationDto> requestLocationDto = null;

	@MockBean
	private TemplateRepository templateRepository;

	@MockBean
	private TemplateFileFormatRepository templateFileFormatRepository;

	@Autowired
	private TemplateFileFormatService templateFileFormatService;

	private TemplateFileFormat templateFileFormat;

	private RequestWrapper<TemplateFileFormatDto> templateFileFormatRequestDto;

	@Autowired
	private TemplateService templateService;

	private List<Template> templateList = new ArrayList<>();

	private TemplateResponseDto templateResponseDto;

	@MockBean
	DocumentTypeRepository documentTypeRepository;

	@Autowired
	DocumentTypeService documentTypeService;

	List<DocumentType> documents = null;

	// -----------------------------DeviceType-------------------------------------------------
	@MockBean
	private DeviceTypeRepository deviceTypeRepository;

	@MockBean
	private MetaDataUtils metaUtils;

	// -----------------------------DeviceSpecification----------------------------------

	private List<DeviceSpecification> deviceSpecificationList;
	private DeviceSpecification deviceSpecification;

	@Autowired
	MachineHistoryService machineHistoryService;

	@Autowired
	DeviceHistoryService deviceHistoryService;

	private RequestWrapper<BiometricTypeDto> biometricTypeRequestWrapper;

	private BiometricTypeDto biometricTypeDto;

	@Before
	public void setUp() {

		applicationSetup();

		biometricAttrSetup();

		biometricTypeSetup();

		blackListedSetup();

		deviceSpecSetup();

		docCategorySetup();

		langServiceSetup();

		locationServiceSetup();

		templateServiceSetup();

		templateFileFormatSetup();

		documentTypeSetup();

		registrationCenterSetup();

		registrationCenterMachineDeviceHistorySetup();

	}

	private void documentTypeSetup() {
		documents = new ArrayList<DocumentType>();
		DocumentType documentType = new DocumentType();
		documentType.setCode("addhar");
		documentType.setName("addhar_card");
		documentType.setDescription("adhar_card_desc");
		documentType.setIsActive(true);
		documents.add(documentType);
		DocumentType documentType1 = new DocumentType();
		documentType1.setCode("residensial");
		documentType1.setName("residensial_proof");
		documentType1.setDescription("residensial_proof_desc");
		documentType1.setIsActive(true);
		documents.add(documentType1);
	}

	private void templateServiceSetup() {
		Template template = new Template();
		template.setId("3");
		template.setName("Email template");
		template.setFileFormatCode("xml");
		template.setTemplateTypeCode("EMAIL");
		template.setLangCode("HIN");
		template.setCreatedBy("Neha");
		template.setCreatedDateTime(LocalDateTime.of(2018, Month.NOVEMBER, 12, 0, 0, 0));
		template.setIsActive(true);
		template.setIsDeleted(false);

		templateList.add(template);
	}

	private void locationServiceSetup() {
		locationHierarchies = new ArrayList<>();
		locationHierarchy = new Location();
		locationHierarchy.setCode("IND");
		locationHierarchy.setName("INDIA");
		locationHierarchy.setHierarchyLevel(0);
		locationHierarchy.setHierarchyName("country");
		locationHierarchy.setParentLocCode(null);
		locationHierarchy.setLangCode("HIN");
		locationHierarchy.setCreatedBy("dfs");
		locationHierarchy.setUpdatedBy("sdfsd");
		locationHierarchy.setIsActive(true);
		locationHierarchies.add(locationHierarchy);
		locationHierarchy1 = new Location();
		locationHierarchy1.setCode("KAR");
		locationHierarchy1.setName("KARNATAKA");
		locationHierarchy1.setHierarchyLevel(1);
		locationHierarchy1.setHierarchyName(null);
		locationHierarchy1.setParentLocCode("TEST");
		locationHierarchy1.setLangCode("KAN");
		locationHierarchy1.setCreatedBy("dfs");
		locationHierarchy1.setUpdatedBy("sdfsd");
		locationHierarchy1.setIsActive(true);
		locationHierarchies.add(locationHierarchy1);
		Object[] objectArray = new Object[3];
		objectArray[0] = (short) 0;
		objectArray[1] = "COUNTRY";
		objectArray[2] = true;
		locObjList = new ArrayList<>();
		locObjList.add(objectArray);
		LocationDto locationDto = new LocationDto();
		locationDto.setCode("KAR");
		locationDto.setName("KARNATAKA");
		locationDto.setHierarchyLevel(2);
		locationDto.setHierarchyName("STATE");
		locationDto.setLangCode("FRA");
		locationDto.setParentLocCode("IND");
		locationDto.setIsActive(true);
		requestLocationDto = new RequestWrapper<>();
		requestLocationDto.setRequest(locationDto);

	}

	private void langServiceSetup() {
		languages = new ArrayList<>();

		// creating language
		hin = new Language();
		hin.setCode("hin");
		hin.setName("hindi");
		hin.setFamily("hindi");
		hin.setNativeName("hindi");
		hin.setIsActive(Boolean.TRUE);

		eng = new Language();
		eng.setCode("en");
		eng.setName("english");
		eng.setFamily("english");
		eng.setNativeName("english");
		eng.setIsActive(Boolean.TRUE);

		// adding language to list
		languages.add(hin);
		languages.add(eng);

		languageDtos = new ArrayList<>();
		// creating language
		hinDto = new LanguageDto();
		hinDto.setCode("hin");
		hinDto.setName("hindi");
		hinDto.setFamily("hindi");
		hinDto.setNativeName("hindi");

		engDto = new LanguageDto();
		engDto.setCode("en");
		engDto.setName("english");
		engDto.setFamily("english");
		engDto.setNativeName("english");

		languageDtos.add(hinDto);
		languageDtos.add(engDto);

		resp = new LanguageResponseDto();
		resp.setLanguages(languageDtos);
	}

	private void docCategorySetup() {
		documentCategory1 = new DocumentCategory();
		documentCategory1.setCode("101");
		documentCategory1.setName("POI");
		documentCategory1.setLangCode("ENG");
		documentCategory1.setIsActive(true);
		documentCategory1.setIsDeleted(false);
		documentCategory1.setDescription(null);
		documentCategory1.setCreatedBy("Neha");
		documentCategory1.setUpdatedBy(null);

		documentCategory2 = new DocumentCategory();
		documentCategory2.setCode("102");
		documentCategory2.setName("POR");
		documentCategory2.setLangCode("ENG");
		documentCategory2.setIsActive(true);
		documentCategory2.setIsDeleted(false);
		documentCategory2.setDescription(null);
		documentCategory2.setCreatedBy("Neha");
		documentCategory2.setUpdatedBy(null);

		documentCategoryList.add(documentCategory1);
		documentCategoryList.add(documentCategory2);

		documentCategoryRequestDto = new RequestWrapper<DocumentCategoryDto>();
		DocumentCategoryDto documentCategoryDto = new DocumentCategoryDto();
		documentCategoryDto.setCode("102");
		documentCategoryDto.setName("POR");
		documentCategoryDto.setDescription(null);
		documentCategoryDto.setLangCode("ENG");

		documentCategoryRequestDto.setRequest(documentCategoryDto);
	}

	private void deviceSpecSetup() {
		deviceSpecifications = new ArrayList<>();
		deviceSpecification = new DeviceSpecification();
		deviceSpecification.setId("lp");
		deviceSpecification.setName("laptop");
		deviceSpecification.setBrand("hp");
		deviceSpecification.setModel("pavalian_dv6");
		deviceSpecification.setDeviceTypeCode("operating_sys");
		deviceSpecification.setMinDriverversion("window_10");
		deviceSpecification.setDescription("laptop discription");
		deviceSpecification.setLangCode("ENG");
		deviceSpecification.setIsActive(true);
		deviceSpecifications.add(deviceSpecification);
		DeviceSpecification deviceSpecification1 = new DeviceSpecification();
		deviceSpecification1.setId("printer");
		deviceSpecification1.setName("printer");
		deviceSpecification1.setBrand("hp");
		deviceSpecification1.setModel("marker_dv6");
		deviceSpecification1.setDeviceTypeCode("printer_id");
		deviceSpecification1.setMinDriverversion("ver_5.0");
		deviceSpecification1.setDescription("printer discription");
		deviceSpecification1.setLangCode("ENG");
		deviceSpecification1.setIsActive(true);
		deviceSpecifications.add(deviceSpecification1);
		deviceSpecificationListWithDeviceTypeCode = new ArrayList<DeviceSpecification>();
		deviceSpecificationListWithDeviceTypeCode.add(deviceSpecification);

		deviceSpecificationList = new ArrayList<>();
		deviceSpecification = new DeviceSpecification();
		deviceSpecification.setId("100");
		deviceSpecification.setDeviceTypeCode("Laptop");
		deviceSpecification.setLangCode("ENG");
		deviceSpecificationList.add(deviceSpecification);

		IdResponseDto idResponseDto = new IdResponseDto();
		idResponseDto.setId("1111");
	}

	private void blackListedSetup() {
		words = new ArrayList<>();

		BlacklistedWords blacklistedWords = new BlacklistedWords();
		blacklistedWords.setWord("abc");
		blacklistedWords.setLangCode("ENG");
		blacklistedWords.setDescription("no description available");

		words.add(blacklistedWords);
	}

	private void biometricTypeSetup() {
		biometricType1.setCode("1");
		biometricType1.setName("DNA MATCHING");
		biometricType1.setDescription(null);
		biometricType1.setLangCode("ENG");
		biometricType1.setIsActive(true);
		biometricType1.setCreatedBy("Neha");
		biometricType1.setUpdatedBy(null);
		biometricType1.setIsDeleted(false);

		biometricType2.setCode("3");
		biometricType2.setName("EYE SCAN");
		biometricType2.setDescription(null);
		biometricType2.setLangCode("ENG");
		biometricType2.setIsActive(true);
		biometricType2.setCreatedBy("Neha");
		biometricType2.setUpdatedBy(null);
		biometricType2.setIsDeleted(false);

		biometricTypeList.add(biometricType1);
		biometricTypeList.add(biometricType2);

		biometricTypeRequestWrapper = new RequestWrapper<BiometricTypeDto>();
		// BiometricTypeData request = new BiometricTypeData();
		biometricTypeDto = new BiometricTypeDto();
		biometricTypeDto.setCode("1");
		biometricTypeDto.setName("DNA MATCHING");
		biometricTypeDto.setDescription(null);
		biometricTypeDto.setLangCode("ENG");
		// request.setBiometricType(biometricTypeDto);
		biometricTypeRequestWrapper.setRequest(biometricTypeDto);
	}

	private void biometricAttrSetup() {
		biometricattributes = new ArrayList<>();
		BiometricAttribute biometricAttribute = new BiometricAttribute();
		biometricAttribute.setCode("iric_black");
		biometricAttribute.setName("black");
		biometricAttribute.setIsActive(true);
		biometricattributes.add(biometricAttribute);
		BiometricAttribute biometricAttribute1 = new BiometricAttribute();
		biometricAttribute1.setCode("iric_brown");
		biometricAttribute1.setName("brown");
		biometricAttribute1.setIsActive(true);
		biometricattributes.add(biometricAttribute1);
	}

	private void applicationSetup() {
		application1 = new Application();
		application2 = new Application();

		applicationList = new ArrayList<>();
		application1.setCode("101");
		application1.setName("pre-registeration");
		application1.setDescription("Pre-registration Application Form");
		application1.setLangCode("ENG");
		application1.setIsActive(true);
		application1.setCreatedBy("Neha");
		application1.setUpdatedBy(null);
		application1.setIsDeleted(false);

		application2.setCode("102");
		application2.setName("registeration");
		application2.setDescription("Registeration Application Form");
		application2.setLangCode("ENG");
		application2.setIsActive(true);
		application2.setCreatedBy("Neha");
		application2.setUpdatedBy(null);
		application2.setIsDeleted(false);

		applicationList.add(application1);
		applicationList.add(application2);

		applicationRequestWrapper = new RequestWrapper<ApplicationDto>();
		// ApplicationData request = new ApplicationData();
		applicationDto = new ApplicationDto();
		applicationDto.setCode("101");
		applicationDto.setName("pre-registeration");
		applicationDto.setDescription("Pre-registration Application Form");
		applicationDto.setLangCode("ENG");
		// request.setApplicationtype(applicationDto);
		applicationRequestWrapper.setRequest(applicationDto);
	}

	private void templateFileFormatSetup() {
		templateFileFormat = new TemplateFileFormat();
		templateFileFormat.setCode("xml");
		templateFileFormat.setLangCode("ENG");

		templateFileFormatRequestDto = new RequestWrapper<TemplateFileFormatDto>();
		TemplateFileFormatDto templateFileFormatDto = new TemplateFileFormatDto();
		templateFileFormatDto.setCode("xml");
		templateFileFormatDto.setLangCode("ENG");

		templateFileFormatRequestDto.setRequest(templateFileFormatDto);
	}

	private void registrationCenterSetup() {
		registrationCenter = new RegistrationCenter();
		registrationCenter.setId("1");
		registrationCenter.setName("bangalore");
		registrationCenter.setLatitude("12.9180722");
		registrationCenter.setLongitude("77.5028792");
		registrationCenter.setLangCode("ENG");
	}

	private void registrationCenterMachineDeviceHistorySetup() {
		registrationCenterMachimeDeviceHistoryDto = new RegistrationCenterMachineDeviceHistoryDto();
		registrationCenterMachimeDeviceHistoryDto.setDeviceId("1");
		registrationCenterMachimeDeviceHistoryDto.setMachineId("1000");
		registrationCenterMachimeDeviceHistoryDto.setRegCenterId("10");
		RegistrationCenterMachineDeviceHistoryID registrationCenterMachineDeviceHistoryPk = new RegistrationCenterMachineDeviceHistoryID();
		regCenterMachineDeviceHistroyResponseDto = new RegCenterMachineDeviceHistoryResponseDto();
		regCenterMachineDeviceHistroyResponseDto
				.setRegistrationCenterMachineDeviceHistoryDto(registrationCenterMachimeDeviceHistoryDto);

		registrationCenterMachineDeviceHistory = new RegistrationCenterMachineDeviceHistory();
		registrationCenterMachineDeviceHistory
				.setRegistrationCenterMachineDeviceHistoryPk(registrationCenterMachineDeviceHistoryPk);

	}

	// ----------------------- ApplicationServiceTest ----------------//
	@Test
	public void getAllApplicationSuccess() {
		Mockito.when(applicationRepository.findAllByIsDeletedFalseOrIsDeletedNull(Mockito.eq(Application.class)))
				.thenReturn(applicationList);
		ApplicationResponseDto applicationResponseDto = applicationService.getAllApplication();
		List<ApplicationDto> applicationDtos = applicationResponseDto.getApplicationtypes();
		assertEquals(applicationList.get(0).getCode(), applicationDtos.get(0).getCode());
		assertEquals(applicationList.get(0).getName(), applicationDtos.get(0).getName());
	}

	@Test
	public void getAllApplicationByLanguageCodeSuccess() {
		Mockito.when(applicationRepository.findAllByLangCodeAndIsDeletedFalseOrIsDeletedIsNull(Mockito.anyString()))
				.thenReturn(applicationList);
		ApplicationResponseDto applicationResponseDto = applicationService
				.getAllApplicationByLanguageCode(Mockito.anyString());
		List<ApplicationDto> applicationDtoList = applicationResponseDto.getApplicationtypes();
		assertEquals(applicationList.get(0).getCode(), applicationDtoList.get(0).getCode());
		assertEquals(applicationList.get(0).getName(), applicationDtoList.get(0).getName());
	}

	@Test
	public void getApplicationByCodeAndLangCodeSuccess() {
		Mockito.when(applicationRepository.findByCodeAndLangCodeAndIsDeletedFalseOrIsDeletedIsNull(Mockito.anyString(),
				Mockito.anyString())).thenReturn(application1);
		ApplicationResponseDto applicationResponseDto = applicationService
				.getApplicationByCodeAndLanguageCode(Mockito.anyString(), Mockito.anyString());
		List<ApplicationDto> actual = applicationResponseDto.getApplicationtypes();
		assertEquals(application1.getCode(), actual.get(0).getCode());
		assertEquals(application1.getName(), actual.get(0).getName());
	}

	@Test
	public void addApplicationDataSuccess() {
		Mockito.when(applicationRepository.create(Mockito.any())).thenReturn(application1);

		CodeAndLanguageCodeID codeAndLanguageCodeId = applicationService.createApplication(applicationRequestWrapper.getRequest());
		assertEquals(applicationRequestWrapper.getRequest().getCode(), codeAndLanguageCodeId.getCode());
		assertEquals(applicationRequestWrapper.getRequest().getLangCode(), codeAndLanguageCodeId.getLangCode());
	}

	@Test(expected = MasterDataServiceException.class)
	public void addApplicationDataFetchException() {
		Mockito.when(applicationRepository.create(Mockito.any())).thenThrow(DataAccessLayerException.class);
		applicationService.createApplication(applicationRequestWrapper.getRequest());
	}

	@Test(expected = MasterDataServiceException.class)
	public void getAllApplicationFetchException() {
		Mockito.when(applicationRepository.findAllByIsDeletedFalseOrIsDeletedNull(Mockito.eq(Application.class)))
				.thenThrow(DataRetrievalFailureException.class);
		applicationService.getAllApplication();
	}

	@Test(expected = DataNotFoundException.class)
	public void getAllApplicationNotFoundException() {
		applicationList = new ArrayList<>();
		Mockito.when(applicationRepository.findAllByIsDeletedFalseOrIsDeletedNull(Application.class))
				.thenReturn(applicationList);
		applicationService.getAllApplication();
	}

	@Test(expected = MasterDataServiceException.class)
	public void getAllApplicationByLanguageCodeFetchException() {
		Mockito.when(applicationRepository.findAllByLangCodeAndIsDeletedFalseOrIsDeletedIsNull(Mockito.anyString()))
				.thenThrow(DataRetrievalFailureException.class);
		applicationService.getAllApplicationByLanguageCode(Mockito.anyString());
	}

	@Test(expected = DataNotFoundException.class)
	public void getAllApplicationByLanguageCodeNotFoundException() {
		Mockito.when(applicationRepository.findAllByLangCodeAndIsDeletedFalseOrIsDeletedIsNull(Mockito.anyString()))
				.thenReturn(new ArrayList<Application>());
		applicationService.getAllApplicationByLanguageCode(Mockito.anyString());
	}

	@Test(expected = MasterDataServiceException.class)
	public void getApplicationByCodeAndLangCodeFetchException() {
		Mockito.when(applicationRepository.findByCodeAndLangCodeAndIsDeletedFalseOrIsDeletedIsNull(Mockito.anyString(),
				Mockito.anyString())).thenThrow(DataRetrievalFailureException.class);
		applicationService.getApplicationByCodeAndLanguageCode(Mockito.anyString(), Mockito.anyString());
	}

	@Test(expected = DataNotFoundException.class)
	public void getApplicationByCodeAndLangCodeNotFoundException() {
		Mockito.when(applicationRepository.findByCodeAndLangCodeAndIsDeletedFalseOrIsDeletedIsNull(Mockito.anyString(),
				Mockito.anyString())).thenReturn(null);
		applicationService.getApplicationByCodeAndLanguageCode(Mockito.anyString(), Mockito.anyString());
	}

	// ------------------ BiometricAttributeServiceTest -----------------//
	@Test
	public void getBiometricAttributeTest() {
		String biometricTypeCode = "iric";
		String langCode = "eng";
		Mockito.when(biometricAttributeRepository
				.findByBiometricTypeCodeAndLangCodeAndIsDeletedFalseOrIsDeletedIsNull(biometricTypeCode, langCode))
				.thenReturn(biometricattributes);

		List<BiometricAttributeDto> attributes = biometricAttributeService.getBiometricAttribute(biometricTypeCode,
				langCode);
		Assert.assertEquals(attributes.get(0).getCode(), biometricattributes.get(0).getCode());
		Assert.assertEquals(attributes.get(0).getName(), biometricattributes.get(0).getName());

	}

	@Test(expected = DataNotFoundException.class)
	public void noRecordsFoudExceptionTest() {
		List<BiometricAttribute> empityList = new ArrayList<BiometricAttribute>();
		String biometricTypeCode = "face";
		String langCode = "eng";
		Mockito.when(biometricAttributeRepository
				.findByBiometricTypeCodeAndLangCodeAndIsDeletedFalseOrIsDeletedIsNull(biometricTypeCode, langCode))
				.thenReturn(empityList);
		biometricAttributeService.getBiometricAttribute(biometricTypeCode, langCode);
	}

	@Test(expected = DataNotFoundException.class)
	public void noRecordsFoudExceptionForNullTest() {
		String biometricTypeCode = "face";
		String langCode = "eng";
		Mockito.when(biometricAttributeRepository
				.findByBiometricTypeCodeAndLangCodeAndIsDeletedFalseOrIsDeletedIsNull(biometricTypeCode, langCode))
				.thenReturn(null);
		biometricAttributeService.getBiometricAttribute(biometricTypeCode, langCode);
	}

	@Test(expected = MasterDataServiceException.class)
	public void dataAccessExceptionInGetAllTest() {
		String biometricTypeCode = "face";
		String langCode = "eng";
		Mockito.when(biometricAttributeRepository
				.findByBiometricTypeCodeAndLangCodeAndIsDeletedFalseOrIsDeletedIsNull(biometricTypeCode, langCode))
				.thenThrow(DataAccessResourceFailureException.class);
		biometricAttributeService.getBiometricAttribute(biometricTypeCode, langCode);
	}

	// ------------------ BiometricTypeServiceTest -----------------//

	@Test(expected = MasterDataServiceException.class)
	public void getAllBiometricTypesFetchException() {
		Mockito.when(biometricTypeRepository.findAllByIsDeletedFalseOrIsDeletedIsNull(Mockito.eq(BiometricType.class)))
				.thenThrow(DataRetrievalFailureException.class);
		biometricTypeService.getAllBiometricTypes();
	}

	@Test(expected = DataNotFoundException.class)
	public void getAllBiometricTypesNotFoundException() {
		biometricTypeList = new ArrayList<>();
		Mockito.when(biometricTypeRepository.findAllByIsDeletedFalseOrIsDeletedIsNull(BiometricType.class))
				.thenReturn(biometricTypeList);
		biometricTypeService.getAllBiometricTypes();
	}

	@Test(expected = MasterDataServiceException.class)
	public void getAllBiometricTypesByLanguageCodeFetchException() {
		Mockito.when(biometricTypeRepository.findAllByLangCodeAndIsDeletedFalseOrIsDeletedIsNull(Mockito.anyString()))
				.thenThrow(DataRetrievalFailureException.class);
		biometricTypeService.getAllBiometricTypesByLanguageCode(Mockito.anyString());
	}

	@Test(expected = DataNotFoundException.class)
	public void getAllBiometricTypesByLanguageCodeNotFoundException() {
		Mockito.when(biometricTypeRepository.findAllByLangCodeAndIsDeletedFalseOrIsDeletedIsNull(Mockito.anyString()))
				.thenReturn(new ArrayList<BiometricType>());
		biometricTypeService.getAllBiometricTypesByLanguageCode(Mockito.anyString());
	}

	@Test(expected = MasterDataServiceException.class)
	public void getBiometricTypeByCodeAndLangCodeFetchException() {
		Mockito.when(biometricTypeRepository
				.findByCodeAndLangCodeAndIsDeletedFalseOrIsDeletedIsNull(Mockito.anyString(), Mockito.anyString()))
				.thenThrow(DataRetrievalFailureException.class);
		biometricTypeService.getBiometricTypeByCodeAndLangCode(Mockito.anyString(), Mockito.anyString());
	}

	@Test(expected = DataNotFoundException.class)
	public void getBiometricTypeByCodeAndLangCodeNotFoundException() {
		Mockito.when(biometricTypeRepository
				.findByCodeAndLangCodeAndIsDeletedFalseOrIsDeletedIsNull(Mockito.anyString(), Mockito.anyString()))
				.thenReturn(null);
		biometricTypeService.getBiometricTypeByCodeAndLangCode(Mockito.anyString(), Mockito.anyString());
	}

	@Test
	public void addBiometricTypeDataSuccess() {
		Mockito.when(biometricTypeRepository.create(Mockito.any())).thenReturn(biometricType1);

		CodeAndLanguageCodeID codeAndLanguageCodeId = biometricTypeService.createBiometricType(biometricTypeRequestWrapper.getRequest());
		assertEquals(biometricTypeRequestWrapper.getRequest().getCode(), codeAndLanguageCodeId.getCode());
		assertEquals(biometricTypeRequestWrapper.getRequest().getLangCode(), codeAndLanguageCodeId.getLangCode());
	}

	@Test(expected = MasterDataServiceException.class)
	public void addBiometricTypeDataInsertException() {
		Mockito.when(biometricTypeRepository.create(Mockito.any())).thenThrow(DataAccessLayerException.class);
		biometricTypeService.createBiometricType(biometricTypeRequestWrapper.getRequest());
	}

	@Test
	public void getAllBioTypesSuccess() {
		Mockito.when(biometricTypeRepository.findAllByIsDeletedFalseOrIsDeletedIsNull(Mockito.eq(BiometricType.class)))
				.thenReturn(biometricTypeList);
		BiometricTypeResponseDto biometricTypeResponseDto = biometricTypeService.getAllBiometricTypes();
		assertEquals(biometricTypeList.get(0).getCode(), biometricTypeResponseDto.getBiometrictypes().get(0).getCode());
		assertEquals(biometricTypeList.get(0).getName(), biometricTypeResponseDto.getBiometrictypes().get(0).getName());
	}

	@Test
	public void getAllBioTypesByLanguageCodeSuccess() {
		Mockito.when(biometricTypeRepository.findAllByLangCodeAndIsDeletedFalseOrIsDeletedIsNull(Mockito.anyString()))
				.thenReturn(biometricTypeList);
		BiometricTypeResponseDto biometricTypeResponseDto = biometricTypeService
				.getAllBiometricTypesByLanguageCode(Mockito.anyString());
		assertEquals(biometricTypeList.get(0).getCode(), biometricTypeResponseDto.getBiometrictypes().get(0).getCode());
		assertEquals(biometricTypeList.get(0).getName(), biometricTypeResponseDto.getBiometrictypes().get(0).getName());
	}

	@Test
	public void getBioTypeByCodeAndLangCodeSuccess() {
		Mockito.when(biometricTypeRepository
				.findByCodeAndLangCodeAndIsDeletedFalseOrIsDeletedIsNull(Mockito.anyString(), Mockito.anyString()))
				.thenReturn(biometricType1);
		BiometricTypeResponseDto biometricTypeResponseDto = biometricTypeService
				.getBiometricTypeByCodeAndLangCode(Mockito.anyString(), Mockito.anyString());
		assertEquals(biometricType1.getCode(), biometricTypeResponseDto.getBiometrictypes().get(0).getCode());
		assertEquals(biometricType1.getName(), biometricTypeResponseDto.getBiometrictypes().get(0).getName());
	}

	// ------------------ BlacklistedServiceTest -----------------//

	@Test(expected = DataNotFoundException.class)
	public void testGetAllBlacklistedWordsNullvalue() {
		blacklistedWordsService.getAllBlacklistedWordsBylangCode(null);
	}

	@Test(expected = DataNotFoundException.class)
	public void testGetAllBlacklistedWordsEmptyvalue() {
		blacklistedWordsService.getAllBlacklistedWordsBylangCode("");
	}

	@Test
	public void testGetAllBlackListedWordsSuccess() {
		int expected = 1;
		when(wordsRepository.findAllByLangCode(Mockito.anyString())).thenReturn(words);
		BlacklistedWordsResponseDto actual = blacklistedWordsService.getAllBlacklistedWordsBylangCode("ENG");
		assertEquals(actual.getBlacklistedwords().size(), expected);
	}

	@Test(expected = MasterDataServiceException.class)
	public void testGetAllBlackListedWordsFetchException() {
		when(wordsRepository.findAllByLangCode(Mockito.anyString())).thenThrow(DataRetrievalFailureException.class);
		blacklistedWordsService.getAllBlacklistedWordsBylangCode("ENG");
	}

	@Test(expected = DataNotFoundException.class)
	public void testGetAllBlackListedWordsNoDataFound() {
		when(wordsRepository.findAllByLangCode(Mockito.anyString())).thenReturn(null);
		blacklistedWordsService.getAllBlacklistedWordsBylangCode("ENG");
	}

	@Test(expected = DataNotFoundException.class)
	public void testGetAllBlackListedWordsEmptyData() {
		when(wordsRepository.findAllByLangCode(Mockito.anyString())).thenReturn(new ArrayList<>());
		blacklistedWordsService.getAllBlacklistedWordsBylangCode("ENG");
	}

	@Test(expected = DataNotFoundException.class)
	public void testGetAllBlackListedWordsDataNotFoundException() {
		when(wordsRepository.findAllByLangCode(Mockito.anyString())).thenReturn(null);
		blacklistedWordsService.getAllBlacklistedWordsBylangCode("ENG");
	}

	@Test(expected = DataNotFoundException.class)
	public void testGetAllBlackListedWordsEmptyDataException() {
		when(wordsRepository.findAllByLangCode(Mockito.anyString())).thenReturn(new ArrayList<>());
		blacklistedWordsService.getAllBlacklistedWordsBylangCode("ENG");
	}

	@Test(expected = MasterDataServiceException.class)
	public void testGetAllBlackListedWordsServiceException() {
		when(wordsRepository.findAllByLangCode(Mockito.anyString())).thenThrow(DataRetrievalFailureException.class);
		blacklistedWordsService.getAllBlacklistedWordsBylangCode("ENG");
	}

	// ------------------ DeviceSpecificationServiceTest -----------------//

	@Test
	public void findDeviceSpecificationByLangugeCodeTest() {
		String languageCode = "ENG";
		Mockito.when(deviceSpecificationRepository.findByLangCodeAndIsDeletedFalseOrIsDeletedIsNull(languageCode))
				.thenReturn(deviceSpecifications);

		List<DeviceSpecificationDto> deviceSpecificationDtos = deviceSpecificationService
				.findDeviceSpecificationByLangugeCode(languageCode);
		Assert.assertEquals(deviceSpecificationDtos.get(0).getId(), deviceSpecifications.get(0).getId());
		Assert.assertEquals(deviceSpecificationDtos.get(0).getName(), deviceSpecifications.get(0).getName());

	}

	@Test(expected = DataNotFoundException.class)
	public void noDeviceSpecRecordsFoudExceptionTest() {
		List<DeviceSpecification> empityList = new ArrayList<DeviceSpecification>();
		String languageCode = "FRN";
		Mockito.when(deviceSpecificationRepository.findByLangCodeAndIsDeletedFalseOrIsDeletedIsNull(languageCode))
				.thenReturn(empityList);
		deviceSpecificationService.findDeviceSpecificationByLangugeCode(languageCode);
	}

	@Test(expected = DataNotFoundException.class)
	public void noDeviceSpecRecordsFoudExceptionForNullTest() {
		String languageCode = "FRN";
		Mockito.when(deviceSpecificationRepository.findByLangCodeAndIsDeletedFalseOrIsDeletedIsNull(languageCode))
				.thenReturn(null);
		deviceSpecificationService.findDeviceSpecificationByLangugeCode(languageCode);

	}

	@Test(expected = MasterDataServiceException.class)
	public void dataDeviceSpecAccessExceptionInGetAllTest() {
		String languageCode = "eng";
		Mockito.when(deviceSpecificationRepository.findByLangCodeAndIsDeletedFalseOrIsDeletedIsNull(languageCode))
				.thenThrow(DataAccessResourceFailureException.class);
		deviceSpecificationService.findDeviceSpecificationByLangugeCode(languageCode);
	}

	@Test
	public void findDeviceSpecificationByLangugeCodeAndDeviceTypeCodeTest() {
		String languageCode = "ENG";
		String deviceTypeCode = "operating_sys";
		Mockito.when(deviceSpecificationRepository
				.findByLangCodeAndDeviceTypeCodeAndIsDeletedFalseOrIsDeletedIsNull(languageCode, deviceTypeCode))
				.thenReturn(deviceSpecificationListWithDeviceTypeCode);

		List<DeviceSpecificationDto> deviceSpecificationDtos = deviceSpecificationService
				.findDeviceSpecByLangCodeAndDevTypeCode(languageCode, deviceTypeCode);
		Assert.assertEquals(deviceSpecificationDtos.get(0).getId(),
				deviceSpecificationListWithDeviceTypeCode.get(0).getId());
		Assert.assertEquals(deviceSpecificationDtos.get(0).getName(),
				deviceSpecificationListWithDeviceTypeCode.get(0).getName());
		Assert.assertEquals(deviceSpecificationDtos.get(0).getDeviceTypeCode(),
				deviceSpecificationListWithDeviceTypeCode.get(0).getDeviceTypeCode());

	}

	@Test(expected = DataNotFoundException.class)
	public void noRecordsFoudExceptionInDeviceSpecificationByDevicTypeCodeTest() {
		List<DeviceSpecification> empityList = new ArrayList<DeviceSpecification>();
		String languageCode = "FRN";
		String deviceTypeCode = "operating_sys";
		Mockito.when(deviceSpecificationRepository
				.findByLangCodeAndDeviceTypeCodeAndIsDeletedFalseOrIsDeletedIsNull(deviceTypeCode, deviceTypeCode))
				.thenReturn(empityList);
		deviceSpecificationService.findDeviceSpecByLangCodeAndDevTypeCode(languageCode, deviceTypeCode);
	}

	@Test(expected = DataNotFoundException.class)
	public void noRecordsFoudExceptionnDeviceSpecificationByDevicTypeCodeForNullTest() {
		String languageCode = "FRN";
		String deviceTypeCode = "operating_sys";
		Mockito.when(deviceSpecificationRepository
				.findByLangCodeAndDeviceTypeCodeAndIsDeletedFalseOrIsDeletedIsNull(deviceTypeCode, deviceTypeCode))
				.thenReturn(null);
		deviceSpecificationService.findDeviceSpecByLangCodeAndDevTypeCode(languageCode, deviceTypeCode);

	}

	@Test(expected = MasterDataServiceException.class)
	public void dataAccessExceptionnDeviceSpecificationByDevicTypeCodeTest() {
		String languageCode = "ENG";
		String deviceTypeCode = "operating_sys";
		Mockito.when(deviceSpecificationRepository
				.findByLangCodeAndDeviceTypeCodeAndIsDeletedFalseOrIsDeletedIsNull(languageCode, deviceTypeCode))
				.thenThrow(DataAccessResourceFailureException.class);
		deviceSpecificationService.findDeviceSpecByLangCodeAndDevTypeCode(languageCode, deviceTypeCode);

	}

	// ------------------ DocumentCategoryServiceTest -----------------//

	@Test
	public void getAllDocumentCategorySuccessTest() {
		Mockito.when(
				documentCategoryRepository.findAllByIsDeletedFalseOrIsDeletedIsNull(Mockito.eq(DocumentCategory.class)))
				.thenReturn(documentCategoryList);
		DocumentCategoryResponseDto documentCategoryResponseDto = documentCategoryService.getAllDocumentCategory();
		assertEquals(documentCategoryList.get(0).getName(),
				documentCategoryResponseDto.getDocumentcategories().get(0).getName());
	}

	@Test(expected = MasterDataServiceException.class)
	public void getAllDocumentCategoryFetchException() {
		Mockito.when(
				documentCategoryRepository.findAllByIsDeletedFalseOrIsDeletedIsNull(Mockito.eq(DocumentCategory.class)))
				.thenThrow(DataRetrievalFailureException.class);
		documentCategoryService.getAllDocumentCategory();
	}

	@Test(expected = DataNotFoundException.class)
	public void getAllDocumentCategoryNotFoundException() {
		Mockito.when(documentCategoryRepository.findAllByIsDeletedFalseOrIsDeletedIsNull(DocumentCategory.class))
				.thenReturn(new ArrayList<DocumentCategory>());
		documentCategoryService.getAllDocumentCategory();
	}

	@Test
	public void getAllDocumentCategoryByLaguageCodeSuccessTest() {
		Mockito.when(
				documentCategoryRepository.findAllByLangCodeAndIsDeletedFalseOrIsDeletedIsNull(Mockito.anyString()))
				.thenReturn(documentCategoryList);
		DocumentCategoryResponseDto documentCategoryResponseDto = documentCategoryService
				.getAllDocumentCategoryByLaguageCode("ENG");
		assertEquals(documentCategoryList.get(0).getName(),
				documentCategoryResponseDto.getDocumentcategories().get(0).getName());
	}

	@Test(expected = MasterDataServiceException.class)
	public void getAllDocumentCategoryByLaguageCodeFetchException() {
		Mockito.when(
				documentCategoryRepository.findAllByLangCodeAndIsDeletedFalseOrIsDeletedIsNull(Mockito.anyString()))
				.thenThrow(DataRetrievalFailureException.class);
		documentCategoryService.getAllDocumentCategoryByLaguageCode(Mockito.anyString());
	}

	@Test(expected = DataNotFoundException.class)
	public void getAllDocumentCategoryByLaguageCodeNotFound() {
		Mockito.when(
				documentCategoryRepository.findAllByLangCodeAndIsDeletedFalseOrIsDeletedIsNull(Mockito.anyString()))
				.thenReturn(new ArrayList<DocumentCategory>());
		documentCategoryService.getAllDocumentCategoryByLaguageCode(Mockito.anyString());
	}

	@Test
	public void getDocumentCategoryByCodeAndLangCodeSuccessTest() {
		Mockito.when(documentCategoryRepository
				.findByCodeAndLangCodeAndIsDeletedFalseOrIsDeletedIsNull(Mockito.anyString(), Mockito.anyString()))
				.thenReturn(documentCategory1);
		DocumentCategoryResponseDto documentCategoryResponseDto = documentCategoryService
				.getDocumentCategoryByCodeAndLangCode("123", "ENG");
		assertEquals(documentCategory1.getName(), documentCategoryResponseDto.getDocumentcategories().get(0).getName());
	}

	@Test(expected = MasterDataServiceException.class)
	public void getDocumentCategoryByCodeAndLangCodeFetchException() {
		Mockito.when(documentCategoryRepository
				.findByCodeAndLangCodeAndIsDeletedFalseOrIsDeletedIsNull(Mockito.anyString(), Mockito.anyString()))
				.thenThrow(DataRetrievalFailureException.class);
		documentCategoryService.getDocumentCategoryByCodeAndLangCode(Mockito.anyString(), Mockito.anyString());
	}

	@Test(expected = DataNotFoundException.class)
	public void getDocumentCategoryByCodeAndLangCodeNotFoundException() {
		Mockito.when(documentCategoryRepository
				.findByCodeAndLangCodeAndIsDeletedFalseOrIsDeletedIsNull(Mockito.anyString(), Mockito.anyString()))
				.thenReturn(null);
		documentCategoryService.getDocumentCategoryByCodeAndLangCode(Mockito.anyString(), Mockito.anyString());
	}

	@Test
	public void addDocumentcategoryDataSuccess() {
		Mockito.when(documentCategoryRepository.create(Mockito.any())).thenReturn(documentCategory2);

		CodeAndLanguageCodeID codeAndLanguageCodeId = documentCategoryService
				.createDocumentCategory(documentCategoryRequestDto.getRequest());
		assertEquals(documentCategoryRequestDto.getRequest().getCode(), codeAndLanguageCodeId.getCode());
		assertEquals(documentCategoryRequestDto.getRequest().getLangCode(), codeAndLanguageCodeId.getLangCode());
	}

	@Test(expected = MasterDataServiceException.class)
	public void addDocumentcategoryDataFetchException() {
		Mockito.when(documentCategoryRepository.create(Mockito.any())).thenThrow(DataAccessLayerException.class);
		documentCategoryService.createDocumentCategory(documentCategoryRequestDto.getRequest());
	}

	// ------------------ LanguageServiceTest -----------------//

	@Test
	public void testSucessGetAllLaguages() {
		Mockito.when(languageRepository.findAllByIsDeletedFalseOrIsDeletedIsNull()).thenReturn(languages);
		LanguageResponseDto dto = languageService.getAllLaguages();
		assertNotNull(dto);
		assertEquals(2, dto.getLanguages().size());
	}

	@Test(expected = DataNotFoundException.class)
	public void testLanguageNotFoundException() {
		Mockito.when(languageRepository.findAllByIsDeletedFalseOrIsDeletedIsNull()).thenReturn(null);
		languageService.getAllLaguages();
	}

	@Test(expected = DataNotFoundException.class)
	public void testLanguageNotFoundExceptionWhenNoLanguagePresent() {
		Mockito.when(languageRepository.findAllByIsDeletedFalseOrIsDeletedIsNull())
				.thenReturn(new ArrayList<Language>());
		languageService.getAllLaguages();
	}

	@Test(expected = MasterDataServiceException.class)
	public void testLanguageFetchException() {
		Mockito.when(languageRepository.findAllByIsDeletedFalseOrIsDeletedIsNull())
				.thenThrow(HibernateObjectRetrievalFailureException.class);
		languageService.getAllLaguages();
	}

	// ------------------ LocationServiceTest -----------------//

	@Test()
	public void getLocationHierarchyTest() {
		Mockito.when(locationHierarchyRepository.findDistinctLocationHierarchyByIsDeletedFalse(Mockito.anyString()))
				.thenReturn(locObjList);
		LocationHierarchyResponseDto locationHierarchyResponseDto = locationHierarchyService
				.getLocationDetails(Mockito.anyString());
		Assert.assertEquals("COUNTRY", locationHierarchyResponseDto.getLocations().get(0).getLocationHierarchyName());
	}

	@Test(expected = DataNotFoundException.class)
	public void getLocationHierarchyNoDataFoundExceptionTest() {
		Mockito.when(locationHierarchyRepository.findDistinctLocationHierarchyByIsDeletedFalse(Mockito.anyString()))
				.thenReturn(new ArrayList<Object[]>());
		locationHierarchyService.getLocationDetails(Mockito.anyString());

	}

	@Test(expected = MasterDataServiceException.class)
	public void getLocationHierarchyFetchExceptionTest() {
		Mockito.when(locationHierarchyRepository.findDistinctLocationHierarchyByIsDeletedFalse(Mockito.anyString()))
				.thenThrow(DataRetrievalFailureException.class);
		locationHierarchyService.getLocationDetails(Mockito.anyString());

	}

	@Test()
	public void getLocationHierachyBasedOnLangAndLoc() {
		Mockito.when(locationHierarchyRepository.findLocationHierarchyByCodeAndLanguageCode("IND", "HIN"))
				.thenReturn(locationHierarchies);

		LocationResponseDto locationHierarchyResponseDto = locationHierarchyService
				.getLocationHierarchyByLangCode("IND", "HIN");
		Assert.assertEquals("IND", locationHierarchyResponseDto.getLocations().get(0).getCode());

	}

	@Test(expected = DataNotFoundException.class)
	public void getLocationHierarchyExceptionTest() {
		Mockito.when(locationHierarchyRepository.findLocationHierarchyByCodeAndLanguageCode("IND", "HIN"))
				.thenReturn(null);
		locationHierarchyService.getLocationHierarchyByLangCode("IND", "HIN");

	}

	@Test(expected = DataNotFoundException.class)
	public void getLocationHierarchyExceptionTestWithEmptyList() {
		Mockito.when(locationHierarchyRepository.findLocationHierarchyByCodeAndLanguageCode("IND", "HIN"))
				.thenReturn(new ArrayList<Location>());
		locationHierarchyService.getLocationHierarchyByLangCode("IND", "HIN");

	}

	@Test(expected = MasterDataServiceException.class)
	public void locationHierarchyDataAccessExceptionTest() {
		Mockito.when(locationHierarchyRepository.findLocationHierarchyByCodeAndLanguageCode("IND", "HIN"))
				.thenThrow(DataRetrievalFailureException.class);
		locationHierarchyService.getLocationHierarchyByLangCode("IND", "HIN");
	}

	@Test
	public void locationHierarchySaveTest() {
		Mockito.when(locationHierarchyRepository.create(Mockito.any())).thenReturn(locationHierarchy);
		locationHierarchyService.createLocationHierarchy(requestLocationDto.getRequest());
	}

	@Test(expected = MasterDataServiceException.class)
	public void locationHierarchySaveNegativeTest() {
		Mockito.when(locationHierarchyRepository.create(Mockito.any())).thenThrow(DataAccessLayerException.class);
		locationHierarchyService.createLocationHierarchy(requestLocationDto.getRequest());
	}

	@Test
	public void updateLocationDetailsTest() {

		Mockito.when(locationHierarchyRepository.findById(Mockito.any(), Mockito.any())).thenReturn(locationHierarchy);
		Mockito.when(locationHierarchyRepository.update(Mockito.any())).thenReturn(locationHierarchy);

		locationHierarchyService.updateLocationDetails(requestLocationDto.getRequest());
	}

	@Test(expected = MasterDataServiceException.class)
	public void updateLocationDetailsExceptionTest() {
		Mockito.when(locationHierarchyRepository.findById(Mockito.any(), Mockito.any())).thenReturn(locationHierarchy);
		Mockito.when(locationHierarchyRepository.update(Mockito.any())).thenThrow(DataRetrievalFailureException.class);

		locationHierarchyService.updateLocationDetails(requestLocationDto.getRequest());
	}

	@Test(expected = RequestException.class)
	public void updateLocationDetailsDataNotFoundTest() {
		Mockito.when(locationHierarchyRepository.findById(Mockito.any(), Mockito.any())).thenReturn(null);
		locationHierarchyService.updateLocationDetails(requestLocationDto.getRequest());
	}

	@Test
	public void deleteLocationDetailsTest() {

		Mockito.when(locationHierarchyRepository.findByCode(Mockito.anyString())).thenReturn(locationHierarchies);
		Mockito.when(locationHierarchyRepository.update(Mockito.any())).thenReturn(locationHierarchy);
		locationHierarchyService.deleteLocationDetials("KAR");

	}

	@Test(expected = MasterDataServiceException.class)
	public void deleteLocationDetailsServiceExceptionTest() {

		Mockito.when(locationHierarchyRepository.findByCode(Mockito.anyString())).thenReturn(locationHierarchies);
		Mockito.when(locationHierarchyRepository.update(Mockito.any())).thenThrow(DataRetrievalFailureException.class);
		locationHierarchyService.deleteLocationDetials("KAR");

	}

	@Test(expected = RequestException.class)
	public void deleteLocationDetailDataNotFoundExceptionTest() {

		Mockito.when(locationHierarchyRepository.findByCode(Mockito.anyString())).thenReturn(new ArrayList<Location>());

		locationHierarchyService.deleteLocationDetials("KAR");

	}

	@Test()
	public void getLocationHierachyBasedOnHierarchyNameTest() {
		Mockito.when(locationHierarchyRepository.findAllByHierarchyNameIgnoreCase("country"))
				.thenReturn(locationHierarchies);

		LocationResponseDto locationResponseDto = locationHierarchyService.getLocationDataByHierarchyName("country");

		Assert.assertEquals("country", locationResponseDto.getLocations().get(0).getHierarchyName());

	}

	@Test(expected = DataNotFoundException.class)
	public void dataNotFoundExceptionTest() {

		Mockito.when(locationHierarchyRepository.findAllByHierarchyNameIgnoreCase("123")).thenReturn(null);

		locationHierarchyService.getLocationDataByHierarchyName("country");

	}

	@Test(expected = MasterDataServiceException.class)
	public void masterDataServiceExceptionTest() {
		Mockito.when(locationHierarchyRepository.findAllByHierarchyNameIgnoreCase("country"))
				.thenThrow(DataRetrievalFailureException.class);
		locationHierarchyService.getLocationDataByHierarchyName("country");

	}

	@Test
	public void getImmediateChildrenTest() {
		Mockito.when(locationHierarchyRepository
				.findLocationHierarchyByParentLocCodeAndLanguageCode(Mockito.anyString(), Mockito.anyString()))
				.thenReturn(locationHierarchies);
		locationHierarchyService.getImmediateChildrenByLocCodeAndLangCode("KAR", "KAN");
	}

	@Test(expected = MasterDataServiceException.class)
	public void getImmediateChildrenServiceExceptionTest() {
		Mockito.when(locationHierarchyRepository
				.findLocationHierarchyByParentLocCodeAndLanguageCode(Mockito.anyString(), Mockito.anyString()))
				.thenThrow(DataRetrievalFailureException.class);
		locationHierarchyService.getImmediateChildrenByLocCodeAndLangCode("KAR", "KAN");
	}

	@Test(expected = DataNotFoundException.class)
	public void getImmediateChildrenDataExceptionTest() {
		Mockito.when(locationHierarchyRepository
				.findLocationHierarchyByParentLocCodeAndLanguageCode(Mockito.anyString(), Mockito.anyString()))
				.thenReturn(new ArrayList<Location>());
		locationHierarchyService.getImmediateChildrenByLocCodeAndLangCode("KAR", "KAN");
	}

	// ------------------ TemplateServiceTest -----------------//

	@Test(expected = MasterDataServiceException.class)
	public void getAllTemplateFetchExceptionTest() {
		Mockito.when(templateRepository.findAllByIsDeletedFalseOrIsDeletedIsNull(Mockito.eq(Template.class)))
				.thenThrow(DataRetrievalFailureException.class);

		templateService.getAllTemplate();
	}

	@Test(expected = DataNotFoundException.class)
	public void getAllTemplateNotFoundExceptionTest() {
		templateList = new ArrayList<>();
		Mockito.when(templateRepository.findAllByIsDeletedFalseOrIsDeletedIsNull(Mockito.eq(Template.class)))
				.thenReturn(templateList);
		templateService.getAllTemplate();
	}

	@Test(expected = MasterDataServiceException.class)
	public void getAllTemplateByLanguageCodeFetchExceptionTest() {
		Mockito.when(templateRepository.findAllByLangCodeAndIsDeletedFalseOrIsDeletedIsNull(Mockito.anyString()))
				.thenThrow(DataRetrievalFailureException.class);

		templateService.getAllTemplateByLanguageCode("HIN");
	}

	@Test(expected = DataNotFoundException.class)
	public void getAllTemplateByLanguageCodeNotFoundExceptionTest() {
		templateList = new ArrayList<>();
		Mockito.when(templateRepository.findAllByLangCodeAndIsDeletedFalseOrIsDeletedIsNull(Mockito.anyString()))
				.thenReturn(templateList);

		templateService.getAllTemplateByLanguageCode("HIN");
	}

	@Test(expected = MasterDataServiceException.class)
	public void getAllTemplateByLanguageCodeAndTemplateTypeCodeFetchExceptionTest() {
		Mockito.when(templateRepository.findAllByLangCodeAndTemplateTypeCodeAndIsDeletedFalseOrIsDeletedIsNull(
				Mockito.anyString(), Mockito.anyString())).thenThrow(DataRetrievalFailureException.class);
		templateService.getAllTemplateByLanguageCodeAndTemplateTypeCode("HIN", "EMAIL");
	}

	@Test(expected = DataNotFoundException.class)
	public void getAllTemplateByLanguageCodeAndTemplateTypeCodeNotFoundExceptionTest() {
		templateList = new ArrayList<>();
		Mockito.when(templateRepository.findAllByLangCodeAndTemplateTypeCodeAndIsDeletedFalseOrIsDeletedIsNull(
				Mockito.anyString(), Mockito.anyString())).thenReturn(templateList);
		templateService.getAllTemplateByLanguageCodeAndTemplateTypeCode("HIN", "EMAIL");
	}

	@Test
	public void getAllTemplateTest() {
		Mockito.when(templateRepository.findAllByIsDeletedFalseOrIsDeletedIsNull(Template.class))
				.thenReturn(templateList);
		templateResponseDto = templateService.getAllTemplate();

		assertEquals(templateList.get(0).getId(), templateResponseDto.getTemplates().get(0).getId());
		assertEquals(templateList.get(0).getName(), templateResponseDto.getTemplates().get(0).getName());
	}

	@Test
	public void getAllTemplateByLanguageCodeTest() {
		Mockito.when(templateRepository.findAllByLangCodeAndIsDeletedFalseOrIsDeletedIsNull(Mockito.anyString()))
				.thenReturn(templateList);
		templateResponseDto = templateService.getAllTemplateByLanguageCode(Mockito.anyString());

		assertEquals(templateList.get(0).getId(), templateResponseDto.getTemplates().get(0).getId());
		assertEquals(templateList.get(0).getName(), templateResponseDto.getTemplates().get(0).getName());
	}

	@Test
	public void getAllTemplateByLanguageCodeAndTemplateTypeCodeTest() {
		Mockito.when(templateRepository.findAllByLangCodeAndTemplateTypeCodeAndIsDeletedFalseOrIsDeletedIsNull(
				Mockito.anyString(), Mockito.anyString())).thenReturn(templateList);
		templateResponseDto = templateService.getAllTemplateByLanguageCodeAndTemplateTypeCode(Mockito.anyString(),
				Mockito.anyString());

		assertEquals(templateList.get(0).getId(), templateResponseDto.getTemplates().get(0).getId());
		assertEquals(templateList.get(0).getName(), templateResponseDto.getTemplates().get(0).getName());
	}

	// ------------------------------------TemplateFileFormatServiceTest---------------------------//
	@Test
	public void addTemplateFileFormatSuccess() {
		Mockito.when(templateFileFormatRepository.create(Mockito.any())).thenReturn(templateFileFormat);

		CodeAndLanguageCodeID codeAndLanguageCodeId = templateFileFormatService
				.createTemplateFileFormat(templateFileFormatRequestDto.getRequest());
		assertEquals(templateFileFormat.getCode(), codeAndLanguageCodeId.getCode());
		assertEquals(templateFileFormat.getLangCode(), codeAndLanguageCodeId.getLangCode());
	}

	@Test(expected = MasterDataServiceException.class)
	public void addTemplateFileFormatInsertExceptionTest() {
		Mockito.when(templateFileFormatRepository.create(Mockito.any())).thenThrow(DataRetrievalFailureException.class);
		templateFileFormatService.createTemplateFileFormat(templateFileFormatRequestDto.getRequest());
	}
	
	@Test(expected = MasterDataServiceException.class)
	public void updateTemplateFileFormatDataAccessExceptionTest() {
		Mockito.when(templateFileFormatRepository.findByCodeAndLangCodeAndIsDeletedFalseOrIsDeletedIsNull(Mockito.any(), Mockito.any())).thenReturn(templateFileFormat);
		Mockito.when(templateFileFormatRepository.update(Mockito.any())).thenThrow(DataRetrievalFailureException.class);
		templateFileFormatService.updateTemplateFileFormat(templateFileFormatRequestDto.getRequest());
	}
	
	@Test(expected = MasterDataServiceException.class)
	public void deleteTemplateFileFormatDataAccessExceptionTest() {
		Mockito.when(templateRepository.findAllByFileFormatCodeAndIsDeletedFalseOrIsDeletedIsNull(Mockito.any())).thenReturn(templateList);
		Mockito.when(templateFileFormatRepository.deleteTemplateFileFormat(Mockito.any(), Mockito.any(), Mockito.any())).thenThrow(DataRetrievalFailureException.class);
		templateFileFormatService.deleteTemplateFileFormat(templateFileFormatRequestDto.getRequest().getCode());
	}
	
	@Test(expected = MasterDataServiceException.class)
	public void deleteTemplateFileFormatDataAccessExceptionTest2() {
		Mockito.when(templateRepository.findAllByFileFormatCodeAndIsDeletedFalseOrIsDeletedIsNull(Mockito.any())).thenThrow(DataRetrievalFailureException.class);
		templateFileFormatService.deleteTemplateFileFormat(templateFileFormatRequestDto.getRequest().getCode());
	}
	
	@Test(expected = MasterDataServiceException.class)
	public void deleteTemplateFileFormatDataAccessExceptionTest3() {
		Mockito.when(templateRepository.findAllByFileFormatCodeAndIsDeletedFalseOrIsDeletedIsNull(Mockito.any())).thenReturn(templateList);
		Mockito.when(templateFileFormatRepository.deleteTemplateFileFormat(Mockito.any(), Mockito.any(), Mockito.any())).thenReturn(0);
		templateFileFormatService.deleteTemplateFileFormat(templateFileFormatRequestDto.getRequest().getCode());
	}

	// ----------------------------------DocumentTypeServiceTest-------------------------//

	@Test
	public void getAllValidDocumentTypeTest() {
		String documentCategoryCode = "iric";
		String langCode = "eng";

		Mockito.when(documentTypeRepository.findByCodeAndLangCodeAndIsDeletedFalse(documentCategoryCode, langCode))
				.thenReturn(documents);

		List<DocumentTypeDto> documentTypes = documentTypeService.getAllValidDocumentType(documentCategoryCode,
				langCode);
		Assert.assertEquals(documentTypes.get(0).getCode(), documents.get(0).getCode());
		Assert.assertEquals(documentTypes.get(0).getName(), documents.get(0).getName());

	}

	@Test(expected = DataNotFoundException.class)
	public void documentTypeNoRecordsFoudExceptionTest() {
		String documentCategoryCode = "poc";
		String langCode = "eng";
		List<DocumentType> entitydocuments = new ArrayList<DocumentType>();
		Mockito.when(documentTypeRepository.findByCodeAndLangCodeAndIsDeletedFalse(documentCategoryCode, langCode))
				.thenReturn(entitydocuments);
		documentTypeService.getAllValidDocumentType(documentCategoryCode, langCode);

	}

	@Test(expected = DataNotFoundException.class)
	public void documentTypeNoRecordsFoudExceptionForNullTest() {
		String documentCategoryCode = "poc";
		String langCode = "eng";
		Mockito.when(documentTypeRepository.findByCodeAndLangCodeAndIsDeletedFalse(documentCategoryCode, langCode))
				.thenReturn(null);
		documentTypeService.getAllValidDocumentType(documentCategoryCode, langCode);

	}

	@Test(expected = MasterDataServiceException.class)
	public void documentTypeDataAccessExceptionInGetAllTest() {
		String documentCategoryCode = "poc";
		String langCode = "eng";
		Mockito.when(documentTypeRepository.findByCodeAndLangCodeAndIsDeletedFalse(documentCategoryCode, langCode))
				.thenThrow(DataAccessResourceFailureException.class);
		documentTypeService.getAllValidDocumentType(documentCategoryCode, langCode);

	}

	/*---------------------- Blacklisted word validator----------------------*/

	@Test
	public void validateWordNegativeTest() {
		List<BlacklistedWords> badWords = new ArrayList<>();
		BlacklistedWords word = new BlacklistedWords();
		word.setWord("not-allowed");
		badWords.add(word);
		doReturn(badWords).when(wordsRepository).findAllByIsDeletedFalseOrIsDeletedNull();
		List<String> wordsList = new ArrayList<>();
		wordsList.add("not-allowed");
		boolean isValid = blacklistedWordsService.validateWord(wordsList);
		assertEquals("Invalid word", false, isValid);
	}

	@Test
	public void validateWordPositiveTest() {
		List<BlacklistedWords> badWords = new ArrayList<>();
		BlacklistedWords word = new BlacklistedWords();
		word.setWord("nun");
		badWords.add(word);
		doReturn(badWords).when(wordsRepository).findAllByIsDeletedFalseOrIsDeletedNull();
		List<String> wordsList = new ArrayList<>();
		wordsList.add("allowed");
		boolean isValid = blacklistedWordsService.validateWord(wordsList);
		assertEquals("Valid word", true, isValid);
	}

	@Test(expected = MasterDataServiceException.class)
	public void validateWordExceptionTest() {
		doThrow(DataRetrievalFailureException.class).when(wordsRepository).findAllByIsDeletedFalseOrIsDeletedNull();
		List<String> wordsList = new ArrayList<>();
		wordsList.add("allowed");
		blacklistedWordsService.validateWord(wordsList);
	}

	// -------------------------------------MachineHistroyTest----------------------------
	@Test(expected = RequestException.class)
	public void getMachineHistroyIdLangEffDTimeParseDateException() {
		machineHistoryService.getMachineHistroyIdLangEffDTime("1000", "ENG", "2018-12-11T11:18:261.033Z");
	}

	// ----------------------------------
	@Test(expected = RequestException.class)
	public void getRegCentDevHistByregCentIdDevIdEffTimeinvalidDateFormateTest() {
		registrationCenterDeviceHistoryService.getRegCenterDeviceHisByregCenterIdDevIdEffDTime("RCI100", "DI001",
				"2018-12-11T11:18:261.033Z");
	}

	// -------------------------------------DeviceHistroyTest------------------------------------------
	@Test(expected = RequestException.class)
	public void getDeviceHistroyIdLangEffDTimeParseDateException() {
		deviceHistoryService.getDeviceHistroyIdLangEffDTime("1000", "ENG", "2018-12-11T11:18:261.033Z");
	}

	// ---------------------RegistrationCenterIntegrationTest-validatetimestamp----------------//

	@Test
	public void getStatusOfWorkingHoursRejectedTest() throws Exception {
		Mockito.when(registrationCenterRepository.validateDateWithHoliday(Mockito.any(), Mockito.any()))
				.thenReturn(true);
		Mockito.when(registrationCenterRepository.findById(Mockito.any(), Mockito.anyString()))
				.thenReturn(registrationCenter);
		LocalTime startTime = LocalTime.of(10, 00, 000);
		LocalTime endTime = LocalTime.of(18, 00, 000);
		registrationCenter.setCenterStartTime(startTime);
		registrationCenter.setCenterEndTime(endTime);
		/*
		 * mockMvc.perform(get(
		 * "/registrationcenters/validate/1/2017-12-12T17:59:59.999Z"))
		 * .andExpect(status().isOk());
		 */

		ResgistrationCenterStatusResponseDto resgistrationCenterStatusResponseDto = registrationCenterService
				.validateTimeStampWithRegistrationCenter("1","eng", "2017-12-12T17:59:59.999Z");

		Assert.assertEquals(MasterDataConstant.INVALID, resgistrationCenterStatusResponseDto.getStatus());

	}

	@Test
	public void getStatusOfWorkingHoursTest() throws Exception {
		Mockito.when(registrationCenterRepository.validateDateWithHoliday(Mockito.any(), Mockito.any()))
				.thenReturn(false);
		Mockito.when(registrationCenterRepository.findByIdAndLangCode(Mockito.any(), Mockito.anyString()))
				.thenReturn(registrationCenter);
		LocalTime startTime = LocalTime.of(10, 00, 000);
		LocalTime endTime = LocalTime.of(18, 00, 000);
		registrationCenter.setCenterStartTime(startTime);
		registrationCenter.setCenterEndTime(endTime);

		ResgistrationCenterStatusResponseDto resgistrationCenterStatusResponseDto = registrationCenterService
				.validateTimeStampWithRegistrationCenter("1","eng", "2017-12-12T17:59:59.999Z");

		/*
		 * mockMvc.perform(get(
		 * "/registrationcenters/validate/1/2017-12-12T17:59:59.999Z"))
		 * .andExpect(status().isOk());
		 */

		Assert.assertEquals(MasterDataConstant.VALID, resgistrationCenterStatusResponseDto.getStatus());

	}

	@Test(expected = MasterDataServiceException.class)
	public void getStatusOfWorkingHoursServiceExceptionTest() throws Exception {
		Mockito.when(registrationCenterRepository.validateDateWithHoliday(Mockito.any(), Mockito.any()))
				.thenThrow(DataRetrievalFailureException.class);
		Mockito.when(registrationCenterRepository.findById(Mockito.any(), Mockito.anyString()))
				.thenReturn(registrationCenter);

		registrationCenterService.validateTimeStampWithRegistrationCenter("1", "eng","2017-12-12T17:59:59.999Z");

	}

	@Test(expected = DataNotFoundException.class)
	public void getStatusOfWorkingHoursDataNotFoundExceptionTest() throws Exception {
		Mockito.when(registrationCenterRepository.validateDateWithHoliday(Mockito.any(), Mockito.any()))
				.thenReturn(false);
		Mockito.when(registrationCenterRepository.findById(Mockito.any(), Mockito.anyString())).thenReturn(null);

		registrationCenterService.validateTimeStampWithRegistrationCenter("1", "eng","2017-12-12T17:59:59.999Z");

	}

	@Test(expected = DataNotFoundException.class)
	public void getStatusOfWorkingHoursDataNotFoundTest() throws Exception {
		Mockito.when(registrationCenterRepository.validateDateWithHoliday(Mockito.any(), Mockito.any()))
				.thenReturn(false);
		Mockito.when(registrationCenterRepository.findById(Mockito.any(), Mockito.anyString()))
				.thenReturn(registrationCenter);

		registrationCenterService.validateTimeStampWithRegistrationCenter("1","eng", "2017-12-12T17:59:59.999Z");

	}

	@Test
	public void getStatusOfWorkingHoursRejectedWorkingHourTest() throws Exception {
		Mockito.when(registrationCenterRepository.validateDateWithHoliday(Mockito.any(), Mockito.any()))
				.thenReturn(false);
		Mockito.when(registrationCenterRepository.findByIdAndLangCode(Mockito.any(), Mockito.anyString()))
				.thenReturn(registrationCenter);
		LocalTime startTime = LocalTime.of(10, 00, 000);
		LocalTime endTime = LocalTime.of(15, 00, 000);
		registrationCenter.setCenterStartTime(startTime);
		registrationCenter.setCenterEndTime(endTime);

		ResgistrationCenterStatusResponseDto resgistrationCenterStatusResponseDto = registrationCenterService
				.validateTimeStampWithRegistrationCenter("1", "eng","2017-12-12T17:59:59.999Z");

		Assert.assertEquals(MasterDataConstant.INVALID, resgistrationCenterStatusResponseDto.getStatus());

	}
	
	@Test(expected =RequestException.class)
	public void invalidDateFormatTest() throws Exception {
		Mockito.when(registrationCenterRepository.validateDateWithHoliday(Mockito.any(), Mockito.any()))
				.thenReturn(false);
		Mockito.when(registrationCenterRepository.findById(Mockito.any(), Mockito.anyString()))
				.thenReturn(registrationCenter);

		registrationCenterService.validateTimeStampWithRegistrationCenter("1", "eng","2017-12-1217:59:59.999Z");

	}

	

=======
package io.mosip.kernel.masterdata.test.service;

import static org.junit.Assert.assertEquals;
import static org.junit.Assert.assertNotNull;
import static org.mockito.Mockito.doReturn;
import static org.mockito.Mockito.doThrow;
import static org.mockito.Mockito.when;

import java.time.LocalDateTime;
import java.time.Month;
import java.util.ArrayList;
import java.util.List;

import org.junit.Assert;
import org.junit.Before;
import org.junit.Test;
import org.junit.runner.RunWith;
import org.mockito.Mockito;
import org.springframework.beans.factory.annotation.Autowired;
import org.springframework.boot.test.autoconfigure.web.servlet.AutoConfigureMockMvc;
import org.springframework.boot.test.context.SpringBootTest;
import org.springframework.boot.test.mock.mockito.MockBean;
import org.springframework.dao.DataAccessResourceFailureException;
import org.springframework.dao.DataRetrievalFailureException;
import org.springframework.orm.hibernate5.HibernateObjectRetrievalFailureException;
import org.springframework.test.context.junit4.SpringRunner;

import io.mosip.kernel.core.dataaccess.exception.DataAccessLayerException;
import io.mosip.kernel.masterdata.constant.MasterDataConstant;
import io.mosip.kernel.masterdata.dto.ApplicationDto;
import io.mosip.kernel.masterdata.dto.BiometricAttributeDto;
import io.mosip.kernel.masterdata.dto.BiometricTypeDto;
import io.mosip.kernel.masterdata.dto.DeviceSpecificationDto;
import io.mosip.kernel.masterdata.dto.DocumentCategoryDto;
import io.mosip.kernel.masterdata.dto.DocumentTypeDto;
import io.mosip.kernel.masterdata.dto.LanguageDto;
import io.mosip.kernel.masterdata.dto.LocationDto;
import io.mosip.kernel.masterdata.dto.RegistrationCenterMachineDeviceHistoryDto;
import io.mosip.kernel.masterdata.dto.RequestDto;
import io.mosip.kernel.masterdata.dto.TemplateFileFormatDto;
import io.mosip.kernel.masterdata.dto.getresponse.ApplicationResponseDto;
import io.mosip.kernel.masterdata.dto.getresponse.BiometricTypeResponseDto;
import io.mosip.kernel.masterdata.dto.getresponse.BlacklistedWordsResponseDto;
import io.mosip.kernel.masterdata.dto.getresponse.DocumentCategoryResponseDto;
import io.mosip.kernel.masterdata.dto.getresponse.LanguageResponseDto;
import io.mosip.kernel.masterdata.dto.getresponse.LocationCodeResponseDto;
import io.mosip.kernel.masterdata.dto.getresponse.LocationHierarchyResponseDto;
import io.mosip.kernel.masterdata.dto.getresponse.LocationResponseDto;
import io.mosip.kernel.masterdata.dto.getresponse.ResgistrationCenterStatusResponseDto;
import io.mosip.kernel.masterdata.dto.getresponse.TemplateResponseDto;
import io.mosip.kernel.masterdata.dto.postresponse.IdResponseDto;
import io.mosip.kernel.masterdata.dto.postresponse.RegCenterMachineDeviceHistoryResponseDto;
import io.mosip.kernel.masterdata.entity.Application;
import io.mosip.kernel.masterdata.entity.BiometricAttribute;
import io.mosip.kernel.masterdata.entity.BiometricType;
import io.mosip.kernel.masterdata.entity.BlacklistedWords;
import io.mosip.kernel.masterdata.entity.DeviceSpecification;
import io.mosip.kernel.masterdata.entity.DocumentCategory;
import io.mosip.kernel.masterdata.entity.DocumentType;
import io.mosip.kernel.masterdata.entity.Language;
import io.mosip.kernel.masterdata.entity.Location;
import io.mosip.kernel.masterdata.entity.RegistrationCenter;
import io.mosip.kernel.masterdata.entity.RegistrationCenterMachineDeviceHistory;
import io.mosip.kernel.masterdata.entity.Template;
import io.mosip.kernel.masterdata.entity.TemplateFileFormat;
import io.mosip.kernel.masterdata.entity.id.CodeAndLanguageCodeID;
import io.mosip.kernel.masterdata.entity.id.RegistrationCenterMachineDeviceHistoryID;
import io.mosip.kernel.masterdata.exception.DataNotFoundException;
import io.mosip.kernel.masterdata.exception.MasterDataServiceException;
import io.mosip.kernel.masterdata.exception.RequestException;
import io.mosip.kernel.masterdata.repository.ApplicationRepository;
import io.mosip.kernel.masterdata.repository.BiometricAttributeRepository;
import io.mosip.kernel.masterdata.repository.BiometricTypeRepository;
import io.mosip.kernel.masterdata.repository.BlacklistedWordsRepository;
import io.mosip.kernel.masterdata.repository.DeviceSpecificationRepository;
import io.mosip.kernel.masterdata.repository.DeviceTypeRepository;
import io.mosip.kernel.masterdata.repository.DocumentCategoryRepository;
import io.mosip.kernel.masterdata.repository.DocumentTypeRepository;
import io.mosip.kernel.masterdata.repository.LanguageRepository;
import io.mosip.kernel.masterdata.repository.LocationRepository;
import io.mosip.kernel.masterdata.repository.RegistrationCenterMachineDeviceHistoryRepository;
import io.mosip.kernel.masterdata.repository.RegistrationCenterRepository;
import io.mosip.kernel.masterdata.repository.TemplateFileFormatRepository;
import io.mosip.kernel.masterdata.repository.TemplateRepository;
import io.mosip.kernel.masterdata.service.ApplicationService;
import io.mosip.kernel.masterdata.service.BiometricAttributeService;
import io.mosip.kernel.masterdata.service.BiometricTypeService;
import io.mosip.kernel.masterdata.service.BlacklistedWordsService;
import io.mosip.kernel.masterdata.service.DeviceHistoryService;
import io.mosip.kernel.masterdata.service.DeviceSpecificationService;
import io.mosip.kernel.masterdata.service.DocumentCategoryService;
import io.mosip.kernel.masterdata.service.DocumentTypeService;
import io.mosip.kernel.masterdata.service.LanguageService;
import io.mosip.kernel.masterdata.service.LocationService;
import io.mosip.kernel.masterdata.service.MachineHistoryService;
import io.mosip.kernel.masterdata.service.RegistrationCenterDeviceHistoryService;
import io.mosip.kernel.masterdata.service.RegistrationCenterMachineDeviceHistoryService;
import io.mosip.kernel.masterdata.service.RegistrationCenterService;
import io.mosip.kernel.masterdata.service.TemplateFileFormatService;
import io.mosip.kernel.masterdata.service.TemplateService;
import io.mosip.kernel.masterdata.utils.MetaDataUtils;

/**
 * @author Bal Vikash Sharma
 * @author Neha Sinha
 * @author tapaswini
 * @author srinivasan
 * @since 1.0.0
 *
 * 
 * @since 1.0.0
 *
 */

@SpringBootTest
@RunWith(SpringRunner.class)
@AutoConfigureMockMvc
public class MasterDataServiceTest {

	@MockBean
	private ApplicationRepository applicationRepository;

	@Autowired
	private ApplicationService applicationService;

	private Application application1;
	private Application application2;

	private List<Application> applicationList;
	private ApplicationDto applicationDto;

	private RequestDto<ApplicationDto> applicationRequestDto;
	private RequestDto<DocumentCategoryDto> documentCategoryRequestDto;

	private RegistrationCenterMachineDeviceHistoryDto registrationCenterMachimeDeviceHistoryDto;

	@MockBean
	BiometricAttributeRepository biometricAttributeRepository;

	@Autowired
	BiometricAttributeService biometricAttributeService;

	List<BiometricAttribute> biometricattributes = null;

	@MockBean
	private BiometricTypeRepository biometricTypeRepository;

	@Autowired
	private BiometricTypeService biometricTypeService;

	private BiometricType biometricType1 = new BiometricType();
	private BiometricType biometricType2 = new BiometricType();

	List<BiometricType> biometricTypeList = new ArrayList<>();

	@Autowired
	private BlacklistedWordsService blacklistedWordsService;

	@Autowired
	private RegistrationCenterService registrationCenterService;

	private RegistrationCenter registrationCenter;

	@MockBean
	private RegistrationCenterRepository registrationCenterRepository;

	@MockBean
	private BlacklistedWordsRepository wordsRepository;

	List<BlacklistedWords> words;

	@MockBean
	DeviceSpecificationRepository deviceSpecificationRepository;

	@Autowired
	DeviceSpecificationService deviceSpecificationService;

	List<DeviceSpecification> deviceSpecifications = null;
	List<DeviceSpecification> deviceSpecificationListWithDeviceTypeCode = null;

	@MockBean
	DocumentCategoryRepository documentCategoryRepository;

	@Autowired
	DocumentCategoryService documentCategoryService;

	@MockBean
	RegistrationCenterMachineDeviceHistoryRepository registrationCenterMachineDeviceHistoryRepository;

	RegistrationCenterMachineDeviceHistory registrationCenterMachineDeviceHistory;

	@Autowired
	RegistrationCenterMachineDeviceHistoryService registrationCenterMachineDeviceHistoryService;

	private DocumentCategory documentCategory1;
	private DocumentCategory documentCategory2;

	private List<DocumentCategory> documentCategoryList = new ArrayList<>();

	@Autowired
	private LanguageService languageService;
	@Autowired
	private RegistrationCenterDeviceHistoryService registrationCenterDeviceHistoryService;

	private RegCenterMachineDeviceHistoryResponseDto regCenterMachineDeviceHistroyResponseDto;
	@MockBean
	private LanguageRepository languageRepository;

	private List<Language> languages;
	private LanguageResponseDto resp;
	private List<LanguageDto> languageDtos;
	private Language hin;
	private Language eng;
	private LanguageDto hinDto;
	private LanguageDto engDto;

	@MockBean
	LocationRepository locationHierarchyRepository;

	@Autowired
	LocationService locationHierarchyService;

	List<Location> locationHierarchies = null;
	List<Object[]> locObjList = null;
	LocationCodeResponseDto locationCodeResponseDto = null;
	Location locationHierarchy = null;
	Location locationHierarchy1 = null;
	LocationDto locationDtos = null;

	RequestDto<LocationDto> requestLocationDto = null;

	@MockBean
	private TemplateRepository templateRepository;

	@MockBean
	private TemplateFileFormatRepository templateFileFormatRepository;

	@Autowired
	private TemplateFileFormatService templateFileFormatService;

	private TemplateFileFormat templateFileFormat;

	private RequestDto<TemplateFileFormatDto> templateFileFormatRequestDto;

	@Autowired
	private TemplateService templateService;

	private List<Template> templateList = new ArrayList<>();

	private TemplateResponseDto templateResponseDto;

	@MockBean
	DocumentTypeRepository documentTypeRepository;

	@Autowired
	DocumentTypeService documentTypeService;

	List<DocumentType> documents = null;

	// -----------------------------DeviceType-------------------------------------------------
	@MockBean
	private DeviceTypeRepository deviceTypeRepository;

	@MockBean
	private MetaDataUtils metaUtils;

	// -----------------------------DeviceSpecification----------------------------------

	private List<DeviceSpecification> deviceSpecificationList;
	private DeviceSpecification deviceSpecification;

	@Autowired
	MachineHistoryService machineHistoryService;

	@Autowired
	DeviceHistoryService deviceHistoryService;

	private RequestDto<BiometricTypeDto> biometricTypeRequestDto;

	private BiometricTypeDto biometricTypeDto;

	@Before
	public void setUp() {

		applicationSetup();

		biometricAttrSetup();

		biometricTypeSetup();

		blackListedSetup();

		deviceSpecSetup();

		docCategorySetup();

		langServiceSetup();

		locationServiceSetup();

		templateServiceSetup();

		templateFileFormatSetup();

		documentTypeSetup();

		registrationCenterSetup();

		registrationCenterMachineDeviceHistorySetup();

	}

	private void documentTypeSetup() {
		documents = new ArrayList<DocumentType>();
		DocumentType documentType = new DocumentType();
		documentType.setCode("addhar");
		documentType.setName("addhar_card");
		documentType.setDescription("adhar_card_desc");
		documentType.setIsActive(true);
		documents.add(documentType);
		DocumentType documentType1 = new DocumentType();
		documentType1.setCode("residensial");
		documentType1.setName("residensial_proof");
		documentType1.setDescription("residensial_proof_desc");
		documentType1.setIsActive(true);
		documents.add(documentType1);
	}

	private void templateServiceSetup() {
		Template template = new Template();
		template.setId("3");
		template.setName("Email template");
		template.setFileFormatCode("xml");
		template.setTemplateTypeCode("EMAIL");
		template.setLangCode("HIN");
		template.setCreatedBy("Neha");
		template.setCreatedDateTime(LocalDateTime.of(2018, Month.NOVEMBER, 12, 0, 0, 0));
		template.setIsActive(true);
		template.setIsDeleted(false);

		templateList.add(template);
	}

	private void locationServiceSetup() {
		locationHierarchies = new ArrayList<>();
		locationHierarchy = new Location();
		locationHierarchy.setCode("IND");
		locationHierarchy.setName("INDIA");
		locationHierarchy.setHierarchyLevel((short)0);
		locationHierarchy.setHierarchyName("country");
		locationHierarchy.setParentLocCode(null);
		locationHierarchy.setLangCode("HIN");
		locationHierarchy.setCreatedBy("dfs");
		locationHierarchy.setUpdatedBy("sdfsd");
		locationHierarchy.setIsActive(true);
		locationHierarchies.add(locationHierarchy);
		locationHierarchy1 = new Location();
		locationHierarchy1.setCode("KAR");
		locationHierarchy1.setName("KARNATAKA");
		locationHierarchy1.setHierarchyLevel((short)1);
		locationHierarchy1.setHierarchyName(null);
		locationHierarchy1.setParentLocCode("TEST");
		locationHierarchy1.setLangCode("KAN");
		locationHierarchy1.setCreatedBy("dfs");
		locationHierarchy1.setUpdatedBy("sdfsd");
		locationHierarchy1.setIsActive(true);
		locationHierarchies.add(locationHierarchy1);
		Object[] objectArray = new Object[3];
		objectArray[0] = (short) 0;
		objectArray[1] = "COUNTRY";
		objectArray[2] = true;
		locObjList = new ArrayList<>();
		locObjList.add(objectArray);
		LocationDto locationDto = new LocationDto();
		locationDto.setCode("KAR");
		locationDto.setName("KARNATAKA");
		locationDto.setHierarchyLevel(2);
		locationDto.setHierarchyName("STATE");
		locationDto.setLangCode("FRA");
		locationDto.setParentLocCode("IND");
		locationDto.setIsActive(true);
		requestLocationDto = new RequestDto<>();
		requestLocationDto.setRequest(locationDto);

	}

	private void langServiceSetup() {
		languages = new ArrayList<>();

		// creating language
		hin = new Language();
		hin.setCode("hin");
		hin.setName("hindi");
		hin.setFamily("hindi");
		hin.setNativeName("hindi");
		hin.setIsActive(Boolean.TRUE);

		eng = new Language();
		eng.setCode("en");
		eng.setName("english");
		eng.setFamily("english");
		eng.setNativeName("english");
		eng.setIsActive(Boolean.TRUE);

		// adding language to list
		languages.add(hin);
		languages.add(eng);

		languageDtos = new ArrayList<>();
		// creating language
		hinDto = new LanguageDto();
		hinDto.setCode("hin");
		hinDto.setName("hindi");
		hinDto.setFamily("hindi");
		hinDto.setNativeName("hindi");

		engDto = new LanguageDto();
		engDto.setCode("en");
		engDto.setName("english");
		engDto.setFamily("english");
		engDto.setNativeName("english");

		languageDtos.add(hinDto);
		languageDtos.add(engDto);

		resp = new LanguageResponseDto();
		resp.setLanguages(languageDtos);
	}

	private void docCategorySetup() {
		documentCategory1 = new DocumentCategory();
		documentCategory1.setCode("101");
		documentCategory1.setName("POI");
		documentCategory1.setLangCode("ENG");
		documentCategory1.setIsActive(true);
		documentCategory1.setIsDeleted(false);
		documentCategory1.setDescription(null);
		documentCategory1.setCreatedBy("Neha");
		documentCategory1.setUpdatedBy(null);

		documentCategory2 = new DocumentCategory();
		documentCategory2.setCode("102");
		documentCategory2.setName("POR");
		documentCategory2.setLangCode("ENG");
		documentCategory2.setIsActive(true);
		documentCategory2.setIsDeleted(false);
		documentCategory2.setDescription(null);
		documentCategory2.setCreatedBy("Neha");
		documentCategory2.setUpdatedBy(null);

		documentCategoryList.add(documentCategory1);
		documentCategoryList.add(documentCategory2);

		documentCategoryRequestDto = new RequestDto<DocumentCategoryDto>();
		DocumentCategoryDto documentCategoryDto = new DocumentCategoryDto();
		documentCategoryDto.setCode("102");
		documentCategoryDto.setName("POR");
		documentCategoryDto.setDescription(null);
		documentCategoryDto.setLangCode("ENG");

		documentCategoryRequestDto.setRequest(documentCategoryDto);
	}

	private void deviceSpecSetup() {
		deviceSpecifications = new ArrayList<>();
		deviceSpecification = new DeviceSpecification();
		deviceSpecification.setId("lp");
		deviceSpecification.setName("laptop");
		deviceSpecification.setBrand("hp");
		deviceSpecification.setModel("pavalian_dv6");
		deviceSpecification.setDeviceTypeCode("operating_sys");
		deviceSpecification.setMinDriverversion("window_10");
		deviceSpecification.setDescription("laptop discription");
		deviceSpecification.setLangCode("ENG");
		deviceSpecification.setIsActive(true);
		deviceSpecifications.add(deviceSpecification);
		DeviceSpecification deviceSpecification1 = new DeviceSpecification();
		deviceSpecification1.setId("printer");
		deviceSpecification1.setName("printer");
		deviceSpecification1.setBrand("hp");
		deviceSpecification1.setModel("marker_dv6");
		deviceSpecification1.setDeviceTypeCode("printer_id");
		deviceSpecification1.setMinDriverversion("ver_5.0");
		deviceSpecification1.setDescription("printer discription");
		deviceSpecification1.setLangCode("ENG");
		deviceSpecification1.setIsActive(true);
		deviceSpecifications.add(deviceSpecification1);
		deviceSpecificationListWithDeviceTypeCode = new ArrayList<DeviceSpecification>();
		deviceSpecificationListWithDeviceTypeCode.add(deviceSpecification);

		deviceSpecificationList = new ArrayList<>();
		deviceSpecification = new DeviceSpecification();
		deviceSpecification.setId("100");
		deviceSpecification.setDeviceTypeCode("Laptop");
		deviceSpecification.setLangCode("ENG");
		deviceSpecificationList.add(deviceSpecification);

		IdResponseDto idResponseDto = new IdResponseDto();
		idResponseDto.setId("1111");
	}

	private void blackListedSetup() {
		words = new ArrayList<>();

		BlacklistedWords blacklistedWords = new BlacklistedWords();
		blacklistedWords.setWord("abc");
		blacklistedWords.setLangCode("ENG");
		blacklistedWords.setDescription("no description available");

		words.add(blacklistedWords);
	}

	private void biometricTypeSetup() {
		biometricType1.setCode("1");
		biometricType1.setName("DNA MATCHING");
		biometricType1.setDescription(null);
		biometricType1.setLangCode("ENG");
		biometricType1.setIsActive(true);
		biometricType1.setCreatedBy("Neha");
		biometricType1.setUpdatedBy(null);
		biometricType1.setIsDeleted(false);

		biometricType2.setCode("3");
		biometricType2.setName("EYE SCAN");
		biometricType2.setDescription(null);
		biometricType2.setLangCode("ENG");
		biometricType2.setIsActive(true);
		biometricType2.setCreatedBy("Neha");
		biometricType2.setUpdatedBy(null);
		biometricType2.setIsDeleted(false);

		biometricTypeList.add(biometricType1);
		biometricTypeList.add(biometricType2);

		biometricTypeRequestDto = new RequestDto<BiometricTypeDto>();
		// BiometricTypeData request = new BiometricTypeData();
		biometricTypeDto = new BiometricTypeDto();
		biometricTypeDto.setCode("1");
		biometricTypeDto.setName("DNA MATCHING");
		biometricTypeDto.setDescription(null);
		biometricTypeDto.setLangCode("ENG");
		// request.setBiometricType(biometricTypeDto);
		biometricTypeRequestDto.setRequest(biometricTypeDto);
	}

	private void biometricAttrSetup() {
		biometricattributes = new ArrayList<>();
		BiometricAttribute biometricAttribute = new BiometricAttribute();
		biometricAttribute.setCode("iric_black");
		biometricAttribute.setName("black");
		biometricAttribute.setIsActive(true);
		biometricattributes.add(biometricAttribute);
		BiometricAttribute biometricAttribute1 = new BiometricAttribute();
		biometricAttribute1.setCode("iric_brown");
		biometricAttribute1.setName("brown");
		biometricAttribute1.setIsActive(true);
		biometricattributes.add(biometricAttribute1);
	}

	private void applicationSetup() {
		application1 = new Application();
		application2 = new Application();

		applicationList = new ArrayList<>();
		application1.setCode("101");
		application1.setName("pre-registeration");
		application1.setDescription("Pre-registration Application Form");
		application1.setLangCode("ENG");
		application1.setIsActive(true);
		application1.setCreatedBy("Neha");
		application1.setUpdatedBy(null);
		application1.setIsDeleted(false);

		application2.setCode("102");
		application2.setName("registeration");
		application2.setDescription("Registeration Application Form");
		application2.setLangCode("ENG");
		application2.setIsActive(true);
		application2.setCreatedBy("Neha");
		application2.setUpdatedBy(null);
		application2.setIsDeleted(false);

		applicationList.add(application1);
		applicationList.add(application2);

		applicationRequestDto = new RequestDto<ApplicationDto>();
		// ApplicationData request = new ApplicationData();
		applicationDto = new ApplicationDto();
		applicationDto.setCode("101");
		applicationDto.setName("pre-registeration");
		applicationDto.setDescription("Pre-registration Application Form");
		applicationDto.setLangCode("ENG");
		// request.setApplicationtype(applicationDto);
		applicationRequestDto.setRequest(applicationDto);
	}

	private void templateFileFormatSetup() {
		templateFileFormat = new TemplateFileFormat();
		templateFileFormat.setCode("xml");
		templateFileFormat.setLangCode("ENG");

		templateFileFormatRequestDto = new RequestDto<TemplateFileFormatDto>();
		TemplateFileFormatDto templateFileFormatDto = new TemplateFileFormatDto();
		templateFileFormatDto.setCode("xml");
		templateFileFormatDto.setLangCode("ENG");

		templateFileFormatRequestDto.setRequest(templateFileFormatDto);
	}

	private void registrationCenterSetup() {
		registrationCenter = new RegistrationCenter();
		registrationCenter.setId("1");
		registrationCenter.setName("bangalore");
		registrationCenter.setLatitude("12.9180722");
		registrationCenter.setLongitude("77.5028792");
		registrationCenter.setLangCode("ENG");
	}

	private void registrationCenterMachineDeviceHistorySetup() {
		registrationCenterMachimeDeviceHistoryDto = new RegistrationCenterMachineDeviceHistoryDto();
		registrationCenterMachimeDeviceHistoryDto.setDeviceId("1");
		registrationCenterMachimeDeviceHistoryDto.setMachineId("1000");
		registrationCenterMachimeDeviceHistoryDto.setRegCenterId("10");
		RegistrationCenterMachineDeviceHistoryID registrationCenterMachineDeviceHistoryPk = new RegistrationCenterMachineDeviceHistoryID();
		regCenterMachineDeviceHistroyResponseDto = new RegCenterMachineDeviceHistoryResponseDto();
		regCenterMachineDeviceHistroyResponseDto
				.setRegistrationCenterMachineDeviceHistoryDto(registrationCenterMachimeDeviceHistoryDto);

		registrationCenterMachineDeviceHistory = new RegistrationCenterMachineDeviceHistory();
		registrationCenterMachineDeviceHistory
				.setRegistrationCenterMachineDeviceHistoryPk(registrationCenterMachineDeviceHistoryPk);

	}

	// ----------------------- ApplicationServiceTest ----------------//
	@Test
	public void getAllApplicationSuccess() {
		Mockito.when(applicationRepository.findAllByIsDeletedFalseOrIsDeletedNull(Mockito.eq(Application.class)))
				.thenReturn(applicationList);
		ApplicationResponseDto applicationResponseDto = applicationService.getAllApplication();
		List<ApplicationDto> applicationDtos = applicationResponseDto.getApplicationtypes();
		assertEquals(applicationList.get(0).getCode(), applicationDtos.get(0).getCode());
		assertEquals(applicationList.get(0).getName(), applicationDtos.get(0).getName());
	}

	@Test
	public void getAllApplicationByLanguageCodeSuccess() {
		Mockito.when(applicationRepository.findAllByLangCodeAndIsDeletedFalseOrIsDeletedIsNull(Mockito.anyString()))
				.thenReturn(applicationList);
		ApplicationResponseDto applicationResponseDto = applicationService
				.getAllApplicationByLanguageCode(Mockito.anyString());
		List<ApplicationDto> applicationDtoList = applicationResponseDto.getApplicationtypes();
		assertEquals(applicationList.get(0).getCode(), applicationDtoList.get(0).getCode());
		assertEquals(applicationList.get(0).getName(), applicationDtoList.get(0).getName());
	}

	@Test
	public void getApplicationByCodeAndLangCodeSuccess() {
		Mockito.when(applicationRepository.findByCodeAndLangCodeAndIsDeletedFalseOrIsDeletedIsNull(Mockito.anyString(),
				Mockito.anyString())).thenReturn(application1);
		ApplicationResponseDto applicationResponseDto = applicationService
				.getApplicationByCodeAndLanguageCode(Mockito.anyString(), Mockito.anyString());
		List<ApplicationDto> actual = applicationResponseDto.getApplicationtypes();
		assertEquals(application1.getCode(), actual.get(0).getCode());
		assertEquals(application1.getName(), actual.get(0).getName());
	}

	@Test
	public void addApplicationDataSuccess() {
		Mockito.when(applicationRepository.create(Mockito.any())).thenReturn(application1);

		CodeAndLanguageCodeID codeAndLanguageCodeId = applicationService.createApplication(applicationRequestDto);
		assertEquals(applicationRequestDto.getRequest().getCode(), codeAndLanguageCodeId.getCode());
		assertEquals(applicationRequestDto.getRequest().getLangCode(), codeAndLanguageCodeId.getLangCode());
	}

	@Test(expected = MasterDataServiceException.class)
	public void addApplicationDataFetchException() {
		Mockito.when(applicationRepository.create(Mockito.any())).thenThrow(DataAccessLayerException.class);
		applicationService.createApplication(applicationRequestDto);
	}

	@Test(expected = MasterDataServiceException.class)
	public void getAllApplicationFetchException() {
		Mockito.when(applicationRepository.findAllByIsDeletedFalseOrIsDeletedNull(Mockito.eq(Application.class)))
				.thenThrow(DataRetrievalFailureException.class);
		applicationService.getAllApplication();
	}

	@Test(expected = DataNotFoundException.class)
	public void getAllApplicationNotFoundException() {
		applicationList = new ArrayList<>();
		Mockito.when(applicationRepository.findAllByIsDeletedFalseOrIsDeletedNull(Application.class))
				.thenReturn(applicationList);
		applicationService.getAllApplication();
	}

	@Test(expected = MasterDataServiceException.class)
	public void getAllApplicationByLanguageCodeFetchException() {
		Mockito.when(applicationRepository.findAllByLangCodeAndIsDeletedFalseOrIsDeletedIsNull(Mockito.anyString()))
				.thenThrow(DataRetrievalFailureException.class);
		applicationService.getAllApplicationByLanguageCode(Mockito.anyString());
	}

	@Test(expected = DataNotFoundException.class)
	public void getAllApplicationByLanguageCodeNotFoundException() {
		Mockito.when(applicationRepository.findAllByLangCodeAndIsDeletedFalseOrIsDeletedIsNull(Mockito.anyString()))
				.thenReturn(new ArrayList<Application>());
		applicationService.getAllApplicationByLanguageCode(Mockito.anyString());
	}

	@Test(expected = MasterDataServiceException.class)
	public void getApplicationByCodeAndLangCodeFetchException() {
		Mockito.when(applicationRepository.findByCodeAndLangCodeAndIsDeletedFalseOrIsDeletedIsNull(Mockito.anyString(),
				Mockito.anyString())).thenThrow(DataRetrievalFailureException.class);
		applicationService.getApplicationByCodeAndLanguageCode(Mockito.anyString(), Mockito.anyString());
	}

	@Test(expected = DataNotFoundException.class)
	public void getApplicationByCodeAndLangCodeNotFoundException() {
		Mockito.when(applicationRepository.findByCodeAndLangCodeAndIsDeletedFalseOrIsDeletedIsNull(Mockito.anyString(),
				Mockito.anyString())).thenReturn(null);
		applicationService.getApplicationByCodeAndLanguageCode(Mockito.anyString(), Mockito.anyString());
	}

	// ------------------ BiometricAttributeServiceTest -----------------//
	@Test
	public void getBiometricAttributeTest() {
		String biometricTypeCode = "iric";
		String langCode = "eng";
		Mockito.when(biometricAttributeRepository
				.findByBiometricTypeCodeAndLangCodeAndIsDeletedFalseOrIsDeletedIsNull(biometricTypeCode, langCode))
				.thenReturn(biometricattributes);

		List<BiometricAttributeDto> attributes = biometricAttributeService.getBiometricAttribute(biometricTypeCode,
				langCode);
		Assert.assertEquals(attributes.get(0).getCode(), biometricattributes.get(0).getCode());
		Assert.assertEquals(attributes.get(0).getName(), biometricattributes.get(0).getName());

	}

	@Test(expected = DataNotFoundException.class)
	public void noRecordsFoudExceptionTest() {
		List<BiometricAttribute> empityList = new ArrayList<BiometricAttribute>();
		String biometricTypeCode = "face";
		String langCode = "eng";
		Mockito.when(biometricAttributeRepository
				.findByBiometricTypeCodeAndLangCodeAndIsDeletedFalseOrIsDeletedIsNull(biometricTypeCode, langCode))
				.thenReturn(empityList);
		biometricAttributeService.getBiometricAttribute(biometricTypeCode, langCode);
	}

	@Test(expected = DataNotFoundException.class)
	public void noRecordsFoudExceptionForNullTest() {
		String biometricTypeCode = "face";
		String langCode = "eng";
		Mockito.when(biometricAttributeRepository
				.findByBiometricTypeCodeAndLangCodeAndIsDeletedFalseOrIsDeletedIsNull(biometricTypeCode, langCode))
				.thenReturn(null);
		biometricAttributeService.getBiometricAttribute(biometricTypeCode, langCode);
	}

	@Test(expected = MasterDataServiceException.class)
	public void dataAccessExceptionInGetAllTest() {
		String biometricTypeCode = "face";
		String langCode = "eng";
		Mockito.when(biometricAttributeRepository
				.findByBiometricTypeCodeAndLangCodeAndIsDeletedFalseOrIsDeletedIsNull(biometricTypeCode, langCode))
				.thenThrow(DataAccessResourceFailureException.class);
		biometricAttributeService.getBiometricAttribute(biometricTypeCode, langCode);
	}

	// ------------------ BiometricTypeServiceTest -----------------//

	@Test(expected = MasterDataServiceException.class)
	public void getAllBiometricTypesFetchException() {
		Mockito.when(biometricTypeRepository.findAllByIsDeletedFalseOrIsDeletedIsNull(Mockito.eq(BiometricType.class)))
				.thenThrow(DataRetrievalFailureException.class);
		biometricTypeService.getAllBiometricTypes();
	}

	@Test(expected = DataNotFoundException.class)
	public void getAllBiometricTypesNotFoundException() {
		biometricTypeList = new ArrayList<>();
		Mockito.when(biometricTypeRepository.findAllByIsDeletedFalseOrIsDeletedIsNull(BiometricType.class))
				.thenReturn(biometricTypeList);
		biometricTypeService.getAllBiometricTypes();
	}

	@Test(expected = MasterDataServiceException.class)
	public void getAllBiometricTypesByLanguageCodeFetchException() {
		Mockito.when(biometricTypeRepository.findAllByLangCodeAndIsDeletedFalseOrIsDeletedIsNull(Mockito.anyString()))
				.thenThrow(DataRetrievalFailureException.class);
		biometricTypeService.getAllBiometricTypesByLanguageCode(Mockito.anyString());
	}

	@Test(expected = DataNotFoundException.class)
	public void getAllBiometricTypesByLanguageCodeNotFoundException() {
		Mockito.when(biometricTypeRepository.findAllByLangCodeAndIsDeletedFalseOrIsDeletedIsNull(Mockito.anyString()))
				.thenReturn(new ArrayList<BiometricType>());
		biometricTypeService.getAllBiometricTypesByLanguageCode(Mockito.anyString());
	}

	@Test(expected = MasterDataServiceException.class)
	public void getBiometricTypeByCodeAndLangCodeFetchException() {
		Mockito.when(biometricTypeRepository
				.findByCodeAndLangCodeAndIsDeletedFalseOrIsDeletedIsNull(Mockito.anyString(), Mockito.anyString()))
				.thenThrow(DataRetrievalFailureException.class);
		biometricTypeService.getBiometricTypeByCodeAndLangCode(Mockito.anyString(), Mockito.anyString());
	}

	@Test(expected = DataNotFoundException.class)
	public void getBiometricTypeByCodeAndLangCodeNotFoundException() {
		Mockito.when(biometricTypeRepository
				.findByCodeAndLangCodeAndIsDeletedFalseOrIsDeletedIsNull(Mockito.anyString(), Mockito.anyString()))
				.thenReturn(null);
		biometricTypeService.getBiometricTypeByCodeAndLangCode(Mockito.anyString(), Mockito.anyString());
	}

	@Test
	public void addBiometricTypeDataSuccess() {
		Mockito.when(biometricTypeRepository.create(Mockito.any())).thenReturn(biometricType1);

		CodeAndLanguageCodeID codeAndLanguageCodeId = biometricTypeService.createBiometricType(biometricTypeRequestDto);
		assertEquals(biometricTypeRequestDto.getRequest().getCode(), codeAndLanguageCodeId.getCode());
		assertEquals(biometricTypeRequestDto.getRequest().getLangCode(), codeAndLanguageCodeId.getLangCode());
	}

	@Test(expected = MasterDataServiceException.class)
	public void addBiometricTypeDataInsertException() {
		Mockito.when(biometricTypeRepository.create(Mockito.any())).thenThrow(DataAccessLayerException.class);
		biometricTypeService.createBiometricType(biometricTypeRequestDto);
	}

	@Test
	public void getAllBioTypesSuccess() {
		Mockito.when(biometricTypeRepository.findAllByIsDeletedFalseOrIsDeletedIsNull(Mockito.eq(BiometricType.class)))
				.thenReturn(biometricTypeList);
		BiometricTypeResponseDto biometricTypeResponseDto = biometricTypeService.getAllBiometricTypes();
		assertEquals(biometricTypeList.get(0).getCode(), biometricTypeResponseDto.getBiometrictypes().get(0).getCode());
		assertEquals(biometricTypeList.get(0).getName(), biometricTypeResponseDto.getBiometrictypes().get(0).getName());
	}

	@Test
	public void getAllBioTypesByLanguageCodeSuccess() {
		Mockito.when(biometricTypeRepository.findAllByLangCodeAndIsDeletedFalseOrIsDeletedIsNull(Mockito.anyString()))
				.thenReturn(biometricTypeList);
		BiometricTypeResponseDto biometricTypeResponseDto = biometricTypeService
				.getAllBiometricTypesByLanguageCode(Mockito.anyString());
		assertEquals(biometricTypeList.get(0).getCode(), biometricTypeResponseDto.getBiometrictypes().get(0).getCode());
		assertEquals(biometricTypeList.get(0).getName(), biometricTypeResponseDto.getBiometrictypes().get(0).getName());
	}

	@Test
	public void getBioTypeByCodeAndLangCodeSuccess() {
		Mockito.when(biometricTypeRepository
				.findByCodeAndLangCodeAndIsDeletedFalseOrIsDeletedIsNull(Mockito.anyString(), Mockito.anyString()))
				.thenReturn(biometricType1);
		BiometricTypeResponseDto biometricTypeResponseDto = biometricTypeService
				.getBiometricTypeByCodeAndLangCode(Mockito.anyString(), Mockito.anyString());
		assertEquals(biometricType1.getCode(), biometricTypeResponseDto.getBiometrictypes().get(0).getCode());
		assertEquals(biometricType1.getName(), biometricTypeResponseDto.getBiometrictypes().get(0).getName());
	}

	// ------------------ BlacklistedServiceTest -----------------//

	@Test(expected = DataNotFoundException.class)
	public void testGetAllBlacklistedWordsNullvalue() {
		blacklistedWordsService.getAllBlacklistedWordsBylangCode(null);
	}

	@Test(expected = DataNotFoundException.class)
	public void testGetAllBlacklistedWordsEmptyvalue() {
		blacklistedWordsService.getAllBlacklistedWordsBylangCode("");
	}

	@Test
	public void testGetAllBlackListedWordsSuccess() {
		int expected = 1;
		when(wordsRepository.findAllByLangCode(Mockito.anyString())).thenReturn(words);
		BlacklistedWordsResponseDto actual = blacklistedWordsService.getAllBlacklistedWordsBylangCode("ENG");
		assertEquals(actual.getBlacklistedwords().size(), expected);
	}

	@Test(expected = MasterDataServiceException.class)
	public void testGetAllBlackListedWordsFetchException() {
		when(wordsRepository.findAllByLangCode(Mockito.anyString())).thenThrow(DataRetrievalFailureException.class);
		blacklistedWordsService.getAllBlacklistedWordsBylangCode("ENG");
	}

	@Test(expected = DataNotFoundException.class)
	public void testGetAllBlackListedWordsNoDataFound() {
		when(wordsRepository.findAllByLangCode(Mockito.anyString())).thenReturn(null);
		blacklistedWordsService.getAllBlacklistedWordsBylangCode("ENG");
	}

	@Test(expected = DataNotFoundException.class)
	public void testGetAllBlackListedWordsEmptyData() {
		when(wordsRepository.findAllByLangCode(Mockito.anyString())).thenReturn(new ArrayList<>());
		blacklistedWordsService.getAllBlacklistedWordsBylangCode("ENG");
	}

	@Test(expected = DataNotFoundException.class)
	public void testGetAllBlackListedWordsDataNotFoundException() {
		when(wordsRepository.findAllByLangCode(Mockito.anyString())).thenReturn(null);
		blacklistedWordsService.getAllBlacklistedWordsBylangCode("ENG");
	}

	@Test(expected = DataNotFoundException.class)
	public void testGetAllBlackListedWordsEmptyDataException() {
		when(wordsRepository.findAllByLangCode(Mockito.anyString())).thenReturn(new ArrayList<>());
		blacklistedWordsService.getAllBlacklistedWordsBylangCode("ENG");
	}

	@Test(expected = MasterDataServiceException.class)
	public void testGetAllBlackListedWordsServiceException() {
		when(wordsRepository.findAllByLangCode(Mockito.anyString())).thenThrow(DataRetrievalFailureException.class);
		blacklistedWordsService.getAllBlacklistedWordsBylangCode("ENG");
	}

	// ------------------ DeviceSpecificationServiceTest -----------------//

	@Test
	public void findDeviceSpecificationByLangugeCodeTest() {
		String languageCode = "ENG";
		Mockito.when(deviceSpecificationRepository.findByLangCodeAndIsDeletedFalseOrIsDeletedIsNull(languageCode))
				.thenReturn(deviceSpecifications);

		List<DeviceSpecificationDto> deviceSpecificationDtos = deviceSpecificationService
				.findDeviceSpecificationByLangugeCode(languageCode);
		Assert.assertEquals(deviceSpecificationDtos.get(0).getId(), deviceSpecifications.get(0).getId());
		Assert.assertEquals(deviceSpecificationDtos.get(0).getName(), deviceSpecifications.get(0).getName());

	}

	@Test(expected = DataNotFoundException.class)
	public void noDeviceSpecRecordsFoudExceptionTest() {
		List<DeviceSpecification> empityList = new ArrayList<DeviceSpecification>();
		String languageCode = "FRN";
		Mockito.when(deviceSpecificationRepository.findByLangCodeAndIsDeletedFalseOrIsDeletedIsNull(languageCode))
				.thenReturn(empityList);
		deviceSpecificationService.findDeviceSpecificationByLangugeCode(languageCode);
	}

	@Test(expected = DataNotFoundException.class)
	public void noDeviceSpecRecordsFoudExceptionForNullTest() {
		String languageCode = "FRN";
		Mockito.when(deviceSpecificationRepository.findByLangCodeAndIsDeletedFalseOrIsDeletedIsNull(languageCode))
				.thenReturn(null);
		deviceSpecificationService.findDeviceSpecificationByLangugeCode(languageCode);

	}

	@Test(expected = MasterDataServiceException.class)
	public void dataDeviceSpecAccessExceptionInGetAllTest() {
		String languageCode = "eng";
		Mockito.when(deviceSpecificationRepository.findByLangCodeAndIsDeletedFalseOrIsDeletedIsNull(languageCode))
				.thenThrow(DataAccessResourceFailureException.class);
		deviceSpecificationService.findDeviceSpecificationByLangugeCode(languageCode);
	}

	@Test
	public void findDeviceSpecificationByLangugeCodeAndDeviceTypeCodeTest() {
		String languageCode = "ENG";
		String deviceTypeCode = "operating_sys";
		Mockito.when(deviceSpecificationRepository
				.findByLangCodeAndDeviceTypeCodeAndIsDeletedFalseOrIsDeletedIsNull(languageCode, deviceTypeCode))
				.thenReturn(deviceSpecificationListWithDeviceTypeCode);

		List<DeviceSpecificationDto> deviceSpecificationDtos = deviceSpecificationService
				.findDeviceSpecByLangCodeAndDevTypeCode(languageCode, deviceTypeCode);
		Assert.assertEquals(deviceSpecificationDtos.get(0).getId(),
				deviceSpecificationListWithDeviceTypeCode.get(0).getId());
		Assert.assertEquals(deviceSpecificationDtos.get(0).getName(),
				deviceSpecificationListWithDeviceTypeCode.get(0).getName());
		Assert.assertEquals(deviceSpecificationDtos.get(0).getDeviceTypeCode(),
				deviceSpecificationListWithDeviceTypeCode.get(0).getDeviceTypeCode());

	}

	@Test(expected = DataNotFoundException.class)
	public void noRecordsFoudExceptionInDeviceSpecificationByDevicTypeCodeTest() {
		List<DeviceSpecification> empityList = new ArrayList<DeviceSpecification>();
		String languageCode = "FRN";
		String deviceTypeCode = "operating_sys";
		Mockito.when(deviceSpecificationRepository
				.findByLangCodeAndDeviceTypeCodeAndIsDeletedFalseOrIsDeletedIsNull(deviceTypeCode, deviceTypeCode))
				.thenReturn(empityList);
		deviceSpecificationService.findDeviceSpecByLangCodeAndDevTypeCode(languageCode, deviceTypeCode);
	}

	@Test(expected = DataNotFoundException.class)
	public void noRecordsFoudExceptionnDeviceSpecificationByDevicTypeCodeForNullTest() {
		String languageCode = "FRN";
		String deviceTypeCode = "operating_sys";
		Mockito.when(deviceSpecificationRepository
				.findByLangCodeAndDeviceTypeCodeAndIsDeletedFalseOrIsDeletedIsNull(deviceTypeCode, deviceTypeCode))
				.thenReturn(null);
		deviceSpecificationService.findDeviceSpecByLangCodeAndDevTypeCode(languageCode, deviceTypeCode);

	}

	@Test(expected = MasterDataServiceException.class)
	public void dataAccessExceptionnDeviceSpecificationByDevicTypeCodeTest() {
		String languageCode = "ENG";
		String deviceTypeCode = "operating_sys";
		Mockito.when(deviceSpecificationRepository
				.findByLangCodeAndDeviceTypeCodeAndIsDeletedFalseOrIsDeletedIsNull(languageCode, deviceTypeCode))
				.thenThrow(DataAccessResourceFailureException.class);
		deviceSpecificationService.findDeviceSpecByLangCodeAndDevTypeCode(languageCode, deviceTypeCode);

	}

	// ------------------ DocumentCategoryServiceTest -----------------//

	@Test
	public void getAllDocumentCategorySuccessTest() {
		Mockito.when(
				documentCategoryRepository.findAllByIsDeletedFalseOrIsDeletedIsNull(Mockito.eq(DocumentCategory.class)))
				.thenReturn(documentCategoryList);
		DocumentCategoryResponseDto documentCategoryResponseDto = documentCategoryService.getAllDocumentCategory();
		assertEquals(documentCategoryList.get(0).getName(),
				documentCategoryResponseDto.getDocumentcategories().get(0).getName());
	}

	@Test(expected = MasterDataServiceException.class)
	public void getAllDocumentCategoryFetchException() {
		Mockito.when(
				documentCategoryRepository.findAllByIsDeletedFalseOrIsDeletedIsNull(Mockito.eq(DocumentCategory.class)))
				.thenThrow(DataRetrievalFailureException.class);
		documentCategoryService.getAllDocumentCategory();
	}

	@Test(expected = DataNotFoundException.class)
	public void getAllDocumentCategoryNotFoundException() {
		Mockito.when(documentCategoryRepository.findAllByIsDeletedFalseOrIsDeletedIsNull(DocumentCategory.class))
				.thenReturn(new ArrayList<DocumentCategory>());
		documentCategoryService.getAllDocumentCategory();
	}

	@Test
	public void getAllDocumentCategoryByLaguageCodeSuccessTest() {
		Mockito.when(
				documentCategoryRepository.findAllByLangCodeAndIsDeletedFalseOrIsDeletedIsNull(Mockito.anyString()))
				.thenReturn(documentCategoryList);
		DocumentCategoryResponseDto documentCategoryResponseDto = documentCategoryService
				.getAllDocumentCategoryByLaguageCode("ENG");
		assertEquals(documentCategoryList.get(0).getName(),
				documentCategoryResponseDto.getDocumentcategories().get(0).getName());
	}

	@Test(expected = MasterDataServiceException.class)
	public void getAllDocumentCategoryByLaguageCodeFetchException() {
		Mockito.when(
				documentCategoryRepository.findAllByLangCodeAndIsDeletedFalseOrIsDeletedIsNull(Mockito.anyString()))
				.thenThrow(DataRetrievalFailureException.class);
		documentCategoryService.getAllDocumentCategoryByLaguageCode(Mockito.anyString());
	}

	@Test(expected = DataNotFoundException.class)
	public void getAllDocumentCategoryByLaguageCodeNotFound() {
		Mockito.when(
				documentCategoryRepository.findAllByLangCodeAndIsDeletedFalseOrIsDeletedIsNull(Mockito.anyString()))
				.thenReturn(new ArrayList<DocumentCategory>());
		documentCategoryService.getAllDocumentCategoryByLaguageCode(Mockito.anyString());
	}

	@Test
	public void getDocumentCategoryByCodeAndLangCodeSuccessTest() {
		Mockito.when(documentCategoryRepository
				.findByCodeAndLangCodeAndIsDeletedFalseOrIsDeletedIsNull(Mockito.anyString(), Mockito.anyString()))
				.thenReturn(documentCategory1);
		DocumentCategoryResponseDto documentCategoryResponseDto = documentCategoryService
				.getDocumentCategoryByCodeAndLangCode("123", "ENG");
		assertEquals(documentCategory1.getName(), documentCategoryResponseDto.getDocumentcategories().get(0).getName());
	}

	@Test(expected = MasterDataServiceException.class)
	public void getDocumentCategoryByCodeAndLangCodeFetchException() {
		Mockito.when(documentCategoryRepository
				.findByCodeAndLangCodeAndIsDeletedFalseOrIsDeletedIsNull(Mockito.anyString(), Mockito.anyString()))
				.thenThrow(DataRetrievalFailureException.class);
		documentCategoryService.getDocumentCategoryByCodeAndLangCode(Mockito.anyString(), Mockito.anyString());
	}

	@Test(expected = DataNotFoundException.class)
	public void getDocumentCategoryByCodeAndLangCodeNotFoundException() {
		Mockito.when(documentCategoryRepository
				.findByCodeAndLangCodeAndIsDeletedFalseOrIsDeletedIsNull(Mockito.anyString(), Mockito.anyString()))
				.thenReturn(null);
		documentCategoryService.getDocumentCategoryByCodeAndLangCode(Mockito.anyString(), Mockito.anyString());
	}

	@Test
	public void addDocumentcategoryDataSuccess() {
		Mockito.when(documentCategoryRepository.create(Mockito.any())).thenReturn(documentCategory2);

		CodeAndLanguageCodeID codeAndLanguageCodeId = documentCategoryService
				.createDocumentCategory(documentCategoryRequestDto);
		assertEquals(documentCategoryRequestDto.getRequest().getCode(), codeAndLanguageCodeId.getCode());
		assertEquals(documentCategoryRequestDto.getRequest().getLangCode(), codeAndLanguageCodeId.getLangCode());
	}

	@Test(expected = MasterDataServiceException.class)
	public void addDocumentcategoryDataFetchException() {
		Mockito.when(documentCategoryRepository.create(Mockito.any())).thenThrow(DataAccessLayerException.class);
		documentCategoryService.createDocumentCategory(documentCategoryRequestDto);
	}

	// ------------------ LanguageServiceTest -----------------//

	@Test
	public void testSucessGetAllLaguages() {
		Mockito.when(languageRepository.findAllByIsDeletedFalseOrIsDeletedIsNull()).thenReturn(languages);
		LanguageResponseDto dto = languageService.getAllLaguages();
		assertNotNull(dto);
		assertEquals(2, dto.getLanguages().size());
	}

	@Test(expected = DataNotFoundException.class)
	public void testLanguageNotFoundException() {
		Mockito.when(languageRepository.findAllByIsDeletedFalseOrIsDeletedIsNull()).thenReturn(null);
		languageService.getAllLaguages();
	}

	@Test(expected = DataNotFoundException.class)
	public void testLanguageNotFoundExceptionWhenNoLanguagePresent() {
		Mockito.when(languageRepository.findAllByIsDeletedFalseOrIsDeletedIsNull())
				.thenReturn(new ArrayList<Language>());
		languageService.getAllLaguages();
	}

	@Test(expected = MasterDataServiceException.class)
	public void testLanguageFetchException() {
		Mockito.when(languageRepository.findAllByIsDeletedFalseOrIsDeletedIsNull())
				.thenThrow(HibernateObjectRetrievalFailureException.class);
		languageService.getAllLaguages();
	}

	// ------------------ LocationServiceTest -----------------//

	@Test()
	public void getLocationHierarchyTest() {
		Mockito.when(locationHierarchyRepository.findDistinctLocationHierarchyByIsDeletedFalse(Mockito.anyString()))
				.thenReturn(locObjList);
		LocationHierarchyResponseDto locationHierarchyResponseDto = locationHierarchyService
				.getLocationDetails(Mockito.anyString());
		Assert.assertEquals("COUNTRY", locationHierarchyResponseDto.getLocations().get(0).getLocationHierarchyName());
	}

	@Test(expected = DataNotFoundException.class)
	public void getLocationHierarchyNoDataFoundExceptionTest() {
		Mockito.when(locationHierarchyRepository.findDistinctLocationHierarchyByIsDeletedFalse(Mockito.anyString()))
				.thenReturn(new ArrayList<Object[]>());
		locationHierarchyService.getLocationDetails(Mockito.anyString());

	}

	@Test(expected = MasterDataServiceException.class)
	public void getLocationHierarchyFetchExceptionTest() {
		Mockito.when(locationHierarchyRepository.findDistinctLocationHierarchyByIsDeletedFalse(Mockito.anyString()))
				.thenThrow(DataRetrievalFailureException.class);
		locationHierarchyService.getLocationDetails(Mockito.anyString());

	}

	@Test()
	public void getLocationHierachyBasedOnLangAndLoc() {
		Mockito.when(locationHierarchyRepository.findLocationHierarchyByCodeAndLanguageCode("IND", "HIN"))
				.thenReturn(locationHierarchies);

		LocationResponseDto locationHierarchyResponseDto = locationHierarchyService
				.getLocationHierarchyByLangCode("IND", "HIN");
		Assert.assertEquals("IND", locationHierarchyResponseDto.getLocations().get(0).getCode());

	}

	@Test(expected = DataNotFoundException.class)
	public void getLocationHierarchyExceptionTest() {
		Mockito.when(locationHierarchyRepository.findLocationHierarchyByCodeAndLanguageCode("IND", "HIN"))
				.thenReturn(null);
		locationHierarchyService.getLocationHierarchyByLangCode("IND", "HIN");

	}

	@Test(expected = DataNotFoundException.class)
	public void getLocationHierarchyExceptionTestWithEmptyList() {
		Mockito.when(locationHierarchyRepository.findLocationHierarchyByCodeAndLanguageCode("IND", "HIN"))
				.thenReturn(new ArrayList<Location>());
		locationHierarchyService.getLocationHierarchyByLangCode("IND", "HIN");

	}

	@Test(expected = MasterDataServiceException.class)
	public void locationHierarchyDataAccessExceptionTest() {
		Mockito.when(locationHierarchyRepository.findLocationHierarchyByCodeAndLanguageCode("IND", "HIN"))
				.thenThrow(DataRetrievalFailureException.class);
		locationHierarchyService.getLocationHierarchyByLangCode("IND", "HIN");
	}

	@Test
	public void locationHierarchySaveTest() {
		Mockito.when(locationHierarchyRepository.create(Mockito.any())).thenReturn(locationHierarchy);
		locationHierarchyService.createLocationHierarchy(requestLocationDto);
	}

	@Test(expected = MasterDataServiceException.class)
	public void locationHierarchySaveNegativeTest() {
		Mockito.when(locationHierarchyRepository.create(Mockito.any())).thenThrow(DataAccessLayerException.class);
		locationHierarchyService.createLocationHierarchy(requestLocationDto);
	}

	@Test
	public void updateLocationDetailsTest() {

		Mockito.when(locationHierarchyRepository.findById(Mockito.any(), Mockito.any())).thenReturn(locationHierarchy);
		Mockito.when(locationHierarchyRepository.update(Mockito.any())).thenReturn(locationHierarchy);

		locationHierarchyService.updateLocationDetails(requestLocationDto);
	}

	@Test(expected = MasterDataServiceException.class)
	public void updateLocationDetailsExceptionTest() {
		Mockito.when(locationHierarchyRepository.findById(Mockito.any(), Mockito.any())).thenReturn(locationHierarchy);
		Mockito.when(locationHierarchyRepository.update(Mockito.any())).thenThrow(DataRetrievalFailureException.class);

		locationHierarchyService.updateLocationDetails(requestLocationDto);
	}

	@Test(expected = RequestException.class)
	public void updateLocationDetailsDataNotFoundTest() {
		Mockito.when(locationHierarchyRepository.findById(Mockito.any(), Mockito.any())).thenReturn(null);
		locationHierarchyService.updateLocationDetails(requestLocationDto);
	}

	@Test
	public void deleteLocationDetailsTest() {

		Mockito.when(locationHierarchyRepository.findByCode(Mockito.anyString())).thenReturn(locationHierarchies);
		Mockito.when(locationHierarchyRepository.update(Mockito.any())).thenReturn(locationHierarchy);
		locationHierarchyService.deleteLocationDetials("KAR");

	}

	@Test(expected = MasterDataServiceException.class)
	public void deleteLocationDetailsServiceExceptionTest() {

		Mockito.when(locationHierarchyRepository.findByCode(Mockito.anyString())).thenReturn(locationHierarchies);
		Mockito.when(locationHierarchyRepository.update(Mockito.any())).thenThrow(DataRetrievalFailureException.class);
		locationHierarchyService.deleteLocationDetials("KAR");

	}

	@Test(expected = RequestException.class)
	public void deleteLocationDetailDataNotFoundExceptionTest() {

		Mockito.when(locationHierarchyRepository.findByCode(Mockito.anyString())).thenReturn(new ArrayList<Location>());

		locationHierarchyService.deleteLocationDetials("KAR");

	}

	@Test()
	public void getLocationHierachyBasedOnHierarchyNameTest() {
		Mockito.when(locationHierarchyRepository.findAllByHierarchyNameIgnoreCase("country"))
				.thenReturn(locationHierarchies);

		LocationResponseDto locationResponseDto = locationHierarchyService.getLocationDataByHierarchyName("country");

		Assert.assertEquals("country", locationResponseDto.getLocations().get(0).getHierarchyName());

	}

	@Test(expected = DataNotFoundException.class)
	public void dataNotFoundExceptionTest() {

		Mockito.when(locationHierarchyRepository.findAllByHierarchyNameIgnoreCase("123")).thenReturn(null);

		locationHierarchyService.getLocationDataByHierarchyName("country");

	}

	@Test(expected = MasterDataServiceException.class)
	public void masterDataServiceExceptionTest() {
		Mockito.when(locationHierarchyRepository.findAllByHierarchyNameIgnoreCase("country"))
				.thenThrow(DataRetrievalFailureException.class);
		locationHierarchyService.getLocationDataByHierarchyName("country");

	}

	@Test
	public void getImmediateChildrenTest() {
		Mockito.when(locationHierarchyRepository
				.findLocationHierarchyByParentLocCodeAndLanguageCode(Mockito.anyString(), Mockito.anyString()))
				.thenReturn(locationHierarchies);
		locationHierarchyService.getImmediateChildrenByLocCodeAndLangCode("KAR", "KAN");
	}

	@Test(expected = MasterDataServiceException.class)
	public void getImmediateChildrenServiceExceptionTest() {
		Mockito.when(locationHierarchyRepository
				.findLocationHierarchyByParentLocCodeAndLanguageCode(Mockito.anyString(), Mockito.anyString()))
				.thenThrow(DataRetrievalFailureException.class);
		locationHierarchyService.getImmediateChildrenByLocCodeAndLangCode("KAR", "KAN");
	}

	@Test(expected = DataNotFoundException.class)
	public void getImmediateChildrenDataExceptionTest() {
		Mockito.when(locationHierarchyRepository
				.findLocationHierarchyByParentLocCodeAndLanguageCode(Mockito.anyString(), Mockito.anyString()))
				.thenReturn(new ArrayList<Location>());
		locationHierarchyService.getImmediateChildrenByLocCodeAndLangCode("KAR", "KAN");
	}

	// ------------------ TemplateServiceTest -----------------//

	@Test(expected = MasterDataServiceException.class)
	public void getAllTemplateFetchExceptionTest() {
		Mockito.when(templateRepository.findAllByIsDeletedFalseOrIsDeletedIsNull(Mockito.eq(Template.class)))
				.thenThrow(DataRetrievalFailureException.class);

		templateService.getAllTemplate();
	}

	@Test(expected = DataNotFoundException.class)
	public void getAllTemplateNotFoundExceptionTest() {
		templateList = new ArrayList<>();
		Mockito.when(templateRepository.findAllByIsDeletedFalseOrIsDeletedIsNull(Mockito.eq(Template.class)))
				.thenReturn(templateList);
		templateService.getAllTemplate();
	}

	@Test(expected = MasterDataServiceException.class)
	public void getAllTemplateByLanguageCodeFetchExceptionTest() {
		Mockito.when(templateRepository.findAllByLangCodeAndIsDeletedFalseOrIsDeletedIsNull(Mockito.anyString()))
				.thenThrow(DataRetrievalFailureException.class);

		templateService.getAllTemplateByLanguageCode("HIN");
	}

	@Test(expected = DataNotFoundException.class)
	public void getAllTemplateByLanguageCodeNotFoundExceptionTest() {
		templateList = new ArrayList<>();
		Mockito.when(templateRepository.findAllByLangCodeAndIsDeletedFalseOrIsDeletedIsNull(Mockito.anyString()))
				.thenReturn(templateList);

		templateService.getAllTemplateByLanguageCode("HIN");
	}

	@Test(expected = MasterDataServiceException.class)
	public void getAllTemplateByLanguageCodeAndTemplateTypeCodeFetchExceptionTest() {
		Mockito.when(templateRepository.findAllByLangCodeAndTemplateTypeCodeAndIsDeletedFalseOrIsDeletedIsNull(
				Mockito.anyString(), Mockito.anyString())).thenThrow(DataRetrievalFailureException.class);
		templateService.getAllTemplateByLanguageCodeAndTemplateTypeCode("HIN", "EMAIL");
	}

	@Test(expected = DataNotFoundException.class)
	public void getAllTemplateByLanguageCodeAndTemplateTypeCodeNotFoundExceptionTest() {
		templateList = new ArrayList<>();
		Mockito.when(templateRepository.findAllByLangCodeAndTemplateTypeCodeAndIsDeletedFalseOrIsDeletedIsNull(
				Mockito.anyString(), Mockito.anyString())).thenReturn(templateList);
		templateService.getAllTemplateByLanguageCodeAndTemplateTypeCode("HIN", "EMAIL");
	}

	@Test
	public void getAllTemplateTest() {
		Mockito.when(templateRepository.findAllByIsDeletedFalseOrIsDeletedIsNull(Template.class))
				.thenReturn(templateList);
		templateResponseDto = templateService.getAllTemplate();

		assertEquals(templateList.get(0).getId(), templateResponseDto.getTemplates().get(0).getId());
		assertEquals(templateList.get(0).getName(), templateResponseDto.getTemplates().get(0).getName());
	}

	@Test
	public void getAllTemplateByLanguageCodeTest() {
		Mockito.when(templateRepository.findAllByLangCodeAndIsDeletedFalseOrIsDeletedIsNull(Mockito.anyString()))
				.thenReturn(templateList);
		templateResponseDto = templateService.getAllTemplateByLanguageCode(Mockito.anyString());

		assertEquals(templateList.get(0).getId(), templateResponseDto.getTemplates().get(0).getId());
		assertEquals(templateList.get(0).getName(), templateResponseDto.getTemplates().get(0).getName());
	}

	@Test
	public void getAllTemplateByLanguageCodeAndTemplateTypeCodeTest() {
		Mockito.when(templateRepository.findAllByLangCodeAndTemplateTypeCodeAndIsDeletedFalseOrIsDeletedIsNull(
				Mockito.anyString(), Mockito.anyString())).thenReturn(templateList);
		templateResponseDto = templateService.getAllTemplateByLanguageCodeAndTemplateTypeCode(Mockito.anyString(),
				Mockito.anyString());

		assertEquals(templateList.get(0).getId(), templateResponseDto.getTemplates().get(0).getId());
		assertEquals(templateList.get(0).getName(), templateResponseDto.getTemplates().get(0).getName());
	}

	@Test
	public void getAllTemplateByTemplateTypeCodeTest() {
		Mockito.when(
				templateRepository.findAllByTemplateTypeCodeAndIsDeletedFalseOrIsDeletedIsNull(Mockito.anyString()))
				.thenReturn(templateList);
		templateResponseDto = templateService.getAllTemplateByTemplateTypeCode(Mockito.anyString());

		assertEquals(templateList.get(0).getId(), templateResponseDto.getTemplates().get(0).getId());
		assertEquals(templateList.get(0).getName(), templateResponseDto.getTemplates().get(0).getName());
	}

	@Test(expected = DataNotFoundException.class)
	public void getAllTemplateByTemplateTypeCodeNotFoundExceptionTest() {
		templateList = new ArrayList<>();
		Mockito.when(templateRepository.findAllByLangCodeAndTemplateTypeCodeAndIsDeletedFalseOrIsDeletedIsNull(
				Mockito.anyString(), Mockito.anyString())).thenReturn(templateList);
		templateService.getAllTemplateByTemplateTypeCode("EMAIL");
	}

	@Test(expected = MasterDataServiceException.class)
	public void getAllTemplateByTemplateTypeCodeFetchExceptionTest() {
		Mockito.when(
				templateRepository.findAllByTemplateTypeCodeAndIsDeletedFalseOrIsDeletedIsNull(Mockito.anyString()))
				.thenThrow(DataRetrievalFailureException.class);
		templateService.getAllTemplateByTemplateTypeCode("EMAIL");
	}

	// ------------------------------------TemplateFileFormatServiceTest---------------------------//
	@Test
	public void addTemplateFileFormatSuccess() {
		Mockito.when(templateFileFormatRepository.create(Mockito.any())).thenReturn(templateFileFormat);

		CodeAndLanguageCodeID codeAndLanguageCodeId = templateFileFormatService
				.createTemplateFileFormat(templateFileFormatRequestDto);
		assertEquals(templateFileFormat.getCode(), codeAndLanguageCodeId.getCode());
		assertEquals(templateFileFormat.getLangCode(), codeAndLanguageCodeId.getLangCode());
	}

	@Test(expected = MasterDataServiceException.class)
	public void addTemplateFileFormatInsertExceptionTest() {
		Mockito.when(templateFileFormatRepository.create(Mockito.any())).thenThrow(DataRetrievalFailureException.class);
		templateFileFormatService.createTemplateFileFormat(templateFileFormatRequestDto);
	}

	@Test(expected = MasterDataServiceException.class)
	public void updateTemplateFileFormatDataAccessExceptionTest() {
		Mockito.when(templateFileFormatRepository.findByCodeAndLangCodeAndIsDeletedFalseOrIsDeletedIsNull(Mockito.any(),
				Mockito.any())).thenReturn(templateFileFormat);
		Mockito.when(templateFileFormatRepository.update(Mockito.any())).thenThrow(DataRetrievalFailureException.class);
		templateFileFormatService.updateTemplateFileFormat(templateFileFormatRequestDto);
	}

	@Test(expected = MasterDataServiceException.class)
	public void deleteTemplateFileFormatDataAccessExceptionTest() {
		Mockito.when(templateRepository.findAllByFileFormatCodeAndIsDeletedFalseOrIsDeletedIsNull(Mockito.any()))
				.thenReturn(templateList);
		Mockito.when(templateFileFormatRepository.deleteTemplateFileFormat(Mockito.any(), Mockito.any(), Mockito.any()))
				.thenThrow(DataRetrievalFailureException.class);
		templateFileFormatService.deleteTemplateFileFormat(templateFileFormatRequestDto.getRequest().getCode());
	}

	@Test(expected = MasterDataServiceException.class)
	public void deleteTemplateFileFormatDataAccessExceptionTest2() {
		Mockito.when(templateRepository.findAllByFileFormatCodeAndIsDeletedFalseOrIsDeletedIsNull(Mockito.any()))
				.thenThrow(DataRetrievalFailureException.class);
		templateFileFormatService.deleteTemplateFileFormat(templateFileFormatRequestDto.getRequest().getCode());
	}

	@Test(expected = MasterDataServiceException.class)
	public void deleteTemplateFileFormatDataAccessExceptionTest3() {
		Mockito.when(templateRepository.findAllByFileFormatCodeAndIsDeletedFalseOrIsDeletedIsNull(Mockito.any()))
				.thenReturn(templateList);
		Mockito.when(templateFileFormatRepository.deleteTemplateFileFormat(Mockito.any(), Mockito.any(), Mockito.any()))
				.thenReturn(0);
		templateFileFormatService.deleteTemplateFileFormat(templateFileFormatRequestDto.getRequest().getCode());
	}

	// ----------------------------------DocumentTypeServiceTest-------------------------//

	@Test
	public void getAllValidDocumentTypeTest() {
		String documentCategoryCode = "iric";
		String langCode = "eng";

		Mockito.when(documentTypeRepository.findByCodeAndLangCodeAndIsDeletedFalse(documentCategoryCode, langCode))
				.thenReturn(documents);

		List<DocumentTypeDto> documentTypes = documentTypeService.getAllValidDocumentType(documentCategoryCode,
				langCode);
		Assert.assertEquals(documentTypes.get(0).getCode(), documents.get(0).getCode());
		Assert.assertEquals(documentTypes.get(0).getName(), documents.get(0).getName());

	}

	@Test(expected = DataNotFoundException.class)
	public void documentTypeNoRecordsFoudExceptionTest() {
		String documentCategoryCode = "poc";
		String langCode = "eng";
		List<DocumentType> entitydocuments = new ArrayList<DocumentType>();
		Mockito.when(documentTypeRepository.findByCodeAndLangCodeAndIsDeletedFalse(documentCategoryCode, langCode))
				.thenReturn(entitydocuments);
		documentTypeService.getAllValidDocumentType(documentCategoryCode, langCode);

	}

	@Test(expected = DataNotFoundException.class)
	public void documentTypeNoRecordsFoudExceptionForNullTest() {
		String documentCategoryCode = "poc";
		String langCode = "eng";
		Mockito.when(documentTypeRepository.findByCodeAndLangCodeAndIsDeletedFalse(documentCategoryCode, langCode))
				.thenReturn(null);
		documentTypeService.getAllValidDocumentType(documentCategoryCode, langCode);

	}

	@Test(expected = MasterDataServiceException.class)
	public void documentTypeDataAccessExceptionInGetAllTest() {
		String documentCategoryCode = "poc";
		String langCode = "eng";
		Mockito.when(documentTypeRepository.findByCodeAndLangCodeAndIsDeletedFalse(documentCategoryCode, langCode))
				.thenThrow(DataAccessResourceFailureException.class);
		documentTypeService.getAllValidDocumentType(documentCategoryCode, langCode);

	}

	/*---------------------- Blacklisted word validator----------------------*/

	@Test
	public void validateWordNegativeTest() {
		List<BlacklistedWords> badWords = new ArrayList<>();
		BlacklistedWords word = new BlacklistedWords();
		word.setWord("not-allowed");
		badWords.add(word);
		doReturn(badWords).when(wordsRepository).findAllByIsDeletedFalseOrIsDeletedNull();
		List<String> wordsList = new ArrayList<>();
		wordsList.add("not-allowed");
		boolean isValid = blacklistedWordsService.validateWord(wordsList);
		assertEquals("Invalid word", false, isValid);
	}

	@Test
	public void validateWordPositiveTest() {
		List<BlacklistedWords> badWords = new ArrayList<>();
		BlacklistedWords word = new BlacklistedWords();
		word.setWord("nun");
		badWords.add(word);
		doReturn(badWords).when(wordsRepository).findAllByIsDeletedFalseOrIsDeletedNull();
		List<String> wordsList = new ArrayList<>();
		wordsList.add("allowed");
		boolean isValid = blacklistedWordsService.validateWord(wordsList);
		assertEquals("Valid word", true, isValid);
	}

	@Test(expected = MasterDataServiceException.class)
	public void validateWordExceptionTest() {
		doThrow(DataRetrievalFailureException.class).when(wordsRepository).findAllByIsDeletedFalseOrIsDeletedNull();
		List<String> wordsList = new ArrayList<>();
		wordsList.add("allowed");
		blacklistedWordsService.validateWord(wordsList);
	}

	// -------------------------------------MachineHistroyTest----------------------------
	@Test(expected = RequestException.class)
	public void getMachineHistroyIdLangEffDTimeParseDateException() {
		machineHistoryService.getMachineHistroyIdLangEffDTime("1000", "ENG", "2018-12-11T11:18:261.033Z");
	}

	// ----------------------------------
	@Test(expected = RequestException.class)
	public void getRegCentDevHistByregCentIdDevIdEffTimeinvalidDateFormateTest() {
		registrationCenterDeviceHistoryService.getRegCenterDeviceHisByregCenterIdDevIdEffDTime("RCI100", "DI001",
				"2018-12-11T11:18:261.033Z");
	}

	// -------------------------------------DeviceHistroyTest------------------------------------------
	@Test(expected = RequestException.class)
	public void getDeviceHistroyIdLangEffDTimeParseDateException() {
		deviceHistoryService.getDeviceHistroyIdLangEffDTime("1000", "ENG", "2018-12-11T11:18:261.033Z");
	}

	// ---------------------RegistrationCenterIntegrationTest-validatetimestamp----------------//

	@Test
	public void getStatusOfWorkingDayRejectedTest() throws Exception {
		Mockito.when(registrationCenterRepository.findByIdAndLangCode(Mockito.any(), Mockito.anyString()))
				.thenReturn(registrationCenter);
		Mockito.when(registrationCenterRepository.validateDateWithHoliday(Mockito.any(), Mockito.any()))
				.thenReturn(true);
		ResgistrationCenterStatusResponseDto resgistrationCenterStatusResponseDto = registrationCenterService
				.validateTimeStampWithRegistrationCenter("1", "eng", "2017-12-12T17:59:59.999Z");

		Assert.assertEquals(MasterDataConstant.INVALID, resgistrationCenterStatusResponseDto.getStatus());

	}

	@Test
	public void getStatusOfWorkingDayTest() throws Exception {
		Mockito.when(registrationCenterRepository.findByIdAndLangCode(Mockito.any(), Mockito.anyString()))
				.thenReturn(registrationCenter);
		Mockito.when(registrationCenterRepository.validateDateWithHoliday(Mockito.any(), Mockito.any()))
				.thenReturn(false);
		ResgistrationCenterStatusResponseDto resgistrationCenterStatusResponseDto = registrationCenterService
				.validateTimeStampWithRegistrationCenter("1", "eng", "2017-12-12T17:59:59.999Z");

		Assert.assertEquals(MasterDataConstant.VALID, resgistrationCenterStatusResponseDto.getStatus());
	}

	@Test(expected = MasterDataServiceException.class)
	public void getStatusOfWorkingHoursServiceExceptionTest() throws Exception {
		Mockito.when(registrationCenterRepository.findByIdAndLangCode(Mockito.any(), Mockito.anyString()))
				.thenReturn(registrationCenter);
		Mockito.when(registrationCenterRepository.validateDateWithHoliday(Mockito.any(), Mockito.any()))
				.thenThrow(DataRetrievalFailureException.class);
		registrationCenterService.validateTimeStampWithRegistrationCenter("1", "eng", "2017-12-12T17:59:59.999Z");

	}

	@Test(expected = RequestException.class)
	public void invalidDateFormatTest() throws Exception {
		Mockito.when(registrationCenterRepository.findByIdAndLangCode(Mockito.any(), Mockito.anyString()))
				.thenReturn(registrationCenter);
		Mockito.when(registrationCenterRepository.validateDateWithHoliday(Mockito.any(), Mockito.any()))
				.thenReturn(false);
		registrationCenterService.validateTimeStampWithRegistrationCenter("1", "eng", "2017-12-1217:59:59.999Z");

	}

	@Test(expected = DataNotFoundException.class)
	public void getStatusOfWorkingHoursDataNotFoundExceptionTest() throws Exception {
		Mockito.when(registrationCenterRepository.validateDateWithHoliday(Mockito.any(), Mockito.any()))
				.thenReturn(false);
		Mockito.when(registrationCenterRepository.findById(Mockito.any(), Mockito.anyString())).thenReturn(null);

		registrationCenterService.validateTimeStampWithRegistrationCenter("1", "eng", "2017-12-12T17:59:59.999Z");

	}

>>>>>>> f4b5c12c
}<|MERGE_RESOLUTION|>--- conflicted
+++ resolved
@@ -1,4 +1,3 @@
-<<<<<<< HEAD
 package io.mosip.kernel.masterdata.test.service;
 
 import static org.junit.Assert.assertEquals;
@@ -1654,7 +1653,6 @@
 
 	
 
-=======
 package io.mosip.kernel.masterdata.test.service;
 
 import static org.junit.Assert.assertEquals;
@@ -3287,5 +3285,4 @@
 
 	}
 
->>>>>>> f4b5c12c
 }