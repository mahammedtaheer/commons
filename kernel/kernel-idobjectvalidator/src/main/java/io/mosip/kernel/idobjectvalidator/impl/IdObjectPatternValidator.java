--- conflicted
+++ resolved
@@ -1,197 +1,191 @@
-package io.mosip.kernel.idobjectvalidator.impl;
-
-import static io.mosip.kernel.core.idobjectvalidator.constant.IdObjectValidatorErrorConstant.ID_OBJECT_PARSING_FAILED;
-import static io.mosip.kernel.core.idobjectvalidator.constant.IdObjectValidatorErrorConstant.ID_OBJECT_VALIDATION_FAILED;
-import static io.mosip.kernel.core.idobjectvalidator.constant.IdObjectValidatorErrorConstant.INVALID_INPUT_PARAMETER;
-<<<<<<< HEAD
-import static io.mosip.kernel.idobjectvalidator.constant.IdObjectValidatorConstant.CNIE_NUMBER_REGEX;
-import static io.mosip.kernel.idobjectvalidator.constant.IdObjectValidatorConstant.DOB_FORMAT;
-import static io.mosip.kernel.idobjectvalidator.constant.IdObjectValidatorConstant.IDENTITY_CNIE_NUMBER_PATH;
-=======
-import static io.mosip.kernel.idobjectvalidator.constant.IdObjectValidatorConstant.REFERENCE_IDENTITY_NUMBER_REGEX;
-import static io.mosip.kernel.idobjectvalidator.constant.IdObjectValidatorConstant.DOB_FORMAT;
-import static io.mosip.kernel.idobjectvalidator.constant.IdObjectValidatorConstant.IDENTITY_REFERENCE_IDENTITY_NUMBER_PATH;
->>>>>>> 9738e471
-import static io.mosip.kernel.idobjectvalidator.constant.IdObjectValidatorConstant.IDENTITY_DOB_PATH;
-
-import java.time.LocalDate;
-import java.time.format.DateTimeFormatter;
-import java.time.format.DateTimeParseException;
-import java.time.format.ResolverStyle;
-import java.util.ArrayList;
-import java.util.List;
-import java.util.Map;
-import java.util.Objects;
-import java.util.regex.Pattern;
-import java.util.stream.IntStream;
-
-import org.springframework.beans.factory.annotation.Autowired;
-import org.springframework.boot.context.properties.ConfigurationProperties;
-import org.springframework.stereotype.Component;
-
-import com.fasterxml.jackson.core.JsonProcessingException;
-import com.fasterxml.jackson.databind.ObjectMapper;
-import com.jayway.jsonpath.Configuration;
-import com.jayway.jsonpath.JsonPath;
-import com.jayway.jsonpath.Option;
-
-import io.mosip.kernel.core.exception.ExceptionUtils;
-import io.mosip.kernel.core.exception.ServiceError;
-import io.mosip.kernel.core.idobjectvalidator.constant.IdObjectValidatorSupportedOperations;
-import io.mosip.kernel.core.idobjectvalidator.exception.IdObjectIOException;
-import io.mosip.kernel.core.idobjectvalidator.exception.IdObjectValidationFailedException;
-import io.mosip.kernel.core.idobjectvalidator.spi.IdObjectValidator;
-import io.mosip.kernel.core.util.DateUtils;
-import net.minidev.json.JSONArray;
-
-/**
- * The Class IdObjectPatternValidator.
- *
- * @author Manoj SP
- */
-@Component("pattern")
-@ConfigurationProperties("mosip.id")
-public class IdObjectPatternValidator implements IdObjectValidator {
-	
-	/** The mapper. */
-	@Autowired
-	private ObjectMapper mapper;
-	
-	/** The validation. */
-	private Map<String, String> validation;
-	
-	/**
-	 * Sets the validation.
-	 *
-	 * @param validation the validation to set
-	 */
-	public void setValidation(Map<String, String> validation) {
-		this.validation = validation;
-	}
-	
-	/* (non-Javadoc)
-	 * @see io.mosip.kernel.core.idobjectvalidator.spi.IdObjectValidator#validateIdObject(java.lang.Object)
-	 */
-	@Override
-	public boolean validateIdObject(Object identityObject, IdObjectValidatorSupportedOperations operation)
-			throws IdObjectIOException, IdObjectValidationFailedException {
-		try {
-			String identityString = mapper.writeValueAsString(identityObject);
-			List<ServiceError> errorList = new ArrayList<>();
-			validateAttributes(identityString, errorList);
-			validateReferenceIdentityNumber(identityString, errorList);
-			validateDateOfBirth(identityString, errorList);
-			if (errorList.isEmpty()) {
-				return true;
-			} else {
-				throw new IdObjectValidationFailedException(
-						ID_OBJECT_VALIDATION_FAILED, errorList);
-			}
-		} catch (JsonProcessingException e) {
-			ExceptionUtils.logRootCause(e);
-			throw new IdObjectIOException(ID_OBJECT_PARSING_FAILED, e);
-		}
-	}
-
-	/**
-	 * Validates json attributes configured in the external properties.
-	 *
-	 * @param identity the request
-	 * @param errorList the error list
-	 */
-	private void validateAttributes(String identity, List<ServiceError> errorList) {
-		validation.entrySet().parallelStream().forEach(entry -> {
-			JsonPath jsonPath = JsonPath.compile(entry.getKey());
-			Pattern pattern = Pattern.compile(entry.getValue());
-			JSONArray data = jsonPath.read(identity, Configuration.defaultConfiguration()
-					.addOptions(Option.SUPPRESS_EXCEPTIONS, Option.ALWAYS_RETURN_LIST));
-			if (Objects.nonNull(data) && !data.isEmpty()) {
-				IntStream.range(0, data.size())
-					.parallel()
-					.filter(index -> !pattern.matcher(String.valueOf(data.get(index))).matches())
-					.forEach(index -> {
-						JSONArray pathList = jsonPath.read(identity, 
-								Configuration.defaultConfiguration()
-								.addOptions(
-										Option.SUPPRESS_EXCEPTIONS, 
-										Option.ALWAYS_RETURN_LIST, 
-										Option.AS_PATH_LIST));
-						errorList.add(new ServiceError(
-								INVALID_INPUT_PARAMETER.getErrorCode(),
-								String.format(INVALID_INPUT_PARAMETER.getMessage(),
-										convertToPath(String.valueOf(pathList.get(index))))));
-						});
-			}
-		});
-	}
-	
-	/**
-	 * Validate Reference Identity Number.
-	 *
-	 * @param identity the identity
-	 * @param errorList the error list
-	 */
-	private void validateReferenceIdentityNumber(String identity, List<ServiceError> errorList) {
-		Pattern pattern = Pattern.compile(REFERENCE_IDENTITY_NUMBER_REGEX.getValue());
-		JsonPath jsonPath = JsonPath.compile(IDENTITY_REFERENCE_IDENTITY_NUMBER_PATH.getValue());
-		JSONArray pathList = jsonPath.read(identity, 
-				Configuration.defaultConfiguration()
-				.addOptions(
-						Option.SUPPRESS_EXCEPTIONS, 
-						Option.AS_PATH_LIST));
-		CharSequence data = jsonPath.read(identity,
-				Configuration.defaultConfiguration().addOptions(Option.SUPPRESS_EXCEPTIONS));
-		if (Objects.nonNull(data) && !pattern.matcher(data).matches()) {
-			errorList.add(new ServiceError(INVALID_INPUT_PARAMETER.getErrorCode(), String
-					.format(INVALID_INPUT_PARAMETER.getMessage(), convertToPath(String.valueOf(pathList.get(0))))));
-		}
-	}
-	
-	/**
-	 * Validate date of birth.
-	 *
-	 * @param identity the identity
-	 * @param errorList the error list
-	 */
-	private void validateDateOfBirth(String identity, List<ServiceError> errorList) {
-		JsonPath jsonPath = JsonPath.compile(IDENTITY_DOB_PATH.getValue());
-		JSONArray pathList = jsonPath.read(identity, 
-				Configuration.defaultConfiguration()
-				.addOptions(
-						Option.SUPPRESS_EXCEPTIONS, 
-						Option.AS_PATH_LIST));
-		String data = jsonPath.read(identity,
-				Configuration.defaultConfiguration().addOptions(Option.SUPPRESS_EXCEPTIONS));
-		try {
-			if (Objects.nonNull(data)
-					&& LocalDate
-							.parse(data,
-									DateTimeFormatter.ofPattern(DOB_FORMAT.getValue())
-											.withResolverStyle(ResolverStyle.STRICT))
-							.isAfter(DateUtils.getUTCCurrentDateTime().toLocalDate())) {
-				String errorMessage = String.format(INVALID_INPUT_PARAMETER.getMessage(),
-						convertToPath(String.valueOf(pathList.get(0))));
-				errorList.removeIf(serviceError -> serviceError.getMessage().equals(errorMessage));
-				errorList.add(new ServiceError(INVALID_INPUT_PARAMETER.getErrorCode(), errorMessage));
-			}
-		} catch (DateTimeParseException e) {
-			ExceptionUtils.logRootCause(e);
-			String errorMessage = String.format(INVALID_INPUT_PARAMETER.getMessage(),
-					convertToPath(String.valueOf(pathList.get(0))));
-			errorList.removeIf(serviceError -> serviceError.getMessage().equals(errorMessage));
-			errorList.add(new ServiceError(INVALID_INPUT_PARAMETER.getErrorCode(), errorMessage));
-		}
-	}
-	
-	/**
-	 * Convert to path.
-	 *
-	 * @param jsonPath the json path
-	 * @return the string
-	 */
-	private String convertToPath(String jsonPath) {
-		String path = String.valueOf(jsonPath.replaceAll("[$']", ""));
-		return path.substring(1, path.length() - 1).replace("][", "/");
-	}
-
-}
+package io.mosip.kernel.idobjectvalidator.impl;
+
+import static io.mosip.kernel.core.idobjectvalidator.constant.IdObjectValidatorErrorConstant.ID_OBJECT_PARSING_FAILED;
+import static io.mosip.kernel.core.idobjectvalidator.constant.IdObjectValidatorErrorConstant.ID_OBJECT_VALIDATION_FAILED;
+import static io.mosip.kernel.core.idobjectvalidator.constant.IdObjectValidatorErrorConstant.INVALID_INPUT_PARAMETER;
+import static io.mosip.kernel.idobjectvalidator.constant.IdObjectValidatorConstant.REFERENCE_IDENTITY_NUMBER_REGEX;
+import static io.mosip.kernel.idobjectvalidator.constant.IdObjectValidatorConstant.DOB_FORMAT;
+import static io.mosip.kernel.idobjectvalidator.constant.IdObjectValidatorConstant.IDENTITY_REFERENCE_IDENTITY_NUMBER_PATH;
+import static io.mosip.kernel.idobjectvalidator.constant.IdObjectValidatorConstant.IDENTITY_DOB_PATH;
+
+import java.time.LocalDate;
+import java.time.format.DateTimeFormatter;
+import java.time.format.DateTimeParseException;
+import java.time.format.ResolverStyle;
+import java.util.ArrayList;
+import java.util.List;
+import java.util.Map;
+import java.util.Objects;
+import java.util.regex.Pattern;
+import java.util.stream.IntStream;
+
+import org.springframework.beans.factory.annotation.Autowired;
+import org.springframework.boot.context.properties.ConfigurationProperties;
+import org.springframework.stereotype.Component;
+
+import com.fasterxml.jackson.core.JsonProcessingException;
+import com.fasterxml.jackson.databind.ObjectMapper;
+import com.jayway.jsonpath.Configuration;
+import com.jayway.jsonpath.JsonPath;
+import com.jayway.jsonpath.Option;
+
+import io.mosip.kernel.core.exception.ExceptionUtils;
+import io.mosip.kernel.core.exception.ServiceError;
+import io.mosip.kernel.core.idobjectvalidator.constant.IdObjectValidatorSupportedOperations;
+import io.mosip.kernel.core.idobjectvalidator.exception.IdObjectIOException;
+import io.mosip.kernel.core.idobjectvalidator.exception.IdObjectValidationFailedException;
+import io.mosip.kernel.core.idobjectvalidator.spi.IdObjectValidator;
+import io.mosip.kernel.core.util.DateUtils;
+import net.minidev.json.JSONArray;
+
+/**
+ * The Class IdObjectPatternValidator.
+ *
+ * @author Manoj SP
+ */
+@Component("pattern")
+@ConfigurationProperties("mosip.id")
+public class IdObjectPatternValidator implements IdObjectValidator {
+	
+	/** The mapper. */
+	@Autowired
+	private ObjectMapper mapper;
+	
+	/** The validation. */
+	private Map<String, String> validation;
+	
+	/**
+	 * Sets the validation.
+	 *
+	 * @param validation the validation to set
+	 */
+	public void setValidation(Map<String, String> validation) {
+		this.validation = validation;
+	}
+	
+	/* (non-Javadoc)
+	 * @see io.mosip.kernel.core.idobjectvalidator.spi.IdObjectValidator#validateIdObject(java.lang.Object)
+	 */
+	@Override
+	public boolean validateIdObject(Object identityObject, IdObjectValidatorSupportedOperations operation)
+			throws IdObjectIOException, IdObjectValidationFailedException {
+		try {
+			String identityString = mapper.writeValueAsString(identityObject);
+			List<ServiceError> errorList = new ArrayList<>();
+			validateAttributes(identityString, errorList);
+			validateReferenceIdentityNumber(identityString, errorList);
+			validateDateOfBirth(identityString, errorList);
+			if (errorList.isEmpty()) {
+				return true;
+			} else {
+				throw new IdObjectValidationFailedException(
+						ID_OBJECT_VALIDATION_FAILED, errorList);
+			}
+		} catch (JsonProcessingException e) {
+			ExceptionUtils.logRootCause(e);
+			throw new IdObjectIOException(ID_OBJECT_PARSING_FAILED, e);
+		}
+	}
+
+	/**
+	 * Validates json attributes configured in the external properties.
+	 *
+	 * @param identity the request
+	 * @param errorList the error list
+	 */
+	private void validateAttributes(String identity, List<ServiceError> errorList) {
+		validation.entrySet().parallelStream().forEach(entry -> {
+			JsonPath jsonPath = JsonPath.compile(entry.getKey());
+			Pattern pattern = Pattern.compile(entry.getValue());
+			JSONArray data = jsonPath.read(identity, Configuration.defaultConfiguration()
+					.addOptions(Option.SUPPRESS_EXCEPTIONS, Option.ALWAYS_RETURN_LIST));
+			if (Objects.nonNull(data) && !data.isEmpty()) {
+				IntStream.range(0, data.size())
+					.parallel()
+					.filter(index -> !pattern.matcher(String.valueOf(data.get(index))).matches())
+					.forEach(index -> {
+						JSONArray pathList = jsonPath.read(identity, 
+								Configuration.defaultConfiguration()
+								.addOptions(
+										Option.SUPPRESS_EXCEPTIONS, 
+										Option.ALWAYS_RETURN_LIST, 
+										Option.AS_PATH_LIST));
+						errorList.add(new ServiceError(
+								INVALID_INPUT_PARAMETER.getErrorCode(),
+								String.format(INVALID_INPUT_PARAMETER.getMessage(),
+										convertToPath(String.valueOf(pathList.get(index))))));
+						});
+			}
+		});
+	}
+	
+	/**
+	 * Validate Reference Identity Number.
+	 *
+	 * @param identity the identity
+	 * @param errorList the error list
+	 */
+	private void validateReferenceIdentityNumber(String identity, List<ServiceError> errorList) {
+		Pattern pattern = Pattern.compile(REFERENCE_IDENTITY_NUMBER_REGEX.getValue());
+		JsonPath jsonPath = JsonPath.compile(IDENTITY_REFERENCE_IDENTITY_NUMBER_PATH.getValue());
+		JSONArray pathList = jsonPath.read(identity, 
+				Configuration.defaultConfiguration()
+				.addOptions(
+						Option.SUPPRESS_EXCEPTIONS, 
+						Option.AS_PATH_LIST));
+		CharSequence data = jsonPath.read(identity,
+				Configuration.defaultConfiguration().addOptions(Option.SUPPRESS_EXCEPTIONS));
+		if (Objects.nonNull(data) && !pattern.matcher(data).matches()) {
+			errorList.add(new ServiceError(INVALID_INPUT_PARAMETER.getErrorCode(), String
+					.format(INVALID_INPUT_PARAMETER.getMessage(), convertToPath(String.valueOf(pathList.get(0))))));
+		}
+	}
+	
+	/**
+	 * Validate date of birth.
+	 *
+	 * @param identity the identity
+	 * @param errorList the error list
+	 */
+	private void validateDateOfBirth(String identity, List<ServiceError> errorList) {
+		JsonPath jsonPath = JsonPath.compile(IDENTITY_DOB_PATH.getValue());
+		JSONArray pathList = jsonPath.read(identity, 
+				Configuration.defaultConfiguration()
+				.addOptions(
+						Option.SUPPRESS_EXCEPTIONS, 
+						Option.AS_PATH_LIST));
+		String data = jsonPath.read(identity,
+				Configuration.defaultConfiguration().addOptions(Option.SUPPRESS_EXCEPTIONS));
+		try {
+			if (Objects.nonNull(data)
+					&& LocalDate
+							.parse(data,
+									DateTimeFormatter.ofPattern(DOB_FORMAT.getValue())
+											.withResolverStyle(ResolverStyle.STRICT))
+							.isAfter(DateUtils.getUTCCurrentDateTime().toLocalDate())) {
+				String errorMessage = String.format(INVALID_INPUT_PARAMETER.getMessage(),
+						convertToPath(String.valueOf(pathList.get(0))));
+				errorList.removeIf(serviceError -> serviceError.getMessage().equals(errorMessage));
+				errorList.add(new ServiceError(INVALID_INPUT_PARAMETER.getErrorCode(), errorMessage));
+			}
+		} catch (DateTimeParseException e) {
+			ExceptionUtils.logRootCause(e);
+			String errorMessage = String.format(INVALID_INPUT_PARAMETER.getMessage(),
+					convertToPath(String.valueOf(pathList.get(0))));
+			errorList.removeIf(serviceError -> serviceError.getMessage().equals(errorMessage));
+			errorList.add(new ServiceError(INVALID_INPUT_PARAMETER.getErrorCode(), errorMessage));
+		}
+	}
+	
+	/**
+	 * Convert to path.
+	 *
+	 * @param jsonPath the json path
+	 * @return the string
+	 */
+	private String convertToPath(String jsonPath) {
+		String path = String.valueOf(jsonPath.replaceAll("[$']", ""));
+		return path.substring(1, path.length() - 1).replace("][", "/");
+	}
+
+}