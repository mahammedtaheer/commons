<?xml version="1.0" encoding="UTF-8"?>
<project xmlns="http://maven.apache.org/POM/4.0.0" xmlns:xsi="http://www.w3.org/2001/XMLSchema-instance" xsi:schemaLocation="http://maven.apache.org/POM/4.0.0 http://maven.apache.org/xsd/maven-4.0.0.xsd">
	<modelVersion>4.0.0</modelVersion>

	<parent>
		<groupId>io.mosip</groupId>
		<artifactId>commons</artifactId>
		<version>1.0.6</version>
	</parent>


	<groupId>io.mosip.kernel</groupId>
	<artifactId>kernel-parent</artifactId>
	<packaging>pom</packaging>
	<name>kernel</name>
	<description>Parent project of MOSIP Kernel</description>

	<properties>
		<project.build.sourceEncoding>UTF-8</project.build.sourceEncoding>

		<!-- maven -->
		<maven.compiler.source>1.8</maven.compiler.source>
		<maven.compiler.target>1.8</maven.compiler.target>
		<maven.compiler.version>3.7.0</maven.compiler.version>
		<maven.jar.plugin.version>3.0.2</maven.jar.plugin.version>
		<maven.war.plugin.version>3.1.0</maven.war.plugin.version>
		<maven.surefire.plugin.version>2.9</maven.surefire.plugin.version>
		<maven.jacoco.plugin.version>0.8.1</maven.jacoco.plugin.version>
		<maven.sonar.plugin.version>3.2</maven.sonar.plugin.version>
		<maven.javadoc.version>3.0.1</maven.javadoc.version>
		<maven-shade-plugin.version>2.3</maven-shade-plugin.version>

		<!-- spring -->
		<spring.boot.version>2.0.2.RELEASE</spring.boot.version>
		<spring.data.jpa.version>2.0.7.RELEASE</spring.data.jpa.version>
		<spring.security.test.version>5.0.5.RELEASE</spring.security.test.version>
		<spring-cloud-config.version>2.0.0.RELEASE</spring-cloud-config.version>

		<swagger.core.version>2.0.7</swagger.core.version>
		<swagger.annotations.version>1.5.21</swagger.annotations.version>
		<springfox.version>2.9.2</springfox.version>

		<vertx.version>3.6.2</vertx.version>
		<vertx.health.check.version>3.7.0</vertx.health.check.version>


		<!-- javax -->
		<javax.interceptor.version>1.2</javax.interceptor.version>
		<javax.el-api.version>3.0.0</javax.el-api.version>
		<javax.transaction.api.version>1.3</javax.transaction.api.version>
		<javax.persistence.api.version>2.2</javax.persistence.api.version>
		<javax.validation-api.version>2.0.1.Final</javax.validation-api.version>
		<glassfish.javax.el>2.2.6</glassfish.javax.el>

		<!-- data -->
		<h2.version>1.4.197</h2.version>
		<mysql.connector.version>5.1.46</mysql.connector.version>
		<postgresql.version>42.2.2</postgresql.version>
		<eclipselink.version>2.5.0</eclipselink.version>
		<hibernate.version>5.2.17.Final</hibernate.version>
		<hibernate.validator.version>6.0.12.Final</hibernate.validator.version>

		<!-- test -->
		<junit.version>4.12</junit.version>
		<mockito.version>1.10.19</mockito.version>
		<powermock.version>1.7.4</powermock.version>
		<powermock.beta.version>2.0.0-beta.5</powermock.beta.version>

		<!-- logger -->
		<logback.version>1.2.3</logback.version>
		<slf4j.version>1.7.19</slf4j.version>
		<log4j-over-slf4j>1.7.7</log4j-over-slf4j>
		<jcl.to.slf4j.version>1.7.25</jcl.to.slf4j.version>

		<!-- json -->
		<jackson.version>2.9.5</jackson.version>
		<jackson.datatype.version>2.9.8</jackson.datatype.version>
		<jackson.databind>2.9.6</jackson.databind>
		<json.utility.version>20180130</json.utility.version>
		<json.schema.validator.version>2.2.10</json.schema.validator.version>
		<json.version>20180813</json.version>

		<!-- utilities -->
		<commons-math3>3.6.1</commons-math3>
		<commons-lang3>3.7</commons-lang3>
		<commons-io>2.6</commons-io>
		<commons-codec>1.11</commons-codec>
		<commons-collections4.version>4.3</commons-collections4.version>
		<commons.beanutils.version>1.9.2</commons.beanutils.version>
		<commons.configuration2.version>2.2</commons.configuration2.version>
		<apache.httpcomponents.version>4.5.6</apache.httpcomponents.version>
		<guava.version>19.0</guava.version>
		<lombok.version>1.16.18</lombok.version>
		<jsch.version>0.1.54</jsch.version>
		<sshd.version>1.4.0</sshd.version>
		<itextcore.version>7.1.0</itextcore.version>
		<itexthtml2pdf.version>2.0.0</itexthtml2pdf.version>
		<itext.version>5.5.13</itext.version>
		<freemarker.version>2.3.23</freemarker.version>
		<velocity.version>1.7</velocity.version>
		<velocity.tool.version>2.0</velocity.tool.version>
		<datamapper.orika>1.5.2</datamapper.orika>
		<modelmapper.version>2.1.1</modelmapper.version>
		<bouncycastle.version>1.60</bouncycastle.version>
		<icu4j.version>63.1</icu4j.version>
		<seventeam-otp.version>1.0.0</seventeam-otp.version>
		<google.zxing.version>3.3.3</google.zxing.version>
		<hadoop-client>2.8.1</hadoop-client>
		<htrace-core4>4.1.0-incubating</htrace-core4>
		<aws.javasdk.version>1.11.368</aws.javasdk.version>
		<s3mock.version>0.2.4</s3mock.version>
		<ignite.version>2.3.0</ignite.version>
		<findbugs.version>3.0.1</findbugs.version>
		<byte.buddy.version>1.9.12</byte.buddy.version>
		<io.jsonwebtoken.jjwt.version>0.6.0</io.jsonwebtoken.jjwt.version>
		<apache.directory.api.version>2.0.0.AM2</apache.directory.api.version>



		<sonar.coverage.exclusions>**/constant/**,**/config/**,**/httpfilter/**,**/cache/**,**/dto/**,**/entity/**,**/model/**,**/exception/**,**/repository/**,**/security/**,**/*Config.java,**/*BootApplication.java,**/*VertxApplication.java,**/cbeffutil/**,**/*Utils.java,**/*Validator.java,**/*Helper.java,**/verticle/**,**/VidWriter.java/**,**/masterdata/utils/**,**/spi/**,**/core/http/**,"**/LocationServiceImpl.java","**/RegistrationCenterMachineServiceImpl.java","**/RegistrationCenterServiceImpl.java","**/pridgenerator/**","**/idgenerator/prid"</sonar.coverage.exclusions>
		<sonar.cpd.exclusions>**/dto/**,**/entity/**,**/config/**</sonar.cpd.exclusions>
	</properties>

	<modules>
	        <module>kernel-core</module>
		<module>kernel-logger-logback</module>
		<module>kernel-auth-adapter</module>
		<module>kernel-dataaccess-hibernate</module>
		<module>kernel-auditmanager-api</module>
		<module>kernel-idgenerator-prid</module>
		<module>kernel-idgenerator-vid</module>
		<module>kernel-idgenerator-tokenid</module>
		<module>kernel-idgenerator-machineid</module>
		<module>kernel-idgenerator-regcenterid</module>
		<module>kernel-idgenerator-mispid</module>
		<module>kernel-licensekeygenerator-misp</module>
		<module>kernel-idgenerator-rid</module>
		<module>kernel-idgenerator-partnerid</module>
		<module>kernel-idvalidator-prid</module>
		<module>kernel-idvalidator-rid</module>
		<module>kernel-idvalidator-uin</module>
		<module>kernel-idvalidator-vid</module>
		<module>kernel-idvalidator-mispid</module>
		<module>kernel-pinvalidator</module>
		<module>kernel-virusscanner-clamav</module>
		<module>kernel-keygenerator-bouncycastle</module>
		<module>kernel-crypto-jce</module>
		<module>kernel-keymanager-softhsm</module>
		<module>kernel-templatemanager-velocity</module>
		<module>kernel-pdfgenerator-itext</module>
		<module>kernel-datamapper-orika</module>
		<module>kernel-qrcodegenerator-zxing</module>
		<module>kernel-cbeffutil-api</module>
		<module>kernel-fsadapter-ceph</module>
		<module>kernel-fsadapter-hdfs</module>
		<module>kernel-transliteration-icu4j</module>
		<module>kernel-applicanttype-api</module>
		<module>kernel-crypto-signature</module>
		<module>kernel-idobjectvalidator</module>
		<module>kernel-bioapi-provider</module>
		<module>kernel-uingenerator-service</module>
		<module>kernel-masterdata-service</module>
		<module>kernel-auditmanager-service</module>
		<module>kernel-otpmanager-service</module>
		<module>kernel-emailnotification-service</module>
		<module>kernel-smsnotification-service</module>
		<module>kernel-syncdata-service</module>
		<module>kernel-auth-service</module>
		<module>kernel-licensekeymanager-service</module>
		<module>kernel-applicanttype-service</module>
		<module>kernel-ridgenerator-service</module>
		<module>kernel-tokenidgenerator-service</module>
		<module>kernel-config-server</module>
		<module>kernel-signature-service</module>
		<module>kernel-cryptomanager-service</module>
		<module>kernel-keymanager-service</module>
                <module>kernel-vidgenerator-service</module>
		<!--<module>kernel-salt-generator</module>-->
    <!--<module>kernel-packetstatusupdater-api</module>-->
                <module>kernel-pridgenerator-service</module>
  </modules>

	<dependencies>
		<dependency>
			<groupId>org.slf4j</groupId>
			<artifactId>jul-to-slf4j</artifactId>
			<version>${jcl.to.slf4j.version}</version>
		</dependency>
		<dependency>
			<groupId>org.slf4j</groupId>
			<artifactId>jcl-over-slf4j</artifactId>
			<version>${jcl.to.slf4j.version}</version>
		</dependency>
	</dependencies>

	<build>
		<pluginManagement>
			<plugins>
				<plugin>
					<groupId>org.apache.maven.plugins</groupId>
					<artifactId>maven-surefire-plugin</artifactId>
					<version>${maven.surefire.plugin.version}</version>
<<<<<<< HEAD
					<configuration>
						<skipTests>${skipTests}</skipTests>
						<skip>false</skip>
					</configuration>
=======
>>>>>>> cdd63f5b
				</plugin>
				<plugin>
					<groupId>org.jacoco</groupId>
					<artifactId>jacoco-maven-plugin</artifactId>
					<version>${maven.jacoco.plugin.version}</version>
				</plugin>
				<plugin>
					<groupId>org.sonarsource.scanner.maven</groupId>
					<artifactId>sonar-maven-plugin</artifactId>
					<version>${maven.sonar.plugin.version}</version>
				</plugin>
				<plugin>
					<groupId>org.apache.maven.plugins</groupId>
					<artifactId>maven-javadoc-plugin</artifactId>
					<version>${maven.javadoc.version}</version>
				</plugin>
			</plugins>
		</pluginManagement>
		<plugins>
			<plugin>
				<groupId>org.jacoco</groupId>
				<artifactId>jacoco-maven-plugin</artifactId>
				<configuration>
					<append>true</append>
				</configuration>
				<executions>
					<execution>
						<id>agent-for-ut</id>
						<goals>
							<goal>prepare-agent</goal>
						</goals>
					</execution>
					<execution>
						<id>agent-for-it</id>
						<goals>
							<goal>prepare-agent-integration</goal>
						</goals>
					</execution>
					<execution>
						<id>jacoco-site</id>
						<phase>verify</phase>
						<goals>
							<goal>report</goal>
						</goals>
					</execution>
				</executions>
			</plugin>
			<plugin>
				<groupId>org.apache.maven.plugins</groupId>
				<artifactId>maven-javadoc-plugin</artifactId>
				<configuration>
					<aggregate>true</aggregate>
				</configuration>
			</plugin>
		</plugins>
	</build>
</project><|MERGE_RESOLUTION|>--- conflicted
+++ resolved
@@ -200,13 +200,10 @@
 					<groupId>org.apache.maven.plugins</groupId>
 					<artifactId>maven-surefire-plugin</artifactId>
 					<version>${maven.surefire.plugin.version}</version>
-<<<<<<< HEAD
 					<configuration>
 						<skipTests>${skipTests}</skipTests>
 						<skip>false</skip>
 					</configuration>
-=======
->>>>>>> cdd63f5b
 				</plugin>
 				<plugin>
 					<groupId>org.jacoco</groupId>
