--- conflicted
+++ resolved
@@ -101,11 +101,8 @@
 		<module>kernel-datavalidator</module>
 		<module>kernel-virusscanner-clamav</module>
 		<module>kernel-config-server</module>
-<<<<<<< HEAD
+		<module>kernel-keygenerator</module>
         <module>kernel-notification-sms</module>
-=======
-		<module>kernel-keygenerator</module>
->>>>>>> cbf4ba8f
 	</modules>
 
 	<profiles>
