--- conflicted
+++ resolved
@@ -1,4 +1,3 @@
-<<<<<<< HEAD
 package io.mosip.kernel.keymanagerservice.service.impl;
 
 import java.security.KeyFactory;
@@ -114,7 +113,7 @@
 	 * .lang.String, java.time.LocalDateTime, java.util.Optional)
 	 */
 	@Override
-	public PublicKeyResponse<String> getPublicKey(String applicationId, LocalDateTime timeStamp,
+	public PublicKeyResponse<String> getPublicKey(String applicationId, String timeStamp,
 			Optional<String> referenceId) {
 		LOGGER.info(KeymanagerConstant.SESSIONID, KeymanagerConstant.APPLICATIONID, applicationId,
 				KeymanagerConstant.GETPUBLICKEY);
@@ -122,18 +121,19 @@
 				KeymanagerConstant.GETPUBLICKEY);
 		LOGGER.info(KeymanagerConstant.SESSIONID, KeymanagerConstant.REFERENCEID, referenceId.toString(),
 				KeymanagerConstant.GETPUBLICKEY);
+		LocalDateTime localDateTimeStamp =keymanagerUtil.parseToLocalDateTime(timeStamp);
 		PublicKeyResponse<String> publicKeyResponse = new PublicKeyResponse<>();
 		if (!referenceId.isPresent() || referenceId.get().trim().isEmpty()) {
 			LOGGER.info(KeymanagerConstant.SESSIONID, KeymanagerConstant.EMPTY, KeymanagerConstant.EMPTY,
 					"Reference Id is not present. Will get public key from SoftHSM");
-			PublicKeyResponse<PublicKey> hsmPublicKey = getPublicKeyFromHSM(applicationId, timeStamp);
+			PublicKeyResponse<PublicKey> hsmPublicKey = getPublicKeyFromHSM(applicationId, localDateTimeStamp);
 			publicKeyResponse.setPublicKey(CryptoUtil.encodeBase64(hsmPublicKey.getPublicKey().getEncoded()));
 			publicKeyResponse.setIssuedAt(hsmPublicKey.getIssuedAt());
 			publicKeyResponse.setExpiryAt(hsmPublicKey.getExpiryAt());
 		} else {
 			LOGGER.info(KeymanagerConstant.SESSIONID, KeymanagerConstant.EMPTY, KeymanagerConstant.EMPTY,
 					"Reference Id is present. Will get public key from DB store");
-			PublicKeyResponse<byte[]> dbPublicKey = getPublicKeyFromDBStore(applicationId, timeStamp,
+			PublicKeyResponse<byte[]> dbPublicKey = getPublicKeyFromDBStore(applicationId, localDateTimeStamp,
 					referenceId.get());
 			publicKeyResponse.setPublicKey(CryptoUtil.encodeBase64(dbPublicKey.getPublicKey()));
 			publicKeyResponse.setIssuedAt(dbPublicKey.getIssuedAt());
@@ -497,505 +497,4 @@
 		dbKeyStore.setPrivateKey(encryptedPrivateKey);
 		keyStoreRepository.save(keymanagerUtil.setMetaData(dbKeyStore));
 	}
-=======
-package io.mosip.kernel.keymanagerservice.service.impl;
-
-import java.security.KeyFactory;
-import java.security.KeyPair;
-import java.security.NoSuchAlgorithmException;
-import java.security.PrivateKey;
-import java.security.PublicKey;
-import java.security.spec.InvalidKeySpecException;
-import java.security.spec.PKCS8EncodedKeySpec;
-import java.time.LocalDateTime;
-import java.util.Arrays;
-import java.util.HashMap;
-import java.util.List;
-import java.util.Map;
-import java.util.Optional;
-import java.util.UUID;
-import java.util.stream.Collectors;
-
-import javax.crypto.SecretKey;
-
-import org.springframework.beans.factory.annotation.Autowired;
-import org.springframework.stereotype.Service;
-import org.springframework.transaction.annotation.Transactional;
-
-import io.mosip.kernel.core.crypto.exception.InvalidDataException;
-import io.mosip.kernel.core.crypto.exception.InvalidKeyException;
-import io.mosip.kernel.core.crypto.exception.NullDataException;
-import io.mosip.kernel.core.crypto.exception.NullKeyException;
-import io.mosip.kernel.core.crypto.exception.NullMethodException;
-import io.mosip.kernel.core.crypto.spi.Decryptor;
-import io.mosip.kernel.core.keymanager.spi.KeyStore;
-import io.mosip.kernel.core.logger.spi.Logger;
-import io.mosip.kernel.core.util.CryptoUtil;
-import io.mosip.kernel.keygenerator.bouncycastle.KeyGenerator;
-import io.mosip.kernel.keymanagerservice.constant.KeymanagerConstant;
-import io.mosip.kernel.keymanagerservice.constant.KeymanagerErrorConstant;
-import io.mosip.kernel.keymanagerservice.dto.PublicKeyResponse;
-import io.mosip.kernel.keymanagerservice.dto.SymmetricKeyRequestDto;
-import io.mosip.kernel.keymanagerservice.dto.SymmetricKeyResponseDto;
-import io.mosip.kernel.keymanagerservice.entity.KeyAlias;
-import io.mosip.kernel.keymanagerservice.entity.KeyPolicy;
-import io.mosip.kernel.keymanagerservice.exception.CryptoException;
-import io.mosip.kernel.keymanagerservice.exception.InvalidApplicationIdException;
-import io.mosip.kernel.keymanagerservice.exception.NoUniqueAliasException;
-import io.mosip.kernel.keymanagerservice.logger.KeymanagerLogger;
-import io.mosip.kernel.keymanagerservice.repository.KeyAliasRepository;
-import io.mosip.kernel.keymanagerservice.repository.KeyPolicyRepository;
-import io.mosip.kernel.keymanagerservice.repository.KeyStoreRepository;
-import io.mosip.kernel.keymanagerservice.service.KeymanagerService;
-import io.mosip.kernel.keymanagerservice.util.KeymanagerUtil;
-
-/**
- * This class provides the implementation for the methods of KeymanagerService
- * interface.
- *
- * @author Dharmesh Khandelwal
- * @since 1.0.0
- *
- */
-@Service
-@Transactional
-public class KeymanagerServiceImpl implements KeymanagerService {
-
-	private static final Logger LOGGER = KeymanagerLogger.getLogger(KeymanagerServiceImpl.class);
-
-	/**
-	 * Keystore instance to handles and store cryptographic keys.
-	 */
-	@Autowired
-	KeyStore keyStore;
-
-	/**
-	 * KeyGenerator instance to generate asymmetric key pairs
-	 */
-	@Autowired
-	KeyGenerator keyGenerator;
-
-	/**
-	 * Decryptor instance to decrypt data
-	 */
-	@Autowired
-	Decryptor<PrivateKey, PublicKey, SecretKey> decryptor;
-
-	/**
-	 * {@link KeyAliasRepository} instance
-	 */
-	@Autowired
-	KeyAliasRepository keyAliasRepository;
-
-	/**
-	 * {@link KeyPolicyRepository} instance
-	 */
-	@Autowired
-	KeyPolicyRepository keyPolicyRepository;
-
-	/**
-	 * {@link KeyStoreRepository} instance
-	 */
-	@Autowired
-	KeyStoreRepository keyStoreRepository;
-
-	/**
-	 * Utility to generate Metadata
-	 */
-	@Autowired
-	KeymanagerUtil keymanagerUtil;
-
-	/*
-	 * (non-Javadoc)
-	 * 
-	 * @see
-	 * io.mosip.kernel.keymanagerservice.service.KeymanagerService#getPublicKey(java
-	 * .lang.String, java.time.LocalDateTime, java.util.Optional)
-	 */
-	@Override
-	public PublicKeyResponse<String> getPublicKey(String applicationId, String timeStamp,
-			Optional<String> referenceId) {
-		LOGGER.info(KeymanagerConstant.SESSIONID, KeymanagerConstant.APPLICATIONID, applicationId,
-				KeymanagerConstant.GETPUBLICKEY);
-		LOGGER.info(KeymanagerConstant.SESSIONID, KeymanagerConstant.TIMESTAMP, timeStamp.toString(),
-				KeymanagerConstant.GETPUBLICKEY);
-		LOGGER.info(KeymanagerConstant.SESSIONID, KeymanagerConstant.REFERENCEID, referenceId.toString(),
-				KeymanagerConstant.GETPUBLICKEY);
-		LocalDateTime localDateTimeStamp =keymanagerUtil.parseToLocalDateTime(timeStamp);
-		PublicKeyResponse<String> publicKeyResponse = new PublicKeyResponse<>();
-		if (!referenceId.isPresent() || referenceId.get().trim().isEmpty()) {
-			LOGGER.info(KeymanagerConstant.SESSIONID, KeymanagerConstant.EMPTY, KeymanagerConstant.EMPTY,
-					"Reference Id is not present. Will get public key from SoftHSM");
-			PublicKeyResponse<PublicKey> hsmPublicKey = getPublicKeyFromHSM(applicationId, localDateTimeStamp);
-			publicKeyResponse.setPublicKey(CryptoUtil.encodeBase64(hsmPublicKey.getPublicKey().getEncoded()));
-			publicKeyResponse.setIssuedAt(hsmPublicKey.getIssuedAt());
-			publicKeyResponse.setExpiryAt(hsmPublicKey.getExpiryAt());
-		} else {
-			LOGGER.info(KeymanagerConstant.SESSIONID, KeymanagerConstant.EMPTY, KeymanagerConstant.EMPTY,
-					"Reference Id is present. Will get public key from DB store");
-			PublicKeyResponse<byte[]> dbPublicKey = getPublicKeyFromDBStore(applicationId, localDateTimeStamp,
-					referenceId.get());
-			publicKeyResponse.setPublicKey(CryptoUtil.encodeBase64(dbPublicKey.getPublicKey()));
-			publicKeyResponse.setIssuedAt(dbPublicKey.getIssuedAt());
-			publicKeyResponse.setExpiryAt(dbPublicKey.getExpiryAt());
-		}
-		return publicKeyResponse;
-	}
-
-	/**
-	 * Function to get Public key from HSM. On first request for an applicationId
-	 * and duration, will create a new keypair.
-	 * 
-	 * @param applicationId
-	 *            applicationId
-	 * @param timeStamp
-	 *            timeStamp
-	 * @return {@link PublicKeyResponse} instance
-	 */
-	private PublicKeyResponse<PublicKey> getPublicKeyFromHSM(String applicationId, LocalDateTime timeStamp) {
-		LOGGER.info(KeymanagerConstant.SESSIONID, KeymanagerConstant.APPLICATIONID, applicationId,
-				KeymanagerConstant.GETPUBLICKEYHSM);
-		LOGGER.info(KeymanagerConstant.SESSIONID, KeymanagerConstant.TIMESTAMP, timeStamp.toString(),
-				KeymanagerConstant.GETPUBLICKEYHSM);
-
-		String alias = null;
-		LocalDateTime generationDateTime = null;
-		LocalDateTime expiryDateTime = null;
-		Map<String, List<KeyAlias>> keyAliasMap = getKeyAliases(applicationId, null, timeStamp);
-		List<KeyAlias> currentKeyAlias = keyAliasMap.get(KeymanagerConstant.CURRENTKEYALIAS);
-
-		if (currentKeyAlias.size() > 1) {
-			LOGGER.info(KeymanagerConstant.SESSIONID, KeymanagerConstant.CURRENTKEYALIAS,
-					String.valueOf(currentKeyAlias.size()), "CurrentKeyAlias size more than one. Throwing exception");
-			throw new NoUniqueAliasException(KeymanagerErrorConstant.NO_UNIQUE_ALIAS.getErrorCode(),
-					KeymanagerErrorConstant.NO_UNIQUE_ALIAS.getErrorMessage());
-		} else if (currentKeyAlias.size() == 1) {
-			LOGGER.info(KeymanagerConstant.SESSIONID, KeymanagerConstant.CURRENTKEYALIAS,
-					currentKeyAlias.get(0).getAlias(),
-					"CurrentKeyAlias size is one. Will fetch keypair using this alias");
-			KeyAlias fetchedKeyAlias = currentKeyAlias.get(0);
-			alias = fetchedKeyAlias.getAlias();
-			generationDateTime = fetchedKeyAlias.getKeyGenerationTime();
-			expiryDateTime = fetchedKeyAlias.getKeyExpiryTime();
-		} else if (currentKeyAlias.isEmpty()) {
-			LOGGER.info(KeymanagerConstant.SESSIONID, KeymanagerConstant.CURRENTKEYALIAS,
-					String.valueOf(currentKeyAlias.size()),
-					"CurrentKeyAlias size is zero. Will create new Keypair for this applicationId and timestamp");
-			alias = UUID.randomUUID().toString();
-			generationDateTime = timeStamp;
-			expiryDateTime = getExpiryPolicy(applicationId, generationDateTime,
-					keyAliasMap.get(KeymanagerConstant.KEYALIAS));
-			keyStore.storeAsymmetricKey(keyGenerator.getAsymmetricKey(), alias, generationDateTime, expiryDateTime);
-			storeKeyInAlias(applicationId, generationDateTime, null, alias, expiryDateTime);
-		}
-		return new PublicKeyResponse<>(alias, keyStore.getPublicKey(alias), generationDateTime, expiryDateTime);
-	}
-
-	/**
-	 * Function to get public key from DB store. On first request for an
-	 * applicationId, referenceId and duration, will create a new keypair.
-	 * 
-	 * @param applicationId
-	 *            applicationId
-	 * @param timeStamp
-	 *            timeStamp
-	 * @param referenceId
-	 *            referenceId
-	 * @return {@link PublicKeyResponse} instance
-	 */
-	private PublicKeyResponse<byte[]> getPublicKeyFromDBStore(String applicationId, LocalDateTime timeStamp,
-			String referenceId) {
-		LOGGER.info(KeymanagerConstant.SESSIONID, KeymanagerConstant.APPLICATIONID, applicationId,
-				KeymanagerConstant.GETPUBLICKEYDB);
-		LOGGER.info(KeymanagerConstant.SESSIONID, KeymanagerConstant.TIMESTAMP, timeStamp.toString(),
-				KeymanagerConstant.GETPUBLICKEYDB);
-		LOGGER.info(KeymanagerConstant.SESSIONID, KeymanagerConstant.REFERENCEID, referenceId,
-				KeymanagerConstant.GETPUBLICKEYDB);
-
-		String alias = null;
-		byte[] publicKey = null;
-		LocalDateTime generationDateTime = null;
-		LocalDateTime expiryDateTime = null;
-		Map<String, List<KeyAlias>> keyAliasMap = getKeyAliases(applicationId, referenceId, timeStamp);
-		List<KeyAlias> currentKeyAlias = keyAliasMap.get(KeymanagerConstant.CURRENTKEYALIAS);
-
-		if (currentKeyAlias.size() > 1) {
-			LOGGER.info(KeymanagerConstant.SESSIONID, KeymanagerConstant.CURRENTKEYALIAS,
-					String.valueOf(currentKeyAlias.size()), "CurrentKeyAlias size more than one. Throwing exception");
-			throw new NoUniqueAliasException(KeymanagerErrorConstant.NO_UNIQUE_ALIAS.getErrorCode(),
-					KeymanagerErrorConstant.NO_UNIQUE_ALIAS.getErrorMessage());
-		} else if (currentKeyAlias.size() == 1) {
-			LOGGER.info(KeymanagerConstant.SESSIONID, KeymanagerConstant.CURRENTKEYALIAS,
-					currentKeyAlias.get(0).getAlias(),
-					"CurrentKeyAlias size is one. Will fetch keypair using this alias");
-			Optional<io.mosip.kernel.keymanagerservice.entity.KeyStore> keyFromDBStore = keyStoreRepository
-					.findByAlias(currentKeyAlias.get(0).getAlias());
-			if (!keyFromDBStore.isPresent()) {
-				LOGGER.info(KeymanagerConstant.SESSIONID, KeymanagerConstant.KEYFROMDB, keyFromDBStore.toString(),
-						"Key in DBStore does not exist for this alias. Throwing exception");
-				throw new NoUniqueAliasException(KeymanagerErrorConstant.NO_UNIQUE_ALIAS.getErrorCode(),
-						KeymanagerErrorConstant.NO_UNIQUE_ALIAS.getErrorMessage());
-			} else {
-				LOGGER.info(KeymanagerConstant.SESSIONID, KeymanagerConstant.KEYFROMDB,
-						currentKeyAlias.get(0).getAlias(), "Key in DBStore exists for this alias. Fetching public key");
-				KeyAlias fetchedKeyAlias = currentKeyAlias.get(0);
-				publicKey = keyFromDBStore.get().getPublicKey();
-				generationDateTime = fetchedKeyAlias.getKeyGenerationTime();
-				expiryDateTime = fetchedKeyAlias.getKeyExpiryTime();
-			}
-		} else if (currentKeyAlias.isEmpty()) {
-			LOGGER.info(KeymanagerConstant.SESSIONID, KeymanagerConstant.CURRENTKEYALIAS,
-					String.valueOf(currentKeyAlias.size()),
-					"CurrentKeyAlias size is zero. Will create new Keypair for this applicationId, referenceId and timestamp");
-			byte[] encryptedPrivateKey;
-			alias = UUID.randomUUID().toString();
-			KeyPair keypair = keyGenerator.getAsymmetricKey();
-			/**
-			 * Will get application's master key information from HSM. On first request for
-			 * an applicationId and duration, will create a new keypair.
-			 */
-			PublicKeyResponse<PublicKey> hsmPublicKey = getPublicKeyFromHSM(applicationId, timeStamp);
-			PublicKey masterPublicKey = hsmPublicKey.getPublicKey();
-			String masterAlias = hsmPublicKey.getAlias();
-			publicKey = keypair.getPublic().getEncoded();
-			generationDateTime = timeStamp;
-			expiryDateTime = getExpiryPolicy(applicationId, generationDateTime,
-					keyAliasMap.get(KeymanagerConstant.KEYALIAS));
-			/**
-			 * Before storing a keypair in db, will first encrypt its private key with
-			 * application's master public key from softhsm's keystore
-			 */
-			try {
-				encryptedPrivateKey = keymanagerUtil.encryptKey(keypair.getPrivate(), masterPublicKey);
-			} catch (InvalidDataException | InvalidKeyException | NullDataException | NullKeyException
-					| NullMethodException e) {
-				throw new CryptoException(KeymanagerErrorConstant.CRYPTO_EXCEPTION.getErrorCode(),
-						KeymanagerErrorConstant.CRYPTO_EXCEPTION.getErrorMessage() + e.getErrorText());
-			}
-			storeKeyInDBStore(alias, masterAlias, keypair.getPublic().getEncoded(), encryptedPrivateKey);
-			storeKeyInAlias(applicationId, generationDateTime, referenceId, alias, expiryDateTime);
-		}
-
-		return new PublicKeyResponse<>(alias, publicKey, generationDateTime, expiryDateTime);
-
-	}
-
-	/**
-	 * Function to get keyalias from keyalias table
-	 * 
-	 * @param applicationId
-	 *            applicationId
-	 * @param referenceId
-	 *            referenceId
-	 * @param timeStamp
-	 *            timeStamp
-	 * @return a map containing a list of all keyalias matching applicationId and
-	 *         referenceId with key "keyAlias"; and a list of all keyalias with
-	 *         matching timestamp with key "currentKeyAlias"
-	 */
-	private Map<String, List<KeyAlias>> getKeyAliases(String applicationId, String referenceId,
-			LocalDateTime timeStamp) {
-		LOGGER.info(KeymanagerConstant.SESSIONID, KeymanagerConstant.EMPTY, KeymanagerConstant.EMPTY,
-				KeymanagerConstant.GETALIAS);
-		Map<String, List<KeyAlias>> hashmap = new HashMap<>();
-		List<KeyAlias> keyAliases = keyAliasRepository.findByApplicationIdAndReferenceId(applicationId, referenceId)
-				.stream()
-				.sorted((alias1, alias2) -> alias1.getKeyGenerationTime().compareTo(alias2.getKeyGenerationTime()))
-				.collect(Collectors.toList());
-		List<KeyAlias> currentKeyAliases = keyAliases.stream()
-				.filter(keyAlias -> keymanagerUtil.isValidTimestamp(timeStamp, keyAlias)).collect(Collectors.toList());
-		LOGGER.info(KeymanagerConstant.SESSIONID, KeymanagerConstant.KEYALIAS, Arrays.toString(keyAliases.toArray()),
-				KeymanagerConstant.KEYALIAS);
-		LOGGER.info(KeymanagerConstant.SESSIONID, KeymanagerConstant.CURRENTKEYALIAS,
-				Arrays.toString(currentKeyAliases.toArray()), KeymanagerConstant.CURRENTKEYALIAS);
-		hashmap.put(KeymanagerConstant.KEYALIAS, keyAliases);
-		hashmap.put(KeymanagerConstant.CURRENTKEYALIAS, currentKeyAliases);
-		return hashmap;
-	}
-
-	/**
-	 * Function to get expiry datetime using keypolicy table. If a overlapping key
-	 * exists for same time interval, then expiry datetime of current key will be
-	 * till generation datetime of overlapping key
-	 * 
-	 * @param applicationId
-	 *            applicationId
-	 * @param timeStamp
-	 *            timeStamp
-	 * @param keyAlias
-	 *            keyAlias
-	 * @return expiry datetime
-	 */
-	private LocalDateTime getExpiryPolicy(String applicationId, LocalDateTime timeStamp, List<KeyAlias> keyAlias) {
-		LOGGER.info(KeymanagerConstant.SESSIONID, KeymanagerConstant.APPLICATIONID, applicationId,
-				KeymanagerConstant.GETEXPIRYPOLICY);
-		Optional<KeyPolicy> keyPolicy = keyPolicyRepository.findByApplicationId(applicationId);
-		if (!keyPolicy.isPresent()) {
-			LOGGER.info(KeymanagerConstant.SESSIONID, KeymanagerConstant.KEYPOLICY, keyPolicy.toString(),
-					"Key Policy not found for this application Id. Throwing exception");
-			throw new InvalidApplicationIdException(KeymanagerErrorConstant.APPLICATIONID_NOT_VALID.getErrorCode(),
-					KeymanagerErrorConstant.APPLICATIONID_NOT_VALID.getErrorMessage());
-		}
-		LocalDateTime policyExpiryTime = timeStamp.plusDays(keyPolicy.get().getValidityInDays());
-		if (!keyAlias.isEmpty()) {
-			LOGGER.info(KeymanagerConstant.SESSIONID, KeymanagerConstant.KEYALIAS, String.valueOf(keyAlias.size()),
-					"Getting expiry policy. KeyAlias exists");
-			for (KeyAlias alias : keyAlias) {
-				if (keymanagerUtil.isOverlapping(timeStamp, policyExpiryTime, alias.getKeyGenerationTime(),
-						alias.getKeyExpiryTime())) {
-					LOGGER.info(KeymanagerConstant.SESSIONID, KeymanagerConstant.EMPTY, KeymanagerConstant.EMPTY,
-							"Overlapping timestamp found. Changing policyExpiryTime");
-					policyExpiryTime = alias.getKeyGenerationTime().minusSeconds(1);
-					break;
-				}
-			}
-		}
-		return policyExpiryTime;
-	}
-
-	/*
-	 * (non-Javadoc)
-	 * 
-	 * @see
-	 * io.mosip.kernel.keymanager.service.KeymanagerService#decryptSymmetricKey(java
-	 * .lang.String, java.time.LocalDateTime, java.util.Optional, byte[])
-	 */
-	@Override
-	public SymmetricKeyResponseDto decryptSymmetricKey(SymmetricKeyRequestDto symmetricKeyRequestDto) {
-		LOGGER.info(KeymanagerConstant.SESSIONID, KeymanagerConstant.SYMMETRICKEYREQUEST,
-				symmetricKeyRequestDto.toString(), KeymanagerConstant.DECRYPTKEY);
-
-		List<KeyAlias> currentKeyAlias;
-		LocalDateTime timeStamp = symmetricKeyRequestDto.getTimeStamp();
-		String referenceId = symmetricKeyRequestDto.getReferenceId();
-		String applicationId = symmetricKeyRequestDto.getApplicationId();
-		SymmetricKeyResponseDto keyResponseDto = new SymmetricKeyResponseDto();
-
-		if (!keymanagerUtil.isValidReferenceId(referenceId)) {
-			LOGGER.info(KeymanagerConstant.SESSIONID, KeymanagerConstant.EMPTY, KeymanagerConstant.EMPTY,
-					"Not a valid reference Id. Getting key alias without referenceId");
-			currentKeyAlias = getKeyAliases(applicationId, null, timeStamp).get(KeymanagerConstant.CURRENTKEYALIAS);
-		} else {
-			LOGGER.info(KeymanagerConstant.SESSIONID, KeymanagerConstant.EMPTY, KeymanagerConstant.EMPTY,
-					"Valid reference Id. Getting key alias with referenceId");
-			currentKeyAlias = getKeyAliases(applicationId, referenceId, timeStamp)
-					.get(KeymanagerConstant.CURRENTKEYALIAS);
-		}
-
-		if (currentKeyAlias.isEmpty() || currentKeyAlias.size() > 1) {
-			LOGGER.info(KeymanagerConstant.SESSIONID, KeymanagerConstant.CURRENTKEYALIAS,
-					String.valueOf(currentKeyAlias.size()), "CurrentKeyAlias is not unique. Throwing exception");
-			throw new NoUniqueAliasException(KeymanagerErrorConstant.NO_UNIQUE_ALIAS.getErrorCode(),
-					KeymanagerErrorConstant.NO_UNIQUE_ALIAS.getErrorMessage());
-		} else if (currentKeyAlias.size() == 1) {
-			LOGGER.info(KeymanagerConstant.SESSIONID, KeymanagerConstant.CURRENTKEYALIAS,
-					currentKeyAlias.get(0).getAlias(),
-					"CurrentKeyAlias size is one. Will decrypt symmetric key for this alias");
-			KeyAlias fetchedKeyAlias = currentKeyAlias.get(0);
-			PrivateKey privateKey = getPrivateKey(referenceId, fetchedKeyAlias);
-			byte[] decryptedSymmetricKey = decryptor.asymmetricPrivateDecrypt(privateKey,
-					CryptoUtil.decodeBase64(symmetricKeyRequestDto.getEncryptedSymmetricKey()));
-			keyResponseDto.setSymmetricKey(CryptoUtil.encodeBase64(decryptedSymmetricKey));
-		}
-		return keyResponseDto;
-	}
-
-	/**
-	 * Function to get Private Key which will be used to decrypt symmetric key.
-	 * 
-	 * @param referenceId
-	 *            referenceId
-	 * @param fetchedKeyAlias
-	 *            fetchedKeyAlias
-	 * @return Private key
-	 */
-	private PrivateKey getPrivateKey(String referenceId, KeyAlias fetchedKeyAlias) {
-		LOGGER.info(KeymanagerConstant.SESSIONID, KeymanagerConstant.REFERENCEID, referenceId,
-				KeymanagerConstant.GETPRIVATEKEY);
-		LOGGER.info(KeymanagerConstant.SESSIONID, KeymanagerConstant.FETCHEDKEYALIAS, fetchedKeyAlias.getAlias(),
-				KeymanagerConstant.GETPRIVATEKEY);
-
-		if (!keymanagerUtil.isValidReferenceId(referenceId)) {
-			LOGGER.info(KeymanagerConstant.SESSIONID, KeymanagerConstant.EMPTY, KeymanagerConstant.EMPTY,
-					"Not valid reference Id. Getting private key from Keystore");
-			return keyStore.getPrivateKey(fetchedKeyAlias.getAlias());
-		} else {
-			LOGGER.info(KeymanagerConstant.SESSIONID, KeymanagerConstant.EMPTY, KeymanagerConstant.EMPTY,
-					"Valid reference Id. Getting private key from DB Store");
-			Optional<io.mosip.kernel.keymanagerservice.entity.KeyStore> dbKeyStore = keyStoreRepository
-					.findByAlias(fetchedKeyAlias.getAlias());
-			if (!dbKeyStore.isPresent()) {
-				LOGGER.info(KeymanagerConstant.SESSIONID, KeymanagerConstant.DBKEYSTORE, dbKeyStore.toString(),
-						"Key in DB Store does not exists. Throwing exception");
-				throw new NoUniqueAliasException(KeymanagerErrorConstant.NO_UNIQUE_ALIAS.getErrorCode(),
-						KeymanagerErrorConstant.NO_UNIQUE_ALIAS.getErrorMessage());
-			}
-			PrivateKey masterPrivateKey = keyStore.getPrivateKey(dbKeyStore.get().getMasterAlias());
-			/**
-			 * If the private key is in dbstore, then it will be first decrypted with
-			 * application's master private key from softhsm's keystore
-			 */
-			try {
-				byte[] decryptedPrivateKey = keymanagerUtil.decryptKey(dbKeyStore.get().getPrivateKey(),
-						masterPrivateKey);
-				return KeyFactory.getInstance(KeymanagerConstant.RSA)
-						.generatePrivate(new PKCS8EncodedKeySpec(decryptedPrivateKey));
-			} catch (InvalidDataException | InvalidKeyException | NullDataException | NullKeyException
-					| NullMethodException | InvalidKeySpecException | NoSuchAlgorithmException e) {
-				throw new CryptoException(KeymanagerErrorConstant.CRYPTO_EXCEPTION.getErrorCode(),
-						KeymanagerErrorConstant.CRYPTO_EXCEPTION.getErrorMessage());
-			}
-		}
-	}
-
-	/**
-	 * Function to store key in keyalias table
-	 * 
-	 * @param applicationId
-	 *            applicationId
-	 * @param timeStamp
-	 *            timeStamp
-	 * @param referenceId
-	 *            referenceId
-	 * @param alias
-	 *            alias
-	 * @param expiryDateTime
-	 *            expiryDateTime
-	 */
-	private void storeKeyInAlias(String applicationId, LocalDateTime timeStamp, String referenceId, String alias,
-			LocalDateTime expiryDateTime) {
-		LOGGER.info(KeymanagerConstant.SESSIONID, KeymanagerConstant.EMPTY, KeymanagerConstant.EMPTY,
-				KeymanagerConstant.STOREKEYALIAS);
-		KeyAlias keyAlias = new KeyAlias();
-		keyAlias.setAlias(alias);
-		keyAlias.setApplicationId(applicationId);
-		keyAlias.setReferenceId(referenceId);
-		keyAlias.setKeyGenerationTime(timeStamp);
-		keyAlias.setKeyExpiryTime(expiryDateTime);
-		keyAliasRepository.save(keymanagerUtil.setMetaData(keyAlias));
-	}
-
-	/**
-	 * Function to store key in DB store
-	 * 
-	 * @param alias
-	 *            alias
-	 * @param masterAlias
-	 *            masterAlias
-	 * @param publicKey
-	 *            publicKey
-	 * @param encryptedPrivateKey
-	 *            encryptedPrivateKey
-	 */
-	private void storeKeyInDBStore(String alias, String masterAlias, byte[] publicKey, byte[] encryptedPrivateKey) {
-		io.mosip.kernel.keymanagerservice.entity.KeyStore dbKeyStore = new io.mosip.kernel.keymanagerservice.entity.KeyStore();
-		LOGGER.info(KeymanagerConstant.SESSIONID, KeymanagerConstant.EMPTY, KeymanagerConstant.EMPTY,
-				KeymanagerConstant.STOREDBKEY);
-		dbKeyStore.setAlias(alias);
-		dbKeyStore.setMasterAlias(masterAlias);
-		dbKeyStore.setPublicKey(publicKey);
-		dbKeyStore.setPrivateKey(encryptedPrivateKey);
-		keyStoreRepository.save(keymanagerUtil.setMetaData(dbKeyStore));
-	}
->>>>>>> 99266ac9
 }