package io.mosip.kernel.keymanagerservice.controller;

import java.time.LocalDateTime;
import java.util.Optional;

import org.springframework.beans.factory.annotation.Autowired;
import org.springframework.format.annotation.DateTimeFormat;
import org.springframework.format.annotation.DateTimeFormat.ISO;
import org.springframework.http.HttpStatus;
import org.springframework.http.ResponseEntity;
import org.springframework.web.bind.annotation.CrossOrigin;
import org.springframework.web.bind.annotation.GetMapping;
import org.springframework.web.bind.annotation.PathVariable;
import org.springframework.web.bind.annotation.PostMapping;
import org.springframework.web.bind.annotation.RequestBody;
import org.springframework.web.bind.annotation.RequestMapping;
import org.springframework.web.bind.annotation.RequestParam;
import org.springframework.web.bind.annotation.RestController;

import io.mosip.kernel.keymanagerservice.dto.PublicKeyResponse;
import io.mosip.kernel.keymanagerservice.dto.SymmetricKeyRequestDto;
import io.mosip.kernel.keymanagerservice.dto.SymmetricKeyResponseDto;
import io.mosip.kernel.keymanagerservice.service.KeymanagerService;
import io.swagger.annotations.Api;
import io.swagger.annotations.ApiOperation;
import io.swagger.annotations.ApiParam;

/**
 * This class provides controller methods for Key manager.
 * 
 * @author Dharmesh Khandelwal
 * @since 1.0.0
 *
 */
@CrossOrigin
@RestController
@RequestMapping("/v1.0")
@Api(tags = { "keymanager" }, value = "Operation related to Keymanagement")
public class KeymanagerController {

	/**
	 * Instance for KeymanagerService
	 */
	@Autowired
	KeymanagerService keymanagerService;

	/**
	 * Request mapping to get Public Key
	 * 
	 * @param applicationId
	 *            Application id of the application requesting publicKey
	 * @param timeStamp
	 *            Timestamp of the request
	 * @param referenceId
	 *            Reference id of the application requesting publicKey
	 * @return {@link PublicKeyResponse} instance
	 */
	@ApiOperation(value = "Get the public key of a particular application", response = PublicKeyResponse.class)
	@GetMapping(value = "/publickey/{applicationId}")
	public ResponseEntity<PublicKeyResponse<String>> getPublicKey(
			@ApiParam("Application id of the application requesting public key") @PathVariable("applicationId") String applicationId,
			@ApiParam("Timestamp of the request as metadata") @RequestParam("timeStamp") @DateTimeFormat(iso = ISO.DATE_TIME) LocalDateTime timeStamp,
			@ApiParam("Reference id of the application requesting public key as metadata") @RequestParam("referenceId") Optional<String> referenceId) {

		return new ResponseEntity<>(keymanagerService.getPublicKey(applicationId, timeStamp, referenceId),
				HttpStatus.OK);
	}

	/**
	 * Request mapping to decrypt symmetric key
	 * 
	 * @param symmetricKeyRequestDto
	 *            having encrypted symmetric key
	 * 
	 * @return {@link SymmetricKeyResponseDto} symmetricKeyResponseDto
	 */
<<<<<<< HEAD
	@ApiOperation(value = "Decrypt the encrypted Symmetric key",response = SymmetricKeyResponseDto.class)
	@PostMapping(value = "/symmetrickey")
	public ResponseEntity<SymmetricKeyResponseDto> decryptSymmetricKey(@ApiParam("Symmetric key to encrypt in BASE64 encoding with meta-data")
			@RequestBody SymmetricKeyRequestDto symmetricKeyRequestDto) {
=======
	@ApiOperation(value = "Decrypt the encrypted symmetric key", response = SymmetricKeyResponseDto.class)
	@PostMapping(value = "/symmetricKey")
	public ResponseEntity<SymmetricKeyResponseDto> decryptSymmetricKey(
			@ApiParam("Encrypted symmetric key in base64 encoding with metadata") @RequestBody SymmetricKeyRequestDto symmetricKeyRequestDto) {
>>>>>>> 19ecc7de

		return new ResponseEntity<>(keymanagerService.decryptSymmetricKey(symmetricKeyRequestDto), HttpStatus.CREATED);
	}
}<|MERGE_RESOLUTION|>--- conflicted
+++ resolved
@@ -55,12 +55,11 @@
 	 *            Reference id of the application requesting publicKey
 	 * @return {@link PublicKeyResponse} instance
 	 */
-	@ApiOperation(value = "Get the public key of a particular application", response = PublicKeyResponse.class)
+	@ApiOperation(value = "Get the public key of a particular application",response = PublicKeyResponse.class)
 	@GetMapping(value = "/publickey/{applicationId}")
-	public ResponseEntity<PublicKeyResponse<String>> getPublicKey(
-			@ApiParam("Application id of the application requesting public key") @PathVariable("applicationId") String applicationId,
-			@ApiParam("Timestamp of the request as metadata") @RequestParam("timeStamp") @DateTimeFormat(iso = ISO.DATE_TIME) LocalDateTime timeStamp,
-			@ApiParam("Reference id of the application requesting public key as metadata") @RequestParam("referenceId") Optional<String> referenceId) {
+	public ResponseEntity<PublicKeyResponse<String>> getPublicKey(@ApiParam("Id of application")@PathVariable("applicationId") String applicationId,
+			@ApiParam("Timestamp as metadata")	@RequestParam("timeStamp") @DateTimeFormat(iso = ISO.DATE_TIME) LocalDateTime timeStamp,
+			@ApiParam("Refrence Id as metadata")@RequestParam("referenceId") Optional<String> referenceId) {
 
 		return new ResponseEntity<>(keymanagerService.getPublicKey(applicationId, timeStamp, referenceId),
 				HttpStatus.OK);
@@ -74,17 +73,10 @@
 	 * 
 	 * @return {@link SymmetricKeyResponseDto} symmetricKeyResponseDto
 	 */
-<<<<<<< HEAD
 	@ApiOperation(value = "Decrypt the encrypted Symmetric key",response = SymmetricKeyResponseDto.class)
 	@PostMapping(value = "/symmetrickey")
 	public ResponseEntity<SymmetricKeyResponseDto> decryptSymmetricKey(@ApiParam("Symmetric key to encrypt in BASE64 encoding with meta-data")
 			@RequestBody SymmetricKeyRequestDto symmetricKeyRequestDto) {
-=======
-	@ApiOperation(value = "Decrypt the encrypted symmetric key", response = SymmetricKeyResponseDto.class)
-	@PostMapping(value = "/symmetricKey")
-	public ResponseEntity<SymmetricKeyResponseDto> decryptSymmetricKey(
-			@ApiParam("Encrypted symmetric key in base64 encoding with metadata") @RequestBody SymmetricKeyRequestDto symmetricKeyRequestDto) {
->>>>>>> 19ecc7de
 
 		return new ResponseEntity<>(keymanagerService.decryptSymmetricKey(symmetricKeyRequestDto), HttpStatus.CREATED);
 	}
