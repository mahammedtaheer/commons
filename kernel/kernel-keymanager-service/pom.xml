--- conflicted
+++ resolved
@@ -227,11 +227,8 @@
 		<kernel.logger.logback.version>1.0.6</kernel.logger.logback.version>
 		<kernel.pdfgenerator.itext.version>1.0.6</kernel.pdfgenerator.itext.version>
 		<jose4j.version>0.6.5</jose4j.version>
-<<<<<<< HEAD
-=======
 
 		<tss.version>0.3.0</tss.version>
->>>>>>> ba8d135c
 	</properties>
 
 	<dependencies>
@@ -276,14 +273,11 @@
 			<artifactId>jose4j</artifactId>
 			<version>${jose4j.version}</version>
 		</dependency>
-<<<<<<< HEAD
-=======
 		<dependency>
 			<groupId>com.github.microsoft</groupId>
 			<artifactId>TSS.Java</artifactId>
 			<version>${tss.version}</version>
 		</dependency>
->>>>>>> ba8d135c
 	</dependencies>
 	<build>
 		<plugins>
