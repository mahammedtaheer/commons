package org.mosip.kernel.idvalidator.uinvalidator;

import java.util.regex.Pattern;

<<<<<<< HEAD
=======

>>>>>>> c582b7f0
import org.mosip.kernel.core.spi.idvalidator.MosipIdValidator;
import org.mosip.kernel.core.utils.MosipIdChecksum;
import org.mosip.kernel.core.utils.MosipIdFilter;
import org.mosip.kernel.idvalidator.exception.MosipInvalidIDException;
import org.mosip.kernel.idvalidator.uinvalidator.constants.MosipIDExceptionCodeConstants;

/**
 * Test class for validate the Given UIN in String format
 *
 * @author Megha Tanga
 * 
 * @since 1.0.0
 */

public class UinValidator implements MosipIdValidator<String> {

	/**
	 * Method used for Validate UIN against acceptance Criteria
	 * 
	 * 
	 * @param id
	 *            pass a UIN in String format example : String inputFile =
	 *            "426789089018"
	 * @return boolean True If entered is Valide else it will throw an error
	 * @throws MosipInvalidIDException
	 *             If entered UIN is empty or null.
	 * @throws MosipInvalidIDException
	 *             If entered UIN contain any sequential and repeated block of
	 *             number for 2 or more than two digits",
	 * @throws MosipInvalidIDException
	 *             If entered UIN length should be 12 digit.
	 * @throws MosipInvalidIDException
	 *             If entered UIN contain any alphanumeric characters
	 * @throws MosipInvalidIDException
	 *             If entered UIN should not match with checksum
	 * @throws MosipInvalidIDException
	 *             If entered UIN contain Zero or One as first Digit.
	 */
	private static final int len = 12;
<<<<<<< HEAD
	private static final String alphaRegex = "\\d{12}";
=======
	private static final String alphanumRegex = "\\d{12}";
>>>>>>> c582b7f0
	private static final char charZero = '0';
	private static final char charOne = '1';

	public boolean validateId(String id) {

		/**
		 * 
		 * Check UIN, It Shouldn't be Null or empty
		 * 
		 */
		if (id == null) {
			throw new MosipInvalidIDException(MosipIDExceptionCodeConstants.UIN_VAL_INVALID_NULL.getErrorCode(),
					MosipIDExceptionCodeConstants.UIN_VAL_INVALID_NULL.getErrorMessage());
		}
		/**
		 * 
		 * Check the Length of the UIN, It Should be 12 Digit
		 * 
		 */
		if (id.length() != len) {
			throw new MosipInvalidIDException(MosipIDExceptionCodeConstants.UIN_VAL_ILLEGAL_LENGTH.getErrorCode(),
<<<<<<< HEAD
					MosipIDExceptionCodeConstants.UIN_VAL_ILLEGAL_LENGTH.getErrorCode());
=======
					MosipIDExceptionCodeConstants.UIN_VAL_ILLEGAL_LENGTH.getErrorMessage());
>>>>>>> c582b7f0
		}
		/**
		 * 
		 * Validation for the UIN should not contain any alphanumeric characters
		 * 
		 */
<<<<<<< HEAD
		if (!Pattern.matches(alphaRegex, id)) {
=======
		if (!Pattern.matches(alphanumRegex, id)) {
>>>>>>> c582b7f0
			throw new MosipInvalidIDException(MosipIDExceptionCodeConstants.UIN_VAL_INVALID_DIGITS.getErrorCode(),
					MosipIDExceptionCodeConstants.UIN_VAL_INVALID_DIGITS.getErrorMessage());
		}
		/**
		 * 
		 * Validation for the UIN should not contain '0' or '1' as the first digit.
		 * 
		 */
		if (id.charAt(0) == charZero || id.charAt(0) == charOne) {
			throw new MosipInvalidIDException(MosipIDExceptionCodeConstants.UIN_VAL_INVALID_ZERO_ONE.getErrorCode(),
					MosipIDExceptionCodeConstants.UIN_VAL_INVALID_ZERO_ONE.getErrorMessage());
		}

		/**
		 * 
		 * The method isValidId(id) from MosipIDFilter will validate the UIN for the
		 * following conditions
		 * 
		 * The UIN should not contain any sequential number for 2 or more than two
		 * digits
		 * 
		 * The UIN should not contain any repeating numbers for 2 or more than two
		 * digits
		 * 
		 * The UIN should not have repeated block of numbers for more than 2 digits
		 * 
		 */
		if (MosipIdFilter.isValidId(id)) {
<<<<<<< HEAD
			throw new MosipInvalidIDException(
					MosipIDExceptionCodeConstants.UIN_VAL_ILLEGAL_SEQUENCE_REPEATATIVE.getErrorCode(),
=======
			throw new MosipInvalidIDException(MosipIDExceptionCodeConstants.UIN_VAL_ILLEGAL_SEQUENCE_REPEATATIVE.getErrorCode(),
>>>>>>> c582b7f0
					MosipIDExceptionCodeConstants.UIN_VAL_ILLEGAL_SEQUENCE_REPEATATIVE.getErrorMessage());
		}

		/**
		 * 
		 * The method validateChecksum(id) from MosipIdChecksum will validate
		 * 
		 * Validate the UIN by verifying the checksum
		 * 
		 */
		if (!MosipIdChecksum.validateChecksum(id)) {
			throw new MosipInvalidIDException(MosipIDExceptionCodeConstants.UIN_VAL_ILLEGAL_CHECKSUM.getErrorCode(),
					MosipIDExceptionCodeConstants.UIN_VAL_ILLEGAL_CHECKSUM.getErrorMessage());
		}
		/**
		 * 
		 * once the above validation are passed then the method will going to return
		 * True That is its Valid UIN Number
		 * 
		 * 
		 */
		return true;
	}

}<|MERGE_RESOLUTION|>--- conflicted
+++ resolved
@@ -1,148 +1,136 @@
-package org.mosip.kernel.idvalidator.uinvalidator;
-
-import java.util.regex.Pattern;
-
-<<<<<<< HEAD
-=======
-
->>>>>>> c582b7f0
-import org.mosip.kernel.core.spi.idvalidator.MosipIdValidator;
-import org.mosip.kernel.core.utils.MosipIdChecksum;
-import org.mosip.kernel.core.utils.MosipIdFilter;
-import org.mosip.kernel.idvalidator.exception.MosipInvalidIDException;
-import org.mosip.kernel.idvalidator.uinvalidator.constants.MosipIDExceptionCodeConstants;
-
-/**
- * Test class for validate the Given UIN in String format
- *
- * @author Megha Tanga
- * 
- * @since 1.0.0
- */
-
-public class UinValidator implements MosipIdValidator<String> {
-
-	/**
-	 * Method used for Validate UIN against acceptance Criteria
-	 * 
-	 * 
-	 * @param id
-	 *            pass a UIN in String format example : String inputFile =
-	 *            "426789089018"
-	 * @return boolean True If entered is Valide else it will throw an error
-	 * @throws MosipInvalidIDException
-	 *             If entered UIN is empty or null.
-	 * @throws MosipInvalidIDException
-	 *             If entered UIN contain any sequential and repeated block of
-	 *             number for 2 or more than two digits",
-	 * @throws MosipInvalidIDException
-	 *             If entered UIN length should be 12 digit.
-	 * @throws MosipInvalidIDException
-	 *             If entered UIN contain any alphanumeric characters
-	 * @throws MosipInvalidIDException
-	 *             If entered UIN should not match with checksum
-	 * @throws MosipInvalidIDException
-	 *             If entered UIN contain Zero or One as first Digit.
-	 */
-	private static final int len = 12;
-<<<<<<< HEAD
-	private static final String alphaRegex = "\\d{12}";
-=======
-	private static final String alphanumRegex = "\\d{12}";
->>>>>>> c582b7f0
-	private static final char charZero = '0';
-	private static final char charOne = '1';
-
-	public boolean validateId(String id) {
-
-		/**
-		 * 
-		 * Check UIN, It Shouldn't be Null or empty
-		 * 
-		 */
-		if (id == null) {
-			throw new MosipInvalidIDException(MosipIDExceptionCodeConstants.UIN_VAL_INVALID_NULL.getErrorCode(),
-					MosipIDExceptionCodeConstants.UIN_VAL_INVALID_NULL.getErrorMessage());
-		}
-		/**
-		 * 
-		 * Check the Length of the UIN, It Should be 12 Digit
-		 * 
-		 */
-		if (id.length() != len) {
-			throw new MosipInvalidIDException(MosipIDExceptionCodeConstants.UIN_VAL_ILLEGAL_LENGTH.getErrorCode(),
-<<<<<<< HEAD
-					MosipIDExceptionCodeConstants.UIN_VAL_ILLEGAL_LENGTH.getErrorCode());
-=======
-					MosipIDExceptionCodeConstants.UIN_VAL_ILLEGAL_LENGTH.getErrorMessage());
->>>>>>> c582b7f0
-		}
-		/**
-		 * 
-		 * Validation for the UIN should not contain any alphanumeric characters
-		 * 
-		 */
-<<<<<<< HEAD
-		if (!Pattern.matches(alphaRegex, id)) {
-=======
-		if (!Pattern.matches(alphanumRegex, id)) {
->>>>>>> c582b7f0
-			throw new MosipInvalidIDException(MosipIDExceptionCodeConstants.UIN_VAL_INVALID_DIGITS.getErrorCode(),
-					MosipIDExceptionCodeConstants.UIN_VAL_INVALID_DIGITS.getErrorMessage());
-		}
-		/**
-		 * 
-		 * Validation for the UIN should not contain '0' or '1' as the first digit.
-		 * 
-		 */
-		if (id.charAt(0) == charZero || id.charAt(0) == charOne) {
-			throw new MosipInvalidIDException(MosipIDExceptionCodeConstants.UIN_VAL_INVALID_ZERO_ONE.getErrorCode(),
-					MosipIDExceptionCodeConstants.UIN_VAL_INVALID_ZERO_ONE.getErrorMessage());
-		}
-
-		/**
-		 * 
-		 * The method isValidId(id) from MosipIDFilter will validate the UIN for the
-		 * following conditions
-		 * 
-		 * The UIN should not contain any sequential number for 2 or more than two
-		 * digits
-		 * 
-		 * The UIN should not contain any repeating numbers for 2 or more than two
-		 * digits
-		 * 
-		 * The UIN should not have repeated block of numbers for more than 2 digits
-		 * 
-		 */
-		if (MosipIdFilter.isValidId(id)) {
-<<<<<<< HEAD
-			throw new MosipInvalidIDException(
-					MosipIDExceptionCodeConstants.UIN_VAL_ILLEGAL_SEQUENCE_REPEATATIVE.getErrorCode(),
-=======
-			throw new MosipInvalidIDException(MosipIDExceptionCodeConstants.UIN_VAL_ILLEGAL_SEQUENCE_REPEATATIVE.getErrorCode(),
->>>>>>> c582b7f0
-					MosipIDExceptionCodeConstants.UIN_VAL_ILLEGAL_SEQUENCE_REPEATATIVE.getErrorMessage());
-		}
-
-		/**
-		 * 
-		 * The method validateChecksum(id) from MosipIdChecksum will validate
-		 * 
-		 * Validate the UIN by verifying the checksum
-		 * 
-		 */
-		if (!MosipIdChecksum.validateChecksum(id)) {
-			throw new MosipInvalidIDException(MosipIDExceptionCodeConstants.UIN_VAL_ILLEGAL_CHECKSUM.getErrorCode(),
-					MosipIDExceptionCodeConstants.UIN_VAL_ILLEGAL_CHECKSUM.getErrorMessage());
-		}
-		/**
-		 * 
-		 * once the above validation are passed then the method will going to return
-		 * True That is its Valid UIN Number
-		 * 
-		 * 
-		 */
-		return true;
-	}
-
+package org.mosip.kernel.idvalidator.uinvalidator;
+
+import java.util.regex.Pattern;
+
+import org.mosip.kernel.core.spi.idvalidator.MosipIdValidator;
+import org.mosip.kernel.core.utils.MosipIdChecksum;
+import org.mosip.kernel.core.utils.MosipIdFilter;
+import org.mosip.kernel.idvalidator.exception.MosipInvalidIDException;
+import org.mosip.kernel.idvalidator.uinvalidator.constants.MosipIDExceptionCodeConstants;
+
+/**
+ * Test class for validate the Given UIN in String format
+ *
+ * @author Megha Tanga
+ * 
+ * @since 1.0.0
+ */
+
+public class UinValidator implements MosipIdValidator<String> {
+
+	/**
+	 * Method used for Validate UIN against acceptance Criteria
+	 * 
+	 * 
+	 * @param id
+	 *            pass a UIN in String format example : String inputFile =
+	 *            "426789089018"
+	 * @return boolean True If entered is Valide else it will throw an error
+	 * @throws MosipInvalidIDException
+	 *             If entered UIN is empty or null.
+	 * @throws MosipInvalidIDException
+	 *             If entered UIN contain any sequential and repeated block of
+	 *             number for 2 or more than two digits",
+	 * @throws MosipInvalidIDException
+	 *             If entered UIN length should be 12 digit.
+	 * @throws MosipInvalidIDException
+	 *             If entered UIN contain any alphanumeric characters
+	 * @throws MosipInvalidIDException
+	 *             If entered UIN should not match with checksum
+	 * @throws MosipInvalidIDException
+	 *             If entered UIN contain Zero or One as first Digit.
+	 */
+	private static final int len = 12;
+
+	private static final String alphanumRegex = "\\d{12}";
+
+	private static final char charZero = '0';
+	private static final char charOne = '1';
+
+	public boolean validateId(String id) {
+
+		/**
+		 * 
+		 * Check UIN, It Shouldn't be Null or empty
+		 * 
+		 */
+		if (id == null) {
+			throw new MosipInvalidIDException(MosipIDExceptionCodeConstants.UIN_VAL_INVALID_NULL.getErrorCode(),
+					MosipIDExceptionCodeConstants.UIN_VAL_INVALID_NULL.getErrorMessage());
+		}
+		/**
+		 * 
+		 * Check the Length of the UIN, It Should be 12 Digit
+		 * 
+		 */
+		if (id.length() != len) {
+			throw new MosipInvalidIDException(MosipIDExceptionCodeConstants.UIN_VAL_ILLEGAL_LENGTH.getErrorCode(),
+
+					MosipIDExceptionCodeConstants.UIN_VAL_ILLEGAL_LENGTH.getErrorMessage());
+
+		}
+		/**
+		 * 
+		 * Validation for the UIN should not contain any alphanumeric characters
+		 * 
+		 */
+
+		if (!Pattern.matches(alphanumRegex, id)) {
+
+			throw new MosipInvalidIDException(MosipIDExceptionCodeConstants.UIN_VAL_INVALID_DIGITS.getErrorCode(),
+					MosipIDExceptionCodeConstants.UIN_VAL_INVALID_DIGITS.getErrorMessage());
+		}
+		/**
+		 * 
+		 * Validation for the UIN should not contain '0' or '1' as the first digit.
+		 * 
+		 */
+		if (id.charAt(0) == charZero || id.charAt(0) == charOne) {
+			throw new MosipInvalidIDException(MosipIDExceptionCodeConstants.UIN_VAL_INVALID_ZERO_ONE.getErrorCode(),
+					MosipIDExceptionCodeConstants.UIN_VAL_INVALID_ZERO_ONE.getErrorMessage());
+		}
+
+		/**
+		 * 
+		 * The method isValidId(id) from MosipIDFilter will validate the UIN for the
+		 * following conditions
+		 * 
+		 * The UIN should not contain any sequential number for 2 or more than two
+		 * digits
+		 * 
+		 * The UIN should not contain any repeating numbers for 2 or more than two
+		 * digits
+		 * 
+		 * The UIN should not have repeated block of numbers for more than 2 digits
+		 * 
+		 */
+		if (MosipIdFilter.isValidId(id)) {
+
+			throw new MosipInvalidIDException(
+					MosipIDExceptionCodeConstants.UIN_VAL_ILLEGAL_SEQUENCE_REPEATATIVE.getErrorCode(),
+
+					MosipIDExceptionCodeConstants.UIN_VAL_ILLEGAL_SEQUENCE_REPEATATIVE.getErrorMessage());
+		}
+
+		/**
+		 * 
+		 * The method validateChecksum(id) from MosipIdChecksum will validate
+		 * 
+		 * Validate the UIN by verifying the checksum
+		 * 
+		 */
+		if (!MosipIdChecksum.validateChecksum(id)) {
+			throw new MosipInvalidIDException(MosipIDExceptionCodeConstants.UIN_VAL_ILLEGAL_CHECKSUM.getErrorCode(),
+					MosipIDExceptionCodeConstants.UIN_VAL_ILLEGAL_CHECKSUM.getErrorMessage());
+		}
+		/**
+		 * 
+		 * once the above validation are passed then the method will going to return
+		 * True That is its Valid UIN Number
+		 * 
+		 * 
+		 */
+		return true;
+	}
+
 }