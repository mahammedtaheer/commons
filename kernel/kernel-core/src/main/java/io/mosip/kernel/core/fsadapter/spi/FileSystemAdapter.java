package io.mosip.kernel.core.fsadapter.spi;

import java.io.File;
import java.io.IOException;
import java.io.InputStream;

/**
 * File adapter interface for connecting to DFS
 *
 * @author Pranav Kumar
 * @author Dharmesh Khandelwal
 * @since 1.0.0
 */
public interface FileSystemAdapter {

	/**
	 * This method checks whether a file exists in DFS.
	 *
	 * @param id
	 *            The ID for which file needs to be checked
	 * @param fileName
	 *            File that needs to checked
	 * @return True if file is found, false otherwise
	 */
	public boolean checkFileExistence(String id, String fileName);

	/**
	 * This method copy document from one folder to another
	 * 
	 * @param sourceFolderName
	 *            The source folder
	 * @param sourceFileName
	 *            The source file
	 * @param destinationFolderName
	 *            The destination folder
	 * @param destinationFileName
	 *            The destination file
	 * @return True if document copy is successful
	 */
	public boolean copyFile(String sourceFolderName, String sourceFileName, String destinationFolderName,
			String destinationFileName);

	/**
	 * This method deletes a particular file related to an ID.
	 *
	 * @param id
	 *            The id
	 * @param fileName
	 *            The file which needs to be deleted
	 * @return True if the file is successfully deleted
	 */
	public boolean deleteFile(String id, String fileName);

	/**
	 * This method deletes the packet corresponding to an ID.
	 *
	 * @param id
	 *            The id
	 * @return True if the packet is deleted successfully
	 */
	public boolean deletePacket(String id);

	/**
	 * This method fetches a file corresponding to an ID and returns it.
	 *
	 * @param id
	 *            The id
	 * @param fileName
	 *            Required file name
	 * @return the required file
	 */
	public InputStream getFile(String id, String fileName);

	/**
	 * This method fetches the packet corresponding to an ID and returns it.
	 *
	 * @param id
	 *            The id
	 * @return The packet in specified format
	 */
	public InputStream getPacket(String id);

	/**
	 * Checks if is packet present.
<<<<<<< HEAD
	 * 
	 * @param id
	 *            the registration id
	 * @return true if packet is present
=======
	 *
	 * @param id
	 *            the id
	 * @return the boolean
>>>>>>> 2da2947e
	 */
	public boolean isPacketPresent(String id);

	/**
	 * This method stores the packet corresponding to an ID
	 * 
	 * @param id
	 *            The id
	 * @param key
	 *            Physical path of the packet which needs to be stored
	 * @param document
<<<<<<< HEAD
	 *            file to be stored
=======
	 *            document to be stored
>>>>>>> 2da2947e
	 * @return True If the packet is stored successfully
	 */
	public boolean storeFile(String id, String key, InputStream document);

	/**
	 * This method stores the packet corresponding to an ID.
	 *
	 * @param id
	 *            The id
	 * @param file
	 *            Packet which needs to be stored
	 * @return True If the packet is stored successfully
	 */
	public boolean storePacket(String id, InputStream file);

	/**
	 * This method stores the packet corresponding to an enrolment ID.
	 *
	 * @param id
	 *            The id
	 * @param filePath
	 *            Physical path of the packet which needs to be stored
	 * @return True If the packet is stored successfully
	 */
	public boolean storePacket(String id, File filePath);

	/**
	 * This method unzips the packet corresponding to an enrolment ID and uploads
	 * individual files of that packet.
	 *
	 * @param id
	 *            The id
	 * @throws IOException
	 *             Signals that an I/O exception has occurred.
	 */
	public void unpackPacket(String id) throws IOException;

}<|MERGE_RESOLUTION|>--- conflicted
+++ resolved
@@ -1,149 +1,138 @@
-package io.mosip.kernel.core.fsadapter.spi;
-
-import java.io.File;
-import java.io.IOException;
-import java.io.InputStream;
-
-/**
- * File adapter interface for connecting to DFS
- *
- * @author Pranav Kumar
- * @author Dharmesh Khandelwal
- * @since 1.0.0
- */
-public interface FileSystemAdapter {
-
-	/**
-	 * This method checks whether a file exists in DFS.
-	 *
-	 * @param id
-	 *            The ID for which file needs to be checked
-	 * @param fileName
-	 *            File that needs to checked
-	 * @return True if file is found, false otherwise
-	 */
-	public boolean checkFileExistence(String id, String fileName);
-
-	/**
-	 * This method copy document from one folder to another
-	 * 
-	 * @param sourceFolderName
-	 *            The source folder
-	 * @param sourceFileName
-	 *            The source file
-	 * @param destinationFolderName
-	 *            The destination folder
-	 * @param destinationFileName
-	 *            The destination file
-	 * @return True if document copy is successful
-	 */
-	public boolean copyFile(String sourceFolderName, String sourceFileName, String destinationFolderName,
-			String destinationFileName);
-
-	/**
-	 * This method deletes a particular file related to an ID.
-	 *
-	 * @param id
-	 *            The id
-	 * @param fileName
-	 *            The file which needs to be deleted
-	 * @return True if the file is successfully deleted
-	 */
-	public boolean deleteFile(String id, String fileName);
-
-	/**
-	 * This method deletes the packet corresponding to an ID.
-	 *
-	 * @param id
-	 *            The id
-	 * @return True if the packet is deleted successfully
-	 */
-	public boolean deletePacket(String id);
-
-	/**
-	 * This method fetches a file corresponding to an ID and returns it.
-	 *
-	 * @param id
-	 *            The id
-	 * @param fileName
-	 *            Required file name
-	 * @return the required file
-	 */
-	public InputStream getFile(String id, String fileName);
-
-	/**
-	 * This method fetches the packet corresponding to an ID and returns it.
-	 *
-	 * @param id
-	 *            The id
-	 * @return The packet in specified format
-	 */
-	public InputStream getPacket(String id);
-
-	/**
-	 * Checks if is packet present.
-<<<<<<< HEAD
-	 * 
-	 * @param id
-	 *            the registration id
-	 * @return true if packet is present
-=======
-	 *
-	 * @param id
-	 *            the id
-	 * @return the boolean
->>>>>>> 2da2947e
-	 */
-	public boolean isPacketPresent(String id);
-
-	/**
-	 * This method stores the packet corresponding to an ID
-	 * 
-	 * @param id
-	 *            The id
-	 * @param key
-	 *            Physical path of the packet which needs to be stored
-	 * @param document
-<<<<<<< HEAD
-	 *            file to be stored
-=======
-	 *            document to be stored
->>>>>>> 2da2947e
-	 * @return True If the packet is stored successfully
-	 */
-	public boolean storeFile(String id, String key, InputStream document);
-
-	/**
-	 * This method stores the packet corresponding to an ID.
-	 *
-	 * @param id
-	 *            The id
-	 * @param file
-	 *            Packet which needs to be stored
-	 * @return True If the packet is stored successfully
-	 */
-	public boolean storePacket(String id, InputStream file);
-
-	/**
-	 * This method stores the packet corresponding to an enrolment ID.
-	 *
-	 * @param id
-	 *            The id
-	 * @param filePath
-	 *            Physical path of the packet which needs to be stored
-	 * @return True If the packet is stored successfully
-	 */
-	public boolean storePacket(String id, File filePath);
-
-	/**
-	 * This method unzips the packet corresponding to an enrolment ID and uploads
-	 * individual files of that packet.
-	 *
-	 * @param id
-	 *            The id
-	 * @throws IOException
-	 *             Signals that an I/O exception has occurred.
-	 */
-	public void unpackPacket(String id) throws IOException;
-
+package io.mosip.kernel.core.fsadapter.spi;
+
+import java.io.File;
+import java.io.IOException;
+import java.io.InputStream;
+
+/**
+ * File adapter interface for connecting to DFS
+ *
+ * @author Pranav Kumar
+ * @author Dharmesh Khandelwal
+ * @since 1.0.0
+ */
+public interface FileSystemAdapter {
+
+	/**
+	 * This method checks whether a file exists in DFS.
+	 *
+	 * @param id
+	 *            The ID for which file needs to be checked
+	 * @param fileName
+	 *            File that needs to checked
+	 * @return True if file is found, false otherwise
+	 */
+	public boolean checkFileExistence(String id, String fileName);
+
+	/**
+	 * This method copy document from one folder to another
+	 * 
+	 * @param sourceFolderName
+	 *            The source folder
+	 * @param sourceFileName
+	 *            The source file
+	 * @param destinationFolderName
+	 *            The destination folder
+	 * @param destinationFileName
+	 *            The destination file
+	 * @return True if document copy is successful
+	 */
+	public boolean copyFile(String sourceFolderName, String sourceFileName, String destinationFolderName,
+			String destinationFileName);
+
+	/**
+	 * This method deletes a particular file related to an ID.
+	 *
+	 * @param id
+	 *            The id
+	 * @param fileName
+	 *            The file which needs to be deleted
+	 * @return True if the file is successfully deleted
+	 */
+	public boolean deleteFile(String id, String fileName);
+
+	/**
+	 * This method deletes the packet corresponding to an ID.
+	 *
+	 * @param id
+	 *            The id
+	 * @return True if the packet is deleted successfully
+	 */
+	public boolean deletePacket(String id);
+
+	/**
+	 * This method fetches a file corresponding to an ID and returns it.
+	 *
+	 * @param id
+	 *            The id
+	 * @param fileName
+	 *            Required file name
+	 * @return the required file
+	 */
+	public InputStream getFile(String id, String fileName);
+
+	/**
+	 * This method fetches the packet corresponding to an ID and returns it.
+	 *
+	 * @param id
+	 *            The id
+	 * @return The packet in specified format
+	 */
+	public InputStream getPacket(String id);
+
+	/**
+	 * Checks if is packet present.
+	 *
+	 * @param id
+	 *            the id
+	 * @return the boolean
+	 */
+	public boolean isPacketPresent(String id);
+
+	/**
+	 * This method stores the packet corresponding to an ID
+	 * 
+	 * @param id
+	 *            The id
+	 * @param key
+	 *            Physical path of the packet which needs to be stored
+	 * @param document
+	 *            document to be stored
+	 * @return True If the packet is stored successfully
+	 */
+	public boolean storeFile(String id, String key, InputStream document);
+
+	/**
+	 * This method stores the packet corresponding to an ID.
+	 *
+	 * @param id
+	 *            The id
+	 * @param file
+	 *            Packet which needs to be stored
+	 * @return True If the packet is stored successfully
+	 */
+	public boolean storePacket(String id, InputStream file);
+
+	/**
+	 * This method stores the packet corresponding to an enrolment ID.
+	 *
+	 * @param id
+	 *            The id
+	 * @param filePath
+	 *            Physical path of the packet which needs to be stored
+	 * @return True If the packet is stored successfully
+	 */
+	public boolean storePacket(String id, File filePath);
+
+	/**
+	 * This method unzips the packet corresponding to an enrolment ID and uploads
+	 * individual files of that packet.
+	 *
+	 * @param id
+	 *            The id
+	 * @throws IOException
+	 *             Signals that an I/O exception has occurred.
+	 */
+	public void unpackPacket(String id) throws IOException;
+
 }