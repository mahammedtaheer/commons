--- conflicted
+++ resolved
@@ -1,4 +1,3 @@
-<<<<<<< HEAD
 /**
  * 
  */
@@ -97,105 +96,4 @@
 	 */
 	private HMACUtils() {
 	}
-}
-=======
-/**
- * 
- */
-package io.mosip.kernel.core.util;
-
-import java.security.MessageDigest;
-
-import javax.xml.bind.DatatypeConverter;
-
-import io.mosip.kernel.core.exception.NoSuchAlgorithmException;
-import io.mosip.kernel.core.util.constant.HMACUtilConstants;
-
-/**
- * This class defines the HMAC Util to be used in MOSIP Project. The HMAC Util
- * is implemented using desired methods of MessageDigest class of java security
- * package
- * 
- * @author Omsaieswar Mulaklauri
- * 
- * @since 1.0.0
- */
-public final class HMACUtils {
-	/**
-	 * SHA-256 Algorithm
-	 */
-	private static final String HMAC_ALGORITHM_NAME = "SHA-256";
-
-	/**
-	 * Message digests are secure one-way hash functions that take arbitrary-sized
-	 * data and output a fixed-length hash value
-	 */
-	private static MessageDigest messageDigest;
-
-	/**
-	 * Performs a digest using the specified array of bytes.
-	 * 
-	 * @param bytes
-	 *            bytes to be hash generation
-	 * @return byte[] generated hash bytes
-	 */
-	public static synchronized byte[] generateHash(final byte[] bytes) {
-		return messageDigest.digest(bytes);
-	}
-
-	/**
-	 * Updates the digest using the specified byte
-	 * 
-	 * @param bytes
-	 *            updates the digest using the specified byte
-	 */
-	public static void update(final byte[] bytes) {
-		messageDigest.update(bytes);
-	}
-
-	/**
-	 * Return the whole update digest
-	 * 
-	 * @return byte[] updated hash bytes
-	 */
-	public static byte[] updatedHash() {
-		return messageDigest.digest();
-	}
-
-	/**
-	 * Return the digest as a plain text
-	 * 
-	 * @param bytes
-	 *            digest bytes
-	 * @return String converted digest as plain text
-	 */
-	public static synchronized String digestAsPlainText(final byte[] bytes) {
-		return DatatypeConverter.printHexBinary(bytes).toUpperCase();
-	}
-
-	/**
-	 * Creates a message digest with the specified algorithm name.
-	 *
-	 * @param algorithm
-	 *            the standard name of the digest algorithm.
-	 * 
-	 * @throws NoSuchAlgorithmException
-	 *             if specified algorithm went wrong
-	 * @description loaded messageDigest with specified algorithm
-	 */
-	static {
-		try {
-			messageDigest = messageDigest != null ? messageDigest : MessageDigest.getInstance(HMAC_ALGORITHM_NAME);
-		} catch (java.security.NoSuchAlgorithmException exception) {
-			throw new NoSuchAlgorithmException(HMACUtilConstants.MOSIP_NO_SUCH_ALGORITHM_ERROR_CODE.getErrorCode(),
-					HMACUtilConstants.MOSIP_NO_SUCH_ALGORITHM_ERROR_CODE.getErrorMessage(), exception.getCause());
-		}
-	} 
-
-	/*
-	 * No object initialization.
-	 */
-	private HMACUtils() {
-	}
-}
->>>>>>> aafd0a67
+}