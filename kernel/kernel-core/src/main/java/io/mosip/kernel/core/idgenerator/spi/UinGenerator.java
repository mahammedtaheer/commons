<<<<<<< HEAD
package io.mosip.kernel.core.idgenerator.spi;

/**
 * Interface having a function to generate an Id
 * 
 * @author Dharmesh Khandelwal
 * @author Megha Tanga
 * @since 1.0.0
 *
 */
public interface UinGenerator {

	/**
	 * Function to generate an Id
	 * 
	 */
	void generateId();

=======
package io.mosip.kernel.core.idgenerator.spi;

/**
 * Interface having a function to generate an Id
 * 
 * @author Dharmesh Khandelwal
 * @since 1.0.0
 */
public interface UinGenerator {

	/**
	 * Function to generate an Id
	 */
	void generateId();

>>>>>>> d48c55ec
}<|MERGE_RESOLUTION|>--- conflicted
+++ resolved
@@ -1,24 +1,7 @@
-<<<<<<< HEAD
+
 package io.mosip.kernel.core.idgenerator.spi;
 
-/**
- * Interface having a function to generate an Id
- * 
- * @author Dharmesh Khandelwal
- * @author Megha Tanga
- * @since 1.0.0
- *
- */
-public interface UinGenerator {
 
-	/**
-	 * Function to generate an Id
-	 * 
-	 */
-	void generateId();
-
-=======
-package io.mosip.kernel.core.idgenerator.spi;
 
 /**
  * Interface having a function to generate an Id
@@ -33,5 +16,4 @@
 	 */
 	void generateId();
 
->>>>>>> d48c55ec
 }