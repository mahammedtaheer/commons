package io.mosip.kernel.core.util;

import static java.util.Arrays.copyOfRange;

import org.apache.commons.codec.binary.Base64;

/**
 * Crypto Util for common methods in various module
 * 
 * @author Urvil Joshi
 *
 * @since 1.0.0
 */
public class CryptoUtil {

	/**
	 * Private Constructor for this class
	 */
	private CryptoUtil() {

	}

	/**
	 * Combine data,key and key splitter
	 * 
	 * @param data
	 *            encrypted Data
	 * @param key
	 *            encrypted Key
	 * @param keySplitter
	 *            keySplitter
	 * @return byte array consisting data,key and key splitter
	 */
<<<<<<< HEAD
	public static byte[] combineByteArray(byte[] data, byte[] key,
			String keySplitter) {
		byte[] keySplitterBytes = keySplitter.getBytes();
		byte[] combinedArray = new byte[key.length + keySplitterBytes.length
				+ data.length];
		System.arraycopy(key, 0, combinedArray, 0, key.length);
		System.arraycopy(keySplitterBytes, 0, combinedArray, key.length,
				keySplitterBytes.length);
		System.arraycopy(data, 0, combinedArray,
				key.length + keySplitterBytes.length, data.length);
=======
	public static byte[] combineByteArray(byte[] data, byte[] key, String keySplitter) {
		byte[] keySplitterBytes = keySplitter.getBytes();
		byte[] combinedArray = new byte[key.length + keySplitterBytes.length + data.length];
		System.arraycopy(key, 0, combinedArray, 0, key.length);
		System.arraycopy(keySplitterBytes, 0, combinedArray, key.length, keySplitterBytes.length);
		System.arraycopy(data, 0, combinedArray, key.length + keySplitterBytes.length, data.length);
>>>>>>> f5722d7b
		return combinedArray;
	}

	/**
	 * Get splitter index for detaching key splitter from key and data
	 * 
	 * @param encryptedData
	 *            whole encrypted data
	 * @param keyDemiliterIndex
	 *            keySplitterindex initialization value
	 * @param keySplitter
	 *            keysplitter value
	 * @return keyDemiliterIndex
	 */
<<<<<<< HEAD
	public static int getSplitterIndex(byte[] encryptedData,
			int keyDemiliterIndex, String keySplitter) {
=======
	public static int getSplitterIndex(byte[] encryptedData, int keyDemiliterIndex, String keySplitter) {
>>>>>>> f5722d7b
		final byte keySplitterFirstByte = keySplitter.getBytes()[0];
		final int keySplitterLength = keySplitter.length();
		for (byte data : encryptedData) {
			if (data == keySplitterFirstByte) {
				final String keySplit = new String(
<<<<<<< HEAD
						copyOfRange(encryptedData, keyDemiliterIndex,
								keyDemiliterIndex + keySplitterLength));
=======
						copyOfRange(encryptedData, keyDemiliterIndex, keyDemiliterIndex + keySplitterLength));
>>>>>>> f5722d7b
				if (keySplitter.equals(keySplit)) {
					break;
				}
			}
			keyDemiliterIndex++;
		}
		return keyDemiliterIndex;
	}

	/**
	 * Encodes to BASE64
	 * 
	 * @param data
	 *            data to encode
	 * @return encoded data
	 */
	public static String encodeBase64(byte[] data) {
		return Base64.encodeBase64URLSafeString(data);
	}

	/**
	 * Decodes from BASE64
	 * 
	 * @param data
	 *            data to decode
	 * @return decoded data
	 */
	public static byte[] decodeBase64(String data) {
		return Base64.decodeBase64(data);
	}

}
<|MERGE_RESOLUTION|>--- conflicted
+++ resolved
@@ -1,115 +1,92 @@
-package io.mosip.kernel.core.util;
-
-import static java.util.Arrays.copyOfRange;
-
-import org.apache.commons.codec.binary.Base64;
-
-/**
- * Crypto Util for common methods in various module
- * 
- * @author Urvil Joshi
- *
- * @since 1.0.0
- */
-public class CryptoUtil {
-
-	/**
-	 * Private Constructor for this class
-	 */
-	private CryptoUtil() {
-
-	}
-
-	/**
-	 * Combine data,key and key splitter
-	 * 
-	 * @param data
-	 *            encrypted Data
-	 * @param key
-	 *            encrypted Key
-	 * @param keySplitter
-	 *            keySplitter
-	 * @return byte array consisting data,key and key splitter
-	 */
-<<<<<<< HEAD
-	public static byte[] combineByteArray(byte[] data, byte[] key,
-			String keySplitter) {
-		byte[] keySplitterBytes = keySplitter.getBytes();
-		byte[] combinedArray = new byte[key.length + keySplitterBytes.length
-				+ data.length];
-		System.arraycopy(key, 0, combinedArray, 0, key.length);
-		System.arraycopy(keySplitterBytes, 0, combinedArray, key.length,
-				keySplitterBytes.length);
-		System.arraycopy(data, 0, combinedArray,
-				key.length + keySplitterBytes.length, data.length);
-=======
-	public static byte[] combineByteArray(byte[] data, byte[] key, String keySplitter) {
-		byte[] keySplitterBytes = keySplitter.getBytes();
-		byte[] combinedArray = new byte[key.length + keySplitterBytes.length + data.length];
-		System.arraycopy(key, 0, combinedArray, 0, key.length);
-		System.arraycopy(keySplitterBytes, 0, combinedArray, key.length, keySplitterBytes.length);
-		System.arraycopy(data, 0, combinedArray, key.length + keySplitterBytes.length, data.length);
->>>>>>> f5722d7b
-		return combinedArray;
-	}
-
-	/**
-	 * Get splitter index for detaching key splitter from key and data
-	 * 
-	 * @param encryptedData
-	 *            whole encrypted data
-	 * @param keyDemiliterIndex
-	 *            keySplitterindex initialization value
-	 * @param keySplitter
-	 *            keysplitter value
-	 * @return keyDemiliterIndex
-	 */
-<<<<<<< HEAD
-	public static int getSplitterIndex(byte[] encryptedData,
-			int keyDemiliterIndex, String keySplitter) {
-=======
-	public static int getSplitterIndex(byte[] encryptedData, int keyDemiliterIndex, String keySplitter) {
->>>>>>> f5722d7b
-		final byte keySplitterFirstByte = keySplitter.getBytes()[0];
-		final int keySplitterLength = keySplitter.length();
-		for (byte data : encryptedData) {
-			if (data == keySplitterFirstByte) {
-				final String keySplit = new String(
-<<<<<<< HEAD
-						copyOfRange(encryptedData, keyDemiliterIndex,
-								keyDemiliterIndex + keySplitterLength));
-=======
-						copyOfRange(encryptedData, keyDemiliterIndex, keyDemiliterIndex + keySplitterLength));
->>>>>>> f5722d7b
-				if (keySplitter.equals(keySplit)) {
-					break;
-				}
-			}
-			keyDemiliterIndex++;
-		}
-		return keyDemiliterIndex;
-	}
-
-	/**
-	 * Encodes to BASE64
-	 * 
-	 * @param data
-	 *            data to encode
-	 * @return encoded data
-	 */
-	public static String encodeBase64(byte[] data) {
-		return Base64.encodeBase64URLSafeString(data);
-	}
-
-	/**
-	 * Decodes from BASE64
-	 * 
-	 * @param data
-	 *            data to decode
-	 * @return decoded data
-	 */
-	public static byte[] decodeBase64(String data) {
-		return Base64.decodeBase64(data);
-	}
-
-}
+package io.mosip.kernel.core.util;
+
+import static java.util.Arrays.copyOfRange;
+
+import org.apache.commons.codec.binary.Base64;
+
+/**
+ * Crypto Util for common methods in various module
+ * 
+ * @author Urvil Joshi
+ *
+ * @since 1.0.0
+ */
+public class CryptoUtil {
+
+	/**
+	 * Private Constructor for this class
+	 */
+	private CryptoUtil() {
+
+	}
+
+	/**
+	 * Combine data,key and key splitter
+	 * 
+	 * @param data
+	 *            encrypted Data
+	 * @param key
+	 *            encrypted Key
+	 * @param keySplitter
+	 *            keySplitter
+	 * @return byte array consisting data,key and key splitter
+	 */
+	public static byte[] combineByteArray(byte[] data, byte[] key, String keySplitter) {
+		byte[] keySplitterBytes = keySplitter.getBytes();
+		byte[] combinedArray = new byte[key.length + keySplitterBytes.length + data.length];
+		System.arraycopy(key, 0, combinedArray, 0, key.length);
+		System.arraycopy(keySplitterBytes, 0, combinedArray, key.length, keySplitterBytes.length);
+		System.arraycopy(data, 0, combinedArray, key.length + keySplitterBytes.length, data.length);
+		return combinedArray;
+	}
+
+	/**
+	 * Get splitter index for detaching key splitter from key and data
+	 * 
+	 * @param encryptedData
+	 *            whole encrypted data
+	 * @param keyDemiliterIndex
+	 *            keySplitterindex initialization value
+	 * @param keySplitter
+	 *            keysplitter value
+	 * @return keyDemiliterIndex
+	 */
+	public static int getSplitterIndex(byte[] encryptedData, int keyDemiliterIndex, String keySplitter) {
+		final byte keySplitterFirstByte = keySplitter.getBytes()[0];
+		final int keySplitterLength = keySplitter.length();
+		for (byte data : encryptedData) {
+			if (data == keySplitterFirstByte) {
+				final String keySplit = new String(
+						copyOfRange(encryptedData, keyDemiliterIndex, keyDemiliterIndex + keySplitterLength));
+				if (keySplitter.equals(keySplit)) {
+					break;
+				}
+			}
+			keyDemiliterIndex++;
+		}
+		return keyDemiliterIndex;
+	}
+
+	/**
+	 * Encodes to BASE64
+	 * 
+	 * @param data
+	 *            data to encode
+	 * @return encoded data
+	 */
+	public static String encodeBase64(byte[] data) {
+		return Base64.encodeBase64URLSafeString(data);
+	}
+
+	/**
+	 * Decodes from BASE64
+	 * 
+	 * @param data
+	 *            data to decode
+	 * @return decoded data
+	 */
+	public static byte[] decodeBase64(String data) {
+		return Base64.decodeBase64(data);
+	}
+
+}