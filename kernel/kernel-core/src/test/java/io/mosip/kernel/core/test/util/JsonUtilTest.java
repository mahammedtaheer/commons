--- conflicted
+++ resolved
@@ -33,15 +33,9 @@
 	Car car = new Car("Black", "BMW");
 	Car car2;
 	ParentCar2 parentCar2;
-<<<<<<< HEAD
 /*	@Test
 	public void testJavaObjectToJsonFile()
 			throws JsonGenerationException, JsonMappingException, IOException {
-=======
-
-	@Test
-	public void testJavaObjectToJsonFile() throws JsonGenerationException, JsonMappingException, IOException {
->>>>>>> 3111d20b
 		ClassLoader classLoader = getClass().getClassLoader();
 		File file = new File(classLoader.getResource("sample.json").getFile());
 		assertThat(JsonUtils.javaObjectToJsonFile(car, file.getAbsolutePath()), is(true));
@@ -132,14 +126,9 @@
 		JsonUtils.jsonFileToJavaObject(ParentCar2.class, file.getAbsolutePath());
 	}*/
 
-<<<<<<< HEAD
 	/*@Test(expected = IOException.class)
 	public void testjsonFiletoJavaObjectWithIOException()
 			throws JsonParseException, JsonMappingException, IOException {
-=======
-	@Test(expected = IOException.class)
-	public void testjsonFiletoJavaObjectWithIOException() throws JsonParseException, JsonMappingException, IOException {
->>>>>>> 3111d20b
 
 		JsonUtils.jsonFileToJavaObject(ParentCar2.class, "C:/InvalidLocation");
 	}*/
