--- conflicted
+++ resolved
@@ -1,4 +1,3 @@
-<<<<<<< HEAD
 package io.mosip.kernel.otpmanager;
 
 import org.springframework.boot.SpringApplication;
@@ -28,36 +27,4 @@
 	public static void main(String[] args) {
 		SpringApplication.run(OtpmanagerBootApplication.class, args);
 	}
-}
-=======
-package io.mosip.kernel.otpmanager;
-
-import org.springframework.boot.SpringApplication;
-import org.springframework.boot.autoconfigure.SpringBootApplication;
-
-/**
- * -------------------------------------------------------------------------
- * OTP-MANAGER-SERVICE APPLICATION
- * -------------------------------------------------------------------------
- * This service serves the functionality of OTP Generation, OTP Validation.
- * -------------------------------------------------------------------------
- * 
- * @author Ritesh Sinha
- * @author Sagar Mahapatra
- * @since 1.0.0
- *
- */
-@SpringBootApplication
-public class OtpmanagerBootApplication {
-
-	/**
-	 * Main method to run spring boot application
-	 * 
-	 * @param args
-	 *            the argument
-	 */
-	public static void main(String[] args) {
-		SpringApplication.run(OtpmanagerBootApplication.class, args);
-	}
-}
->>>>>>> aafd0a67
+}