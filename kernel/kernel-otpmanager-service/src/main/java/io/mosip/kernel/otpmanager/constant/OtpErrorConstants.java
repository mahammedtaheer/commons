--- conflicted
+++ resolved
@@ -1,60 +1,4 @@
-<<<<<<< HEAD
-package io.mosip.kernel.otpmanager.constant;
 
-/**
- * This ENUM provides all the constant identified for OTP errors.
- * 
- * @author Sagar Mahapatra
- * @author Ritesh Sinha
- * @version 1.0.0
- *
- */
-public enum OtpErrorConstants {
-	OTP_GEN_ILLEGAL_KEY_INPUT("KER-OTG-001","Key can't be empty, null, and length should be in the range of 3-64."),
-	OTP_VAL_INVALID_KEY_INPUT("KER-OTV-001","Key can't be empty or null."),
-	OTP_VAL_ILLEGAL_KEY_INPUT("KER-OTV-002","Length of key should be in the range of 3-64."),
-	OTP_VAL_INVALID_OTP_INPUT("KER-OTV-003","OTP can't be empty or null."),
-	OTP_VAL_ILLEGAL_OTP_INPUT("KER-OTV-004","OTP consists of only numeric characters. No other characters is allowed."),
-	OTP_VAL_KEY_NOT_FOUND("KER-OTV-005","Validation can't be performed against this key. Generate OTP first."),
-	OTP_GEN_CRYPTO_FAILURE("KER-OTG-002","Crypto failure"),
-	OTP_GEN_ALGO_FAILURE("KER-OTG-003","Invalid key or algorithm found"),
-	OTP_GEN_IO_FAILURE("KER-OTG-004","IO exception found");
-	/**
-	 * The error code.
-	 */
-	private final String errorCode;
-
-	/**
-	 * The error message.
-	 */
-	private final String errorMessage;
-
-	/**
-	 * @param errorCode
-	 *            The error code to be set.
-	 * @param errorMessage
-	 *            The error message to be set.
-	 */
-	private OtpErrorConstants(String errorCode, String errorMessage) {
-		this.errorCode = errorCode;
-		this.errorMessage = errorMessage;
-	}
-
-	/**
-	 * @return The error code.
-	 */
-	public String getErrorCode() {
-		return errorCode;
-	}
-
-	/**
-	 * @return The error message.
-	 */
-	public String getErrorMessage() {
-		return errorMessage;
-	}
-}
-=======
 package io.mosip.kernel.otpmanager.constant;
 
 /**
@@ -109,5 +53,4 @@
 	public String getErrorMessage() {
 		return errorMessage;
 	}
-}
->>>>>>> 6f6504e4
+}