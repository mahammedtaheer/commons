<<<<<<< HEAD
package io.mosip.kernel.otpmanager.controller;

import org.springframework.beans.factory.annotation.Autowired;
import org.springframework.http.ResponseEntity;
import org.springframework.web.bind.annotation.CrossOrigin;
import org.springframework.web.bind.annotation.GetMapping;
import org.springframework.web.bind.annotation.RequestParam;
import org.springframework.web.bind.annotation.RestController;

import io.mosip.kernel.core.http.ResponseFilter;
import io.mosip.kernel.core.http.ResponseWrapper;
import io.mosip.kernel.core.otpmanager.spi.OtpValidator;
import io.mosip.kernel.otpmanager.dto.OtpValidatorResponseDto;

/**
 * This class provides controller methods for OTP validation.
 * 
 * @author Sagar Mahapatra
 * @since 1.0.0
 *
 */
@RestController
@CrossOrigin
public class OtpValidatorController {
	/**
	 * Autowired reference for {@link OtpValidator}.
	 */
	@Autowired
	OtpValidator<ResponseEntity<OtpValidatorResponseDto>> otpValidatorService;

	/**
	 * This method validates the OTP against a key.
	 * 
	 * @param key
	 *            the key against which the OTP needs to be validated.
	 * @param otp
	 *            the OTP to be validated.
	 * @return the validation status as DTO response.
	 */
	@ResponseFilter
	@GetMapping(value = "/otp/validate")
	public ResponseWrapper<OtpValidatorResponseDto> validateOtp(@RequestParam String key, @RequestParam String otp) {
		ResponseWrapper<OtpValidatorResponseDto> responseWrapper = new ResponseWrapper<>();
		responseWrapper.setResponse(otpValidatorService.validateOtp(key, otp).getBody());
		return responseWrapper;
	}
}
=======
package io.mosip.kernel.otpmanager.controller;

import org.springframework.beans.factory.annotation.Autowired;
import org.springframework.http.ResponseEntity;
import org.springframework.web.bind.annotation.CrossOrigin;
import org.springframework.web.bind.annotation.GetMapping;
import org.springframework.web.bind.annotation.RequestParam;
import org.springframework.web.bind.annotation.RestController;

import io.mosip.kernel.core.http.ResponseFilter;
import io.mosip.kernel.core.http.ResponseWrapper;
import io.mosip.kernel.core.otpmanager.spi.OtpValidator;
import io.mosip.kernel.otpmanager.dto.OtpValidatorResponseDto;

/**
 * This class provides controller methods for OTP validation.
 * 
 * @author Sagar Mahapatra
 * @since 1.0.0
 *
 */
@RestController
@CrossOrigin
public class OtpValidatorController {
	/**
	 * Autowired reference for {@link OtpValidator}.
	 */
	@Autowired
	OtpValidator<ResponseEntity<OtpValidatorResponseDto>> otpValidatorService;

	/**
	 * This method validates the OTP against a key.
	 * 
	 * @param key
	 *            the key against which the OTP needs to be validated.
	 * @param otp
	 *            the OTP to be validated.
	 * @return the validation status as DTO response.
	 */
	@ResponseFilter
	@GetMapping(value = "/otp/validate")
	public ResponseWrapper<OtpValidatorResponseDto> validateOtp(@RequestParam String key, @RequestParam String otp) {
		ResponseWrapper<OtpValidatorResponseDto> responseWrapper = new ResponseWrapper<>();
		responseWrapper.setResponse(otpValidatorService.validateOtp(key, otp).getBody());
		return responseWrapper;
	}
}
>>>>>>> aafd0a67
<|MERGE_RESOLUTION|>--- conflicted
+++ resolved
@@ -1,4 +1,3 @@
-<<<<<<< HEAD
 package io.mosip.kernel.otpmanager.controller;
 
 import org.springframework.beans.factory.annotation.Autowired;
@@ -45,53 +44,4 @@
 		responseWrapper.setResponse(otpValidatorService.validateOtp(key, otp).getBody());
 		return responseWrapper;
 	}
-}
-=======
-package io.mosip.kernel.otpmanager.controller;
-
-import org.springframework.beans.factory.annotation.Autowired;
-import org.springframework.http.ResponseEntity;
-import org.springframework.web.bind.annotation.CrossOrigin;
-import org.springframework.web.bind.annotation.GetMapping;
-import org.springframework.web.bind.annotation.RequestParam;
-import org.springframework.web.bind.annotation.RestController;
-
-import io.mosip.kernel.core.http.ResponseFilter;
-import io.mosip.kernel.core.http.ResponseWrapper;
-import io.mosip.kernel.core.otpmanager.spi.OtpValidator;
-import io.mosip.kernel.otpmanager.dto.OtpValidatorResponseDto;
-
-/**
- * This class provides controller methods for OTP validation.
- * 
- * @author Sagar Mahapatra
- * @since 1.0.0
- *
- */
-@RestController
-@CrossOrigin
-public class OtpValidatorController {
-	/**
-	 * Autowired reference for {@link OtpValidator}.
-	 */
-	@Autowired
-	OtpValidator<ResponseEntity<OtpValidatorResponseDto>> otpValidatorService;
-
-	/**
-	 * This method validates the OTP against a key.
-	 * 
-	 * @param key
-	 *            the key against which the OTP needs to be validated.
-	 * @param otp
-	 *            the OTP to be validated.
-	 * @return the validation status as DTO response.
-	 */
-	@ResponseFilter
-	@GetMapping(value = "/otp/validate")
-	public ResponseWrapper<OtpValidatorResponseDto> validateOtp(@RequestParam String key, @RequestParam String otp) {
-		ResponseWrapper<OtpValidatorResponseDto> responseWrapper = new ResponseWrapper<>();
-		responseWrapper.setResponse(otpValidatorService.validateOtp(key, otp).getBody());
-		return responseWrapper;
-	}
-}
->>>>>>> aafd0a67
+}