<?xml version="1.0" encoding="UTF-8"?>
<!DOCTYPE suite SYSTEM "http://testng.org/testng-1.0.dtd">

<suite name="Mosip API Suite">
	<!-- Passing Group as parmeter unsing "testType" Possible Groups are: smoke 
		regression smokeAndRegression -->
	<listeners>
		<listener class-name="io.mosip.report.CustomTestNGReporter" />
		<listener class-name="io.mosip.authentication.fw.util.AuthenticationTestsListener" />
		<listener class-name="io.mosip.authentication.e2e.E2EReport" />
	</listeners>


<<<<<<< HEAD
    <test name="Kernel Tests">
=======
	  <test name="Kernel Tests">
>>>>>>> 7feeda81
						 <classes>
						
                           <class name="io.mosip.kernel.tests.AuditLog" />   
                           <class name="io.mosip.kernel.tests.CentetMachineUserMappingToMasterData" /> 
                           <class name="io.mosip.kernel.tests.EmailNotification" />
                           <class name="io.mosip.kernel.tests.EncrptionDecryption" />
                           <class name="io.mosip.kernel.tests.FetchBiometricAttribute" />
                           <class name="io.mosip.kernel.tests.FetchBiometricAuthType" />
                           <class name="io.mosip.kernel.tests.FetchBlackListedWord" />
                           <class name="io.mosip.kernel.tests.FetchDevice" />
                           <class name="io.mosip.kernel.tests.FetchDeviceSpec" />
                           <class name="io.mosip.kernel.tests.FetchDocumentCategories" />
                           <class name="io.mosip.kernel.tests.FetchDocumentTypes" />
                           <class name="io.mosip.kernel.tests.FetchGenderType" />
                           <class name="io.mosip.kernel.tests.FetchHolidays" />
                           <class name="io.mosip.kernel.tests.FetchIDlist" />
                           <class name="io.mosip.kernel.tests.FetchLocationHierarchy" />
                           <class name="io.mosip.kernel.tests.FetchMachine" />
                           <class name="io.mosip.kernel.tests.FetchMachineHistory" /> 
                           <class name="io.mosip.kernel.tests.FetchRegCent" />                
                           <class name="io.mosip.kernel.tests.FetchRegCentHistory" />
                           <class name="io.mosip.kernel.tests.FetchRegCentHolidays" />       
                           <class name="io.mosip.kernel.tests.FetchRegcentMachUserMaping" /> 
                           <class name="io.mosip.kernel.tests.FetchRejectionReason" />
                           <class name="io.mosip.kernel.tests.FetchTemplate" />        
                           <class name="io.mosip.kernel.tests.FetchTitle" />   
                           <class name="io.mosip.kernel.tests.GetAllTemplateByTemplateTypeCode" />   
                           <class name="io.mosip.kernel.tests.GetApplicantType" /> 
                           <class name="io.mosip.kernel.tests.GetDeviceHistory" />
                           <class name="io.mosip.kernel.tests.GetDocTypeDocCatByAppID" />
                           <class name="io.mosip.kernel.tests.GetDocTypeDocCatByLangCode" /> 
                           <class name="io.mosip.kernel.tests.GetImmediateChildrenByLocCodeAndLangCode" />
                           <class name="io.mosip.kernel.tests.GetIndividualType" />
                           <class name="io.mosip.kernel.tests.GetListOfRoles" />
                           <class name="io.mosip.kernel.tests.GetRegCenterByIDTimestamp" />       
                           <class name="io.mosip.kernel.tests.GetRegistrationCenterDeviceHistory" />  
                           <class name="io.mosip.kernel.tests.GetRIDByUserId" />
                           <class name="io.mosip.kernel.tests.GetUserHistory" /> 
                           <class name="io.mosip.kernel.tests.GetUsersBasedOnRegCenter" />
                           <class name="io.mosip.kernel.tests.LicenseKeyController" />
                           <class name="io.mosip.kernel.tests.OtpGenerate" />
                           <class name="io.mosip.kernel.tests.OTP" />  
                           <class name="io.mosip.kernel.tests.RIDGenerator" />  
                           <class name="io.mosip.kernel.tests.SendOTP" /> 
                           <class name="io.mosip.kernel.tests.SmsNotification" />
                           <class name="io.mosip.kernel.tests.SyncConfigurations" />
                           <class name="io.mosip.kernel.tests.UploadPublickey" />
                           <class name="io.mosip.kernel.tests.SyncMDataWithKeyIndex" />
                           <class name="io.mosip.kernel.tests.SyncMDataWithKeyIndexRegCentId" />
                           <class name="io.mosip.kernel.tests.SyncPublicKeyToRegClient" />
                           <class name="io.mosip.kernel.tests.TokenIdGenerator" />
                           <class name="io.mosip.kernel.tests.UINGeneration" />
                           <class name="io.mosip.kernel.tests.UINStatusCheck" />  
                           <class name="io.mosip.kernel.tests.UINStatusUpdate" /> 
                           <class name="io.mosip.kernel.tests.ValidateGenderByName" /> 
                          <class name="io.mosip.kernel.tests.ValidateLocationByName" />  
                 </classes>

				</test>      
			
  
		 	  <test name="PreReg Tests">
		<classes>
			        <class name="io.mosip.preregistration.tests.BatchJob" />
                     <class name="io.mosip.preregistration.tests.Audit" />
                     <class name="io.mosip.preregistration.tests.RetrivePreRegistration" />
                     <class name="io.mosip.preregistration.tests.BookingAppointment" />
                     <class name="io.mosip.preregistration.tests.CancelAnBookedAppointment" />
                     <class name="io.mosip.preregistration.tests.CopyUploadedDocument" />
                     <class name="io.mosip.preregistration.tests.CreatePreRegistration" />
                     <class name="io.mosip.preregistration.tests.DeleteAllDocumentsByPreRegID" />
                     <class name="io.mosip.preregistration.tests.DeleteDocumentByDocId" />
                     <class name="io.mosip.preregistration.tests.DiscardIndividual" /> 
                     <class name="io.mosip.preregistration.tests.DocumentUpload" />
                     <class name="io.mosip.preregistration.tests.FetchAllApplicationCreatedByUser" />
                     <class name="io.mosip.preregistration.tests.FetchAllPreRegistrationIds" />
                     <class name="io.mosip.preregistration.tests.FetchAppointmentDetails" />
                     <class name="io.mosip.preregistration.tests.OperationWithDifferentToken" />
                     <class name="io.mosip.preregistration.tests.FetchAvailabilityDataOfRegistrationCenters" />
                     <class name="io.mosip.preregistration.tests.FetchTheStatusOfApplication" />
                     <class name="io.mosip.preregistration.tests.GetAllDocumentForDocId" />
                     <class name="io.mosip.preregistration.tests.GetAllDocumentForPreRegId" />
                     <class name="io.mosip.preregistration.tests.GetPreRegistartionData" />
                     <class name="io.mosip.preregistration.tests.IntegrationScenarios" /> 
                     <class name="io.mosip.preregistration.tests.InvalidateToken" />
                     <class name="io.mosip.preregistration.tests.MultipleBookingAppointment" />
                     <class name="io.mosip.preregistration.tests.QRCode" />
                     <class name="io.mosip.preregistration.tests.Pagination" />
                     <class name="io.mosip.preregistration.tests.RetriveAllPreRegIdByRegCenterId" />
                     <class name="io.mosip.preregistration.tests.RetrivePreRegistration" />
                     <class name="io.mosip.preregistration.tests.SendOtp" />
                     <class name="io.mosip.preregistration.tests.Translitration" />
                     <class name="io.mosip.preregistration.tests.TriggerNotification" /> 
                     <class name="io.mosip.preregistration.tests.UpdateDemographicDetails" />
                     <class name="io.mosip.preregistration.tests.ValidateOtp" /> 
                     <class name="io.mosip.preregistration.tests.OperationWithDifferentToken" />

		</classes> 
<<<<<<< HEAD
	</test> 
=======
	</test>  
>>>>>>> 7feeda81


    <test name="RegistrationProcessor Tests">

		<classes>					
		  	<class name="io.mosip.registrationProcessor.tests.Sync" />
			<class name="io.mosip.registrationProcessor.tests.SecurityTests" />
			<class name="io.mosip.registrationProcessor.tests.PacketStatus" />
			<class name="io.mosip.registrationProcessor.tests.PacketReceiver" /> 
			<class name="io.mosip.registrationProcessor.tests.StageValidationTests" />
			<class name="io.mosip.registrationProcessor.tests.PacketGenerator" />
			<class name="io.mosip.registrationProcessor.tests.PacketGeneratorReactivate" />
			<class name="io.mosip.registrationProcessor.tests.Assignment" />
			<class name="io.mosip.registrationProcessor.tests.Decision" />
			<class name="io.mosip.registrationProcessor.tests.IntegrationScenarios" />
			<class name="io.mosip.registrationProcessor.tests.ApplicantDemographic" />
			<class name="io.mosip.registrationProcessor.tests.ApplicantBiometric" />
			<class name="io.mosip.registrationProcessor.tests.PacketInfo" />
			<class name="io.mosip.registrationProcessor.tests.AbisMiddlewareTests" />
			<class name="io.mosip.registrationProcessor.tests.UpdatePacket" />
			<class name="io.mosip.registrationProcessor.tests.PrintingStage" /> 
		</classes>
<<<<<<< HEAD
	</test>    		 
=======
	</test>    

	 <test name="AuthenticationTest">
             <classes>
              
                <class name="io.mosip.authentication.idRepository.prerequiste.CreateUinRecord" /> 
                <class name="io.mosip.authentication.idRepository.prerequiste.UpdateUinRecord" />
                <class name="io.mosip.authentication.idRepository.prerequiste.CreateVID" />
                <class name="io.mosip.authentication.idRepository.prerequiste.UpdateVID" />
                <class name="io.mosip.authentication.tests.OtpGeneration" />
                <class name="io.mosip.authentication.tests.DemographicAuthentication" />
               <class name="io.mosip.authentication.tests.AuthPartnerAuthentication" />
               <class name="io.mosip.authentication.tests.BiometricAuthentication" />
               <class name="io.mosip.authentication.tests.InternalBiometricAuthentication" /> 
                <class name="io.mosip.authentication.tests.EkycWithOtpAuthentication" />
                <class name="io.mosip.authentication.tests.EkycWithBiometricAuthentication" />     
                 <class name="io.mosip.authentication.tests.EkycPartnerAuthentication" />
                 <class name="io.mosip.authentication.tests.OtpAuthentication" /> 
             </classes>
       </test>  
       <test name="IdRepositoryTest">
             <classes>
             
              <class name="io.mosip.authentication.idRepository.tests.RetrieveIdentityByRid" />
                    <class name="io.mosip.authentication.idRepository.prerequiste.CreateUinRecord" /> 
                     <class name="io.mosip.authentication.idRepository.prerequiste.UpdateUinRecord" />
                <class name="io.mosip.authentication.idRepository.prerequiste.CreateVID" /> 
                <class name="io.mosip.authentication.idRepository.prerequiste.UpdateVID" />
                 <class name="io.mosip.authentication.idRepository.tests.AddIdentity" /> 
                  <class name="io.mosip.authentication.idRepository.tests.UpdateIdentity" />
                  <class name="io.mosip.authentication.idRepository.tests.RetrieveIdentityByUinPos" />  
                  <class name="io.mosip.authentication.idRepository.tests.RetrieveIdentityByUinNeg" />  
                    <class name="io.mosip.authentication.idRepository.tests.RetrieveIdentityByRid" />   
                 <class name="io.mosip.authentication.idRepository.tests.CreateVid" />
                    <class name="io.mosip.authentication.idRepository.tests.UpdateVidStatus" />
                   <class name="io.mosip.authentication.idRepository.tests.RetrieveUinByVid" /> 
             </classes>

       </test>	 		 
>>>>>>> 7feeda81

		</suite>
		
	<|MERGE_RESOLUTION|>--- conflicted
+++ resolved
@@ -2,22 +2,15 @@
 <!DOCTYPE suite SYSTEM "http://testng.org/testng-1.0.dtd">
 
 <suite name="Mosip API Suite">
-	<!-- Passing Group as parmeter unsing "testType" Possible Groups are: smoke 
-		regression smokeAndRegression -->
+	
 	<listeners>
 		<listener class-name="io.mosip.report.CustomTestNGReporter" />
 		<listener class-name="io.mosip.authentication.fw.util.AuthenticationTestsListener" />
 		<listener class-name="io.mosip.authentication.e2e.E2EReport" />
 	</listeners>
 
-
-<<<<<<< HEAD
     <test name="Kernel Tests">
-=======
-	  <test name="Kernel Tests">
->>>>>>> 7feeda81
-						 <classes>
-						
+						 <classes>						
                            <class name="io.mosip.kernel.tests.AuditLog" />   
                            <class name="io.mosip.kernel.tests.CentetMachineUserMappingToMasterData" /> 
                            <class name="io.mosip.kernel.tests.EmailNotification" />
@@ -73,7 +66,6 @@
                            <class name="io.mosip.kernel.tests.ValidateGenderByName" /> 
                           <class name="io.mosip.kernel.tests.ValidateLocationByName" />  
                  </classes>
-
 				</test>      
 			
   
@@ -114,11 +106,8 @@
                      <class name="io.mosip.preregistration.tests.OperationWithDifferentToken" />
 
 		</classes> 
-<<<<<<< HEAD
 	</test> 
-=======
-	</test>  
->>>>>>> 7feeda81
+
 
 
     <test name="RegistrationProcessor Tests">
@@ -141,10 +130,8 @@
 			<class name="io.mosip.registrationProcessor.tests.UpdatePacket" />
 			<class name="io.mosip.registrationProcessor.tests.PrintingStage" /> 
 		</classes>
-<<<<<<< HEAD
 	</test>    		 
-=======
-	</test>    
+   
 
 	 <test name="AuthenticationTest">
              <classes>
@@ -181,9 +168,7 @@
                     <class name="io.mosip.authentication.idRepository.tests.UpdateVidStatus" />
                    <class name="io.mosip.authentication.idRepository.tests.RetrieveUinByVid" /> 
              </classes>
-
-       </test>	 		 
->>>>>>> 7feeda81
+       </test>	 	
 
 		</suite>
 		
