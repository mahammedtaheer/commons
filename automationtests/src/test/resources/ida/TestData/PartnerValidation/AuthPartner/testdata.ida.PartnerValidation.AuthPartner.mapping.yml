--- conflicted
+++ resolved
@@ -602,10 +602,6 @@
       output.1.response.y.status: BOOLEAN:true
       output.1.response.y.responseTime: $TIMESTAMP$
       output.1.response.y.transactionID: $input.auth-request:AuthReq.transactionID$
-<<<<<<< HEAD
-=======
-      output.1.response.y.staticToken: $IGNORE$
->>>>>>> 6731ead1
       
   AuthPartner_Invalid_VID_Neg_36:
     endpoint.url:
@@ -711,11 +707,7 @@
       AuthReq.individualIdType: VID
       AuthReq.requestTime: $TIMESTAMP$
       AuthReq.transactionID: $RANDOM:N:10$
-<<<<<<< HEAD
       AuthReq.version: 0.8
-=======
-      AuthReq.version: 0.!
->>>>>>> 6731ead1
     input.identity-encrypt-demo-data:
       identityReq.valuename: $idrepo~$input.auth-request:AuthReq.individualId$~valuefullName:langcode:TestData:primary_lang_code$
       identityReq.languagename: $idrepo~$input.auth-request:AuthReq.individualId$~languagefullName:langcode:TestData:primary_lang_code$ 
@@ -762,13 +754,8 @@
     output.output-1-expected-n-error-res:
       output.1.response.n.err.status: BOOLEAN:false
       output.1.response.y.responseTime:  $TIMESTAMP$
-<<<<<<< HEAD
       output.1.response.n.err.errorMessage: $errors:MissingVID:errorMessage$
       output.1.response.n.err.errorCode: $errors:MissingVID:errorCode$
-=======
-      output.1.response.n.err.errorMessage: $errors:MissingUIN:errorMessage$
-      output.1.response.n.err.errorCode: $errors:MissingUIN:errorCode$
->>>>>>> 6731ead1
       
   AuthPartner_Missing_txnID_For VID_Neg_43:
     endpoint.url:
