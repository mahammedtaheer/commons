--- conflicted
+++ resolved
@@ -1,224 +1,3 @@
-<<<<<<< HEAD
-# error -> Scenar;ioName -> errorCode,Message,Action
-errors:
-  InvalidUIN:
-    errorCode: IDA-MLC-002
-    errorMessage: Invalid UIN
-    actionMessage: Please retry with the correct UIN
-  DeactivatedUIN:
-    errorCode: IDA-MLC-003
-    errorMessage: UIN has been deactivated
-    actionMessage: Your UIN status is not active
-  InvalidVID:
-    errorCode: IDA-MLC-004
-    errorMessage: Invalid VID
-    actionMessage: Please retry with correct VID
-  ExpiredVID:
-    errorCode: IDA-MLC-005
-    errorMessage: Expired VID
-  RequestTimeGT24HR:
-    errorCode: IDA-MLC-001
-    errorMessage: Request to be received at MOSIP within 30 minutes
-    actionMessage: Please send the request within 30 minutes
-  RequestTimeLT24HR:
-    errorCode: IDA-MLC-001
-    errorMessage: Request to be received at MOSIP within 30 minutes
-    actionMessage: Please send the request within 30 minutes
-  RequestTimeIsFuture:
-    errorCode: IDA-MLC-001
-    errorMessage: Request to be received at MOSIP within 30 minutes
-    actionMessage: Please send the request within 30 minutes
-  RequestTimeIsPast:
-    errorCode: IDA-MLC-001
-    errorMessage: Request to be received at MOSIP within 30 minutes
-    actionMessage: Please send the request within 30 minutes
-  InvalidId:
-    errorCode: IDA-MLC-009
-    errorMessage: Invalid Input Parameter - id 
-  InvalidindividualIdType:
-    errorCode: IDA-MLC-009
-    errorMessage: Invalid Input Parameter - individualIdType 
-  Invalidversion:
-    errorCode: IDA-MLC-009
-    errorMessage: Invalid Input Parameter - version
-  InvalidrequestTime:
-    errorCode: IDA-MLC-009
-    errorMessage: Invalid Input Parameter - requestTime 
-  InvalidDOB:
-    errorCode: IDA-MLC-009
-    errorMessage: Invalid Input Parameter - dob  
-  InvalidtransactionID:
-    errorCode: IDA-MLC-009
-    errorMessage: Invalid Input Parameter - transactionID
-  InvalidReqtxnID:
-    errorCode: IDA-MLC-009
-    errorMessage: Invalid Input Parameter - request/transactionID
-  InvalidIdentityTimestamp:
-    errorCode: IDA-MLC-009
-    errorMessage: Invalid Input Parameter - request/timestamp  
-  MissingId:
-    errorCode: IDA-MLC-006
-    errorMessage: Missing Input Parameter - id 
-  MissingUIN:
-    errorCode: IDA-MLC-006
-    errorMessage: Missing Input Parameter - individualId
-  MissingrequestTime:
-    errorCode: IDA-MLC-006
-    errorMessage: Missing Input Parameter - requestTime 
-  MissingIdentityTimestamp:
-    errorCode: IDA-MLC-006
-    errorMessage: Missing Input Parameter - request/timestamp  
-  MissingtransactionID:
-    errorCode: IDA-MLC-006
-    errorMessage: Missing Input Parameter - transactionID 
-  MissingIdentityTransactionID:
-    errorCode: IDA-MLC-006
-    errorMessage: Missing Input Parameter - request/transactionID
-  Missingversion:
-    errorCode: IDA-MLC-006
-    errorMessage: Missing Input Parameter - version 
-  MissingindividualIdType:
-    errorCode: IDA-MLC-006
-    errorMessage: Missing Input Parameter - individualIdType 
-  NoAuthTypeSelected:
-    errorCode: IDA-MLC-008
-    errorMessage: No authentication type selected 
-  PolicyWithoutBioFinger:
-    errorCode: IDA-MPA-006
-    errorMessage: Finger-authentiation usage not allowed as per policy
-  PolicyWithoutBioIris:
-    errorCode: IDA-MPA-006
-    errorMessage: Iris-authentiation usage not allowed as per policy
-  PolicyWithoutDemo:
-    errorCode: IDA-MPA-006
-    errorMessage: DEMO-authentiation usage not allowed as per policy 
-  PolicyWithoutOTP:
-    errorCode: IDA-MPA-006
-    errorMessage: OTP-authentiation usage not allowed as per policy 
-  PIDMISPNotMapped:
-    errorCode: IDA-MPA-010
-    errorMessage: MISP and Partner not mapped 
-  MSLKNotRegisteredToPID:
-    errorCode: IDA-MPA-007
-    errorMessage: License key does not belong to a registered MISP
-  ExpiredMSLK:
-    errorCode: IDA-MPA-008
-    errorMessage: License key of MISP has expired
-  InactiveMSLK:
-    errorCode: IDA-MPA-011
-    errorMessage: License key of MISP is suspended
-  PartnerIDNotRegistered:
-    errorCode: IDA-MPA-009
-    errorMessage: Partner is not registered
-  PartnerIDDeactivated:
-    errorCode: IDA-MPA-012
-    errorMessage: Partner is deactivated
-  OTPFutureOrPastTime:
-    errorCode: IDA-OTA-001
-    errorMessage: Request to be received at MOSIP within 20 min
-  InvalidRequest:
-    errorCode: IDA-MLC-007
-    errorMessage: Request could not be processed. Please try again
-  NoOTPChannel:
-    errorCode: IDA-OTA-008
-    errorMessage: OTP Notification Channel not provided
-  OTPFlodding:
-    errorCode: IDA-OTA-002
-    errorMessage: Innumerous OTP requests received
-  ReGenVIDForUIN:
-    errorCode: IDA-MLC-011
-    errorMessage: VID regeneration not allowed. Use existing VID
-  GenVidForDeactivatedUIN:
-    errorCode: IDA-MLC-003
-    errorMessage: Your UIN number status is not active
-  PhoneNumberMismatch:
-    errorCode: IDA-DEA-003
-    errorMessage: Demographic data - phoneNumber did not match
-  EmailIdMismatch:
-    errorCode: IDA-DEA-003
-    errorMessage: Demographic data - emailId did not match
-  MisssingBioInMosipDB:
-    errorCode: IDA-BIA-006
-    errorMessage: Missing biometric data in MOSIP database for the given UIN/Virtual ID
-    actionMessage: Your Biometric data is not available in MOSIP
-  InvalidBioSubtype:
-    errorCode: IDA-MLC-009
-    errorMessage: $REGEXP:Invalid Input Parameter - bioSubType - .* for bioType .*$
-  FaceExceed1:
-    errorCode: IDA-BIA-009
-    errorMessage: Number of FID records should not exceed 1
-  PolicyWithoutBioFace:
-    errorCode: IDA-MPA-006
-    errorMessage: BIO-Face-authentiation usage not allowed as per policy
-  MissingBioSubtype:
-    errorCode: IDA-MLC-006
-    errorMessage: Missing Input Parameter - bioSubType
-  MissingBioType:
-    errorCode: IDA-MLC-006
-    errorMessage: Missing Input Parameter - bioType
-  MissingBioValue:
-    errorCode: IDA-MLC-006
-    errorMessage: Missing Input Parameter - bioValue
-  MissingBioDeviceCode:
-    errorCode: IDA-MLC-006
-    errorMessage: Missing Input Parameter - deviceCode
-  MissingDeviceProviderId:
-    errorCode: IDA-MLC-006
-    errorMessage: Missing Input Parameter - deviceProviderID
-  ConsentNotSet:
-    errorCode: IDA-MLC-014
-    errorMessage: Individual's Consent is not available
-  InvalidBioType:
-    errorCode: IDA-MLC-009
-    errorMessage: Invalid Input Parameter - bioType
-  InvalidBioValue:
-    errorCode: IDA-MLC-009
-    errorMessage: Invalid Input Parameter - bioValue
-  InvalidBioDeviceCode:
-    errorCode: IDA-MLC-009
-    errorMessage: Invalid Input Parameter - deviceCode
-  InvalidDeviceProviderId:
-    errorCode: IDA-MLC-009
-    errorMessage: Invalid Input Parameter - deviceProviderID
-  BiometricFaceMismatch:
-    errorCode: IDA-BIA-001
-    errorMessage: Biometric data – FID did not match
-    actionMessage: Please give your biometrics again
-  Demo_GenderMismatch:
-    errorCode: IDA-DEA-001
-    errorMessage: Demographic data gender in ara did not match
-    actionMessage: Please re-enter your gender in ara
-  MisssingGenderInMosipDB:
-    errorCode: IDA-DEA-003
-    errorMessage: Demographic data gender in ara not available in database
-  EmailIdMismatch:
-    errorCode: IDA-DEA-001
-    errorMessage: Demographic data emailId did not match
-  AgeMismatch:
-    errorCode: IDA-DEA-001
-    errorMessage: Demographic data age did not match
-    actionMessage: Please re-enter your age
-  InvalidOTPChannel:
-    errorCode: IDA-MLC-009
-    errorMessage: $REGEXP:Invalid Input Parameter - otpChannel.*$
-  TxnIDMismatch:
-    errorCode: IDA-OTA-005
-    errorMessage: Input transactionID does not match transactionID of OTP Request
-  InvalidOTP:
-    errorCode: IDA-OTA-004
-    errorMessage: OTP is invalid
-  OTPAttempExceeds:
-    errorCode: IDA-OTA-007
-    errorMessage: UIN is locked for OTP validation due to exceeding no of invalid OTP trials
-  OTPExpired:
-    errorCode: IDA-OTA-003
-    errorMessage: OTP has expired
-  DemoAuthTypeForInternal:
-    errorCode: IDA-MPA-006
-    errorMessage: demo-authentiation usage not allowed as per policy
-    actionMessage: Please use other Authentication Types in the request
-  
-=======
 # error -> Scenar;ioName -> errorCode,Message,Action
 errors:
   InvalidUIN:
@@ -456,5 +235,4 @@
     errorCode: IDA-BIA-012
     errorMessage: Invalid userid of the individual
   
->>>>>>> 38feb498
   