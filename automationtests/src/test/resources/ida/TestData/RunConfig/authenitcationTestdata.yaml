--- conflicted
+++ resolved
@@ -7,20 +7,10 @@
 id_auth_invalid:
       - mosip.auth.identity
       - auth.mosip.identity
-id_CreateVid_valid:
-      - mosip.vid.create
-id_UpdateVid_valid:
-      - mosip.vid.update
 indvId_Uin_valid:
       - UIN
 indvId_Vid_valid:
       - VID
-indvId_userid_valid:
-      - USERID
-userid_invalid:
-      - 12345
-      - 34567
-      - yu679
 indvId_invalid:
       - VI
       - UI
@@ -41,7 +31,7 @@
       - 6789056
       - Ar678Hj
       - 123456789^
-      - 123789009  
+      - $123789009  
 timestamp_invalid:
       - 2019-04-01T11:48:59.059+0530    
       - 2019/04/01T11:48:59.059+05:30
@@ -59,8 +49,9 @@
       - 9835845389149251
 vid_invalid:
       - 9835845389149
-      - 983584538149251
-      - 983584538149251
+      - 983584538Q149251
+      - ASUUYUHLIDIYDVUY
+      - _&%$@!()**&&^*^S
 otpChannel_invalid:
       - tree
       - flse
@@ -69,7 +60,6 @@
       - "false"
       - tr^e
       - fa%ls
-#idrepo
 name_valid:
       - Vignesh Ravi
       - Mary Rose
@@ -141,25 +131,6 @@
       - أنثى
 other_gender_arabic_valid:
       - الآخرين
-<<<<<<< HEAD
-=======
-female_gender_eng_valid:
-      - Female
-other_gender_eng_valid:
-      - Others
-male_gender_primary_valid:
-      - Mâle
-female_gender_primary_valid:
-      - Femelle
-other_gender_primary_valid:
-      - Dautres
-male_gender_secondary_valid:
-      - الذكر
-female_gender_secondary_valid:
-      - أنثى
-other_gender_arabic_valid:
-      - الآخرين
->>>>>>> 6731ead1
 addressLine1_valid:
       - Dubai Main Road
       - Annai Theresa Street
@@ -203,27 +174,20 @@
       - Pacific Ocean
       - Kuwait
       - Taramanai
-localAdministrativeAuthority_fra_valid:
-      - Mograne
-localAdministrativeAuthority_eng_valid:
-      - Mograne
-localAdministrativeAuthority_ara_valid:
-      - بن منصور
-city_eng_valid:
-      - Kenitra
-      - Rabat
-city_fra_valid:
-      - Kénitra
-      - Rabat
-city_ara_valid:
-      - القنيطرة
-      - الرباط  
-region_eng_valid:
-      - Rabat Sale Kenitra  
-region_fra_valid:      
-      - Rabat-Salé-Kénitra
-region_ara_valid:      
-      - جهة الرباط سلا القنيطرة
+location1_valid:
+      - SYRIA
+      - CHENNAI
+      - DELHI
+      - PORT BLAIR
+      - KOCHI
+      - TRIVANDRUM
+      - AGRA
+      - GOA
+      - LONDON
+      - KUWAIT CITY
+      - DUBAI
+      - MOROCCO
+      - AFRICA
 location2_valid:
       - AbuDhabi
       - Taramani
@@ -231,15 +195,13 @@
       - Brigade Road
       - Kazhakuttam
       - Navalur
-province_eng_valid:
-      - Kenitra
-      - Rabat
-province_fra_valid:
-      - Kénitra
-      - Rabat
-province_ara_valid:
-      - القنيطرة
-      - الرباط
+location3_valid:
+      - AbuDhabi
+      - Taramani
+      - krishnarajapuram
+      - Brigade Road
+      - Kazhakuttam
+      - Navalur
 phone_valid:
       - 9003356540
       - 9333356541
@@ -252,12 +214,12 @@
       - 9103356548
       - 9113356549
 postalcode_valid:
-      - 14022
-      - 14053
-      - 14023
-      - 14000
-      - 14110
-      - 14080
+      - 600031
+      - 600041
+      - 600051
+      - 600061
+      - 600071
+      - 600081
 CNIENumber_valid:
       - 6789545678909
       - 6789545678910
@@ -283,7 +245,6 @@
       - athilabanu@gmail.com
 phone_Mismatch:
       - 9446933347
-#bio
 bio_face_subType:
       - FACE
       - UNKNOWN
@@ -293,48 +254,8 @@
 bio_iris_right_subType:
       - RIGHT
       - UNKNOWN
-<<<<<<< HEAD
-=======
-bio_iris_rightOnly_subType:
-      - RIGHT
-bio_iris_leftOnly_subType:
-      - LEFT
-bio_iris_unknownOnly_subType:
-      - UNKNOWN
-bio_finger_LeftIndexOnly_subType:
-      - LEFT_INDEX
-bio_finger_RightLittleOnly_subType:
-      - RIGHT_LITTLE
->>>>>>> 6731ead1
 bio_finger_LeftIndex_subType:
       - LEFT_INDEX
-      - UNKNOWN
-bio_finger_LeftLittle_subType:
-      - LEFT_LITTLE
-      - UNKNOWN
-bio_finger_RightLittle_subType:
-      - RIGHT_LITTLE
-      - UNKNOWN
-bio_finger_RightIndex_subType:
-      - RIGHT_INDEX
-      - UNKNOWN
-bio_finger_LeftMiddle_subType:
-      - LEFT_MIDDLE
-      - UNKNOWN
-bio_finger_RightMiddle_subType:
-      - RIGHT_MIDDLE
-      - UNKNOWN
-bio_finger_LeftRing_subType:
-      - LEFT_RING
-      - UNKNOWN
-bio_finger_RightRing_subType:
-      - RIGHT_RING
-      - UNKNOWN
-bio_finger_LeftThumb_subType:
-      - LEFT_THUMB
-      - UNKNOWN
-bio_finger_RightThumb_subType:
-      - RIGHT_THUMB
       - UNKNOWN
 bio_face_type:
       - FID
@@ -345,10 +266,6 @@
 bio_face_deviceCode:
       - cogent
 bio_face_deviceProviderID:
-      - cogent
-bio_iris_deviceCode:
-      - cogent
-bio_iris_deviceProviderID:
       - cogent
 boolean_true:
       - BOOLEAN:true
@@ -361,18 +278,14 @@
       - DFR
       - FTY
 primary_lang_code:
-<<<<<<< HEAD
-      - eng
-=======
       - fra
->>>>>>> 6731ead1
 secondary_lang_code:
       - ara
 #Auth_transaction
 auth_transaction_IRIS_authTypeCode:
       - IRIS-AUTH
 auth_transaction_FINGER_authTypeCode:
-      - FINGERPRINT-AUTH
+      - FINGER-AUTH
 auth_transaction_FACE_authTypeCode:
       - FACE-AUTH
 auth_transaction_success_statusCode:
@@ -397,67 +310,45 @@
       - VID
 auth_transaction_DEMO_authTypeCode:
       - DEMO-AUTH
-auth_transaction_EKYC_authTypeCode:
-      - KYC-AUTH
 auth_transaction_DEMO_success_statusComment:
       - $REGEXP:.*Demo.*Authentication.*Success.*$
 auth_transaction_DEMO_fail_statusComment:
       - $REGEXP:.*Demo.*Authentication.*Failed.*$
-auth_transaction_EKYC_success_statusComment:
-      - $REGEXP:.*KYC.*Authentication.*Success.*$
-auth_transaction_EKYC_fail_statusComment:
-      - $REGEXP:.*KYC.*Authentication.*Failed.*$
 #Audit_log
 audit_log_eventId:
-      - $REGEXP:.*IDA.*$
+      - $REGEXP:.*IDA-EVT.*$
 audit_log_auth_eventName:
-      - Authentication Request
-audit_log_ekyc_eventName:
-      - eKYC Request
+      - AUTH_REQUEST_RESPONSE
 audit_log_ida_appId:
       - IDA
 audit_log_ida_appName:
       - ID-Authentication
 audit_log_ekyc_moduleName:
-      - eKYC Authenticator
+      - EKYC_AUTH
 audit_log_iris_moduleName:
-      - Iris Authenticator
+      - IRIS_AUTH
 audit_log_finger_moduleName:
-      - Fingerprint Authenticator
+      - FINGERPRINT_AUTH
 audit_log_face_moduleName:
-      - Face Authenticator
+      - FACE_AUTH
 audit_log_UIN_refIdType:
       - UIN
 audit_log_demo_moduleName:
-      - Demographic Authenticator
+      - DEMO_AUTH
 audit_log_VID_refIdType:
       - VID
 #Demo-Name Normalisation
-<<<<<<< HEAD
-name_tittle_UnMarriedfemale_primary_lang:
+name_tittle_UnMarriedfemale_english_lang:
       - Miss.
-name_tittle_female_primary_lang:
+name_tittle_female_english_lang:
       - Mrs.
-name_tittle_male_primary_lang:
-      - Mr.
-name_tittle_UnMarriedfemale_fra_lang:
-      - Mademoiselle.
-name_tittle_female_fra_lang:
-      - Madame.
-name_tittle_male_fra_lang:
-=======
-name_tittle_UnMarriedfemale_eng_lang:
-      - Miss.
-name_tittle_female_eng_lang:
-      - Mrs.
-name_tittle_male_eng_lang:
+name_tittle_male_english_lang:
       - Mr.
 name_tittle_UnMarriedfemale_primary_lang:
       - Mademoiselle.
 name_tittle_female_primary_lang:
       - Madame.
 name_tittle_male_primary_lang:
->>>>>>> 6731ead1
       - Monsieur.
 name_tittle_UnMarriedfemale_secondary_lang:
       - 'آنسة '
@@ -469,12 +360,4 @@
 otpChannel_EMAIL:
       - EMAIL
 otpChannel_MOBILE:
-      - PHONE
-#VID
-valid_VID_Type:
-      - Temporary
-      - Perpetual
-valid_VID_T_Type:
-      - Temporary
-valid_VID_P_Type:
-      - Perpetual+      - PHONE