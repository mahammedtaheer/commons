<<<<<<< HEAD
testdata:
  Authentication_Biometric_Face_With_Valid_BioType_BioSubType_And_BioValue_In_Bio_Identity_Smoke_Pos:
    endpoint.url:
      partnerIDMispLK: $PIDMLKURL:ValidPIDMLK$
    input.bio-auth-request:
      AuthReq.individualId: $UIN$
      AuthReq.requestTime: $TIMESTAMP$
      AuthReq.transactionID: $RANDOM:N:10$
    input.identity-encrypt-data:
      identityReq.bioSubType: $TestData:bio_face_subType$
      identityReq.bioType: $TestData:bio_face_type$
      identityReq.timestamp: $TIMESTAMP$
      identityReq.data.timestamp: $TIMESTAMP$
      identityReq.deviceCode: $TestData:bio_face_deviceCode$
      identityReq.transactionID: $input.bio-auth-request:AuthReq.transactionID$
      identityReq.deviceProviderID: $TestData:bio_face_deviceProviderID$
      identityReq.bioValue: $idrepo~$input.bio-auth-request:AuthReq.individualId$~DECODEFILE:individualBiometricsValue~//BIR/BDBInfo[Type='Face']//following::BDB$
    output.output-1-expected-y-res:
      output.1.response.status: $TestData:auth_Pass_status$
      output.1.response.responseTime: $TIMESTAMP$
      output.1.response.transactionID: $input.bio-auth-request:AuthReq.transactionID$
      output.1.response.staticToken: $TOKENID~$input.bio-auth-request:AuthReq.individualId$~$endpoint.url:partnerIDMispLK$
    audit.auth_transaction:
      refId: $input.bio-auth-request:AuthReq.individualId$
      txnId: $input.bio-auth-request:AuthReq.transactionID$
      authTypeCode: $TestData:auth_transaction_FACE_authTypeCode$
      statusCode: $TestData:auth_transaction_success_statusCode$
      reqTime: $FETCH$
      resTime: $FETCH$
      statusComment: $TestData:auth_transaction_FACE_success_statusComment$
      idType: $TestData:auth_transaction_UIN_idType$
    audit.audit_log:
      refId:  $input.bio-auth-request:AuthReq.individualId$
      eventId: $TestData:audit_log_eventId$
      eventName: $TestData:audit_log_auth_eventName$
      appId: $TestData:audit_log_ida_appId$
      appName: $TestData:audit_log_ida_appName$
      moduleName: $TestData:audit_log_face_moduleName$
      refIdType: $TestData:audit_log_UIN_refIdType$
      
  Authentication_Biometric_Face_With_requestedAuth_set_bio_true_when_bio_Authentication_Biometric_Face_selected_in_ploicy_Pos:
    endpoint.url:
      partnerIDMispLK: $PIDMLKURL:ValidPIDMLK$
    input.bio-auth-request:
      AuthReq.individualId: $UIN$
      AuthReq.requestTime: $TIMESTAMP$
      AuthReq.transactionID: $RANDOM:N:10$
    input.identity-encrypt-data:
      identityReq.bioSubType: $TestData:bio_face_subType$
      identityReq.bioType: $TestData:bio_face_type$
      identityReq.timestamp: $TIMESTAMP$
      identityReq.data.timestamp: $TIMESTAMP$
      identityReq.deviceCode: $TestData:bio_face_deviceCode$
      identityReq.transactionID: $input.bio-auth-request:AuthReq.transactionID$
      identityReq.deviceProviderID: $TestData:bio_face_deviceProviderID$
      identityReq.bioValue: $idrepo~$input.bio-auth-request:AuthReq.individualId$~DECODEFILE:individualBiometricsValue~//BIR/BDBInfo[Type='Face']//following::BDB$
    output.output-1-expected-y-res:
      output.1.response.status: $TestData:auth_Pass_status$
      output.1.response.responseTime: $TIMESTAMP$
      output.1.response.transactionID: $input.bio-auth-request:AuthReq.transactionID$
      output.1.response.staticToken: $TOKENID~$input.bio-auth-request:AuthReq.individualId$~$endpoint.url:partnerIDMispLK$
    audit.auth_transaction:
      refId: $input.bio-auth-request:AuthReq.individualId$
      txnId: $input.bio-auth-request:AuthReq.transactionID$
      authTypeCode: $TestData:auth_transaction_FACE_authTypeCode$
      statusCode: $TestData:auth_transaction_success_statusCode$
      reqTime: $FETCH$
      resTime: $FETCH$
      statusComment: $TestData:auth_transaction_FACE_success_statusComment$
      idType: $TestData:auth_transaction_UIN_idType$
    audit.audit_log:
      refId:  $input.bio-auth-request:AuthReq.individualId$
      eventId: $TestData:audit_log_eventId$
      eventName: $TestData:audit_log_auth_eventName$
      appId: $TestData:audit_log_ida_appId$
      appName: $TestData:audit_log_ida_appName$
      moduleName: $TestData:audit_log_face_moduleName$
      refIdType: $TestData:audit_log_UIN_refIdType$
      
  Authentication_Biometric_Face_With_Valid_Request_Where_UIN_Not_Having_Bio_data_In_DB_Neg:
    endpoint.url:
      partnerIDMispLK: $PIDMLKURL:ValidPIDMLK$
    input.bio-auth-request:
      AuthReq.individualId: $UIN:WITH:withoutBio$
      AuthReq.requestTime: $TIMESTAMP$
      AuthReq.transactionID: $RANDOM:N:10$
    input.identity-encrypt-data:
      identityReq.bioSubType: $TestData:bio_face_subType$
      identityReq.bioType: $TestData:bio_face_type$
      identityReq.timestamp: $TIMESTAMP$
      identityReq.data.timestamp: $TIMESTAMP$
      identityReq.deviceCode: $TestData:bio_face_deviceCode$
      identityReq.transactionID: $input.bio-auth-request:AuthReq.transactionID$
      identityReq.deviceProviderID: $TestData:bio_face_deviceProviderID$
      identityReq.bioValue: afgahgdfgsajfdjjasdfhasdfkdscnkahdksjhahskcdakjdhfkhask
    output.output-1-expected-n-res:
      output.1.response.status: $TestData:auth_Fail_status$
      output.1.response.responseTime: $TIMESTAMP$
      output.1.response.transactionID: $input.bio-auth-request:AuthReq.transactionID$
      output.1.response.error.errorCode: $errors:MisssingFaceBioInMosipDB:errorCode$
      output.1.response.error.errorMessage: $errors:MisssingFaceBioInMosipDB:errorMessage$
   
  Authentication_Biometric_Face_With_Valid_BioType_FID_and_Invalid_BioSubType_Left_Index_Neg:
    endpoint.url:
      partnerIDMispLK: $PIDMLKURL:ValidPIDMLK$
    input.bio-auth-request:
      AuthReq.individualId: $UIN$
      AuthReq.requestTime: $TIMESTAMP$
      AuthReq.transactionID: $RANDOM:N:10$
    input.identity-encrypt-data:
      identityReq.bioSubType: LEFT_INDEX
      identityReq.bioType: $TestData:bio_face_type$
      identityReq.timestamp: $TIMESTAMP$
      identityReq.data.timestamp: $TIMESTAMP$
      identityReq.deviceCode: $TestData:bio_face_deviceCode$
      identityReq.transactionID: $input.bio-auth-request:AuthReq.transactionID$
      identityReq.deviceProviderID: $TestData:bio_face_deviceProviderID$
      identityReq.bioValue: $idrepo~$input.bio-auth-request:AuthReq.individualId$~DECODEFILE:individualBiometricsValue~//BIR/BDBInfo[Type='Face']//following::BDB$
    output.output-1-expected-n-res:
      output.1.response.status: $TestData:auth_Fail_status$
      output.1.response.responseTime: $TIMESTAMP$
      output.1.response.transactionID: $input.bio-auth-request:AuthReq.transactionID$
      output.1.response.error.errorCode: $errors:InvalidBioSubtype:errorCode$
      output.1.response.error.errorMessage: $errors:InvalidBioSubtype:errorMessage$
      
  Authentication_Biometric_Face_With_future_requestTime_In_Request_Neg:
    endpoint.url:
      partnerIDMispLK: $PIDMLKURL:ValidPIDMLK$
    input.bio-auth-request:
      AuthReq.individualId: $UIN$
      AuthReq.requestTime: $TIMESTAMP$
      AuthReq.transactionID: $RANDOM:N:10$
    input.identity-encrypt-data:
      identityReq.bioSubType: $TestData:bio_face_subType$
      identityReq.bioType: $TestData:bio_face_type$
      identityReq.timestamp: $TIMESTAMP$HOUR+1
      identityReq.data.timestamp: $TIMESTAMP$
      identityReq.deviceCode: $TestData:bio_face_deviceCode$
      identityReq.transactionID: $input.bio-auth-request:AuthReq.transactionID$
      identityReq.deviceProviderID: $TestData:bio_face_deviceProviderID$
      identityReq.bioValue: $idrepo~$input.bio-auth-request:AuthReq.individualId$~DECODEFILE:individualBiometricsValue~//BIR/BDBInfo[Type='Face']//following::BDB$
    output.output-1-expected-n-res:
      output.1.response.status: $TestData:auth_Fail_status$
      output.1.response.responseTime: $TIMESTAMP$
      output.1.response.transactionID: $input.bio-auth-request:AuthReq.transactionID$
      output.1.response.error.errorCode: $errors:RequestTimeIsFuture:errorCode$
      output.1.response.error.errorMessage: $errors:RequestTimeIsFuture:errorMessage$
      output.1.response.error.actionMessage: $errors:RequestTimeIsFuture:actionMessage$
      
  Authentication_Biometric_Face_With_MoreThan_one_FaceRecord_In_Identity_Neg:
    endpoint.url:
      partnerIDMispLK: $PIDMLKURL:ValidPIDMLK$
    input.bio-auth-request:
      AuthReq.individualId: $UIN$
      AuthReq.requestTime: $TIMESTAMP$
      AuthReq.transactionID: $RANDOM:N:10$
    input.identity-encrypt-exceed-1-face-data:
      identityReq.bioSubType: $TestData:bio_face_subType$
      identityReq.bioType: $TestData:bio_face_type$
      identityReq.timestamp: $TIMESTAMP$
      identityReq.data.timestamp: $TIMESTAMP$
      identityReq.deviceCode: $TestData:bio_face_deviceCode$
      identityReq.transactionID: $input.bio-auth-request:AuthReq.transactionID$
      identityReq.deviceProviderID: $TestData:bio_face_deviceProviderID$
      identityReq.bioValue: $idrepo~$input.bio-auth-request:AuthReq.individualId$~DECODEFILE:individualBiometricsValue~//BIR/BDBInfo[Type='Face']//following::BDB$
      identityReq.bioSubType1: $TestData:bio_face_subType$
      identityReq.bioType1: $TestData:bio_face_type$
      identityReq.timestamp1: $TIMESTAMP$
      identityReq.deviceCode1: $TestData:bio_face_deviceCode$
      identityReq.transactionID1: $input.bio-auth-request:AuthReq.transactionID$
      identityReq.deviceProviderID1: $TestData:bio_face_deviceProviderID$
      identityReq.bioValue1: $idrepo~$input.bio-auth-request:AuthReq.individualId$~DECODEFILE:individualBiometricsValue~//BIR/BDBInfo[Type='Face']//following::BDB$
    output.output-1-expected-n-res:
      output.1.response.status: $TestData:auth_Fail_status$
      output.1.response.responseTime: $TIMESTAMP$
      output.1.response.transactionID: $input.bio-auth-request:AuthReq.transactionID$
      output.1.response.error.errorCode: $errors:FaceExceed1:errorCode$
      output.1.response.error.errorMessage: $errors:FaceExceed1:errorMessage$
      
  Authentication_Biometric_Face_With_requestedAuth_all_set_false_Neg:
    endpoint.url:
      partnerIDMispLK: $PIDMLKURL:ValidPIDMLK$
    input.bio-auth-request:
      AuthReq.individualId: $UIN$
      AuthReq.requestTime: $TIMESTAMP$
      AuthReq.transactionID: $RANDOM:N:10$
      AuthReq.bio: $TestData:boolean_false$
      AuthReq.pin: $TestData:boolean_false$
      AuthReq.otp: $TestData:boolean_false$
      AuthReq.demo: $TestData:boolean_false$
    input.identity-encrypt-data:
      identityReq.bioSubType: $TestData:bio_face_subType$
      identityReq.bioType: $TestData:bio_face_type$
      identityReq.timestamp: $TIMESTAMP$
      identityReq.data.timestamp: $TIMESTAMP$
      identityReq.deviceCode: $TestData:bio_face_deviceCode$
      identityReq.transactionID: $input.bio-auth-request:AuthReq.transactionID$
      identityReq.deviceProviderID: $TestData:bio_face_deviceProviderID$
      identityReq.bioValue: $idrepo~$input.bio-auth-request:AuthReq.individualId$~DECODEFILE:individualBiometricsValue~//BIR/BDBInfo[Type='Face']//following::BDB$
    output.output-1-expected-n-res:
      output.1.response.status: $TestData:auth_Fail_status$
      output.1.response.responseTime: $TIMESTAMP$
      output.1.response.transactionID: $input.bio-auth-request:AuthReq.transactionID$
      output.1.response.error.errorCode: $errors:NoAuthTypeSelected:errorCode$
      output.1.response.error.errorMessage: $errors:NoAuthTypeSelected:errorMessage$
      
  Authentication_Biometric_Face_With_requestTime_LT24HR_In_Request_Neg:
    endpoint.url:
      partnerIDMispLK: $PIDMLKURL:ValidPIDMLK$
    input.bio-auth-request:
      AuthReq.individualId: $UIN$
      AuthReq.requestTime: $TIMESTAMP$HOUR-24
      AuthReq.transactionID: $RANDOM:N:10$
    input.identity-encrypt-data:
      identityReq.bioSubType: $TestData:bio_face_subType$
      identityReq.bioType: $TestData:bio_face_type$
      identityReq.timestamp: $TIMESTAMP$HOUR-24
      identityReq.data.timestamp: $TIMESTAMP$
      identityReq.deviceCode: $TestData:bio_face_deviceCode$
      identityReq.transactionID: $input.bio-auth-request:AuthReq.transactionID$
      identityReq.deviceProviderID: $TestData:bio_face_deviceProviderID$
      identityReq.bioValue: $idrepo~$input.bio-auth-request:AuthReq.individualId$~DECODEFILE:individualBiometricsValue~//BIR/BDBInfo[Type='Face']//following::BDB$
    output.output-1-expected-n-res:
      output.1.response.status: $TestData:auth_Fail_status$
      output.1.response.responseTime: $TIMESTAMP$
      output.1.response.transactionID: $input.bio-auth-request:AuthReq.transactionID$
      output.1.response.error.errorCode: $errors:RequestTimeLT24HR:errorCode$
      output.1.response.error.errorMessage: $errors:RequestTimeLT24HR:errorMessage$
      output.1.response.error.actionMessage: $errors:RequestTimeLT24HR:actionMessage$
      
  Authentication_Biometric_Face_With_requestTime_LT25HR_In_Request_Neg:
    endpoint.url:
      partnerIDMispLK: $PIDMLKURL:ValidPIDMLK$
    input.bio-auth-request:
      AuthReq.individualId: $UIN$
      AuthReq.requestTime: $TIMESTAMP$HOUR-30
      AuthReq.transactionID: $RANDOM:N:10$
    input.identity-encrypt-data:
      identityReq.bioSubType: $TestData:bio_face_subType$
      identityReq.bioType: $TestData:bio_face_type$
      identityReq.timestamp: $TIMESTAMP$HOUR-30
      identityReq.data.timestamp: $TIMESTAMP$
      identityReq.deviceCode: $TestData:bio_face_deviceCode$
      identityReq.transactionID: $input.bio-auth-request:AuthReq.transactionID$
      identityReq.deviceProviderID: $TestData:bio_face_deviceProviderID$
      identityReq.bioValue: $idrepo~$input.bio-auth-request:AuthReq.individualId$~DECODEFILE:individualBiometricsValue~//BIR/BDBInfo[Type='Face']//following::BDB$
    output.output-1-expected-n-res:
      output.1.response.status: $TestData:auth_Fail_status$
      output.1.response.responseTime: $TIMESTAMP$
      output.1.response.transactionID: $input.bio-auth-request:AuthReq.transactionID$
      output.1.response.error.errorCode: $errors:RequestTimeLT24HR:errorCode$
      output.1.response.error.errorMessage: $errors:RequestTimeLT24HR:errorMessage$
      output.1.response.error.actionMessage: $errors:RequestTimeLT24HR:actionMessage$
      
  Authentication_Biometric_Face_With_requestedAuth_set_bio_false_other_true_Neg:
    endpoint.url:
      partnerIDMispLK: $PIDMLKURL:ValidPIDMLK$
    input.bio-auth-request:
      AuthReq.individualId: $UIN$
      AuthReq.requestTime: $TIMESTAMP$
      AuthReq.transactionID: $RANDOM:N:10$
      AuthReq.bio: $TestData:boolean_false$
      AuthReq.otp: $TestData:boolean_true$
      AuthReq.demo: $TestData:boolean_true$
    input.identity-encrypt-data:
      identityReq.bioSubType: $TestData:bio_face_subType$
      identityReq.bioType: $TestData:bio_face_type$
      identityReq.timestamp: $TIMESTAMP$
      identityReq.data.timestamp: $TIMESTAMP$
      identityReq.deviceCode: $TestData:bio_face_deviceCode$
      identityReq.transactionID: $input.bio-auth-request:AuthReq.transactionID$
      identityReq.deviceProviderID: $TestData:bio_face_deviceProviderID$
      identityReq.bioValue: $idrepo~$input.bio-auth-request:AuthReq.individualId$~DECODEFILE:individualBiometricsValue~//BIR/BDBInfo[Type='Face']//following::BDB$
    output.output-1-expected-n-res:
      output.1.response.status: $TestData:auth_Fail_status$
      output.1.response.responseTime: $TIMESTAMP$
      output.1.response.transactionID: $input.bio-auth-request:AuthReq.transactionID$
      output.1.response.error.errorCode: $IGNORE$
      output.1.response.error.errorMessage: $IGNORE$
      
  Authentication_Biometric_Face_With_requestedAuth_bio_otherThan_true_or_false_Neg:
    endpoint.url:
      partnerIDMispLK: $PIDMLKURL:ValidPIDMLK$
    input.bio-auth-request:
      AuthReq.individualId: $UIN$
      AuthReq.requestTime: $TIMESTAMP$
      AuthReq.transactionID: $RANDOM:N:10$
      AuthReq.bio: $TestData:invalid$
    input.identity-encrypt-data:
      identityReq.bioSubType: $TestData:bio_face_subType$
      identityReq.bioType: $TestData:bio_face_type$
      identityReq.timestamp: $TIMESTAMP$
      identityReq.data.timestamp: $TIMESTAMP$
      identityReq.deviceCode: $TestData:bio_face_deviceCode$
      identityReq.transactionID: $input.bio-auth-request:AuthReq.transactionID$
      identityReq.deviceProviderID: $TestData:bio_face_deviceProviderID$
      identityReq.bioValue: $idrepo~$input.bio-auth-request:AuthReq.individualId$~DECODEFILE:individualBiometricsValue~//BIR/BDBInfo[Type='Face']//following::BDB$
    output.output-1-expected-n-res:
      output.1.response.status: $TestData:auth_Fail_status$
      output.1.response.responseTime: $TIMESTAMP$
      output.1.response.transactionID: $input.bio-auth-request:AuthReq.transactionID$
      output.1.response.error.errorCode: $errors:InvalidRequest:errorCode$
      output.1.response.error.errorMessage: $errors:InvalidRequest:errorMessage$
      
  Authentication_Biometric_Face_With_requestedAuth_set_bio_true_when_bio_Authentication_Biometric_Face_not_selected_in_ploicy_Neg:
    endpoint.url:
      partnerIDMispLK: $PIDMLKURL:NOFACEPIDMLK$
    input.bio-auth-request:
      AuthReq.individualId: $UIN$
      AuthReq.requestTime: $TIMESTAMP$
      AuthReq.transactionID: $RANDOM:N:10$
      AuthReq.bio: $TestData:boolean_true$
    input.identity-encrypt-data:
      identityReq.bioSubType: $TestData:bio_face_subType$
      identityReq.bioType: $TestData:bio_face_type$
      identityReq.timestamp: $TIMESTAMP$
      identityReq.data.timestamp: $TIMESTAMP$
      identityReq.deviceCode: $TestData:bio_face_deviceCode$
      identityReq.transactionID: $input.bio-auth-request:AuthReq.transactionID$
      identityReq.deviceProviderID: $TestData:bio_face_deviceProviderID$
      identityReq.bioValue: $idrepo~$input.bio-auth-request:AuthReq.individualId$~DECODEFILE:individualBiometricsValue~//BIR/BDBInfo[Type='Face']//following::BDB$
    output.output-1-expected-n-res:
      output.1.response.status: $TestData:auth_Fail_status$
      output.1.response.responseTime: $TIMESTAMP$
      output.1.response.transactionID: $input.bio-auth-request:AuthReq.transactionID$
      output.1.response.error.errorCode: $errors:PolicyWithoutBioFace:errorCode$
      output.1.response.error.errorMessage: $errors:PolicyWithoutBioFace:errorMessage$
      
  Authentication_Biometric_Face_With_Valid_individualId_UIN_and_individualIdType_as_VID_Neg:
    endpoint.url:
      partnerIDMispLK: $PIDMLKURL:ValidPIDMLK$
    input.bio-auth-request:
      AuthReq.individualId: $UIN$
      AuthReq.individualIdType: $TestData:indvId_Vid_valid$
      AuthReq.requestTime: $TIMESTAMP$
      AuthReq.transactionID: $RANDOM:N:10$
      AuthReq.bio: $TestData:boolean_true$
    input.identity-encrypt-data:
      identityReq.bioSubType: $TestData:bio_face_subType$
      identityReq.bioType: $TestData:bio_face_type$
      identityReq.timestamp: $TIMESTAMP$
      identityReq.data.timestamp: $TIMESTAMP$
      identityReq.deviceCode: $TestData:bio_face_deviceCode$
      identityReq.transactionID: $input.bio-auth-request:AuthReq.transactionID$
      identityReq.deviceProviderID: $TestData:bio_face_deviceProviderID$
      identityReq.bioValue: $idrepo~$input.bio-auth-request:AuthReq.individualId$~DECODEFILE:individualBiometricsValue~//BIR/BDBInfo[Type='Face']//following::BDB$
    output.output-1-expected-n-res:
      output.1.response.status: $TestData:auth_Fail_status$
      output.1.response.responseTime: $TIMESTAMP$
      output.1.response.transactionID: $input.bio-auth-request:AuthReq.transactionID$
      output.1.response.error.errorCode: $errors:InvalidVID:errorCode$
      output.1.response.error.errorMessage: $errors:InvalidVID:errorMessage$
      output.1.response.error.actionMessage: $errors:InvalidVID:actionMessage$
      
  Authentication_Biometric_Face_Without_Version_In_Request_Neg:
    endpoint.url:
      partnerIDMispLK: $PIDMLKURL:ValidPIDMLK$
    input.bio-auth-request:
      AuthReq.individualId: $UIN$
      AuthReq.individualIdType: $TestData:indvId_Uin_valid$
      AuthReq.requestTime: $TIMESTAMP$
      AuthReq.transactionID: $RANDOM:N:10$
      AuthReq.bio: $TestData:boolean_true$
      AuthReq.version: $REMOVE$
    input.identity-encrypt-data:
      identityReq.bioSubType: $TestData:bio_face_subType$
      identityReq.bioType: $TestData:bio_face_type$
      identityReq.timestamp: $TIMESTAMP$
      identityReq.data.timestamp: $TIMESTAMP$
      identityReq.deviceCode: $TestData:bio_face_deviceCode$
      identityReq.transactionID: $input.bio-auth-request:AuthReq.transactionID$
      identityReq.deviceProviderID: $TestData:bio_face_deviceProviderID$
      identityReq.bioValue: $idrepo~$input.bio-auth-request:AuthReq.individualId$~DECODEFILE:individualBiometricsValue~//BIR/BDBInfo[Type='Face']//following::BDB$
    output.output-1-expected-n-res:
      output.1.response.status: $TestData:auth_Fail_status$
      output.1.response.responseTime: $TIMESTAMP$
      output.1.response.transactionID: $input.bio-auth-request:AuthReq.transactionID$
      output.1.response.error.errorCode: $errors:Missingversion:errorCode$
      output.1.response.error.errorMessage: $errors:Missingversion:errorMessage$
      
  Authentication_Biometric_Face_Without_bioSubType_In_Bio_Identity_Neg:
    endpoint.url:
      partnerIDMispLK: $PIDMLKURL:ValidPIDMLK$
    input.bio-auth-request:
      AuthReq.individualId: $UIN$
      AuthReq.individualIdType: $TestData:indvId_Uin_valid$
      AuthReq.requestTime: $TIMESTAMP$
      AuthReq.transactionID: $RANDOM:N:10$
      AuthReq.bio: $TestData:boolean_true$
    input.identity-encrypt-data:
      identityReq.bioSubType: $REMOVE$
      identityReq.bioType: $TestData:bio_face_type$
      identityReq.timestamp: $TIMESTAMP$
      identityReq.data.timestamp: $TIMESTAMP$
      identityReq.deviceCode: $TestData:bio_face_deviceCode$
      identityReq.transactionID: $input.bio-auth-request:AuthReq.transactionID$
      identityReq.deviceProviderID: $TestData:bio_face_deviceProviderID$
      identityReq.bioValue: $idrepo~$input.bio-auth-request:AuthReq.individualId$~DECODEFILE:individualBiometricsValue~//BIR/BDBInfo[Type='Face']//following::BDB$
    output.output-1-expected-n-res:
      output.1.response.status: $TestData:auth_Fail_status$
      output.1.response.responseTime: $TIMESTAMP$
      output.1.response.transactionID: $input.bio-auth-request:AuthReq.transactionID$
      output.1.response.error.errorCode: $errors:MissingBioSubtype:errorCode$
      output.1.response.error.errorMessage: $errors:MissingBioSubtype:errorMessage$
      
  Authentication_Biometric_Face_Without_bioType_In_Bio_Identity_Neg:
    endpoint.url:
      partnerIDMispLK: $PIDMLKURL:ValidPIDMLK$
    input.bio-auth-request:
      AuthReq.individualId: $UIN$
      AuthReq.individualIdType: $TestData:indvId_Uin_valid$
      AuthReq.requestTime: $TIMESTAMP$
      AuthReq.transactionID: $RANDOM:N:10$
      AuthReq.bio: $TestData:boolean_true$
    input.identity-encrypt-data:
      identityReq.bioSubType: $TestData:bio_face_subType$
      identityReq.bioType: $REMOVE$
      identityReq.timestamp: $TIMESTAMP$
      identityReq.data.timestamp: $TIMESTAMP$
      identityReq.deviceCode: $TestData:bio_face_deviceCode$
      identityReq.transactionID: $input.bio-auth-request:AuthReq.transactionID$
      identityReq.deviceProviderID: $TestData:bio_face_deviceProviderID$
      identityReq.bioValue: $idrepo~$input.bio-auth-request:AuthReq.individualId$~DECODEFILE:individualBiometricsValue~//BIR/BDBInfo[Type='Face']//following::BDB$
    output.output-1-expected-n-res:
      output.1.response.status: $TestData:auth_Fail_status$
      output.1.response.responseTime: $TIMESTAMP$
      output.1.response.transactionID: $input.bio-auth-request:AuthReq.transactionID$
      output.1.response.error.errorCode: $errors:MissingBioType:errorCode$
      output.1.response.error.errorMessage: $errors:MissingBioType:errorMessage$
      
  Authentication_Biometric_Face_Without_bioValue_In_Bio_Identity_Neg:
    endpoint.url:
      partnerIDMispLK: $PIDMLKURL:ValidPIDMLK$
    input.bio-auth-request:
      AuthReq.individualId: $UIN$
      AuthReq.individualIdType: $TestData:indvId_Uin_valid$
      AuthReq.requestTime: $TIMESTAMP$
      AuthReq.transactionID: $RANDOM:N:10$
      AuthReq.bio: $TestData:boolean_true$
    input.identity-encrypt-data:
      identityReq.bioSubType: $TestData:bio_face_subType$
      identityReq.bioType: $TestData:bio_face_type$
      identityReq.timestamp: $TIMESTAMP$
      identityReq.data.timestamp: $TIMESTAMP$
      identityReq.deviceCode: $TestData:bio_face_deviceCode$
      identityReq.transactionID: $input.bio-auth-request:AuthReq.transactionID$
      identityReq.deviceProviderID: $TestData:bio_face_deviceProviderID$
      identityReq.bioValue: $REMOVE$
    output.output-1-expected-n-res:
      output.1.response.status: $TestData:auth_Fail_status$
      output.1.response.responseTime: $TIMESTAMP$
      output.1.response.transactionID: $input.bio-auth-request:AuthReq.transactionID$
      output.1.response.error.errorCode: $errors:MissingBioValue:errorCode$
      output.1.response.error.errorMessage: $errors:MissingBioValue:errorMessage$
      
  Authentication_Biometric_Face_Without_consentObtained_Neg:
    endpoint.url:
      partnerIDMispLK: $PIDMLKURL:ValidPIDMLK$
    input.bio-auth-request:
      AuthReq.individualId: $UIN$
      AuthReq.individualIdType: $TestData:indvId_Uin_valid$
      AuthReq.requestTime: $TIMESTAMP$
      AuthReq.transactionID: $RANDOM:N:10$
      AuthReq.bio: $TestData:boolean_true$
      AuthReq.consentObtained: $REMOVE$
    input.identity-encrypt-data:
      identityReq.bioSubType: $TestData:bio_face_subType$
      identityReq.bioType: $TestData:bio_face_type$
      identityReq.timestamp: $TIMESTAMP$
      identityReq.data.timestamp: $TIMESTAMP$
      identityReq.deviceCode: $TestData:bio_face_deviceCode$
      identityReq.transactionID: $input.bio-auth-request:AuthReq.transactionID$
      identityReq.deviceProviderID: $TestData:bio_face_deviceProviderID$
      identityReq.bioValue: $idrepo~$input.bio-auth-request:AuthReq.individualId$~DECODEFILE:individualBiometricsValue~//BIR/BDBInfo[Type='Face']//following::BDB$
    output.output-1-expected-n-res:
      output.1.response.status: $TestData:auth_Fail_status$
      output.1.response.responseTime: $TIMESTAMP$
      output.1.response.transactionID: $input.bio-auth-request:AuthReq.transactionID$
      output.1.response.error.errorCode: $errors:ConsentNotSet:errorCode$
      output.1.response.error.errorMessage: $errors:ConsentNotSet:errorMessage$
           
  Authentication_Biometric_Face_Without_Id_In_Request_Neg:
    endpoint.url:
      partnerIDMispLK: $PIDMLKURL:ValidPIDMLK$
    input.bio-auth-request:
      AuthReq.id: $REMOVE$
      AuthReq.individualId: $UIN$
      AuthReq.individualIdType: $TestData:indvId_Uin_valid$
      AuthReq.requestTime: $TIMESTAMP$
      AuthReq.transactionID: $RANDOM:N:10$
      AuthReq.bio: $TestData:boolean_true$
    input.identity-encrypt-data:
      identityReq.bioSubType: $TestData:bio_face_subType$
      identityReq.bioType: $TestData:bio_face_type$
      identityReq.timestamp: $TIMESTAMP$
      identityReq.data.timestamp: $TIMESTAMP$
      identityReq.deviceCode: $TestData:bio_face_deviceCode$
      identityReq.transactionID: $input.bio-auth-request:AuthReq.transactionID$
      identityReq.deviceProviderID: $TestData:bio_face_deviceProviderID$
      identityReq.bioValue: $idrepo~$input.bio-auth-request:AuthReq.individualId$~DECODEFILE:individualBiometricsValue~//BIR/BDBInfo[Type='Face']//following::BDB$
    output.output-1-expected-n-res:
      output.1.response.status: $TestData:auth_Fail_status$
      output.1.response.responseTime: $TIMESTAMP$
      output.1.response.transactionID: $input.bio-auth-request:AuthReq.transactionID$
      output.1.response.error.errorCode: $errors:MissingId:errorCode$
      output.1.response.error.errorMessage: $errors:MissingId:errorMessage$
      
  Authentication_Biometric_Face_Without_individualId_Neg:
    endpoint.url:
      partnerIDMispLK: $PIDMLKURL:ValidPIDMLK$
    input.bio-auth-request:
      AuthReq.individualId: $REMOVE$
      AuthReq.individualIdType: $TestData:indvId_Uin_valid$
      AuthReq.requestTime: $TIMESTAMP$
      AuthReq.transactionID: $RANDOM:N:10$
      AuthReq.bio: $TestData:boolean_true$
    input.identity-encrypt-data:
      identityReq.bioSubType: $TestData:bio_face_subType$
      identityReq.bioType: $TestData:bio_face_type$
      identityReq.timestamp: $TIMESTAMP$
      identityReq.data.timestamp: $TIMESTAMP$
      identityReq.deviceCode: $TestData:bio_face_deviceCode$
      identityReq.transactionID: $input.bio-auth-request:AuthReq.transactionID$
      identityReq.deviceProviderID: $TestData:bio_face_deviceProviderID$
      identityReq.bioValue: fgiuagiuefdiaidiufiuaiyi872186768767186836bhh
    output.output-1-expected-n-res:
      output.1.response.status: $TestData:auth_Fail_status$
      output.1.response.responseTime: $TIMESTAMP$
      output.1.response.transactionID: $input.bio-auth-request:AuthReq.transactionID$
      output.1.response.error.errorCode: $errors:MissingUIN:errorCode$
      output.1.response.error.errorMessage: $errors:MissingUIN:errorMessage$
      
  Authentication_Biometric_Face_Without_individualIdType_Neg:
    endpoint.url:
      partnerIDMispLK: $PIDMLKURL:ValidPIDMLK$
    input.bio-auth-request:
      AuthReq.individualId: $UIN$
      AuthReq.individualIdType: $REMOVE$
      AuthReq.requestTime: $TIMESTAMP$
      AuthReq.transactionID: $RANDOM:N:10$
      AuthReq.bio: $TestData:boolean_true$
    input.identity-encrypt-data:
      identityReq.bioSubType: $TestData:bio_face_subType$
      identityReq.bioType: $TestData:bio_face_type$
      identityReq.timestamp: $TIMESTAMP$
      identityReq.data.timestamp: $TIMESTAMP$
      identityReq.deviceCode: $TestData:bio_face_deviceCode$
      identityReq.transactionID: $input.bio-auth-request:AuthReq.transactionID$
      identityReq.deviceProviderID: $TestData:bio_face_deviceProviderID$
      identityReq.bioValue: $idrepo~$input.bio-auth-request:AuthReq.individualId$~DECODEFILE:individualBiometricsValue~//BIR/BDBInfo[Type='Face']//following::BDB$
    output.output-1-expected-n-res:
      output.1.response.status: $TestData:auth_Fail_status$
      output.1.response.responseTime: $TIMESTAMP$
      output.1.response.transactionID: $input.bio-auth-request:AuthReq.transactionID$
      output.1.response.error.errorCode: $errors:MissingindividualIdType:errorCode$
      output.1.response.error.errorMessage: $errors:MissingindividualIdType:errorMessage$
      
  Authentication_Biometric_Face_Without_requestTime_In_Request_Neg:
    endpoint.url:
      partnerIDMispLK: $PIDMLKURL:ValidPIDMLK$
    input.bio-auth-request:
      AuthReq.individualId: $UIN$
      AuthReq.individualIdType: $TestData:indvId_Uin_valid$
      AuthReq.requestTime: $REMOVE$
      AuthReq.transactionID: $RANDOM:N:10$
      AuthReq.bio: $TestData:boolean_true$
    input.identity-encrypt-data:
      identityReq.bioSubType: $TestData:bio_face_subType$
      identityReq.bioType: $TestData:bio_face_type$
      identityReq.timestamp: $TIMESTAMP$
      identityReq.data.timestamp: $TIMESTAMP$
      identityReq.deviceCode: $TestData:bio_face_deviceCode$
      identityReq.transactionID: $input.bio-auth-request:AuthReq.transactionID$
      identityReq.deviceProviderID: $TestData:bio_face_deviceProviderID$
      identityReq.bioValue: $idrepo~$input.bio-auth-request:AuthReq.individualId$~DECODEFILE:individualBiometricsValue~//BIR/BDBInfo[Type='Face']//following::BDB$
    output.output-1-expected-n-res:
      output.1.response.status: $TestData:auth_Fail_status$
      output.1.response.responseTime: $TIMESTAMPZ$
      output.1.response.transactionID: $input.bio-auth-request:AuthReq.transactionID$
      output.1.response.error.errorCode: $errors:MissingrequestTime:errorCode$
      output.1.response.error.errorMessage: $errors:MissingrequestTime:errorMessage$
      
  Authentication_Biometric_Face_Without_timestamp_In_Bio_Identity_Neg:
    endpoint.url:
      partnerIDMispLK: $PIDMLKURL:ValidPIDMLK$
    input.bio-auth-request:
      AuthReq.individualId: $UIN$
      AuthReq.individualIdType: $TestData:indvId_Uin_valid$
      AuthReq.requestTime: $TIMESTAMP$
      AuthReq.transactionID: $RANDOM:N:10$
      AuthReq.bio: $TestData:boolean_true$
    input.identity-encrypt-data:
      identityReq.bioSubType: $TestData:bio_face_subType$
      identityReq.bioType: $TestData:bio_face_type$
      identityReq.timestamp: $REMOVE$
      identityReq.data.timestamp: $TIMESTAMP$
      identityReq.deviceCode: $TestData:bio_face_deviceCode$
      identityReq.transactionID: $input.bio-auth-request:AuthReq.transactionID$
      identityReq.deviceProviderID: $TestData:bio_face_deviceProviderID$
      identityReq.bioValue: $idrepo~$input.bio-auth-request:AuthReq.individualId$~DECODEFILE:individualBiometricsValue~//BIR/BDBInfo[Type='Face']//following::BDB$
    output.output-1-expected-n-res:
      output.1.response.status: $TestData:auth_Fail_status$
      output.1.response.responseTime: $TIMESTAMP$
      output.1.response.transactionID: $input.bio-auth-request:AuthReq.transactionID$
      output.1.response.error.errorCode: $errors:MissingIdentityTimestamp:errorCode$
      output.1.response.error.errorMessage: $errors:MissingIdentityTimestamp:errorMessage$
           
  Authentication_Biometric_Face_Without_bio_requestAuth_In_request_Neg:
    endpoint.url:
      partnerIDMispLK: $PIDMLKURL:ValidPIDMLK$
    input.bio-auth-request:
      AuthReq.individualId: $UIN$
      AuthReq.individualIdType: $TestData:indvId_Uin_valid$
      AuthReq.requestTime: $TIMESTAMP$
      AuthReq.transactionID: $RANDOM:N:10$
      AuthReq.bio: $REMOVE$
    input.identity-encrypt-data:
      identityReq.bioSubType: $TestData:bio_face_subType$
      identityReq.bioType: $TestData:bio_face_type$
      identityReq.timestamp: $TIMESTAMP$
      identityReq.data.timestamp: $TIMESTAMP$
      identityReq.deviceCode: $TestData:bio_face_deviceCode$
      identityReq.transactionID: $input.bio-auth-request:AuthReq.transactionID$
      identityReq.deviceProviderID: $TestData:bio_face_deviceProviderID$
      identityReq.bioValue: $idrepo~$input.bio-auth-request:AuthReq.individualId$~DECODEFILE:individualBiometricsValue~//BIR/BDBInfo[Type='Face']//following::BDB$
    output.output-1-expected-n-res:
      output.1.response.status: $TestData:auth_Fail_status$
      output.1.response.responseTime: $TIMESTAMP$
      output.1.response.transactionID: $input.bio-auth-request:AuthReq.transactionID$
      output.1.response.error.errorCode: $errors:NoAuthTypeSelected:errorCode$
      output.1.response.error.errorMessage: $errors:NoAuthTypeSelected:errorMessage$
      
  Authentication_Biometric_Face_Without_transactionID_In_Request_Neg:
    endpoint.url:
      partnerIDMispLK: $PIDMLKURL:ValidPIDMLK$
    input.bio-auth-request:
      AuthReq.individualId: $UIN$
      AuthReq.individualIdType: $TestData:indvId_Uin_valid$
      AuthReq.requestTime: $TIMESTAMP$
      AuthReq.transactionID: $REMOVE$
      AuthReq.bio: $TestData:boolean_true$
    input.identity-encrypt-data:
      identityReq.bioSubType: $TestData:bio_face_subType$
      identityReq.bioType: $TestData:bio_face_type$
      identityReq.timestamp: $TIMESTAMP$
      identityReq.data.timestamp: $TIMESTAMP$
      identityReq.deviceCode: $TestData:bio_face_deviceCode$
      identityReq.transactionID: $RANDOM:N:10$
      identityReq.deviceProviderID: $TestData:bio_face_deviceProviderID$
      identityReq.bioValue: $idrepo~$input.bio-auth-request:AuthReq.individualId$~DECODEFILE:individualBiometricsValue~//BIR/BDBInfo[Type='Face']//following::BDB$
    output.output-1-expected-n-res:
      output.1.response.status: $TestData:auth_Fail_status$
      output.1.response.responseTime: $TIMESTAMP$
      output.1.response.transactionID: $input.bio-auth-request:AuthReq.transactionID$
      output.1.response.error.errorCode: $errors:MissingtransactionID:errorCode$
      output.1.response.error.errorMessage: $errors:MissingtransactionID:errorMessage$
      
  Authentication_Biometric_Face_With_Invalid_Version_In_Request_Neg:
    endpoint.url:
      partnerIDMispLK: $PIDMLKURL:ValidPIDMLK$
    input.bio-auth-request:
      AuthReq.individualId: $UIN$
      AuthReq.individualIdType: $TestData:indvId_Uin_valid$
      AuthReq.requestTime: $TIMESTAMP$
      AuthReq.transactionID: $RANDOM:N:10$
      AuthReq.bio: $TestData:boolean_true$
      AuthReq.version: $TestData:id_version_invalid$
    input.identity-encrypt-data:
      identityReq.bioSubType: $TestData:bio_face_subType$
      identityReq.bioType: $TestData:bio_face_type$
      identityReq.timestamp: $TIMESTAMP$
      identityReq.data.timestamp: $TIMESTAMP$
      identityReq.deviceCode: $TestData:bio_face_deviceCode$
      identityReq.transactionID: $input.bio-auth-request:AuthReq.transactionID$
      identityReq.deviceProviderID: $TestData:bio_face_deviceProviderID$
      identityReq.bioValue: $idrepo~$input.bio-auth-request:AuthReq.individualId$~DECODEFILE:individualBiometricsValue~//BIR/BDBInfo[Type='Face']//following::BDB$
    output.output-1-expected-n-res:
      output.1.response.status: $TestData:auth_Fail_status$
      output.1.response.responseTime: $TIMESTAMP$
      output.1.response.transactionID: $input.bio-auth-request:AuthReq.transactionID$
      output.1.response.error.errorCode: $errors:Invalidversion:errorCode$
      output.1.response.error.errorMessage: $errors:Invalidversion:errorMessage$
      
  Authentication_Biometric_Face_With_Invalid_bioSubType_In_Bio_Identity_Neg:
    endpoint.url:
      partnerIDMispLK: $PIDMLKURL:ValidPIDMLK$
    input.bio-auth-request:
      AuthReq.individualId: $UIN$
      AuthReq.individualIdType: $TestData:indvId_Uin_valid$
      AuthReq.requestTime: $TIMESTAMP$
      AuthReq.transactionID: $RANDOM:N:10$
      AuthReq.bio: $TestData:boolean_true$
    input.identity-encrypt-data:
      identityReq.bioSubType: $TestData:invalid$
      identityReq.bioType: $TestData:bio_face_type$
      identityReq.timestamp: $TIMESTAMP$
      identityReq.data.timestamp: $TIMESTAMP$
      identityReq.deviceCode: $TestData:bio_face_deviceCode$
      identityReq.transactionID: $input.bio-auth-request:AuthReq.transactionID$
      identityReq.deviceProviderID: $TestData:bio_face_deviceProviderID$
      identityReq.bioValue: $idrepo~$input.bio-auth-request:AuthReq.individualId$~DECODEFILE:individualBiometricsValue~//BIR/BDBInfo[Type='Face']//following::BDB$
    output.output-1-expected-n-res:
      output.1.response.status: $TestData:auth_Fail_status$
      output.1.response.responseTime: $TIMESTAMP$
      output.1.response.transactionID: $input.bio-auth-request:AuthReq.transactionID$
      output.1.response.error.errorCode: $errors:InvalidBioSubtype:errorCode$
      output.1.response.error.errorMessage: $errors:InvalidBioSubtype:errorMessage$
      
  Authentication_Biometric_Face_With_Invalid_bioType_In_Bio_Identity_Neg:
    endpoint.url:
      partnerIDMispLK: $PIDMLKURL:ValidPIDMLK$
    input.bio-auth-request:
      AuthReq.individualId: $UIN$
      AuthReq.individualIdType: $TestData:indvId_Uin_valid$
      AuthReq.requestTime: $TIMESTAMP$
      AuthReq.transactionID: $RANDOM:N:10$
      AuthReq.bio: $TestData:boolean_true$
    input.identity-encrypt-data:
      identityReq.bioSubType: $TestData:bio_face_subType$
      identityReq.bioType: $TestData:invalid$
      identityReq.timestamp: $TIMESTAMP$
      identityReq.data.timestamp: $TIMESTAMP$
      identityReq.deviceCode: $TestData:bio_face_deviceCode$
      identityReq.transactionID: $input.bio-auth-request:AuthReq.transactionID$
      identityReq.deviceProviderID: $TestData:bio_face_deviceProviderID$
      identityReq.bioValue: $idrepo~$input.bio-auth-request:AuthReq.individualId$~DECODEFILE:individualBiometricsValue~//BIR/BDBInfo[Type='Face']//following::BDB$
    output.output-1-expected-n-res:
      output.1.response.status: $TestData:auth_Fail_status$
      output.1.response.responseTime: $TIMESTAMP$
      output.1.response.transactionID: $input.bio-auth-request:AuthReq.transactionID$
      output.1.response.error.errorCode: $errors:OtherAuthTypeForInternal:errorCode$
      output.1.response.error.errorMessage: $errors:OtherAuthTypeForInternal:errorMessage$
      
  Authentication_Biometric_Face_With_Invalid_bioValue_In_Bio_Identity_Neg:
    endpoint.url:
      partnerIDMispLK: $PIDMLKURL:ValidPIDMLK$
    input.bio-auth-request:
      AuthReq.individualId: $UIN:WITH:ODD$
      AuthReq.individualIdType: $TestData:indvId_Uin_valid$
      AuthReq.requestTime: $TIMESTAMP$
      AuthReq.transactionID: $RANDOM:N:10$
      AuthReq.bio: $TestData:boolean_true$
    input.identity-encrypt-data:
      identityReq.bioSubType: $TestData:bio_face_subType$
      identityReq.bioType: $TestData:bio_face_type$
      identityReq.timestamp: $TIMESTAMP$
      identityReq.data.timestamp: $TIMESTAMP$
      identityReq.deviceCode: $TestData:bio_face_deviceCode$
      identityReq.transactionID: $input.bio-auth-request:AuthReq.transactionID$
      identityReq.deviceProviderID: $TestData:bio_face_deviceProviderID$
      identityReq.bioValue: fasjfhsahdfh8382
    output.output-1-expected-n-res:
      output.1.response.status: $TestData:auth_Fail_status$
      output.1.response.responseTime: $TIMESTAMP$
      output.1.response.transactionID: $input.bio-auth-request:AuthReq.transactionID$
      output.1.response.error.errorCode: $errors:BiometricFaceMismatch:errorCode$
      output.1.response.error.errorMessage: $errors:BiometricFaceMismatch:errorMessage$
      output.1.response.error.actionMessage: $errors:BiometricFaceMismatch:actionMessage$
      
  Authentication_Biometric_Face_With_Invalid_consentObtained_neither_true_nor_false_In_Request_Neg:
    endpoint.url:
      partnerIDMispLK: $PIDMLKURL:ValidPIDMLK$
    input.bio-auth-request:
      AuthReq.individualId: $UIN$
      AuthReq.individualIdType: $TestData:indvId_Uin_valid$
      AuthReq.requestTime: $TIMESTAMP$
      AuthReq.transactionID: $RANDOM:N:10$
      AuthReq.bio: $TestData:boolean_true$
      AuthReq.consentObtained: $TestData:invalid$
    input.identity-encrypt-data:
      identityReq.bioSubType: $TestData:bio_face_subType$
      identityReq.bioType: $TestData:bio_face_type$
      identityReq.timestamp: $TIMESTAMP$
      identityReq.data.timestamp: $TIMESTAMP$
      identityReq.deviceCode: $TestData:bio_face_deviceCode$
      identityReq.transactionID: $input.bio-auth-request:AuthReq.transactionID$
      identityReq.deviceProviderID: $TestData:bio_face_deviceProviderID$
      identityReq.bioValue: $idrepo~$input.bio-auth-request:AuthReq.individualId$~DECODEFILE:individualBiometricsValue~//BIR/BDBInfo[Type='Face']//following::BDB$
    output.output-1-expected-n-res:
      output.1.response.status: $TestData:auth_Fail_status$
      output.1.response.responseTime: $TIMESTAMP$
      output.1.response.transactionID: $input.bio-auth-request:AuthReq.transactionID$
      output.1.response.error.errorCode: $errors:InvalidRequest:errorCode$
      output.1.response.error.errorMessage: $errors:InvalidRequest:errorMessage$
      
  Authentication_Biometric_Face_With_Invalid_consentObtained_false_In_Request_Neg:
    endpoint.url:
      partnerIDMispLK: $PIDMLKURL:ValidPIDMLK$
    input.bio-auth-request:
      AuthReq.individualId: $UIN$
      AuthReq.individualIdType: $TestData:indvId_Uin_valid$
      AuthReq.requestTime: $TIMESTAMP$
      AuthReq.transactionID: $RANDOM:N:10$
      AuthReq.bio: $TestData:boolean_true$
      AuthReq.consentObtained: $TestData:boolean_false$
    input.identity-encrypt-data:
      identityReq.bioSubType: $TestData:bio_face_subType$
      identityReq.bioType: $TestData:bio_face_type$
      identityReq.timestamp: $TIMESTAMP$
      identityReq.data.timestamp: $TIMESTAMP$
      identityReq.deviceCode: $TestData:bio_face_deviceCode$
      identityReq.transactionID: $input.bio-auth-request:AuthReq.transactionID$
      identityReq.deviceProviderID: $TestData:bio_face_deviceProviderID$
      identityReq.bioValue: $idrepo~$input.bio-auth-request:AuthReq.individualId$~DECODEFILE:individualBiometricsValue~//BIR/BDBInfo[Type='Face']//following::BDB$
    output.output-1-expected-n-res:
      output.1.response.status: $TestData:auth_Fail_status$
      output.1.response.responseTime: $TIMESTAMP$
      output.1.response.transactionID: $input.bio-auth-request:AuthReq.transactionID$
      output.1.response.error.errorCode: $errors:ConsentNotSet:errorCode$
      output.1.response.error.errorMessage: $errors:ConsentNotSet:errorMessage$
      
  Authentication_Biometric_Face_With_Invalid_Id_In_Request_Neg:
    endpoint.url:
      partnerIDMispLK: $PIDMLKURL:ValidPIDMLK$
    input.bio-auth-request:
      AuthReq.id: $TestData:id_auth_invalid$
      AuthReq.individualId: $UIN$
      AuthReq.individualIdType: $TestData:indvId_Uin_valid$
      AuthReq.requestTime: $TIMESTAMP$
      AuthReq.transactionID: $RANDOM:N:10$
      AuthReq.bio: $TestData:boolean_true$
    input.identity-encrypt-data:
      identityReq.bioSubType: $TestData:bio_face_subType$
      identityReq.bioType: $TestData:bio_face_type$
      identityReq.timestamp: $TIMESTAMP$
      identityReq.data.timestamp: $TIMESTAMP$
      identityReq.deviceCode: $TestData:bio_face_deviceCode$
      identityReq.transactionID: $input.bio-auth-request:AuthReq.transactionID$
      identityReq.deviceProviderID: $TestData:bio_face_deviceProviderID$
      identityReq.bioValue: $idrepo~$input.bio-auth-request:AuthReq.individualId$~DECODEFILE:individualBiometricsValue~//BIR/BDBInfo[Type='Face']//following::BDB$
    output.output-1-expected-n-res:
      output.1.response.status: $TestData:auth_Fail_status$
      output.1.response.responseTime: $TIMESTAMP$
      output.1.response.transactionID: $input.bio-auth-request:AuthReq.transactionID$
      output.1.response.error.errorCode: $errors:InvalidId:errorCode$
      output.1.response.error.errorMessage: $errors:InvalidId:errorMessage$
      
  Authentication_Biometric_Face_With_Invalid_individualId_UIN_Neg:
    endpoint.url:
      partnerIDMispLK: $PIDMLKURL:ValidPIDMLK$
    input.bio-auth-request:
      AuthReq.individualId: $RANDOM:N:10$
      AuthReq.individualIdType: $TestData:indvId_Uin_valid$
      AuthReq.requestTime: $TIMESTAMP$
      AuthReq.transactionID: $RANDOM:N:10$
      AuthReq.bio: $TestData:boolean_true$
    input.identity-encrypt-data:
      identityReq.bioSubType: $TestData:bio_face_subType$
      identityReq.bioType: $TestData:bio_face_type$
      identityReq.timestamp: $TIMESTAMP$
      identityReq.data.timestamp: $TIMESTAMP$
      identityReq.deviceCode: $TestData:bio_face_deviceCode$
      identityReq.transactionID: $input.bio-auth-request:AuthReq.transactionID$
      identityReq.deviceProviderID: $TestData:bio_face_deviceProviderID$
      identityReq.bioValue: fgiuagiuefdiaidiufiuaiyi872186768767186836bhh
    output.output-1-expected-n-res:
      output.1.response.status: $TestData:auth_Fail_status$
      output.1.response.responseTime: $TIMESTAMP$
      output.1.response.transactionID: $input.bio-auth-request:AuthReq.transactionID$
      output.1.response.error.errorCode: $errors:InvalidUIN:errorCode$
      output.1.response.error.errorMessage: $errors:InvalidUIN:errorMessage$
      
  Authentication_Biometric_Face_With_Invalid_individualId_VID_Neg:
    endpoint.url:
      partnerIDMispLK: $PIDMLKURL:ValidPIDMLK$
    input.bio-auth-request:
      AuthReq.individualId: $RANDOM:N:16$
      AuthReq.individualIdType: $TestData:indvId_Vid_valid$
      AuthReq.requestTime: $TIMESTAMP$
      AuthReq.transactionID: $RANDOM:N:10$
      AuthReq.bio: $TestData:boolean_true$
    input.identity-encrypt-data:
      identityReq.bioSubType: $TestData:bio_face_subType$
      identityReq.bioType: $TestData:bio_face_type$
      identityReq.timestamp: $TIMESTAMP$
      identityReq.data.timestamp: $TIMESTAMP$
      identityReq.deviceCode: $TestData:bio_face_deviceCode$
      identityReq.transactionID: $input.bio-auth-request:AuthReq.transactionID$
      identityReq.deviceProviderID: $TestData:bio_face_deviceProviderID$
      identityReq.bioValue: fgiuagiuefdiaidiufiuaiyi872186768767186836bhh
    output.output-1-expected-n-res:
      output.1.response.status: $TestData:auth_Fail_status$
      output.1.response.responseTime: $TIMESTAMP$
      output.1.response.transactionID: $input.bio-auth-request:AuthReq.transactionID$
      output.1.response.error.errorCode: $errors:InvalidVID:errorCode$
      output.1.response.error.errorMessage: $errors:InvalidVID:errorMessage$
  
  Authentication_Biometric_Face_With_Invalid_individualId_DeactivedUIN_Neg:
    endpoint.url:
      partnerIDMispLK: $PIDMLKURL:ValidPIDMLK$
    input.bio-auth-request:
      AuthReq.individualId: $UIN:WITH:Deactivated$
      AuthReq.requestTime: $TIMESTAMP$
      AuthReq.transactionID: $RANDOM:N:10$
      AuthReq.bio: $TestData:boolean_true$
    input.identity-encrypt-data:
      identityReq.bioSubType: $TestData:bio_face_subType$
      identityReq.bioType: $TestData:bio_face_type$
      identityReq.timestamp: $TIMESTAMP$
      identityReq.data.timestamp: $TIMESTAMP$
      identityReq.deviceCode: $TestData:bio_face_deviceCode$
      identityReq.transactionID: $input.bio-auth-request:AuthReq.transactionID$
      identityReq.deviceProviderID: $TestData:bio_face_deviceProviderID$
      identityReq.bioValue: $idrepo~$input.bio-auth-request:AuthReq.individualId$~DECODEFILE:individualBiometricsValue~//BIR/BDBInfo[Type='Face']//following::BDB$
    output.output-1-expected-n-res:
      output.1.response.status: $TestData:auth_Fail_status$
      output.1.response.responseTime: $TIMESTAMP$
      output.1.response.transactionID: $input.bio-auth-request:AuthReq.transactionID$
      output.1.response.error.errorCode: $errors:DeactivatedUIN:errorCode$
      output.1.response.error.errorMessage: $errors:DeactivatedUIN:errorMessage$
      output.1.response.error.actionMessage: $errors:DeactivatedUIN:actionMessage$
          
  Authentication_Biometric_Face_With_Invalid_individualIdType_Neg:
    endpoint.url:
      partnerIDMispLK: $PIDMLKURL:ValidPIDMLK$
    input.bio-auth-request:
      AuthReq.individualId: $UIN$
      AuthReq.individualIdType: $TestData:invalid$
      AuthReq.requestTime: $TIMESTAMP$
      AuthReq.transactionID: $RANDOM:N:10$
      AuthReq.bio: $TestData:boolean_true$
    input.identity-encrypt-data:
      identityReq.bioSubType: $TestData:bio_face_subType$
      identityReq.bioType: $TestData:bio_face_type$
      identityReq.timestamp: $TIMESTAMP$
      identityReq.data.timestamp: $TIMESTAMP$
      identityReq.deviceCode: $TestData:bio_face_deviceCode$
      identityReq.transactionID: $input.bio-auth-request:AuthReq.transactionID$
      identityReq.deviceProviderID: $TestData:bio_face_deviceProviderID$
      identityReq.bioValue: $idrepo~$input.bio-auth-request:AuthReq.individualId$~DECODEFILE:individualBiometricsValue~//BIR/BDBInfo[Type='Face']//following::BDB$
    output.output-1-expected-n-res:
      output.1.response.status: $TestData:auth_Fail_status$
      output.1.response.responseTime: $TIMESTAMP$
      output.1.response.transactionID: $input.bio-auth-request:AuthReq.transactionID$
      output.1.response.error.errorCode: $errors:InvalidindividualIdType:errorCode$
      output.1.response.error.errorMessage: $errors:InvalidindividualIdType:errorMessage$
      
  Authentication_Biometric_Face_With_Invalid_requestTime_format_In_Request_Neg:
    endpoint.url:
      partnerIDMispLK: $PIDMLKURL:ValidPIDMLK$
    input.bio-auth-request:
      AuthReq.individualId: $UIN$
      AuthReq.individualIdType: $TestData:indvId_Uin_valid$
      AuthReq.requestTime: $TestData:timestamp_invalid$
      AuthReq.transactionID: $RANDOM:N:10$
      AuthReq.bio: $TestData:boolean_true$
    input.identity-encrypt-data:
      identityReq.bioSubType: $TestData:bio_face_subType$
      identityReq.bioType: $TestData:bio_face_type$
      identityReq.timestamp: $TIMESTAMP$
      identityReq.data.timestamp: $TIMESTAMP$
      identityReq.deviceCode: $TestData:bio_face_deviceCode$
      identityReq.transactionID: $input.bio-auth-request:AuthReq.transactionID$
      identityReq.deviceProviderID: $TestData:bio_face_deviceProviderID$
      identityReq.bioValue: $idrepo~$input.bio-auth-request:AuthReq.individualId$~DECODEFILE:individualBiometricsValue~//BIR/BDBInfo[Type='Face']//following::BDB$
    output.output-1-expected-n-res:
      output.1.response.status: $TestData:auth_Fail_status$
      output.1.response.responseTime: $TIMESTAMPZ$
      output.1.response.transactionID: $input.bio-auth-request:AuthReq.transactionID$
      output.1.response.error.errorCode: $errors:InvalidrequestTime:errorCode$
      output.1.response.error.errorMessage: $errors:InvalidrequestTime:errorMessage$
      
  Authentication_Biometric_Face_With_Invalid_timestamp_format_In_Bio_Identity_Neg:
    endpoint.url:
      partnerIDMispLK: $PIDMLKURL:ValidPIDMLK$
    input.bio-auth-request:
      AuthReq.individualId: $UIN$
      AuthReq.individualIdType: $TestData:indvId_Uin_valid$
      AuthReq.requestTime: $TIMESTAMP$
      AuthReq.transactionID: $RANDOM:N:10$
      AuthReq.bio: $TestData:boolean_true$
    input.identity-encrypt-data:
      identityReq.bioSubType: $TestData:bio_face_subType$
      identityReq.bioType: $TestData:bio_face_type$
      identityReq.timestamp: $TestData:timestamp_invalid$
      identityReq.data.timestamp: $TIMESTAMP$
      identityReq.deviceCode: $TestData:bio_face_deviceCode$
      identityReq.transactionID: $input.bio-auth-request:AuthReq.transactionID$
      identityReq.deviceProviderID: $TestData:bio_face_deviceProviderID$
      identityReq.bioValue: $idrepo~$input.bio-auth-request:AuthReq.individualId$~DECODEFILE:individualBiometricsValue~//BIR/BDBInfo[Type='Face']//following::BDB$
    output.output-1-expected-n-res:
      output.1.response.status: $TestData:auth_Fail_status$
      output.1.response.responseTime: $TIMESTAMP$
      output.1.response.transactionID: $input.bio-auth-request:AuthReq.transactionID$
      output.1.response.error.errorCode: $errors:InvalidIdentityTimestamp:errorCode$
      output.1.response.error.errorMessage: $errors:InvalidIdentityTimestamp:errorMessage$
      
  Authentication_Biometric_Face_With_Invalid_transactionID_In_Request_Neg:
    endpoint.url:
      partnerIDMispLK: $PIDMLKURL:ValidPIDMLK$
    input.bio-auth-request:
      AuthReq.individualId: $UIN$
      AuthReq.individualIdType: $TestData:indvId_Uin_valid$
      AuthReq.requestTime: $TIMESTAMP$
      AuthReq.transactionID: $TestData:txnID_Invalid$
      AuthReq.bio: $TestData:boolean_true$
    input.identity-encrypt-data:
      identityReq.bioSubType: $TestData:bio_face_subType$
      identityReq.bioType: $TestData:bio_face_type$
      identityReq.timestamp: $TIMESTAMP$
      identityReq.data.timestamp: $TIMESTAMP$
      identityReq.deviceCode: $TestData:bio_face_deviceCode$
      identityReq.transactionID: $RANDOM:N:10$
      identityReq.deviceProviderID: $TestData:bio_face_deviceProviderID$
      identityReq.bioValue: $idrepo~$input.bio-auth-request:AuthReq.individualId$~DECODEFILE:individualBiometricsValue~//BIR/BDBInfo[Type='Face']//following::BDB$
    output.output-1-expected-n-res:
      output.1.response.status: $TestData:auth_Fail_status$
      output.1.response.responseTime: $TIMESTAMP$
      output.1.response.transactionID: $input.bio-auth-request:AuthReq.transactionID$
      output.1.response.error.errorCode: $errors:InvalidtransactionID:errorCode$
      output.1.response.error.errorMessage: $errors:InvalidtransactionID:errorMessage$
      
  Authentication_Biometric_Face_Null_Version_In_Request_Neg:
    endpoint.url:
      partnerIDMispLK: $PIDMLKURL:ValidPIDMLK$
    input.bio-auth-request:
      AuthReq.individualId: $UIN$
      AuthReq.individualIdType: $TestData:indvId_Uin_valid$
      AuthReq.requestTime: $TIMESTAMP$
      AuthReq.transactionID: $RANDOM:N:10$
      AuthReq.bio: $TestData:boolean_true$
      AuthReq.version: ''
    input.identity-encrypt-data:
      identityReq.bioSubType: $TestData:bio_face_subType$
      identityReq.bioType: $TestData:bio_face_type$
      identityReq.timestamp: $TIMESTAMP$
      identityReq.data.timestamp: $TIMESTAMP$
      identityReq.deviceCode: $TestData:bio_face_deviceCode$
      identityReq.transactionID: $input.bio-auth-request:AuthReq.transactionID$
      identityReq.deviceProviderID: $TestData:bio_face_deviceProviderID$
      identityReq.bioValue: $idrepo~$input.bio-auth-request:AuthReq.individualId$~DECODEFILE:individualBiometricsValue~//BIR/BDBInfo[Type='Face']//following::BDB$
    output.output-1-expected-n-res:
      output.1.response.status: $TestData:auth_Fail_status$
      output.1.response.responseTime: $TIMESTAMP$
      output.1.response.transactionID: $input.bio-auth-request:AuthReq.transactionID$
      output.1.response.error.errorCode: $errors:Missingversion:errorCode$
      output.1.response.error.errorMessage: $errors:Missingversion:errorMessage$
      
  Authentication_Biometric_Face_Null_bioSubType_In_Bio_Identity_Neg:
    endpoint.url:
      partnerIDMispLK: $PIDMLKURL:ValidPIDMLK$
    input.bio-auth-request:
      AuthReq.individualId: $UIN$
      AuthReq.individualIdType: $TestData:indvId_Uin_valid$
      AuthReq.requestTime: $TIMESTAMP$
      AuthReq.transactionID: $RANDOM:N:10$
      AuthReq.bio: $TestData:boolean_true$
    input.identity-encrypt-data:
      identityReq.bioSubType: ''
      identityReq.bioType: $TestData:bio_face_type$
      identityReq.timestamp: $TIMESTAMP$
      identityReq.data.timestamp: $TIMESTAMP$
      identityReq.deviceCode: $TestData:bio_face_deviceCode$
      identityReq.transactionID: $input.bio-auth-request:AuthReq.transactionID$
      identityReq.deviceProviderID: $TestData:bio_face_deviceProviderID$
      identityReq.bioValue: $idrepo~$input.bio-auth-request:AuthReq.individualId$~DECODEFILE:individualBiometricsValue~//BIR/BDBInfo[Type='Face']//following::BDB$
    output.output-1-expected-n-res:
      output.1.response.status: $TestData:auth_Fail_status$
      output.1.response.responseTime: $TIMESTAMP$
      output.1.response.transactionID: $input.bio-auth-request:AuthReq.transactionID$
      output.1.response.error.errorCode: $errors:MissingBioSubtype:errorCode$
      output.1.response.error.errorMessage: $errors:MissingBioSubtype:errorMessage$
      
  Authentication_Biometric_Face_Null_bioType_In_Bio_Identity_Neg:
    endpoint.url:
      partnerIDMispLK: $PIDMLKURL:ValidPIDMLK$
    input.bio-auth-request:
      AuthReq.individualId: $UIN$
      AuthReq.individualIdType: $TestData:indvId_Uin_valid$
      AuthReq.requestTime: $TIMESTAMP$
      AuthReq.transactionID: $RANDOM:N:10$
      AuthReq.bio: $TestData:boolean_true$
    input.identity-encrypt-data:
      identityReq.bioSubType: $TestData:bio_face_subType$
      identityReq.bioType: ''
      identityReq.timestamp: $TIMESTAMP$
      identityReq.data.timestamp: $TIMESTAMP$
      identityReq.deviceCode: $TestData:bio_face_deviceCode$
      identityReq.transactionID: $input.bio-auth-request:AuthReq.transactionID$
      identityReq.deviceProviderID: $TestData:bio_face_deviceProviderID$
      identityReq.bioValue: $idrepo~$input.bio-auth-request:AuthReq.individualId$~DECODEFILE:individualBiometricsValue~//BIR/BDBInfo[Type='Face']//following::BDB$
    output.output-1-expected-n-res:
      output.1.response.status: $TestData:auth_Fail_status$
      output.1.response.responseTime: $TIMESTAMP$
      output.1.response.transactionID: $input.bio-auth-request:AuthReq.transactionID$
      output.1.response.error.errorCode: $errors:MissingBioType:errorCode$
      output.1.response.error.errorMessage: $errors:MissingBioType:errorMessage$
      
  Authentication_Biometric_Face_Null_bioValue_In_Bio_Identity_Neg:
    endpoint.url:
      partnerIDMispLK: $PIDMLKURL:ValidPIDMLK$
    input.bio-auth-request:
      AuthReq.individualId: $UIN$
      AuthReq.individualIdType: $TestData:indvId_Uin_valid$
      AuthReq.requestTime: $TIMESTAMP$
      AuthReq.transactionID: $RANDOM:N:10$
      AuthReq.bio: $TestData:boolean_true$
    input.identity-encrypt-data:
      identityReq.bioSubType: $TestData:bio_face_subType$
      identityReq.bioType: $TestData:bio_face_type$
      identityReq.timestamp: $TIMESTAMP$
      identityReq.data.timestamp: $TIMESTAMP$
      identityReq.deviceCode: $TestData:bio_face_deviceCode$
      identityReq.transactionID: $input.bio-auth-request:AuthReq.transactionID$
      identityReq.deviceProviderID: $TestData:bio_face_deviceProviderID$
      identityReq.bioValue: ''
    output.output-1-expected-n-res:
      output.1.response.status: $TestData:auth_Fail_status$
      output.1.response.responseTime: $TIMESTAMP$
      output.1.response.transactionID: $input.bio-auth-request:AuthReq.transactionID$
      output.1.response.error.errorCode: $errors:MissingBioValue:errorCode$
      output.1.response.error.errorMessage: $errors:MissingBioValue:errorMessage$
      
  Authentication_Biometric_Face_Null_consentObtained_Neg:
    endpoint.url:
      partnerIDMispLK: $PIDMLKURL:ValidPIDMLK$
    input.bio-auth-request:
      AuthReq.individualId: $UIN$
      AuthReq.individualIdType: $TestData:indvId_Uin_valid$
      AuthReq.requestTime: $TIMESTAMP$
      AuthReq.transactionID: $RANDOM:N:10$
      AuthReq.bio: $TestData:boolean_true$
      AuthReq.consentObtained: ''
    input.identity-encrypt-data:
      identityReq.bioSubType: $TestData:bio_face_subType$
      identityReq.bioType: $TestData:bio_face_type$
      identityReq.timestamp: $TIMESTAMP$
      identityReq.data.timestamp: $TIMESTAMP$
      identityReq.deviceCode: $TestData:bio_face_deviceCode$
      identityReq.transactionID: $input.bio-auth-request:AuthReq.transactionID$
      identityReq.deviceProviderID: $TestData:bio_face_deviceProviderID$
      identityReq.bioValue: $idrepo~$input.bio-auth-request:AuthReq.individualId$~DECODEFILE:individualBiometricsValue~//BIR/BDBInfo[Type='Face']//following::BDB$
    output.output-1-expected-n-res:
      output.1.response.status: $TestData:auth_Fail_status$
      output.1.response.responseTime: $TIMESTAMP$
      output.1.response.transactionID: $input.bio-auth-request:AuthReq.transactionID$
      output.1.response.error.errorCode: $errors:ConsentNotSet:errorCode$
      output.1.response.error.errorMessage: $errors:ConsentNotSet:errorMessage$
         
  Authentication_Biometric_Face_Null_Id_In_Request_Neg:
    endpoint.url:
      partnerIDMispLK: $PIDMLKURL:ValidPIDMLK$
    input.bio-auth-request:
      AuthReq.id: ''
      AuthReq.individualId: $UIN$
      AuthReq.individualIdType: $TestData:indvId_Uin_valid$
      AuthReq.requestTime: $TIMESTAMP$
      AuthReq.transactionID: $RANDOM:N:10$
      AuthReq.bio: $TestData:boolean_true$
    input.identity-encrypt-data:
      identityReq.bioSubType: $TestData:bio_face_subType$
      identityReq.bioType: $TestData:bio_face_type$
      identityReq.timestamp: $TIMESTAMP$
      identityReq.data.timestamp: $TIMESTAMP$
      identityReq.deviceCode: $TestData:bio_face_deviceCode$
      identityReq.transactionID: $input.bio-auth-request:AuthReq.transactionID$
      identityReq.deviceProviderID: $TestData:bio_face_deviceProviderID$
      identityReq.bioValue: $idrepo~$input.bio-auth-request:AuthReq.individualId$~DECODEFILE:individualBiometricsValue~//BIR/BDBInfo[Type='Face']//following::BDB$
    output.output-1-expected-n-res:
      output.1.response.status: $TestData:auth_Fail_status$
      output.1.response.responseTime: $TIMESTAMP$
      output.1.response.transactionID: $input.bio-auth-request:AuthReq.transactionID$
      output.1.response.error.errorCode: $errors:MissingId:errorCode$
      output.1.response.error.errorMessage: $errors:MissingId:errorMessage$
      
  Authentication_Biometric_Face_Null_individualId_Neg:
    endpoint.url:
      partnerIDMispLK: $PIDMLKURL:ValidPIDMLK$
    input.bio-auth-request:
      AuthReq.individualId: ''
      AuthReq.individualIdType: $TestData:indvId_Uin_valid$
      AuthReq.requestTime: $TIMESTAMP$
      AuthReq.transactionID: $RANDOM:N:10$
      AuthReq.bio: $TestData:boolean_true$
    input.identity-encrypt-data:
      identityReq.bioSubType: $TestData:bio_face_subType$
      identityReq.bioType: $TestData:bio_face_type$
      identityReq.timestamp: $TIMESTAMP$
      identityReq.data.timestamp: $TIMESTAMP$
      identityReq.deviceCode: $TestData:bio_face_deviceCode$
      identityReq.transactionID: $input.bio-auth-request:AuthReq.transactionID$
      identityReq.deviceProviderID: $TestData:bio_face_deviceProviderID$
      identityReq.bioValue: fgiuagiuefdiaidiufiuaiyi872186768767186836bhh
    output.output-1-expected-n-res:
      output.1.response.status: $TestData:auth_Fail_status$
      output.1.response.responseTime: $TIMESTAMP$
      output.1.response.transactionID: $input.bio-auth-request:AuthReq.transactionID$
      output.1.response.error.errorCode: $errors:MissingUIN:errorCode$
      output.1.response.error.errorMessage: $errors:MissingUIN:errorMessage$
      
  Authentication_Biometric_Face_Null_individualIdType_Neg:
    endpoint.url:
      partnerIDMispLK: $PIDMLKURL:ValidPIDMLK$
    input.bio-auth-request:
      AuthReq.individualId: $UIN$
      AuthReq.individualIdType: ''
      AuthReq.requestTime: $TIMESTAMP$
      AuthReq.transactionID: $RANDOM:N:10$
      AuthReq.bio: $TestData:boolean_true$
    input.identity-encrypt-data:
      identityReq.bioSubType: $TestData:bio_face_subType$
      identityReq.bioType: $TestData:bio_face_type$
      identityReq.timestamp: $TIMESTAMP$
      identityReq.data.timestamp: $TIMESTAMP$
      identityReq.deviceCode: $TestData:bio_face_deviceCode$
      identityReq.transactionID: $input.bio-auth-request:AuthReq.transactionID$
      identityReq.deviceProviderID: $TestData:bio_face_deviceProviderID$
      identityReq.bioValue: $idrepo~$input.bio-auth-request:AuthReq.individualId$~DECODEFILE:individualBiometricsValue~//BIR/BDBInfo[Type='Face']//following::BDB$
    output.output-1-expected-n-res:
      output.1.response.status: $TestData:auth_Fail_status$
      output.1.response.responseTime: $TIMESTAMP$
      output.1.response.transactionID: $input.bio-auth-request:AuthReq.transactionID$
      output.1.response.error.errorCode: $errors:MissingindividualIdType:errorCode$
      output.1.response.error.errorMessage: $errors:MissingindividualIdType:errorMessage$
      
  Authentication_Biometric_Face_Null_requestTime_In_Request_Neg:
    endpoint.url:
      partnerIDMispLK: $PIDMLKURL:ValidPIDMLK$
    input.bio-auth-request:
      AuthReq.individualId: $UIN$
      AuthReq.individualIdType: $TestData:indvId_Uin_valid$
      AuthReq.requestTime: ''
      AuthReq.transactionID: $RANDOM:N:10$
      AuthReq.bio: $TestData:boolean_true$
    input.identity-encrypt-data:
      identityReq.bioSubType: $TestData:bio_face_subType$
      identityReq.bioType: $TestData:bio_face_type$
      identityReq.timestamp: $TIMESTAMP$
      identityReq.data.timestamp: $TIMESTAMP$
      identityReq.deviceCode: $TestData:bio_face_deviceCode$
      identityReq.transactionID: $input.bio-auth-request:AuthReq.transactionID$
      identityReq.deviceProviderID: $TestData:bio_face_deviceProviderID$
      identityReq.bioValue: $idrepo~$input.bio-auth-request:AuthReq.individualId$~DECODEFILE:individualBiometricsValue~//BIR/BDBInfo[Type='Face']//following::BDB$
    output.output-1-expected-n-res:
      output.1.response.status: $TestData:auth_Fail_status$
      output.1.response.responseTime: $TIMESTAMPZ$
      output.1.response.transactionID: $input.bio-auth-request:AuthReq.transactionID$
      output.1.response.error.errorCode: $errors:MissingrequestTime:errorCode$
      output.1.response.error.errorMessage: $errors:MissingrequestTime:errorMessage$
      
  Authentication_Biometric_Face_Null_timestamp_In_Bio_Identity_Neg:
    endpoint.url:
      partnerIDMispLK: $PIDMLKURL:ValidPIDMLK$
    input.bio-auth-request:
      AuthReq.individualId: $UIN$
      AuthReq.individualIdType: $TestData:indvId_Uin_valid$
      AuthReq.requestTime: $TIMESTAMP$
      AuthReq.transactionID: $RANDOM:N:10$
      AuthReq.bio: $TestData:boolean_true$
    input.identity-encrypt-data:
      identityReq.bioSubType: $TestData:bio_face_subType$
      identityReq.bioType: $TestData:bio_face_type$
      identityReq.data.timestamp: $TIMESTAMP$
      identityReq.timestamp: ''
      identityReq.deviceCode: $TestData:bio_face_deviceCode$
      identityReq.transactionID: $input.bio-auth-request:AuthReq.transactionID$
      identityReq.deviceProviderID: $TestData:bio_face_deviceProviderID$
      identityReq.bioValue: $idrepo~$input.bio-auth-request:AuthReq.individualId$~DECODEFILE:individualBiometricsValue~//BIR/BDBInfo[Type='Face']//following::BDB$
    output.output-1-expected-n-res:
      output.1.response.status: $TestData:auth_Fail_status$
      output.1.response.responseTime: $TIMESTAMP$
      output.1.response.transactionID: $input.bio-auth-request:AuthReq.transactionID$
      output.1.response.error.errorCode: $errors:MissingIdentityTimestamp:errorCode$
      output.1.response.error.errorMessage: $errors:MissingIdentityTimestamp:errorMessage$
            
  Authentication_Biometric_Face_Null_bio_requestAuth_In_request_Neg:
    endpoint.url:
      partnerIDMispLK: $PIDMLKURL:ValidPIDMLK$
    input.bio-auth-request:
      AuthReq.individualId: $UIN$
      AuthReq.individualIdType: $TestData:indvId_Uin_valid$
      AuthReq.requestTime: $TIMESTAMP$
      AuthReq.transactionID: $RANDOM:N:10$
      AuthReq.bio: ''
    input.identity-encrypt-data:
      identityReq.bioSubType: $TestData:bio_face_subType$
      identityReq.bioType: $TestData:bio_face_type$
      identityReq.timestamp: $TIMESTAMP$
      identityReq.data.timestamp: $TIMESTAMP$
      identityReq.deviceCode: $TestData:bio_face_deviceCode$
      identityReq.transactionID: $input.bio-auth-request:AuthReq.transactionID$
      identityReq.deviceProviderID: $TestData:bio_face_deviceProviderID$
      identityReq.bioValue: $idrepo~$input.bio-auth-request:AuthReq.individualId$~DECODEFILE:individualBiometricsValue~//BIR/BDBInfo[Type='Face']//following::BDB$
    output.output-1-expected-n-res:
      output.1.response.status: $TestData:auth_Fail_status$
      output.1.response.responseTime: $TIMESTAMP$
      output.1.response.transactionID: $input.bio-auth-request:AuthReq.transactionID$
      output.1.response.error.errorCode: $errors:NoAuthTypeSelected:errorCode$
      output.1.response.error.errorMessage: $errors:NoAuthTypeSelected:errorMessage$
      
  Authentication_Biometric_Face_Null_transactionID_In_Request_Neg:
    endpoint.url:
      partnerIDMispLK: $PIDMLKURL:ValidPIDMLK$
    input.bio-auth-request:
      AuthReq.individualId: $UIN$
      AuthReq.individualIdType: $TestData:indvId_Uin_valid$
      AuthReq.requestTime: $TIMESTAMP$
      AuthReq.transactionID: ''
      AuthReq.bio: $TestData:boolean_true$
    input.identity-encrypt-data:
      identityReq.bioSubType: $TestData:bio_face_subType$
      identityReq.bioType: $TestData:bio_face_type$
      identityReq.timestamp: $TIMESTAMP$
      identityReq.data.timestamp: $TIMESTAMP$
      identityReq.deviceCode: $TestData:bio_face_deviceCode$
      identityReq.transactionID: $RANDOM:N:10$
      identityReq.deviceProviderID: $TestData:bio_face_deviceProviderID$
      identityReq.bioValue: $idrepo~$input.bio-auth-request:AuthReq.individualId$~DECODEFILE:individualBiometricsValue~//BIR/BDBInfo[Type='Face']//following::BDB$
    output.output-1-expected-n-res:
      output.1.response.status: $TestData:auth_Fail_status$
      output.1.response.responseTime: $TIMESTAMP$
      output.1.response.transactionID: $input.bio-auth-request:AuthReq.transactionID$
      output.1.response.error.errorCode: $errors:MissingtransactionID:errorCode$
      output.1.response.error.errorMessage: $errors:MissingtransactionID:errorMessage$
      
  Authentication_Biometric_Face_With_FaceRecord_In_Identity_Exceeds_ThresholdValue_Pos:
    endpoint.url:
      partnerIDMispLK: $PIDMLKURL:ValidPIDMLK$
    input.bio-auth-request:
      AuthReq.individualId: $UIN$
      AuthReq.requestTime: $TIMESTAMP$
      AuthReq.transactionID: $RANDOM:N:10$
    input.identity-encrypt-data:
      identityReq.bioSubType: $TestData:bio_face_subType$
      identityReq.bioType: $TestData:bio_face_type$
      identityReq.timestamp: $TIMESTAMP$
      identityReq.data.timestamp: $TIMESTAMP$
      identityReq.deviceCode: $TestData:bio_face_deviceCode$
      identityReq.transactionID: $input.bio-auth-request:AuthReq.transactionID$
      identityReq.deviceProviderID: $TestData:bio_face_deviceProviderID$
      identityReq.bioValue: $idrepo~$input.bio-auth-request:AuthReq.individualId$~DECODEFILE:individualBiometricsValue~//BIR/BDBInfo[Type='Face']//following::BDB$
    output.output-1-expected-y-res:
      output.1.response.status: $TestData:auth_Pass_status$
      output.1.response.responseTime: $TIMESTAMP$
      output.1.response.transactionID: $input.bio-auth-request:AuthReq.transactionID$   
   
  Authentication_Biometric_Face_With_FaceRecord_In_Identity_NotExceeds_ThresholdValue_Neg:
    endpoint.url:
      partnerIDMispLK: $PIDMLKURL:ValidPIDMLK$
    input.bio-auth-request:
      AuthReq.individualId: $UIN:WITH:ODD$
      AuthReq.individualIdType: $TestData:indvId_Uin_valid$
      AuthReq.requestTime: $TIMESTAMP$
      AuthReq.transactionID: $RANDOM:N:10$
      AuthReq.bio: $TestData:boolean_true$
    input.identity-encrypt-data:
      identityReq.bioSubType: $TestData:bio_face_subType$
      identityReq.bioType: $TestData:bio_face_type$
      identityReq.timestamp: $TIMESTAMP$
      identityReq.data.timestamp: $TIMESTAMP$
      identityReq.deviceCode: $TestData:bio_face_deviceCode$
      identityReq.transactionID: $input.bio-auth-request:AuthReq.transactionID$
      identityReq.deviceProviderID: $TestData:bio_face_deviceProviderID$
      identityReq.bioValue: fasjfhsahdfh8382
    output.output-1-expected-n-res:
      output.1.response.status: $TestData:auth_Fail_status$
      output.1.response.responseTime: $TIMESTAMP$
      output.1.response.transactionID: $input.bio-auth-request:AuthReq.transactionID$
      output.1.response.error.errorCode: $errors:BiometricFaceMismatch:errorCode$
      output.1.response.error.errorMessage: $errors:BiometricFaceMismatch:errorMessage$
      output.1.response.error.actionMessage: $errors:BiometricFaceMismatch:actionMessage$
      output.1.response.staticToken: $TOKENID~$input.bio-auth-request:AuthReq.individualId$~$endpoint.url:partnerIDMispLK$
    audit.auth_transaction:
      refId: $input.bio-auth-request:AuthReq.individualId$
      txnId: $input.bio-auth-request:AuthReq.transactionID$
      authTypeCode: $TestData:auth_transaction_FACE_authTypeCode$
      statusCode: $TestData:auth_transaction_fail_statusCode$
      reqTime: $FETCH$
      resTime: $FETCH$
      statusComment: $TestData:auth_transaction_FACE_fail_statusComment$
      idType: $TestData:auth_transaction_UIN_idType$
    audit.audit_log:
      refId:  $input.bio-auth-request:AuthReq.individualId$
      eventId: $TestData:audit_log_eventId$
      eventName: $TestData:audit_log_auth_eventName$
      appId: $TestData:audit_log_ida_appId$
      appName: $TestData:audit_log_ida_appName$
      moduleName: $TestData:audit_log_face_moduleName$
      refIdType: $TestData:audit_log_UIN_refIdType$
      
  Authentication_Biometric_Face_With_Valid_BioType_BioSubType_And_BioValue_In_Bio_Identity_Smoke_With_VID_Pos:
    endpoint.url:
      partnerIDMispLK: $PIDMLKURL:ValidPIDMLK$
    input.bio-auth-request:
      AuthReq.individualId: $VID:WHERE:UIN:WITH:EVEN$
      AuthReq.individualIdType: $TestData:indvId_Vid_valid$
      AuthReq.requestTime: $TIMESTAMP$
      AuthReq.transactionID: $RANDOM:N:10$
    input.identity-encrypt-data:
      identityReq.bioSubType: $TestData:bio_face_subType$
      identityReq.bioType: $TestData:bio_face_type$
      identityReq.timestamp: $TIMESTAMP$
      identityReq.data.timestamp: $TIMESTAMP$
      identityReq.deviceCode: $TestData:bio_face_deviceCode$
      identityReq.transactionID: $input.bio-auth-request:AuthReq.transactionID$
      identityReq.deviceProviderID: $TestData:bio_face_deviceProviderID$
      identityReq.bioValue: $idrepo~$input.bio-auth-request:AuthReq.individualId$~DECODEFILE:individualBiometricsValue~//BIR/BDBInfo[Type='Face']//following::BDB$
    output.output-1-expected-y-res:
      output.1.response.status: $TestData:auth_Pass_status$
      output.1.response.responseTime: $TIMESTAMP$
      output.1.response.transactionID: $input.bio-auth-request:AuthReq.transactionID$
      output.1.response.staticToken: $TOKENID~$input.bio-auth-request:AuthReq.individualId$~$endpoint.url:partnerIDMispLK$
    audit.auth_transaction:
      refId: $input.bio-auth-request:AuthReq.individualId$
      txnId: $input.bio-auth-request:AuthReq.transactionID$
      authTypeCode: $TestData:auth_transaction_FACE_authTypeCode$
      statusCode: $TestData:auth_transaction_success_statusCode$
      reqTime: $FETCH$
      resTime: $FETCH$
      statusComment: $TestData:auth_transaction_FACE_success_statusComment$
      idType: $TestData:auth_transaction_VID_idType$
    audit.audit_log:
      refId:  $input.bio-auth-request:AuthReq.individualId$
      eventId: $TestData:audit_log_eventId$
      eventName: $TestData:audit_log_auth_eventName$
      appId: $TestData:audit_log_ida_appId$
      appName: $TestData:audit_log_ida_appName$
      moduleName: $TestData:audit_log_face_moduleName$
      refIdType: $TestData:audit_log_VID_refIdType$
      
  Authentication_Biometric_Face_With_Expired_VID_Neg:
    endpoint.url:
      partnerIDMispLK: $PIDMLKURL:ValidPIDMLK$
    input.bio-auth-request:
      AuthReq.individualId: $VID:WITH:EXPIRED$
      AuthReq.individualIdType: $TestData:indvId_Vid_valid$
      AuthReq.requestTime: $TIMESTAMP$
      AuthReq.transactionID: $RANDOM:N:10$
    input.identity-encrypt-data:
      identityReq.bioSubType: $TestData:bio_face_subType$
      identityReq.bioType: $TestData:bio_face_type$
      identityReq.timestamp: $TIMESTAMP$
      identityReq.data.timestamp: $TIMESTAMP$
      identityReq.deviceCode: $TestData:bio_face_deviceCode$
      identityReq.transactionID: $input.bio-auth-request:AuthReq.transactionID$
      identityReq.deviceProviderID: $TestData:bio_face_deviceProviderID$
      identityReq.bioValue: uaufiuashhascahfhdoancknkjwhh
    output.output-1-expected-n-res:
      output.1.response.status: $TestData:auth_Fail_status$
      output.1.response.responseTime: $TIMESTAMP$
      output.1.response.transactionID: $input.bio-auth-request:AuthReq.transactionID$
      output.1.response.error.errorCode: $errors:ExpiredVID:errorCode$
      output.1.response.error.errorMessage: $errors:ExpiredVID:errorMessage$
      
  Authentication_Biometric_Face_With_Revoke_VID_Neg:
    endpoint.url:
      partnerIDMispLK: $PIDMLKURL:ValidPIDMLK$
    input.bio-auth-request:
      AuthReq.individualId: $VID:WITH:REVOKE$
      AuthReq.individualIdType: $TestData:indvId_Vid_valid$
      AuthReq.requestTime: $TIMESTAMP$
      AuthReq.transactionID: $RANDOM:N:10$
    input.identity-encrypt-data:
      identityReq.bioSubType: $TestData:bio_face_subType$
      identityReq.bioType: $TestData:bio_face_type$
      identityReq.timestamp: $TIMESTAMP$
      identityReq.data.timestamp: $TIMESTAMP$
      identityReq.deviceCode: $TestData:bio_face_deviceCode$
      identityReq.transactionID: $input.bio-auth-request:AuthReq.transactionID$
      identityReq.deviceProviderID: $TestData:bio_face_deviceProviderID$
      identityReq.bioValue: uaufiuashhascahfhdoancknkjwhh
    output.output-1-expected-n-res:
      output.1.response.status: $TestData:auth_Fail_status$
      output.1.response.responseTime: $TIMESTAMP$
      output.1.response.transactionID: $input.bio-auth-request:AuthReq.transactionID$
      output.1.response.error.errorCode: $errors:RevokedVID:errorCode$
      output.1.response.error.errorMessage: $errors:RevokedVID:errorMessage$
      output.1.response.error.actionMessage: $errors:RevokedVID:actionMessage$  
      
  Authentication_Biometric_Face_With_Inactive_VID_Neg:
    endpoint.url:
      partnerIDMispLK: $PIDMLKURL:ValidPIDMLK$
    input.bio-auth-request:
      AuthReq.individualId: $VID:WITH:INACTIVE$
      AuthReq.individualIdType: $TestData:indvId_Vid_valid$
      AuthReq.requestTime: $TIMESTAMP$
      AuthReq.transactionID: $RANDOM:N:10$
    input.identity-encrypt-data:
      identityReq.bioSubType: $TestData:bio_face_subType$
      identityReq.bioType: $TestData:bio_face_type$
      identityReq.timestamp: $TIMESTAMP$
      identityReq.data.timestamp: $TIMESTAMP$
      identityReq.deviceCode: $TestData:bio_face_deviceCode$
      identityReq.transactionID: $input.bio-auth-request:AuthReq.transactionID$
      identityReq.deviceProviderID: $TestData:bio_face_deviceProviderID$
      identityReq.bioValue: uaufiuashhascahfhdoancknkjwhh
    output.output-1-expected-n-res:
      output.1.response.status: $TestData:auth_Fail_status$
      output.1.response.responseTime: $TIMESTAMP$
      output.1.response.transactionID: $input.bio-auth-request:AuthReq.transactionID$
      output.1.response.error.errorCode: $errors:InvalidVID:errorCode$
      output.1.response.error.errorMessage: $errors:InvalidVID:errorMessage$       
=======
testdata:
  Authentication_Biometric_Face_With_Valid_BioType_BioSubType_And_BioValue_In_Bio_Identity_Smoke_Pos:
    endpoint.url:
      partnerIDMispLK: $PIDMLKURL:ValidPIDMLK$
    input.bio-auth-request:
      AuthReq.individualId: $UIN$
      AuthReq.requestTime: $TIMESTAMP$
      AuthReq.transactionID: $RANDOM:N:10$
    input.identity-encrypt-data:
      identityReq.bioSubType: $TestData:bio_face_subType$
      identityReq.bioType: $TestData:bio_face_type$
      identityReq.timestamp: $TIMESTAMP$
      identityReq.data.timestamp: $TIMESTAMP$
      identityReq.deviceCode: $TestData:bio_face_deviceCode$
      identityReq.transactionID: $input.bio-auth-request:AuthReq.transactionID$
      identityReq.deviceProviderID: $TestData:bio_face_deviceProviderID$
      identityReq.bioValue: $idrepo~$input.bio-auth-request:AuthReq.individualId$~DECODEFILE:individualBiometricsValue~//BIR/BDBInfo[Type='Face']//following::BDB$
    output.output-1-expected-y-res:
      output.1.response.status: $TestData:auth_Pass_status$
      output.1.response.responseTime: $TIMESTAMP$
      output.1.response.transactionID: $input.bio-auth-request:AuthReq.transactionID$
      output.1.response.staticToken: $TOKENID~$input.bio-auth-request:AuthReq.individualId$~$endpoint.url:partnerIDMispLK$
    audit.auth_transaction:
      refId: $input.bio-auth-request:AuthReq.individualId$
      txnId: $input.bio-auth-request:AuthReq.transactionID$
      authTypeCode: $TestData:auth_transaction_FACE_authTypeCode$
      statusCode: $TestData:auth_transaction_success_statusCode$
      reqTime: $FETCH$
      resTime: $FETCH$
      statusComment: $TestData:auth_transaction_FACE_success_statusComment$
      idType: $TestData:auth_transaction_UIN_idType$
    audit.audit_log:
      refId:  $input.bio-auth-request:AuthReq.individualId$
      eventId: $TestData:audit_log_eventId$
      eventName: $TestData:audit_log_auth_eventName$
      appId: $TestData:audit_log_ida_appId$
      appName: $TestData:audit_log_ida_appName$
      moduleName: $TestData:audit_log_face_moduleName$
      refIdType: $TestData:audit_log_UIN_refIdType$
      
  Authentication_Biometric_Face_With_requestedAuth_set_bio_true_when_bio_Authentication_Biometric_Face_selected_in_ploicy_Pos:
    endpoint.url:
      partnerIDMispLK: $PIDMLKURL:ValidPIDMLK$
    input.bio-auth-request:
      AuthReq.individualId: $UIN$
      AuthReq.requestTime: $TIMESTAMP$
      AuthReq.transactionID: $RANDOM:N:10$
    input.identity-encrypt-data:
      identityReq.bioSubType: $TestData:bio_face_subType$
      identityReq.bioType: $TestData:bio_face_type$
      identityReq.timestamp: $TIMESTAMP$
      identityReq.data.timestamp: $TIMESTAMP$
      identityReq.deviceCode: $TestData:bio_face_deviceCode$
      identityReq.transactionID: $input.bio-auth-request:AuthReq.transactionID$
      identityReq.deviceProviderID: $TestData:bio_face_deviceProviderID$
      identityReq.bioValue: $idrepo~$input.bio-auth-request:AuthReq.individualId$~DECODEFILE:individualBiometricsValue~//BIR/BDBInfo[Type='Face']//following::BDB$
    output.output-1-expected-y-res:
      output.1.response.status: $TestData:auth_Pass_status$
      output.1.response.responseTime: $TIMESTAMP$
      output.1.response.transactionID: $input.bio-auth-request:AuthReq.transactionID$
      output.1.response.staticToken: $TOKENID~$input.bio-auth-request:AuthReq.individualId$~$endpoint.url:partnerIDMispLK$
    audit.auth_transaction:
      refId: $input.bio-auth-request:AuthReq.individualId$
      txnId: $input.bio-auth-request:AuthReq.transactionID$
      authTypeCode: $TestData:auth_transaction_FACE_authTypeCode$
      statusCode: $TestData:auth_transaction_success_statusCode$
      reqTime: $FETCH$
      resTime: $FETCH$
      statusComment: $TestData:auth_transaction_FACE_success_statusComment$
      idType: $TestData:auth_transaction_UIN_idType$
    audit.audit_log:
      refId:  $input.bio-auth-request:AuthReq.individualId$
      eventId: $TestData:audit_log_eventId$
      eventName: $TestData:audit_log_auth_eventName$
      appId: $TestData:audit_log_ida_appId$
      appName: $TestData:audit_log_ida_appName$
      moduleName: $TestData:audit_log_face_moduleName$
      refIdType: $TestData:audit_log_UIN_refIdType$
      
  Authentication_Biometric_Face_With_Valid_Request_Where_UIN_Not_Having_Bio_data_In_DB_Neg:
    endpoint.url:
      partnerIDMispLK: $PIDMLKURL:ValidPIDMLK$
    input.bio-auth-request:
      AuthReq.individualId: $UIN:WITH:withoutBio$
      AuthReq.requestTime: $TIMESTAMP$
      AuthReq.transactionID: $RANDOM:N:10$
    input.identity-encrypt-data:
      identityReq.bioSubType: $TestData:bio_face_subType$
      identityReq.bioType: $TestData:bio_face_type$
      identityReq.timestamp: $TIMESTAMP$
      identityReq.data.timestamp: $TIMESTAMP$
      identityReq.deviceCode: $TestData:bio_face_deviceCode$
      identityReq.transactionID: $input.bio-auth-request:AuthReq.transactionID$
      identityReq.deviceProviderID: $TestData:bio_face_deviceProviderID$
      identityReq.bioValue: afgahgdfgsajfdjjasdfhasdfkdscnkahdksjhahskcdakjdhfkhask
    output.output-1-expected-n-res:
      output.1.response.status: $TestData:auth_Fail_status$
      output.1.response.responseTime: $TIMESTAMP$
      output.1.response.transactionID: $input.bio-auth-request:AuthReq.transactionID$
      output.1.response.error.errorCode: $errors:MisssingFaceBioInMosipDB:errorCode$
      output.1.response.error.errorMessage: $errors:MisssingFaceBioInMosipDB:errorMessage$
   
  Authentication_Biometric_Face_With_Valid_BioType_FID_and_Invalid_BioSubType_Left_Index_Neg:
    endpoint.url:
      partnerIDMispLK: $PIDMLKURL:ValidPIDMLK$
    input.bio-auth-request:
      AuthReq.individualId: $UIN$
      AuthReq.requestTime: $TIMESTAMP$
      AuthReq.transactionID: $RANDOM:N:10$
    input.identity-encrypt-data:
      identityReq.bioSubType: LEFT_INDEX
      identityReq.bioType: $TestData:bio_face_type$
      identityReq.timestamp: $TIMESTAMP$
      identityReq.data.timestamp: $TIMESTAMP$
      identityReq.deviceCode: $TestData:bio_face_deviceCode$
      identityReq.transactionID: $input.bio-auth-request:AuthReq.transactionID$
      identityReq.deviceProviderID: $TestData:bio_face_deviceProviderID$
      identityReq.bioValue: $idrepo~$input.bio-auth-request:AuthReq.individualId$~DECODEFILE:individualBiometricsValue~//BIR/BDBInfo[Type='Face']//following::BDB$
    output.output-1-expected-n-res:
      output.1.response.status: $TestData:auth_Fail_status$
      output.1.response.responseTime: $TIMESTAMP$
      output.1.response.transactionID: $input.bio-auth-request:AuthReq.transactionID$
      output.1.response.error.errorCode: $errors:InvalidBioSubtype:errorCode$
      output.1.response.error.errorMessage: $errors:InvalidBioSubtype:errorMessage$
      
  Authentication_Biometric_Face_With_future_requestTime_In_Request_Neg:
    endpoint.url:
      partnerIDMispLK: $PIDMLKURL:ValidPIDMLK$
    input.bio-auth-request:
      AuthReq.individualId: $UIN$
      AuthReq.requestTime: $TIMESTAMP$
      AuthReq.transactionID: $RANDOM:N:10$
    input.identity-encrypt-data:
      identityReq.bioSubType: $TestData:bio_face_subType$
      identityReq.bioType: $TestData:bio_face_type$
      identityReq.timestamp: $TIMESTAMP$HOUR+1
      identityReq.data.timestamp: $TIMESTAMP$
      identityReq.deviceCode: $TestData:bio_face_deviceCode$
      identityReq.transactionID: $input.bio-auth-request:AuthReq.transactionID$
      identityReq.deviceProviderID: $TestData:bio_face_deviceProviderID$
      identityReq.bioValue: $idrepo~$input.bio-auth-request:AuthReq.individualId$~DECODEFILE:individualBiometricsValue~//BIR/BDBInfo[Type='Face']//following::BDB$
    output.output-1-expected-n-res:
      output.1.response.status: $TestData:auth_Fail_status$
      output.1.response.responseTime: $TIMESTAMP$
      output.1.response.transactionID: $input.bio-auth-request:AuthReq.transactionID$
      output.1.response.error.errorCode: $errors:RequestTimeIsFuture:errorCode$
      output.1.response.error.errorMessage: $errors:RequestTimeIsFuture:errorMessage$
      output.1.response.error.actionMessage: $errors:RequestTimeIsFuture:actionMessage$
      
  Authentication_Biometric_Face_With_MoreThan_one_FaceRecord_In_Identity_Neg:
    endpoint.url:
      partnerIDMispLK: $PIDMLKURL:ValidPIDMLK$
    input.bio-auth-request:
      AuthReq.individualId: $UIN$
      AuthReq.requestTime: $TIMESTAMP$
      AuthReq.transactionID: $RANDOM:N:10$
    input.identity-encrypt-exceed-1-face-data:
      identityReq.bioSubType: $TestData:bio_face_subType$
      identityReq.bioType: $TestData:bio_face_type$
      identityReq.timestamp: $TIMESTAMP$
      identityReq.data.timestamp: $TIMESTAMP$
      identityReq.deviceCode: $TestData:bio_face_deviceCode$
      identityReq.transactionID: $input.bio-auth-request:AuthReq.transactionID$
      identityReq.deviceProviderID: $TestData:bio_face_deviceProviderID$
      identityReq.bioValue: $idrepo~$input.bio-auth-request:AuthReq.individualId$~DECODEFILE:individualBiometricsValue~//BIR/BDBInfo[Type='Face']//following::BDB$
      identityReq.bioSubType1: $TestData:bio_face_subType$
      identityReq.bioType1: $TestData:bio_face_type$
      identityReq.timestamp1: $TIMESTAMP$
      identityReq.deviceCode1: $TestData:bio_face_deviceCode$
      identityReq.transactionID1: $input.bio-auth-request:AuthReq.transactionID$
      identityReq.deviceProviderID1: $TestData:bio_face_deviceProviderID$
      identityReq.bioValue1: $idrepo~$input.bio-auth-request:AuthReq.individualId$~DECODEFILE:individualBiometricsValue~//BIR/BDBInfo[Type='Face']//following::BDB$
    output.output-1-expected-n-res:
      output.1.response.status: $TestData:auth_Fail_status$
      output.1.response.responseTime: $TIMESTAMP$
      output.1.response.transactionID: $input.bio-auth-request:AuthReq.transactionID$
      output.1.response.error.errorCode: $errors:FaceExceed1:errorCode$
      output.1.response.error.errorMessage: $errors:FaceExceed1:errorMessage$
      
  Authentication_Biometric_Face_With_requestedAuth_all_set_false_Neg:
    endpoint.url:
      partnerIDMispLK: $PIDMLKURL:ValidPIDMLK$
    input.bio-auth-request:
      AuthReq.individualId: $UIN$
      AuthReq.requestTime: $TIMESTAMP$
      AuthReq.transactionID: $RANDOM:N:10$
      AuthReq.bio: $TestData:boolean_false$
      AuthReq.pin: $TestData:boolean_false$
      AuthReq.otp: $TestData:boolean_false$
      AuthReq.demo: $TestData:boolean_false$
    input.identity-encrypt-data:
      identityReq.bioSubType: $TestData:bio_face_subType$
      identityReq.bioType: $TestData:bio_face_type$
      identityReq.timestamp: $TIMESTAMP$
      identityReq.data.timestamp: $TIMESTAMP$
      identityReq.deviceCode: $TestData:bio_face_deviceCode$
      identityReq.transactionID: $input.bio-auth-request:AuthReq.transactionID$
      identityReq.deviceProviderID: $TestData:bio_face_deviceProviderID$
      identityReq.bioValue: $idrepo~$input.bio-auth-request:AuthReq.individualId$~DECODEFILE:individualBiometricsValue~//BIR/BDBInfo[Type='Face']//following::BDB$
    output.output-1-expected-n-res:
      output.1.response.status: $TestData:auth_Fail_status$
      output.1.response.responseTime: $TIMESTAMP$
      output.1.response.transactionID: $input.bio-auth-request:AuthReq.transactionID$
      output.1.response.error.errorCode: $errors:NoAuthTypeSelected:errorCode$
      output.1.response.error.errorMessage: $errors:NoAuthTypeSelected:errorMessage$
      
  Authentication_Biometric_Face_With_requestTime_LT24HR_In_Request_Neg:
    endpoint.url:
      partnerIDMispLK: $PIDMLKURL:ValidPIDMLK$
    input.bio-auth-request:
      AuthReq.individualId: $UIN$
      AuthReq.requestTime: $TIMESTAMP$HOUR-24
      AuthReq.transactionID: $RANDOM:N:10$
    input.identity-encrypt-data:
      identityReq.bioSubType: $TestData:bio_face_subType$
      identityReq.bioType: $TestData:bio_face_type$
      identityReq.timestamp: $TIMESTAMP$HOUR-24
      identityReq.data.timestamp: $TIMESTAMP$
      identityReq.deviceCode: $TestData:bio_face_deviceCode$
      identityReq.transactionID: $input.bio-auth-request:AuthReq.transactionID$
      identityReq.deviceProviderID: $TestData:bio_face_deviceProviderID$
      identityReq.bioValue: $idrepo~$input.bio-auth-request:AuthReq.individualId$~DECODEFILE:individualBiometricsValue~//BIR/BDBInfo[Type='Face']//following::BDB$
    output.output-1-expected-n-res:
      output.1.response.status: $TestData:auth_Fail_status$
      output.1.response.responseTime: $TIMESTAMP$
      output.1.response.transactionID: $input.bio-auth-request:AuthReq.transactionID$
      output.1.response.error.errorCode: $errors:RequestTimeLT24HR:errorCode$
      output.1.response.error.errorMessage: $errors:RequestTimeLT24HR:errorMessage$
      output.1.response.error.actionMessage: $errors:RequestTimeLT24HR:actionMessage$
      
  Authentication_Biometric_Face_With_requestTime_LT25HR_In_Request_Neg:
    endpoint.url:
      partnerIDMispLK: $PIDMLKURL:ValidPIDMLK$
    input.bio-auth-request:
      AuthReq.individualId: $UIN$
      AuthReq.requestTime: $TIMESTAMP$HOUR-30
      AuthReq.transactionID: $RANDOM:N:10$
    input.identity-encrypt-data:
      identityReq.bioSubType: $TestData:bio_face_subType$
      identityReq.bioType: $TestData:bio_face_type$
      identityReq.timestamp: $TIMESTAMP$HOUR-30
      identityReq.data.timestamp: $TIMESTAMP$
      identityReq.deviceCode: $TestData:bio_face_deviceCode$
      identityReq.transactionID: $input.bio-auth-request:AuthReq.transactionID$
      identityReq.deviceProviderID: $TestData:bio_face_deviceProviderID$
      identityReq.bioValue: $idrepo~$input.bio-auth-request:AuthReq.individualId$~DECODEFILE:individualBiometricsValue~//BIR/BDBInfo[Type='Face']//following::BDB$
    output.output-1-expected-n-res:
      output.1.response.status: $TestData:auth_Fail_status$
      output.1.response.responseTime: $TIMESTAMP$
      output.1.response.transactionID: $input.bio-auth-request:AuthReq.transactionID$
      output.1.response.error.errorCode: $errors:RequestTimeLT24HR:errorCode$
      output.1.response.error.errorMessage: $errors:RequestTimeLT24HR:errorMessage$
      output.1.response.error.actionMessage: $errors:RequestTimeLT24HR:actionMessage$
      
  Authentication_Biometric_Face_With_requestedAuth_set_bio_false_other_true_Neg:
    endpoint.url:
      partnerIDMispLK: $PIDMLKURL:ValidPIDMLK$
    input.bio-auth-request:
      AuthReq.individualId: $UIN$
      AuthReq.requestTime: $TIMESTAMP$
      AuthReq.transactionID: $RANDOM:N:10$
      AuthReq.bio: $TestData:boolean_false$
      AuthReq.otp: $TestData:boolean_true$
      AuthReq.demo: $TestData:boolean_true$
    input.identity-encrypt-data:
      identityReq.bioSubType: $TestData:bio_face_subType$
      identityReq.bioType: $TestData:bio_face_type$
      identityReq.timestamp: $TIMESTAMP$
      identityReq.data.timestamp: $TIMESTAMP$
      identityReq.deviceCode: $TestData:bio_face_deviceCode$
      identityReq.transactionID: $input.bio-auth-request:AuthReq.transactionID$
      identityReq.deviceProviderID: $TestData:bio_face_deviceProviderID$
      identityReq.bioValue: $idrepo~$input.bio-auth-request:AuthReq.individualId$~DECODEFILE:individualBiometricsValue~//BIR/BDBInfo[Type='Face']//following::BDB$
    output.output-1-expected-n-res:
      output.1.response.status: $TestData:auth_Fail_status$
      output.1.response.responseTime: $TIMESTAMP$
      output.1.response.transactionID: $input.bio-auth-request:AuthReq.transactionID$
      output.1.response.error.errorCode: $IGNORE$
      output.1.response.error.errorMessage: $IGNORE$
      
  Authentication_Biometric_Face_With_requestedAuth_bio_otherThan_true_or_false_Neg:
    endpoint.url:
      partnerIDMispLK: $PIDMLKURL:ValidPIDMLK$
    input.bio-auth-request:
      AuthReq.individualId: $UIN$
      AuthReq.requestTime: $TIMESTAMP$
      AuthReq.transactionID: $RANDOM:N:10$
      AuthReq.bio: $TestData:invalid$
    input.identity-encrypt-data:
      identityReq.bioSubType: $TestData:bio_face_subType$
      identityReq.bioType: $TestData:bio_face_type$
      identityReq.timestamp: $TIMESTAMP$
      identityReq.data.timestamp: $TIMESTAMP$
      identityReq.deviceCode: $TestData:bio_face_deviceCode$
      identityReq.transactionID: $input.bio-auth-request:AuthReq.transactionID$
      identityReq.deviceProviderID: $TestData:bio_face_deviceProviderID$
      identityReq.bioValue: $idrepo~$input.bio-auth-request:AuthReq.individualId$~DECODEFILE:individualBiometricsValue~//BIR/BDBInfo[Type='Face']//following::BDB$
    output.output-1-expected-n-res:
      output.1.response.status: $TestData:auth_Fail_status$
      output.1.response.responseTime: $TIMESTAMP$
      output.1.response.transactionID: $input.bio-auth-request:AuthReq.transactionID$
      output.1.response.error.errorCode: $errors:InvalidRequest:errorCode$
      output.1.response.error.errorMessage: $errors:InvalidRequest:errorMessage$
      
  Authentication_Biometric_Face_With_requestedAuth_set_bio_true_when_bio_Authentication_Biometric_Face_not_selected_in_ploicy_Neg:
    endpoint.url:
      partnerIDMispLK: $PIDMLKURL:NOFACEPIDMLK$
    input.bio-auth-request:
      AuthReq.individualId: $UIN$
      AuthReq.requestTime: $TIMESTAMP$
      AuthReq.transactionID: $RANDOM:N:10$
      AuthReq.bio: $TestData:boolean_true$
    input.identity-encrypt-data:
      identityReq.bioSubType: $TestData:bio_face_subType$
      identityReq.bioType: $TestData:bio_face_type$
      identityReq.timestamp: $TIMESTAMP$
      identityReq.data.timestamp: $TIMESTAMP$
      identityReq.deviceCode: $TestData:bio_face_deviceCode$
      identityReq.transactionID: $input.bio-auth-request:AuthReq.transactionID$
      identityReq.deviceProviderID: $TestData:bio_face_deviceProviderID$
      identityReq.bioValue: $idrepo~$input.bio-auth-request:AuthReq.individualId$~DECODEFILE:individualBiometricsValue~//BIR/BDBInfo[Type='Face']//following::BDB$
    output.output-1-expected-n-res:
      output.1.response.status: $TestData:auth_Fail_status$
      output.1.response.responseTime: $TIMESTAMP$
      output.1.response.transactionID: $input.bio-auth-request:AuthReq.transactionID$
      output.1.response.error.errorCode: $errors:PolicyWithoutBioFace:errorCode$
      output.1.response.error.errorMessage: $errors:PolicyWithoutBioFace:errorMessage$
      
  Authentication_Biometric_Face_With_Valid_individualId_UIN_and_individualIdType_as_VID_Neg:
    endpoint.url:
      partnerIDMispLK: $PIDMLKURL:ValidPIDMLK$
    input.bio-auth-request:
      AuthReq.individualId: $UIN$
      AuthReq.individualIdType: $TestData:indvId_Vid_valid$
      AuthReq.requestTime: $TIMESTAMP$
      AuthReq.transactionID: $RANDOM:N:10$
      AuthReq.bio: $TestData:boolean_true$
    input.identity-encrypt-data:
      identityReq.bioSubType: $TestData:bio_face_subType$
      identityReq.bioType: $TestData:bio_face_type$
      identityReq.timestamp: $TIMESTAMP$
      identityReq.data.timestamp: $TIMESTAMP$
      identityReq.deviceCode: $TestData:bio_face_deviceCode$
      identityReq.transactionID: $input.bio-auth-request:AuthReq.transactionID$
      identityReq.deviceProviderID: $TestData:bio_face_deviceProviderID$
      identityReq.bioValue: $idrepo~$input.bio-auth-request:AuthReq.individualId$~DECODEFILE:individualBiometricsValue~//BIR/BDBInfo[Type='Face']//following::BDB$
    output.output-1-expected-n-res:
      output.1.response.status: $TestData:auth_Fail_status$
      output.1.response.responseTime: $TIMESTAMP$
      output.1.response.transactionID: $input.bio-auth-request:AuthReq.transactionID$
      output.1.response.error.errorCode: $errors:InvalidVID:errorCode$
      output.1.response.error.errorMessage: $errors:InvalidVID:errorMessage$
      output.1.response.error.actionMessage: $errors:InvalidVID:actionMessage$
      
  Authentication_Biometric_Face_Without_Version_In_Request_Neg:
    endpoint.url:
      partnerIDMispLK: $PIDMLKURL:ValidPIDMLK$
    input.bio-auth-request:
      AuthReq.individualId: $UIN$
      AuthReq.individualIdType: $TestData:indvId_Uin_valid$
      AuthReq.requestTime: $TIMESTAMP$
      AuthReq.transactionID: $RANDOM:N:10$
      AuthReq.bio: $TestData:boolean_true$
      AuthReq.version: $REMOVE$
    input.identity-encrypt-data:
      identityReq.bioSubType: $TestData:bio_face_subType$
      identityReq.bioType: $TestData:bio_face_type$
      identityReq.timestamp: $TIMESTAMP$
      identityReq.data.timestamp: $TIMESTAMP$
      identityReq.deviceCode: $TestData:bio_face_deviceCode$
      identityReq.transactionID: $input.bio-auth-request:AuthReq.transactionID$
      identityReq.deviceProviderID: $TestData:bio_face_deviceProviderID$
      identityReq.bioValue: $idrepo~$input.bio-auth-request:AuthReq.individualId$~DECODEFILE:individualBiometricsValue~//BIR/BDBInfo[Type='Face']//following::BDB$
    output.output-1-expected-n-res:
      output.1.response.status: $TestData:auth_Fail_status$
      output.1.response.responseTime: $TIMESTAMP$
      output.1.response.transactionID: $input.bio-auth-request:AuthReq.transactionID$
      output.1.response.error.errorCode: $errors:Missingversion:errorCode$
      output.1.response.error.errorMessage: $errors:Missingversion:errorMessage$
      
  Authentication_Biometric_Face_Without_bioSubType_In_Bio_Identity_Neg:
    endpoint.url:
      partnerIDMispLK: $PIDMLKURL:ValidPIDMLK$
    input.bio-auth-request:
      AuthReq.individualId: $UIN$
      AuthReq.individualIdType: $TestData:indvId_Uin_valid$
      AuthReq.requestTime: $TIMESTAMP$
      AuthReq.transactionID: $RANDOM:N:10$
      AuthReq.bio: $TestData:boolean_true$
    input.identity-encrypt-data:
      identityReq.bioSubType: $REMOVE$
      identityReq.bioType: $TestData:bio_face_type$
      identityReq.timestamp: $TIMESTAMP$
      identityReq.data.timestamp: $TIMESTAMP$
      identityReq.deviceCode: $TestData:bio_face_deviceCode$
      identityReq.transactionID: $input.bio-auth-request:AuthReq.transactionID$
      identityReq.deviceProviderID: $TestData:bio_face_deviceProviderID$
      identityReq.bioValue: $idrepo~$input.bio-auth-request:AuthReq.individualId$~DECODEFILE:individualBiometricsValue~//BIR/BDBInfo[Type='Face']//following::BDB$
    output.output-1-expected-n-res:
      output.1.response.status: $TestData:auth_Fail_status$
      output.1.response.responseTime: $TIMESTAMP$
      output.1.response.transactionID: $input.bio-auth-request:AuthReq.transactionID$
      output.1.response.error.errorCode: $errors:MissingBioSubtype:errorCode$
      output.1.response.error.errorMessage: $errors:MissingBioSubtype:errorMessage$
      
  Authentication_Biometric_Face_Without_bioType_In_Bio_Identity_Neg:
    endpoint.url:
      partnerIDMispLK: $PIDMLKURL:ValidPIDMLK$
    input.bio-auth-request:
      AuthReq.individualId: $UIN$
      AuthReq.individualIdType: $TestData:indvId_Uin_valid$
      AuthReq.requestTime: $TIMESTAMP$
      AuthReq.transactionID: $RANDOM:N:10$
      AuthReq.bio: $TestData:boolean_true$
    input.identity-encrypt-data:
      identityReq.bioSubType: $TestData:bio_face_subType$
      identityReq.bioType: $REMOVE$
      identityReq.timestamp: $TIMESTAMP$
      identityReq.data.timestamp: $TIMESTAMP$
      identityReq.deviceCode: $TestData:bio_face_deviceCode$
      identityReq.transactionID: $input.bio-auth-request:AuthReq.transactionID$
      identityReq.deviceProviderID: $TestData:bio_face_deviceProviderID$
      identityReq.bioValue: $idrepo~$input.bio-auth-request:AuthReq.individualId$~DECODEFILE:individualBiometricsValue~//BIR/BDBInfo[Type='Face']//following::BDB$
    output.output-1-expected-n-res:
      output.1.response.status: $TestData:auth_Fail_status$
      output.1.response.responseTime: $TIMESTAMP$
      output.1.response.transactionID: $input.bio-auth-request:AuthReq.transactionID$
      output.1.response.error.errorCode: $errors:MissingBioType:errorCode$
      output.1.response.error.errorMessage: $errors:MissingBioType:errorMessage$
      
  Authentication_Biometric_Face_Without_bioValue_In_Bio_Identity_Neg:
    endpoint.url:
      partnerIDMispLK: $PIDMLKURL:ValidPIDMLK$
    input.bio-auth-request:
      AuthReq.individualId: $UIN$
      AuthReq.individualIdType: $TestData:indvId_Uin_valid$
      AuthReq.requestTime: $TIMESTAMP$
      AuthReq.transactionID: $RANDOM:N:10$
      AuthReq.bio: $TestData:boolean_true$
    input.identity-encrypt-data:
      identityReq.bioSubType: $TestData:bio_face_subType$
      identityReq.bioType: $TestData:bio_face_type$
      identityReq.timestamp: $TIMESTAMP$
      identityReq.data.timestamp: $TIMESTAMP$
      identityReq.deviceCode: $TestData:bio_face_deviceCode$
      identityReq.transactionID: $input.bio-auth-request:AuthReq.transactionID$
      identityReq.deviceProviderID: $TestData:bio_face_deviceProviderID$
      identityReq.bioValue: $REMOVE$
    output.output-1-expected-n-res:
      output.1.response.status: $TestData:auth_Fail_status$
      output.1.response.responseTime: $TIMESTAMP$
      output.1.response.transactionID: $input.bio-auth-request:AuthReq.transactionID$
      output.1.response.error.errorCode: $errors:MissingBioValue:errorCode$
      output.1.response.error.errorMessage: $errors:MissingBioValue:errorMessage$
      
  Authentication_Biometric_Face_Without_consentObtained_Neg:
    endpoint.url:
      partnerIDMispLK: $PIDMLKURL:ValidPIDMLK$
    input.bio-auth-request:
      AuthReq.individualId: $UIN$
      AuthReq.individualIdType: $TestData:indvId_Uin_valid$
      AuthReq.requestTime: $TIMESTAMP$
      AuthReq.transactionID: $RANDOM:N:10$
      AuthReq.bio: $TestData:boolean_true$
      AuthReq.consentObtained: $REMOVE$
    input.identity-encrypt-data:
      identityReq.bioSubType: $TestData:bio_face_subType$
      identityReq.bioType: $TestData:bio_face_type$
      identityReq.timestamp: $TIMESTAMP$
      identityReq.data.timestamp: $TIMESTAMP$
      identityReq.deviceCode: $TestData:bio_face_deviceCode$
      identityReq.transactionID: $input.bio-auth-request:AuthReq.transactionID$
      identityReq.deviceProviderID: $TestData:bio_face_deviceProviderID$
      identityReq.bioValue: $idrepo~$input.bio-auth-request:AuthReq.individualId$~DECODEFILE:individualBiometricsValue~//BIR/BDBInfo[Type='Face']//following::BDB$
    output.output-1-expected-n-res:
      output.1.response.status: $TestData:auth_Fail_status$
      output.1.response.responseTime: $TIMESTAMP$
      output.1.response.transactionID: $input.bio-auth-request:AuthReq.transactionID$
      output.1.response.error.errorCode: $errors:ConsentNotSet:errorCode$
      output.1.response.error.errorMessage: $errors:ConsentNotSet:errorMessage$
           
  Authentication_Biometric_Face_Without_Id_In_Request_Neg:
    endpoint.url:
      partnerIDMispLK: $PIDMLKURL:ValidPIDMLK$
    input.bio-auth-request:
      AuthReq.id: $REMOVE$
      AuthReq.individualId: $UIN$
      AuthReq.individualIdType: $TestData:indvId_Uin_valid$
      AuthReq.requestTime: $TIMESTAMP$
      AuthReq.transactionID: $RANDOM:N:10$
      AuthReq.bio: $TestData:boolean_true$
    input.identity-encrypt-data:
      identityReq.bioSubType: $TestData:bio_face_subType$
      identityReq.bioType: $TestData:bio_face_type$
      identityReq.timestamp: $TIMESTAMP$
      identityReq.data.timestamp: $TIMESTAMP$
      identityReq.deviceCode: $TestData:bio_face_deviceCode$
      identityReq.transactionID: $input.bio-auth-request:AuthReq.transactionID$
      identityReq.deviceProviderID: $TestData:bio_face_deviceProviderID$
      identityReq.bioValue: $idrepo~$input.bio-auth-request:AuthReq.individualId$~DECODEFILE:individualBiometricsValue~//BIR/BDBInfo[Type='Face']//following::BDB$
    output.output-1-expected-n-res:
      output.1.response.status: $TestData:auth_Fail_status$
      output.1.response.responseTime: $TIMESTAMP$
      output.1.response.transactionID: $input.bio-auth-request:AuthReq.transactionID$
      output.1.response.error.errorCode: $errors:MissingId:errorCode$
      output.1.response.error.errorMessage: $errors:MissingId:errorMessage$
      
  Authentication_Biometric_Face_Without_individualId_Neg:
    endpoint.url:
      partnerIDMispLK: $PIDMLKURL:ValidPIDMLK$
    input.bio-auth-request:
      AuthReq.individualId: $REMOVE$
      AuthReq.individualIdType: $TestData:indvId_Uin_valid$
      AuthReq.requestTime: $TIMESTAMP$
      AuthReq.transactionID: $RANDOM:N:10$
      AuthReq.bio: $TestData:boolean_true$
    input.identity-encrypt-data:
      identityReq.bioSubType: $TestData:bio_face_subType$
      identityReq.bioType: $TestData:bio_face_type$
      identityReq.timestamp: $TIMESTAMP$
      identityReq.data.timestamp: $TIMESTAMP$
      identityReq.deviceCode: $TestData:bio_face_deviceCode$
      identityReq.transactionID: $input.bio-auth-request:AuthReq.transactionID$
      identityReq.deviceProviderID: $TestData:bio_face_deviceProviderID$
      identityReq.bioValue: fgiuagiuefdiaidiufiuaiyi872186768767186836bhh
    output.output-1-expected-n-res:
      output.1.response.status: $TestData:auth_Fail_status$
      output.1.response.responseTime: $TIMESTAMP$
      output.1.response.transactionID: $input.bio-auth-request:AuthReq.transactionID$
      output.1.response.error.errorCode: $errors:MissingUIN:errorCode$
      output.1.response.error.errorMessage: $errors:MissingUIN:errorMessage$
      
  Authentication_Biometric_Face_Without_individualIdType_Neg:
    endpoint.url:
      partnerIDMispLK: $PIDMLKURL:ValidPIDMLK$
    input.bio-auth-request:
      AuthReq.individualId: $UIN$
      AuthReq.individualIdType: $REMOVE$
      AuthReq.requestTime: $TIMESTAMP$
      AuthReq.transactionID: $RANDOM:N:10$
      AuthReq.bio: $TestData:boolean_true$
    input.identity-encrypt-data:
      identityReq.bioSubType: $TestData:bio_face_subType$
      identityReq.bioType: $TestData:bio_face_type$
      identityReq.timestamp: $TIMESTAMP$
      identityReq.data.timestamp: $TIMESTAMP$
      identityReq.deviceCode: $TestData:bio_face_deviceCode$
      identityReq.transactionID: $input.bio-auth-request:AuthReq.transactionID$
      identityReq.deviceProviderID: $TestData:bio_face_deviceProviderID$
      identityReq.bioValue: $idrepo~$input.bio-auth-request:AuthReq.individualId$~DECODEFILE:individualBiometricsValue~//BIR/BDBInfo[Type='Face']//following::BDB$
    output.output-1-expected-n-res:
      output.1.response.status: $TestData:auth_Fail_status$
      output.1.response.responseTime: $TIMESTAMP$
      output.1.response.transactionID: $input.bio-auth-request:AuthReq.transactionID$
      output.1.response.error.errorCode: $errors:MissingindividualIdType:errorCode$
      output.1.response.error.errorMessage: $errors:MissingindividualIdType:errorMessage$
      
  Authentication_Biometric_Face_Without_requestTime_In_Request_Neg:
    endpoint.url:
      partnerIDMispLK: $PIDMLKURL:ValidPIDMLK$
    input.bio-auth-request:
      AuthReq.individualId: $UIN$
      AuthReq.individualIdType: $TestData:indvId_Uin_valid$
      AuthReq.requestTime: $REMOVE$
      AuthReq.transactionID: $RANDOM:N:10$
      AuthReq.bio: $TestData:boolean_true$
    input.identity-encrypt-data:
      identityReq.bioSubType: $TestData:bio_face_subType$
      identityReq.bioType: $TestData:bio_face_type$
      identityReq.timestamp: $TIMESTAMP$
      identityReq.data.timestamp: $TIMESTAMP$
      identityReq.deviceCode: $TestData:bio_face_deviceCode$
      identityReq.transactionID: $input.bio-auth-request:AuthReq.transactionID$
      identityReq.deviceProviderID: $TestData:bio_face_deviceProviderID$
      identityReq.bioValue: $idrepo~$input.bio-auth-request:AuthReq.individualId$~DECODEFILE:individualBiometricsValue~//BIR/BDBInfo[Type='Face']//following::BDB$
    output.output-1-expected-n-res:
      output.1.response.status: $TestData:auth_Fail_status$
      output.1.response.responseTime: $TIMESTAMPZ$
      output.1.response.transactionID: $input.bio-auth-request:AuthReq.transactionID$
      output.1.response.error.errorCode: $errors:MissingrequestTime:errorCode$
      output.1.response.error.errorMessage: $errors:MissingrequestTime:errorMessage$
      
  Authentication_Biometric_Face_Without_timestamp_In_Bio_Identity_Neg:
    endpoint.url:
      partnerIDMispLK: $PIDMLKURL:ValidPIDMLK$
    input.bio-auth-request:
      AuthReq.individualId: $UIN$
      AuthReq.individualIdType: $TestData:indvId_Uin_valid$
      AuthReq.requestTime: $TIMESTAMP$
      AuthReq.transactionID: $RANDOM:N:10$
      AuthReq.bio: $TestData:boolean_true$
    input.identity-encrypt-data:
      identityReq.bioSubType: $TestData:bio_face_subType$
      identityReq.bioType: $TestData:bio_face_type$
      identityReq.timestamp: $REMOVE$
      identityReq.data.timestamp: $TIMESTAMP$
      identityReq.deviceCode: $TestData:bio_face_deviceCode$
      identityReq.transactionID: $input.bio-auth-request:AuthReq.transactionID$
      identityReq.deviceProviderID: $TestData:bio_face_deviceProviderID$
      identityReq.bioValue: $idrepo~$input.bio-auth-request:AuthReq.individualId$~DECODEFILE:individualBiometricsValue~//BIR/BDBInfo[Type='Face']//following::BDB$
    output.output-1-expected-n-res:
      output.1.response.status: $TestData:auth_Fail_status$
      output.1.response.responseTime: $TIMESTAMP$
      output.1.response.transactionID: $input.bio-auth-request:AuthReq.transactionID$
      output.1.response.error.errorCode: $errors:MissingIdentityTimestamp:errorCode$
      output.1.response.error.errorMessage: $errors:MissingIdentityTimestamp:errorMessage$
           
  Authentication_Biometric_Face_Without_bio_requestAuth_In_request_Neg:
    endpoint.url:
      partnerIDMispLK: $PIDMLKURL:ValidPIDMLK$
    input.bio-auth-request:
      AuthReq.individualId: $UIN$
      AuthReq.individualIdType: $TestData:indvId_Uin_valid$
      AuthReq.requestTime: $TIMESTAMP$
      AuthReq.transactionID: $RANDOM:N:10$
      AuthReq.bio: $REMOVE$
    input.identity-encrypt-data:
      identityReq.bioSubType: $TestData:bio_face_subType$
      identityReq.bioType: $TestData:bio_face_type$
      identityReq.timestamp: $TIMESTAMP$
      identityReq.data.timestamp: $TIMESTAMP$
      identityReq.deviceCode: $TestData:bio_face_deviceCode$
      identityReq.transactionID: $input.bio-auth-request:AuthReq.transactionID$
      identityReq.deviceProviderID: $TestData:bio_face_deviceProviderID$
      identityReq.bioValue: $idrepo~$input.bio-auth-request:AuthReq.individualId$~DECODEFILE:individualBiometricsValue~//BIR/BDBInfo[Type='Face']//following::BDB$
    output.output-1-expected-n-res:
      output.1.response.status: $TestData:auth_Fail_status$
      output.1.response.responseTime: $TIMESTAMP$
      output.1.response.transactionID: $input.bio-auth-request:AuthReq.transactionID$
      output.1.response.error.errorCode: $errors:NoAuthTypeSelected:errorCode$
      output.1.response.error.errorMessage: $errors:NoAuthTypeSelected:errorMessage$
      
  Authentication_Biometric_Face_Without_transactionID_In_Request_Neg:
    endpoint.url:
      partnerIDMispLK: $PIDMLKURL:ValidPIDMLK$
    input.bio-auth-request:
      AuthReq.individualId: $UIN$
      AuthReq.individualIdType: $TestData:indvId_Uin_valid$
      AuthReq.requestTime: $TIMESTAMP$
      AuthReq.transactionID: $REMOVE$
      AuthReq.bio: $TestData:boolean_true$
    input.identity-encrypt-data:
      identityReq.bioSubType: $TestData:bio_face_subType$
      identityReq.bioType: $TestData:bio_face_type$
      identityReq.timestamp: $TIMESTAMP$
      identityReq.data.timestamp: $TIMESTAMP$
      identityReq.deviceCode: $TestData:bio_face_deviceCode$
      identityReq.transactionID: $RANDOM:N:10$
      identityReq.deviceProviderID: $TestData:bio_face_deviceProviderID$
      identityReq.bioValue: $idrepo~$input.bio-auth-request:AuthReq.individualId$~DECODEFILE:individualBiometricsValue~//BIR/BDBInfo[Type='Face']//following::BDB$
    output.output-1-expected-n-res:
      output.1.response.status: $TestData:auth_Fail_status$
      output.1.response.responseTime: $TIMESTAMP$
      output.1.response.transactionID: $input.bio-auth-request:AuthReq.transactionID$
      output.1.response.error.errorCode: $errors:MissingtransactionID:errorCode$
      output.1.response.error.errorMessage: $errors:MissingtransactionID:errorMessage$
      
  Authentication_Biometric_Face_With_Invalid_Version_In_Request_Neg:
    endpoint.url:
      partnerIDMispLK: $PIDMLKURL:ValidPIDMLK$
    input.bio-auth-request:
      AuthReq.individualId: $UIN$
      AuthReq.individualIdType: $TestData:indvId_Uin_valid$
      AuthReq.requestTime: $TIMESTAMP$
      AuthReq.transactionID: $RANDOM:N:10$
      AuthReq.bio: $TestData:boolean_true$
      AuthReq.version: $TestData:id_version_invalid$
    input.identity-encrypt-data:
      identityReq.bioSubType: $TestData:bio_face_subType$
      identityReq.bioType: $TestData:bio_face_type$
      identityReq.timestamp: $TIMESTAMP$
      identityReq.data.timestamp: $TIMESTAMP$
      identityReq.deviceCode: $TestData:bio_face_deviceCode$
      identityReq.transactionID: $input.bio-auth-request:AuthReq.transactionID$
      identityReq.deviceProviderID: $TestData:bio_face_deviceProviderID$
      identityReq.bioValue: $idrepo~$input.bio-auth-request:AuthReq.individualId$~DECODEFILE:individualBiometricsValue~//BIR/BDBInfo[Type='Face']//following::BDB$
    output.output-1-expected-n-res:
      output.1.response.status: $TestData:auth_Fail_status$
      output.1.response.responseTime: $TIMESTAMP$
      output.1.response.transactionID: $input.bio-auth-request:AuthReq.transactionID$
      output.1.response.error.errorCode: $errors:Invalidversion:errorCode$
      output.1.response.error.errorMessage: $errors:Invalidversion:errorMessage$
      
  Authentication_Biometric_Face_With_Invalid_bioSubType_In_Bio_Identity_Neg:
    endpoint.url:
      partnerIDMispLK: $PIDMLKURL:ValidPIDMLK$
    input.bio-auth-request:
      AuthReq.individualId: $UIN$
      AuthReq.individualIdType: $TestData:indvId_Uin_valid$
      AuthReq.requestTime: $TIMESTAMP$
      AuthReq.transactionID: $RANDOM:N:10$
      AuthReq.bio: $TestData:boolean_true$
    input.identity-encrypt-data:
      identityReq.bioSubType: $TestData:invalid$
      identityReq.bioType: $TestData:bio_face_type$
      identityReq.timestamp: $TIMESTAMP$
      identityReq.data.timestamp: $TIMESTAMP$
      identityReq.deviceCode: $TestData:bio_face_deviceCode$
      identityReq.transactionID: $input.bio-auth-request:AuthReq.transactionID$
      identityReq.deviceProviderID: $TestData:bio_face_deviceProviderID$
      identityReq.bioValue: $idrepo~$input.bio-auth-request:AuthReq.individualId$~DECODEFILE:individualBiometricsValue~//BIR/BDBInfo[Type='Face']//following::BDB$
    output.output-1-expected-n-res:
      output.1.response.status: $TestData:auth_Fail_status$
      output.1.response.responseTime: $TIMESTAMP$
      output.1.response.transactionID: $input.bio-auth-request:AuthReq.transactionID$
      output.1.response.error.errorCode: $errors:InvalidBioSubtype:errorCode$
      output.1.response.error.errorMessage: $errors:InvalidBioSubtype:errorMessage$
      
  Authentication_Biometric_Face_With_Invalid_bioType_In_Bio_Identity_Neg:
    endpoint.url:
      partnerIDMispLK: $PIDMLKURL:ValidPIDMLK$
    input.bio-auth-request:
      AuthReq.individualId: $UIN$
      AuthReq.individualIdType: $TestData:indvId_Uin_valid$
      AuthReq.requestTime: $TIMESTAMP$
      AuthReq.transactionID: $RANDOM:N:10$
      AuthReq.bio: $TestData:boolean_true$
    input.identity-encrypt-data:
      identityReq.bioSubType: $TestData:bio_face_subType$
      identityReq.bioType: $TestData:invalid$
      identityReq.timestamp: $TIMESTAMP$
      identityReq.data.timestamp: $TIMESTAMP$
      identityReq.deviceCode: $TestData:bio_face_deviceCode$
      identityReq.transactionID: $input.bio-auth-request:AuthReq.transactionID$
      identityReq.deviceProviderID: $TestData:bio_face_deviceProviderID$
      identityReq.bioValue: $idrepo~$input.bio-auth-request:AuthReq.individualId$~DECODEFILE:individualBiometricsValue~//BIR/BDBInfo[Type='Face']//following::BDB$
    output.output-1-expected-n-res:
      output.1.response.status: $TestData:auth_Fail_status$
      output.1.response.responseTime: $TIMESTAMP$
      output.1.response.transactionID: $input.bio-auth-request:AuthReq.transactionID$
      output.1.response.error.errorCode: $errors:OtherAuthTypeForInternal:errorCode$
      output.1.response.error.errorMessage: $errors:OtherAuthTypeForInternal:errorMessage$
      
  Authentication_Biometric_Face_With_Invalid_bioValue_In_Bio_Identity_Neg:
    endpoint.url:
      partnerIDMispLK: $PIDMLKURL:ValidPIDMLK$
    input.bio-auth-request:
      AuthReq.individualId: $UIN:WITH:ODD$
      AuthReq.individualIdType: $TestData:indvId_Uin_valid$
      AuthReq.requestTime: $TIMESTAMP$
      AuthReq.transactionID: $RANDOM:N:10$
      AuthReq.bio: $TestData:boolean_true$
    input.identity-encrypt-data:
      identityReq.bioSubType: $TestData:bio_face_subType$
      identityReq.bioType: $TestData:bio_face_type$
      identityReq.timestamp: $TIMESTAMP$
      identityReq.data.timestamp: $TIMESTAMP$
      identityReq.deviceCode: $TestData:bio_face_deviceCode$
      identityReq.transactionID: $input.bio-auth-request:AuthReq.transactionID$
      identityReq.deviceProviderID: $TestData:bio_face_deviceProviderID$
      identityReq.bioValue: fasjfhsahdfh8382
    output.output-1-expected-n-res:
      output.1.response.status: $TestData:auth_Fail_status$
      output.1.response.responseTime: $TIMESTAMP$
      output.1.response.transactionID: $input.bio-auth-request:AuthReq.transactionID$
      output.1.response.error.errorCode: $errors:BiometricFaceMismatch:errorCode$
      output.1.response.error.errorMessage: $errors:BiometricFaceMismatch:errorMessage$
      output.1.response.error.actionMessage: $errors:BiometricFaceMismatch:actionMessage$
      
  Authentication_Biometric_Face_With_Invalid_consentObtained_neither_true_nor_false_In_Request_Neg:
    endpoint.url:
      partnerIDMispLK: $PIDMLKURL:ValidPIDMLK$
    input.bio-auth-request:
      AuthReq.individualId: $UIN$
      AuthReq.individualIdType: $TestData:indvId_Uin_valid$
      AuthReq.requestTime: $TIMESTAMP$
      AuthReq.transactionID: $RANDOM:N:10$
      AuthReq.bio: $TestData:boolean_true$
      AuthReq.consentObtained: $TestData:invalid$
    input.identity-encrypt-data:
      identityReq.bioSubType: $TestData:bio_face_subType$
      identityReq.bioType: $TestData:bio_face_type$
      identityReq.timestamp: $TIMESTAMP$
      identityReq.data.timestamp: $TIMESTAMP$
      identityReq.deviceCode: $TestData:bio_face_deviceCode$
      identityReq.transactionID: $input.bio-auth-request:AuthReq.transactionID$
      identityReq.deviceProviderID: $TestData:bio_face_deviceProviderID$
      identityReq.bioValue: $idrepo~$input.bio-auth-request:AuthReq.individualId$~DECODEFILE:individualBiometricsValue~//BIR/BDBInfo[Type='Face']//following::BDB$
    output.output-1-expected-n-res:
      output.1.response.status: $TestData:auth_Fail_status$
      output.1.response.responseTime: $TIMESTAMP$
      output.1.response.transactionID: $input.bio-auth-request:AuthReq.transactionID$
      output.1.response.error.errorCode: $errors:InvalidRequest:errorCode$
      output.1.response.error.errorMessage: $errors:InvalidRequest:errorMessage$
      
  Authentication_Biometric_Face_With_Invalid_consentObtained_false_In_Request_Neg:
    endpoint.url:
      partnerIDMispLK: $PIDMLKURL:ValidPIDMLK$
    input.bio-auth-request:
      AuthReq.individualId: $UIN$
      AuthReq.individualIdType: $TestData:indvId_Uin_valid$
      AuthReq.requestTime: $TIMESTAMP$
      AuthReq.transactionID: $RANDOM:N:10$
      AuthReq.bio: $TestData:boolean_true$
      AuthReq.consentObtained: $TestData:boolean_false$
    input.identity-encrypt-data:
      identityReq.bioSubType: $TestData:bio_face_subType$
      identityReq.bioType: $TestData:bio_face_type$
      identityReq.timestamp: $TIMESTAMP$
      identityReq.data.timestamp: $TIMESTAMP$
      identityReq.deviceCode: $TestData:bio_face_deviceCode$
      identityReq.transactionID: $input.bio-auth-request:AuthReq.transactionID$
      identityReq.deviceProviderID: $TestData:bio_face_deviceProviderID$
      identityReq.bioValue: $idrepo~$input.bio-auth-request:AuthReq.individualId$~DECODEFILE:individualBiometricsValue~//BIR/BDBInfo[Type='Face']//following::BDB$
    output.output-1-expected-n-res:
      output.1.response.status: $TestData:auth_Fail_status$
      output.1.response.responseTime: $TIMESTAMP$
      output.1.response.transactionID: $input.bio-auth-request:AuthReq.transactionID$
      output.1.response.error.errorCode: $errors:ConsentNotSet:errorCode$
      output.1.response.error.errorMessage: $errors:ConsentNotSet:errorMessage$
      
  Authentication_Biometric_Face_With_Invalid_Id_In_Request_Neg:
    endpoint.url:
      partnerIDMispLK: $PIDMLKURL:ValidPIDMLK$
    input.bio-auth-request:
      AuthReq.id: $TestData:id_auth_invalid$
      AuthReq.individualId: $UIN$
      AuthReq.individualIdType: $TestData:indvId_Uin_valid$
      AuthReq.requestTime: $TIMESTAMP$
      AuthReq.transactionID: $RANDOM:N:10$
      AuthReq.bio: $TestData:boolean_true$
    input.identity-encrypt-data:
      identityReq.bioSubType: $TestData:bio_face_subType$
      identityReq.bioType: $TestData:bio_face_type$
      identityReq.timestamp: $TIMESTAMP$
      identityReq.data.timestamp: $TIMESTAMP$
      identityReq.deviceCode: $TestData:bio_face_deviceCode$
      identityReq.transactionID: $input.bio-auth-request:AuthReq.transactionID$
      identityReq.deviceProviderID: $TestData:bio_face_deviceProviderID$
      identityReq.bioValue: $idrepo~$input.bio-auth-request:AuthReq.individualId$~DECODEFILE:individualBiometricsValue~//BIR/BDBInfo[Type='Face']//following::BDB$
    output.output-1-expected-n-res:
      output.1.response.status: $TestData:auth_Fail_status$
      output.1.response.responseTime: $TIMESTAMP$
      output.1.response.transactionID: $input.bio-auth-request:AuthReq.transactionID$
      output.1.response.error.errorCode: $errors:InvalidId:errorCode$
      output.1.response.error.errorMessage: $errors:InvalidId:errorMessage$
      
  Authentication_Biometric_Face_With_Invalid_individualId_UIN_Neg:
    endpoint.url:
      partnerIDMispLK: $PIDMLKURL:ValidPIDMLK$
    input.bio-auth-request:
      AuthReq.individualId: $RANDOM:N:10$
      AuthReq.individualIdType: $TestData:indvId_Uin_valid$
      AuthReq.requestTime: $TIMESTAMP$
      AuthReq.transactionID: $RANDOM:N:10$
      AuthReq.bio: $TestData:boolean_true$
    input.identity-encrypt-data:
      identityReq.bioSubType: $TestData:bio_face_subType$
      identityReq.bioType: $TestData:bio_face_type$
      identityReq.timestamp: $TIMESTAMP$
      identityReq.data.timestamp: $TIMESTAMP$
      identityReq.deviceCode: $TestData:bio_face_deviceCode$
      identityReq.transactionID: $input.bio-auth-request:AuthReq.transactionID$
      identityReq.deviceProviderID: $TestData:bio_face_deviceProviderID$
      identityReq.bioValue: fgiuagiuefdiaidiufiuaiyi872186768767186836bhh
    output.output-1-expected-n-res:
      output.1.response.status: $TestData:auth_Fail_status$
      output.1.response.responseTime: $TIMESTAMP$
      output.1.response.transactionID: $input.bio-auth-request:AuthReq.transactionID$
      output.1.response.error.errorCode: $errors:InvalidUIN:errorCode$
      output.1.response.error.errorMessage: $errors:InvalidUIN:errorMessage$
      
  Authentication_Biometric_Face_With_Invalid_individualId_VID_Neg:
    endpoint.url:
      partnerIDMispLK: $PIDMLKURL:ValidPIDMLK$
    input.bio-auth-request:
      AuthReq.individualId: $RANDOM:N:16$
      AuthReq.individualIdType: $TestData:indvId_Vid_valid$
      AuthReq.requestTime: $TIMESTAMP$
      AuthReq.transactionID: $RANDOM:N:10$
      AuthReq.bio: $TestData:boolean_true$
    input.identity-encrypt-data:
      identityReq.bioSubType: $TestData:bio_face_subType$
      identityReq.bioType: $TestData:bio_face_type$
      identityReq.timestamp: $TIMESTAMP$
      identityReq.data.timestamp: $TIMESTAMP$
      identityReq.deviceCode: $TestData:bio_face_deviceCode$
      identityReq.transactionID: $input.bio-auth-request:AuthReq.transactionID$
      identityReq.deviceProviderID: $TestData:bio_face_deviceProviderID$
      identityReq.bioValue: fgiuagiuefdiaidiufiuaiyi872186768767186836bhh
    output.output-1-expected-n-res:
      output.1.response.status: $TestData:auth_Fail_status$
      output.1.response.responseTime: $TIMESTAMP$
      output.1.response.transactionID: $input.bio-auth-request:AuthReq.transactionID$
      output.1.response.error.errorCode: $errors:InvalidVID:errorCode$
      output.1.response.error.errorMessage: $errors:InvalidVID:errorMessage$
  
  Authentication_Biometric_Face_With_Invalid_individualId_DeactivedUIN_Neg:
    endpoint.url:
      partnerIDMispLK: $PIDMLKURL:ValidPIDMLK$
    input.bio-auth-request:
      AuthReq.individualId: $UIN:WITH:Deactivated$
      AuthReq.requestTime: $TIMESTAMP$
      AuthReq.transactionID: $RANDOM:N:10$
      AuthReq.bio: $TestData:boolean_true$
    input.identity-encrypt-data:
      identityReq.bioSubType: $TestData:bio_face_subType$
      identityReq.bioType: $TestData:bio_face_type$
      identityReq.timestamp: $TIMESTAMP$
      identityReq.data.timestamp: $TIMESTAMP$
      identityReq.deviceCode: $TestData:bio_face_deviceCode$
      identityReq.transactionID: $input.bio-auth-request:AuthReq.transactionID$
      identityReq.deviceProviderID: $TestData:bio_face_deviceProviderID$
      identityReq.bioValue: $idrepo~$input.bio-auth-request:AuthReq.individualId$~DECODEFILE:individualBiometricsValue~//BIR/BDBInfo[Type='Face']//following::BDB$
    output.output-1-expected-n-res:
      output.1.response.status: $TestData:auth_Fail_status$
      output.1.response.responseTime: $TIMESTAMP$
      output.1.response.transactionID: $input.bio-auth-request:AuthReq.transactionID$
      output.1.response.error.errorCode: $errors:DeactivatedUIN:errorCode$
      output.1.response.error.errorMessage: $errors:DeactivatedUIN:errorMessage$
      output.1.response.error.actionMessage: $errors:DeactivatedUIN:actionMessage$
          
  Authentication_Biometric_Face_With_Invalid_individualIdType_Neg:
    endpoint.url:
      partnerIDMispLK: $PIDMLKURL:ValidPIDMLK$
    input.bio-auth-request:
      AuthReq.individualId: $UIN$
      AuthReq.individualIdType: $TestData:invalid$
      AuthReq.requestTime: $TIMESTAMP$
      AuthReq.transactionID: $RANDOM:N:10$
      AuthReq.bio: $TestData:boolean_true$
    input.identity-encrypt-data:
      identityReq.bioSubType: $TestData:bio_face_subType$
      identityReq.bioType: $TestData:bio_face_type$
      identityReq.timestamp: $TIMESTAMP$
      identityReq.data.timestamp: $TIMESTAMP$
      identityReq.deviceCode: $TestData:bio_face_deviceCode$
      identityReq.transactionID: $input.bio-auth-request:AuthReq.transactionID$
      identityReq.deviceProviderID: $TestData:bio_face_deviceProviderID$
      identityReq.bioValue: $idrepo~$input.bio-auth-request:AuthReq.individualId$~DECODEFILE:individualBiometricsValue~//BIR/BDBInfo[Type='Face']//following::BDB$
    output.output-1-expected-n-res:
      output.1.response.status: $TestData:auth_Fail_status$
      output.1.response.responseTime: $TIMESTAMP$
      output.1.response.transactionID: $input.bio-auth-request:AuthReq.transactionID$
      output.1.response.error.errorCode: $errors:InvalidindividualIdType:errorCode$
      output.1.response.error.errorMessage: $errors:InvalidindividualIdType:errorMessage$
      
  Authentication_Biometric_Face_With_Invalid_requestTime_format_In_Request_Neg:
    endpoint.url:
      partnerIDMispLK: $PIDMLKURL:ValidPIDMLK$
    input.bio-auth-request:
      AuthReq.individualId: $UIN$
      AuthReq.individualIdType: $TestData:indvId_Uin_valid$
      AuthReq.requestTime: $TestData:timestamp_invalid$
      AuthReq.transactionID: $RANDOM:N:10$
      AuthReq.bio: $TestData:boolean_true$
    input.identity-encrypt-data:
      identityReq.bioSubType: $TestData:bio_face_subType$
      identityReq.bioType: $TestData:bio_face_type$
      identityReq.timestamp: $TIMESTAMP$
      identityReq.data.timestamp: $TIMESTAMP$
      identityReq.deviceCode: $TestData:bio_face_deviceCode$
      identityReq.transactionID: $input.bio-auth-request:AuthReq.transactionID$
      identityReq.deviceProviderID: $TestData:bio_face_deviceProviderID$
      identityReq.bioValue: $idrepo~$input.bio-auth-request:AuthReq.individualId$~DECODEFILE:individualBiometricsValue~//BIR/BDBInfo[Type='Face']//following::BDB$
    output.output-1-expected-n-res:
      output.1.response.status: $TestData:auth_Fail_status$
      output.1.response.responseTime: $TIMESTAMPZ$
      output.1.response.transactionID: $input.bio-auth-request:AuthReq.transactionID$
      output.1.response.error.errorCode: $errors:InvalidrequestTime:errorCode$
      output.1.response.error.errorMessage: $errors:InvalidrequestTime:errorMessage$
      
  Authentication_Biometric_Face_With_Invalid_timestamp_format_In_Bio_Identity_Neg:
    endpoint.url:
      partnerIDMispLK: $PIDMLKURL:ValidPIDMLK$
    input.bio-auth-request:
      AuthReq.individualId: $UIN$
      AuthReq.individualIdType: $TestData:indvId_Uin_valid$
      AuthReq.requestTime: $TIMESTAMP$
      AuthReq.transactionID: $RANDOM:N:10$
      AuthReq.bio: $TestData:boolean_true$
    input.identity-encrypt-data:
      identityReq.bioSubType: $TestData:bio_face_subType$
      identityReq.bioType: $TestData:bio_face_type$
      identityReq.timestamp: $TestData:timestamp_invalid$
      identityReq.data.timestamp: $TIMESTAMP$
      identityReq.deviceCode: $TestData:bio_face_deviceCode$
      identityReq.transactionID: $input.bio-auth-request:AuthReq.transactionID$
      identityReq.deviceProviderID: $TestData:bio_face_deviceProviderID$
      identityReq.bioValue: $idrepo~$input.bio-auth-request:AuthReq.individualId$~DECODEFILE:individualBiometricsValue~//BIR/BDBInfo[Type='Face']//following::BDB$
    output.output-1-expected-n-res:
      output.1.response.status: $TestData:auth_Fail_status$
      output.1.response.responseTime: $TIMESTAMP$
      output.1.response.transactionID: $input.bio-auth-request:AuthReq.transactionID$
      output.1.response.error.errorCode: $errors:InvalidIdentityTimestamp:errorCode$
      output.1.response.error.errorMessage: $errors:InvalidIdentityTimestamp:errorMessage$
      
  Authentication_Biometric_Face_With_Invalid_transactionID_In_Request_Neg:
    endpoint.url:
      partnerIDMispLK: $PIDMLKURL:ValidPIDMLK$
    input.bio-auth-request:
      AuthReq.individualId: $UIN$
      AuthReq.individualIdType: $TestData:indvId_Uin_valid$
      AuthReq.requestTime: $TIMESTAMP$
      AuthReq.transactionID: $TestData:txnID_Invalid$
      AuthReq.bio: $TestData:boolean_true$
    input.identity-encrypt-data:
      identityReq.bioSubType: $TestData:bio_face_subType$
      identityReq.bioType: $TestData:bio_face_type$
      identityReq.timestamp: $TIMESTAMP$
      identityReq.data.timestamp: $TIMESTAMP$
      identityReq.deviceCode: $TestData:bio_face_deviceCode$
      identityReq.transactionID: $RANDOM:N:10$
      identityReq.deviceProviderID: $TestData:bio_face_deviceProviderID$
      identityReq.bioValue: $idrepo~$input.bio-auth-request:AuthReq.individualId$~DECODEFILE:individualBiometricsValue~//BIR/BDBInfo[Type='Face']//following::BDB$
    output.output-1-expected-n-res:
      output.1.response.status: $TestData:auth_Fail_status$
      output.1.response.responseTime: $TIMESTAMP$
      output.1.response.transactionID: $input.bio-auth-request:AuthReq.transactionID$
      output.1.response.error.errorCode: $errors:InvalidtransactionID:errorCode$
      output.1.response.error.errorMessage: $errors:InvalidtransactionID:errorMessage$
      
  Authentication_Biometric_Face_Null_Version_In_Request_Neg:
    endpoint.url:
      partnerIDMispLK: $PIDMLKURL:ValidPIDMLK$
    input.bio-auth-request:
      AuthReq.individualId: $UIN$
      AuthReq.individualIdType: $TestData:indvId_Uin_valid$
      AuthReq.requestTime: $TIMESTAMP$
      AuthReq.transactionID: $RANDOM:N:10$
      AuthReq.bio: $TestData:boolean_true$
      AuthReq.version: ''
    input.identity-encrypt-data:
      identityReq.bioSubType: $TestData:bio_face_subType$
      identityReq.bioType: $TestData:bio_face_type$
      identityReq.timestamp: $TIMESTAMP$
      identityReq.data.timestamp: $TIMESTAMP$
      identityReq.deviceCode: $TestData:bio_face_deviceCode$
      identityReq.transactionID: $input.bio-auth-request:AuthReq.transactionID$
      identityReq.deviceProviderID: $TestData:bio_face_deviceProviderID$
      identityReq.bioValue: $idrepo~$input.bio-auth-request:AuthReq.individualId$~DECODEFILE:individualBiometricsValue~//BIR/BDBInfo[Type='Face']//following::BDB$
    output.output-1-expected-n-res:
      output.1.response.status: $TestData:auth_Fail_status$
      output.1.response.responseTime: $TIMESTAMP$
      output.1.response.transactionID: $input.bio-auth-request:AuthReq.transactionID$
      output.1.response.error.errorCode: $errors:Missingversion:errorCode$
      output.1.response.error.errorMessage: $errors:Missingversion:errorMessage$
      
  Authentication_Biometric_Face_Null_bioSubType_In_Bio_Identity_Neg:
    endpoint.url:
      partnerIDMispLK: $PIDMLKURL:ValidPIDMLK$
    input.bio-auth-request:
      AuthReq.individualId: $UIN$
      AuthReq.individualIdType: $TestData:indvId_Uin_valid$
      AuthReq.requestTime: $TIMESTAMP$
      AuthReq.transactionID: $RANDOM:N:10$
      AuthReq.bio: $TestData:boolean_true$
    input.identity-encrypt-data:
      identityReq.bioSubType: ''
      identityReq.bioType: $TestData:bio_face_type$
      identityReq.timestamp: $TIMESTAMP$
      identityReq.data.timestamp: $TIMESTAMP$
      identityReq.deviceCode: $TestData:bio_face_deviceCode$
      identityReq.transactionID: $input.bio-auth-request:AuthReq.transactionID$
      identityReq.deviceProviderID: $TestData:bio_face_deviceProviderID$
      identityReq.bioValue: $idrepo~$input.bio-auth-request:AuthReq.individualId$~DECODEFILE:individualBiometricsValue~//BIR/BDBInfo[Type='Face']//following::BDB$
    output.output-1-expected-n-res:
      output.1.response.status: $TestData:auth_Fail_status$
      output.1.response.responseTime: $TIMESTAMP$
      output.1.response.transactionID: $input.bio-auth-request:AuthReq.transactionID$
      output.1.response.error.errorCode: $errors:MissingBioSubtype:errorCode$
      output.1.response.error.errorMessage: $errors:MissingBioSubtype:errorMessage$
      
  Authentication_Biometric_Face_Null_bioType_In_Bio_Identity_Neg:
    endpoint.url:
      partnerIDMispLK: $PIDMLKURL:ValidPIDMLK$
    input.bio-auth-request:
      AuthReq.individualId: $UIN$
      AuthReq.individualIdType: $TestData:indvId_Uin_valid$
      AuthReq.requestTime: $TIMESTAMP$
      AuthReq.transactionID: $RANDOM:N:10$
      AuthReq.bio: $TestData:boolean_true$
    input.identity-encrypt-data:
      identityReq.bioSubType: $TestData:bio_face_subType$
      identityReq.bioType: ''
      identityReq.timestamp: $TIMESTAMP$
      identityReq.data.timestamp: $TIMESTAMP$
      identityReq.deviceCode: $TestData:bio_face_deviceCode$
      identityReq.transactionID: $input.bio-auth-request:AuthReq.transactionID$
      identityReq.deviceProviderID: $TestData:bio_face_deviceProviderID$
      identityReq.bioValue: $idrepo~$input.bio-auth-request:AuthReq.individualId$~DECODEFILE:individualBiometricsValue~//BIR/BDBInfo[Type='Face']//following::BDB$
    output.output-1-expected-n-res:
      output.1.response.status: $TestData:auth_Fail_status$
      output.1.response.responseTime: $TIMESTAMP$
      output.1.response.transactionID: $input.bio-auth-request:AuthReq.transactionID$
      output.1.response.error.errorCode: $errors:MissingBioType:errorCode$
      output.1.response.error.errorMessage: $errors:MissingBioType:errorMessage$
      
  Authentication_Biometric_Face_Null_bioValue_In_Bio_Identity_Neg:
    endpoint.url:
      partnerIDMispLK: $PIDMLKURL:ValidPIDMLK$
    input.bio-auth-request:
      AuthReq.individualId: $UIN$
      AuthReq.individualIdType: $TestData:indvId_Uin_valid$
      AuthReq.requestTime: $TIMESTAMP$
      AuthReq.transactionID: $RANDOM:N:10$
      AuthReq.bio: $TestData:boolean_true$
    input.identity-encrypt-data:
      identityReq.bioSubType: $TestData:bio_face_subType$
      identityReq.bioType: $TestData:bio_face_type$
      identityReq.timestamp: $TIMESTAMP$
      identityReq.data.timestamp: $TIMESTAMP$
      identityReq.deviceCode: $TestData:bio_face_deviceCode$
      identityReq.transactionID: $input.bio-auth-request:AuthReq.transactionID$
      identityReq.deviceProviderID: $TestData:bio_face_deviceProviderID$
      identityReq.bioValue: ''
    output.output-1-expected-n-res:
      output.1.response.status: $TestData:auth_Fail_status$
      output.1.response.responseTime: $TIMESTAMP$
      output.1.response.transactionID: $input.bio-auth-request:AuthReq.transactionID$
      output.1.response.error.errorCode: $errors:MissingBioValue:errorCode$
      output.1.response.error.errorMessage: $errors:MissingBioValue:errorMessage$
      
  Authentication_Biometric_Face_Null_consentObtained_Neg:
    endpoint.url:
      partnerIDMispLK: $PIDMLKURL:ValidPIDMLK$
    input.bio-auth-request:
      AuthReq.individualId: $UIN$
      AuthReq.individualIdType: $TestData:indvId_Uin_valid$
      AuthReq.requestTime: $TIMESTAMP$
      AuthReq.transactionID: $RANDOM:N:10$
      AuthReq.bio: $TestData:boolean_true$
      AuthReq.consentObtained: ''
    input.identity-encrypt-data:
      identityReq.bioSubType: $TestData:bio_face_subType$
      identityReq.bioType: $TestData:bio_face_type$
      identityReq.timestamp: $TIMESTAMP$
      identityReq.data.timestamp: $TIMESTAMP$
      identityReq.deviceCode: $TestData:bio_face_deviceCode$
      identityReq.transactionID: $input.bio-auth-request:AuthReq.transactionID$
      identityReq.deviceProviderID: $TestData:bio_face_deviceProviderID$
      identityReq.bioValue: $idrepo~$input.bio-auth-request:AuthReq.individualId$~DECODEFILE:individualBiometricsValue~//BIR/BDBInfo[Type='Face']//following::BDB$
    output.output-1-expected-n-res:
      output.1.response.status: $TestData:auth_Fail_status$
      output.1.response.responseTime: $TIMESTAMP$
      output.1.response.transactionID: $input.bio-auth-request:AuthReq.transactionID$
      output.1.response.error.errorCode: $errors:ConsentNotSet:errorCode$
      output.1.response.error.errorMessage: $errors:ConsentNotSet:errorMessage$
         
  Authentication_Biometric_Face_Null_Id_In_Request_Neg:
    endpoint.url:
      partnerIDMispLK: $PIDMLKURL:ValidPIDMLK$
    input.bio-auth-request:
      AuthReq.id: ''
      AuthReq.individualId: $UIN$
      AuthReq.individualIdType: $TestData:indvId_Uin_valid$
      AuthReq.requestTime: $TIMESTAMP$
      AuthReq.transactionID: $RANDOM:N:10$
      AuthReq.bio: $TestData:boolean_true$
    input.identity-encrypt-data:
      identityReq.bioSubType: $TestData:bio_face_subType$
      identityReq.bioType: $TestData:bio_face_type$
      identityReq.timestamp: $TIMESTAMP$
      identityReq.data.timestamp: $TIMESTAMP$
      identityReq.deviceCode: $TestData:bio_face_deviceCode$
      identityReq.transactionID: $input.bio-auth-request:AuthReq.transactionID$
      identityReq.deviceProviderID: $TestData:bio_face_deviceProviderID$
      identityReq.bioValue: $idrepo~$input.bio-auth-request:AuthReq.individualId$~DECODEFILE:individualBiometricsValue~//BIR/BDBInfo[Type='Face']//following::BDB$
    output.output-1-expected-n-res:
      output.1.response.status: $TestData:auth_Fail_status$
      output.1.response.responseTime: $TIMESTAMP$
      output.1.response.transactionID: $input.bio-auth-request:AuthReq.transactionID$
      output.1.response.error.errorCode: $errors:MissingId:errorCode$
      output.1.response.error.errorMessage: $errors:MissingId:errorMessage$
      
  Authentication_Biometric_Face_Null_individualId_Neg:
    endpoint.url:
      partnerIDMispLK: $PIDMLKURL:ValidPIDMLK$
    input.bio-auth-request:
      AuthReq.individualId: ''
      AuthReq.individualIdType: $TestData:indvId_Uin_valid$
      AuthReq.requestTime: $TIMESTAMP$
      AuthReq.transactionID: $RANDOM:N:10$
      AuthReq.bio: $TestData:boolean_true$
    input.identity-encrypt-data:
      identityReq.bioSubType: $TestData:bio_face_subType$
      identityReq.bioType: $TestData:bio_face_type$
      identityReq.timestamp: $TIMESTAMP$
      identityReq.data.timestamp: $TIMESTAMP$
      identityReq.deviceCode: $TestData:bio_face_deviceCode$
      identityReq.transactionID: $input.bio-auth-request:AuthReq.transactionID$
      identityReq.deviceProviderID: $TestData:bio_face_deviceProviderID$
      identityReq.bioValue: fgiuagiuefdiaidiufiuaiyi872186768767186836bhh
    output.output-1-expected-n-res:
      output.1.response.status: $TestData:auth_Fail_status$
      output.1.response.responseTime: $TIMESTAMP$
      output.1.response.transactionID: $input.bio-auth-request:AuthReq.transactionID$
      output.1.response.error.errorCode: $errors:MissingUIN:errorCode$
      output.1.response.error.errorMessage: $errors:MissingUIN:errorMessage$
      
  Authentication_Biometric_Face_Null_individualIdType_Neg:
    endpoint.url:
      partnerIDMispLK: $PIDMLKURL:ValidPIDMLK$
    input.bio-auth-request:
      AuthReq.individualId: $UIN$
      AuthReq.individualIdType: ''
      AuthReq.requestTime: $TIMESTAMP$
      AuthReq.transactionID: $RANDOM:N:10$
      AuthReq.bio: $TestData:boolean_true$
    input.identity-encrypt-data:
      identityReq.bioSubType: $TestData:bio_face_subType$
      identityReq.bioType: $TestData:bio_face_type$
      identityReq.timestamp: $TIMESTAMP$
      identityReq.data.timestamp: $TIMESTAMP$
      identityReq.deviceCode: $TestData:bio_face_deviceCode$
      identityReq.transactionID: $input.bio-auth-request:AuthReq.transactionID$
      identityReq.deviceProviderID: $TestData:bio_face_deviceProviderID$
      identityReq.bioValue: $idrepo~$input.bio-auth-request:AuthReq.individualId$~DECODEFILE:individualBiometricsValue~//BIR/BDBInfo[Type='Face']//following::BDB$
    output.output-1-expected-n-res:
      output.1.response.status: $TestData:auth_Fail_status$
      output.1.response.responseTime: $TIMESTAMP$
      output.1.response.transactionID: $input.bio-auth-request:AuthReq.transactionID$
      output.1.response.error.errorCode: $errors:MissingindividualIdType:errorCode$
      output.1.response.error.errorMessage: $errors:MissingindividualIdType:errorMessage$
      
  Authentication_Biometric_Face_Null_requestTime_In_Request_Neg:
    endpoint.url:
      partnerIDMispLK: $PIDMLKURL:ValidPIDMLK$
    input.bio-auth-request:
      AuthReq.individualId: $UIN$
      AuthReq.individualIdType: $TestData:indvId_Uin_valid$
      AuthReq.requestTime: ''
      AuthReq.transactionID: $RANDOM:N:10$
      AuthReq.bio: $TestData:boolean_true$
    input.identity-encrypt-data:
      identityReq.bioSubType: $TestData:bio_face_subType$
      identityReq.bioType: $TestData:bio_face_type$
      identityReq.timestamp: $TIMESTAMP$
      identityReq.data.timestamp: $TIMESTAMP$
      identityReq.deviceCode: $TestData:bio_face_deviceCode$
      identityReq.transactionID: $input.bio-auth-request:AuthReq.transactionID$
      identityReq.deviceProviderID: $TestData:bio_face_deviceProviderID$
      identityReq.bioValue: $idrepo~$input.bio-auth-request:AuthReq.individualId$~DECODEFILE:individualBiometricsValue~//BIR/BDBInfo[Type='Face']//following::BDB$
    output.output-1-expected-n-res:
      output.1.response.status: $TestData:auth_Fail_status$
      output.1.response.responseTime: $TIMESTAMPZ$
      output.1.response.transactionID: $input.bio-auth-request:AuthReq.transactionID$
      output.1.response.error.errorCode: $errors:MissingrequestTime:errorCode$
      output.1.response.error.errorMessage: $errors:MissingrequestTime:errorMessage$
      
  Authentication_Biometric_Face_Null_timestamp_In_Bio_Identity_Neg:
    endpoint.url:
      partnerIDMispLK: $PIDMLKURL:ValidPIDMLK$
    input.bio-auth-request:
      AuthReq.individualId: $UIN$
      AuthReq.individualIdType: $TestData:indvId_Uin_valid$
      AuthReq.requestTime: $TIMESTAMP$
      AuthReq.transactionID: $RANDOM:N:10$
      AuthReq.bio: $TestData:boolean_true$
    input.identity-encrypt-data:
      identityReq.bioSubType: $TestData:bio_face_subType$
      identityReq.bioType: $TestData:bio_face_type$
      identityReq.data.timestamp: $TIMESTAMP$
      identityReq.timestamp: ''
      identityReq.deviceCode: $TestData:bio_face_deviceCode$
      identityReq.transactionID: $input.bio-auth-request:AuthReq.transactionID$
      identityReq.deviceProviderID: $TestData:bio_face_deviceProviderID$
      identityReq.bioValue: $idrepo~$input.bio-auth-request:AuthReq.individualId$~DECODEFILE:individualBiometricsValue~//BIR/BDBInfo[Type='Face']//following::BDB$
    output.output-1-expected-n-res:
      output.1.response.status: $TestData:auth_Fail_status$
      output.1.response.responseTime: $TIMESTAMP$
      output.1.response.transactionID: $input.bio-auth-request:AuthReq.transactionID$
      output.1.response.error.errorCode: $errors:MissingIdentityTimestamp:errorCode$
      output.1.response.error.errorMessage: $errors:MissingIdentityTimestamp:errorMessage$
            
  Authentication_Biometric_Face_Null_bio_requestAuth_In_request_Neg:
    endpoint.url:
      partnerIDMispLK: $PIDMLKURL:ValidPIDMLK$
    input.bio-auth-request:
      AuthReq.individualId: $UIN$
      AuthReq.individualIdType: $TestData:indvId_Uin_valid$
      AuthReq.requestTime: $TIMESTAMP$
      AuthReq.transactionID: $RANDOM:N:10$
      AuthReq.bio: ''
    input.identity-encrypt-data:
      identityReq.bioSubType: $TestData:bio_face_subType$
      identityReq.bioType: $TestData:bio_face_type$
      identityReq.timestamp: $TIMESTAMP$
      identityReq.data.timestamp: $TIMESTAMP$
      identityReq.deviceCode: $TestData:bio_face_deviceCode$
      identityReq.transactionID: $input.bio-auth-request:AuthReq.transactionID$
      identityReq.deviceProviderID: $TestData:bio_face_deviceProviderID$
      identityReq.bioValue: $idrepo~$input.bio-auth-request:AuthReq.individualId$~DECODEFILE:individualBiometricsValue~//BIR/BDBInfo[Type='Face']//following::BDB$
    output.output-1-expected-n-res:
      output.1.response.status: $TestData:auth_Fail_status$
      output.1.response.responseTime: $TIMESTAMP$
      output.1.response.transactionID: $input.bio-auth-request:AuthReq.transactionID$
      output.1.response.error.errorCode: $errors:NoAuthTypeSelected:errorCode$
      output.1.response.error.errorMessage: $errors:NoAuthTypeSelected:errorMessage$
      
  Authentication_Biometric_Face_Null_transactionID_In_Request_Neg:
    endpoint.url:
      partnerIDMispLK: $PIDMLKURL:ValidPIDMLK$
    input.bio-auth-request:
      AuthReq.individualId: $UIN$
      AuthReq.individualIdType: $TestData:indvId_Uin_valid$
      AuthReq.requestTime: $TIMESTAMP$
      AuthReq.transactionID: ''
      AuthReq.bio: $TestData:boolean_true$
    input.identity-encrypt-data:
      identityReq.bioSubType: $TestData:bio_face_subType$
      identityReq.bioType: $TestData:bio_face_type$
      identityReq.timestamp: $TIMESTAMP$
      identityReq.data.timestamp: $TIMESTAMP$
      identityReq.deviceCode: $TestData:bio_face_deviceCode$
      identityReq.transactionID: $RANDOM:N:10$
      identityReq.deviceProviderID: $TestData:bio_face_deviceProviderID$
      identityReq.bioValue: $idrepo~$input.bio-auth-request:AuthReq.individualId$~DECODEFILE:individualBiometricsValue~//BIR/BDBInfo[Type='Face']//following::BDB$
    output.output-1-expected-n-res:
      output.1.response.status: $TestData:auth_Fail_status$
      output.1.response.responseTime: $TIMESTAMP$
      output.1.response.transactionID: $input.bio-auth-request:AuthReq.transactionID$
      output.1.response.error.errorCode: $errors:MissingtransactionID:errorCode$
      output.1.response.error.errorMessage: $errors:MissingtransactionID:errorMessage$
      
  Authentication_Biometric_Face_With_FaceRecord_In_Identity_Exceeds_ThresholdValue_Pos:
    endpoint.url:
      partnerIDMispLK: $PIDMLKURL:ValidPIDMLK$
    input.bio-auth-request:
      AuthReq.individualId: $UIN$
      AuthReq.requestTime: $TIMESTAMP$
      AuthReq.transactionID: $RANDOM:N:10$
    input.identity-encrypt-data:
      identityReq.bioSubType: $TestData:bio_face_subType$
      identityReq.bioType: $TestData:bio_face_type$
      identityReq.timestamp: $TIMESTAMP$
      identityReq.data.timestamp: $TIMESTAMP$
      identityReq.deviceCode: $TestData:bio_face_deviceCode$
      identityReq.transactionID: $input.bio-auth-request:AuthReq.transactionID$
      identityReq.deviceProviderID: $TestData:bio_face_deviceProviderID$
      identityReq.bioValue: $idrepo~$input.bio-auth-request:AuthReq.individualId$~DECODEFILE:individualBiometricsValue~//BIR/BDBInfo[Type='Face']//following::BDB$
    output.output-1-expected-y-res:
      output.1.response.status: $TestData:auth_Pass_status$
      output.1.response.responseTime: $TIMESTAMP$
      output.1.response.transactionID: $input.bio-auth-request:AuthReq.transactionID$   
   
  Authentication_Biometric_Face_With_FaceRecord_In_Identity_NotExceeds_ThresholdValue_Neg:
    endpoint.url:
      partnerIDMispLK: $PIDMLKURL:ValidPIDMLK$
    input.bio-auth-request:
      AuthReq.individualId: $UIN:WITH:ODD$
      AuthReq.individualIdType: $TestData:indvId_Uin_valid$
      AuthReq.requestTime: $TIMESTAMP$
      AuthReq.transactionID: $RANDOM:N:10$
      AuthReq.bio: $TestData:boolean_true$
    input.identity-encrypt-data:
      identityReq.bioSubType: $TestData:bio_face_subType$
      identityReq.bioType: $TestData:bio_face_type$
      identityReq.timestamp: $TIMESTAMP$
      identityReq.data.timestamp: $TIMESTAMP$
      identityReq.deviceCode: $TestData:bio_face_deviceCode$
      identityReq.transactionID: $input.bio-auth-request:AuthReq.transactionID$
      identityReq.deviceProviderID: $TestData:bio_face_deviceProviderID$
      identityReq.bioValue: fasjfhsahdfh8382
    output.output-1-expected-n-res:
      output.1.response.status: $TestData:auth_Fail_status$
      output.1.response.responseTime: $TIMESTAMP$
      output.1.response.transactionID: $input.bio-auth-request:AuthReq.transactionID$
      output.1.response.error.errorCode: $errors:BiometricFaceMismatch:errorCode$
      output.1.response.error.errorMessage: $errors:BiometricFaceMismatch:errorMessage$
      output.1.response.error.actionMessage: $errors:BiometricFaceMismatch:actionMessage$
      output.1.response.staticToken: $TOKENID~$input.bio-auth-request:AuthReq.individualId$~$endpoint.url:partnerIDMispLK$
    audit.auth_transaction:
      refId: $input.bio-auth-request:AuthReq.individualId$
      txnId: $input.bio-auth-request:AuthReq.transactionID$
      authTypeCode: $TestData:auth_transaction_FACE_authTypeCode$
      statusCode: $TestData:auth_transaction_fail_statusCode$
      reqTime: $FETCH$
      resTime: $FETCH$
      statusComment: $TestData:auth_transaction_FACE_fail_statusComment$
      idType: $TestData:auth_transaction_UIN_idType$
    audit.audit_log:
      refId:  $input.bio-auth-request:AuthReq.individualId$
      eventId: $TestData:audit_log_eventId$
      eventName: $TestData:audit_log_auth_eventName$
      appId: $TestData:audit_log_ida_appId$
      appName: $TestData:audit_log_ida_appName$
      moduleName: $TestData:audit_log_face_moduleName$
      refIdType: $TestData:audit_log_UIN_refIdType$
      
  Authentication_Biometric_Face_With_Valid_BioType_BioSubType_And_BioValue_In_Bio_Identity_Smoke_With_VID_Pos:
    endpoint.url:
      partnerIDMispLK: $PIDMLKURL:ValidPIDMLK$
    input.bio-auth-request:
      AuthReq.individualId: $VID$
      AuthReq.individualIdType: $TestData:indvId_Vid_valid$
      AuthReq.requestTime: $TIMESTAMP$
      AuthReq.transactionID: $RANDOM:N:10$
    input.identity-encrypt-data:
      identityReq.bioSubType: $TestData:bio_face_subType$
      identityReq.bioType: $TestData:bio_face_type$
      identityReq.timestamp: $TIMESTAMP$
      identityReq.data.timestamp: $TIMESTAMP$
      identityReq.deviceCode: $TestData:bio_face_deviceCode$
      identityReq.transactionID: $input.bio-auth-request:AuthReq.transactionID$
      identityReq.deviceProviderID: $TestData:bio_face_deviceProviderID$
      identityReq.bioValue: $idrepo~$input.bio-auth-request:AuthReq.individualId$~DECODEFILE:individualBiometricsValue~//BIR/BDBInfo[Type='Face']//following::BDB$
    output.output-1-expected-y-res:
      output.1.response.status: $TestData:auth_Pass_status$
      output.1.response.responseTime: $TIMESTAMP$
      output.1.response.transactionID: $input.bio-auth-request:AuthReq.transactionID$
      output.1.response.staticToken: $TOKENID~$input.bio-auth-request:AuthReq.individualId$~$endpoint.url:partnerIDMispLK$
    audit.auth_transaction:
      refId: $input.bio-auth-request:AuthReq.individualId$
      txnId: $input.bio-auth-request:AuthReq.transactionID$
      authTypeCode: $TestData:auth_transaction_FACE_authTypeCode$
      statusCode: $TestData:auth_transaction_success_statusCode$
      reqTime: $FETCH$
      resTime: $FETCH$
      statusComment: $TestData:auth_transaction_FACE_success_statusComment$
      idType: $TestData:auth_transaction_VID_idType$
    audit.audit_log:
      refId:  $input.bio-auth-request:AuthReq.individualId$
      eventId: $TestData:audit_log_eventId$
      eventName: $TestData:audit_log_auth_eventName$
      appId: $TestData:audit_log_ida_appId$
      appName: $TestData:audit_log_ida_appName$
      moduleName: $TestData:audit_log_face_moduleName$
      refIdType: $TestData:audit_log_VID_refIdType$
      
  Authentication_Biometric_Face_With_Expired_VID_Neg:
    endpoint.url:
      partnerIDMispLK: $PIDMLKURL:ValidPIDMLK$
    input.bio-auth-request:
      AuthReq.individualId: $VID:WITH:EXPIRED$
      AuthReq.individualIdType: $TestData:indvId_Vid_valid$
      AuthReq.requestTime: $TIMESTAMP$
      AuthReq.transactionID: $RANDOM:N:10$
    input.identity-encrypt-data:
      identityReq.bioSubType: $TestData:bio_face_subType$
      identityReq.bioType: $TestData:bio_face_type$
      identityReq.timestamp: $TIMESTAMP$
      identityReq.data.timestamp: $TIMESTAMP$
      identityReq.deviceCode: $TestData:bio_face_deviceCode$
      identityReq.transactionID: $input.bio-auth-request:AuthReq.transactionID$
      identityReq.deviceProviderID: $TestData:bio_face_deviceProviderID$
      identityReq.bioValue: uaufiuashhascahfhdoancknkjwhh
    output.output-1-expected-n-res:
      output.1.response.status: $TestData:auth_Fail_status$
      output.1.response.responseTime: $TIMESTAMP$
      output.1.response.transactionID: $input.bio-auth-request:AuthReq.transactionID$
      output.1.response.error.errorCode: $errors:ExpiredVID:errorCode$
      output.1.response.error.errorMessage: $errors:ExpiredVID:errorMessage$
      
  Authentication_Biometric_Face_With_Revoke_VID_Neg:
    endpoint.url:
      partnerIDMispLK: $PIDMLKURL:ValidPIDMLK$
    input.bio-auth-request:
      AuthReq.individualId: $VID:WITH:REVOKE$
      AuthReq.individualIdType: $TestData:indvId_Vid_valid$
      AuthReq.requestTime: $TIMESTAMP$
      AuthReq.transactionID: $RANDOM:N:10$
    input.identity-encrypt-data:
      identityReq.bioSubType: $TestData:bio_face_subType$
      identityReq.bioType: $TestData:bio_face_type$
      identityReq.timestamp: $TIMESTAMP$
      identityReq.data.timestamp: $TIMESTAMP$
      identityReq.deviceCode: $TestData:bio_face_deviceCode$
      identityReq.transactionID: $input.bio-auth-request:AuthReq.transactionID$
      identityReq.deviceProviderID: $TestData:bio_face_deviceProviderID$
      identityReq.bioValue: uaufiuashhascahfhdoancknkjwhh
    output.output-1-expected-n-res:
      output.1.response.status: $TestData:auth_Fail_status$
      output.1.response.responseTime: $TIMESTAMP$
      output.1.response.transactionID: $input.bio-auth-request:AuthReq.transactionID$
      output.1.response.error.errorCode: $errors:RevokedVID:errorCode$
      output.1.response.error.errorMessage: $errors:RevokedVID:errorMessage$
      
  Authentication_Biometric_Face_With_Inactive_VID_Neg:
    endpoint.url:
      partnerIDMispLK: $PIDMLKURL:ValidPIDMLK$
    input.bio-auth-request:
      AuthReq.individualId: $VID:WITH:INACTIVE$
      AuthReq.individualIdType: $TestData:indvId_Vid_valid$
      AuthReq.requestTime: $TIMESTAMP$
      AuthReq.transactionID: $RANDOM:N:10$
    input.identity-encrypt-data:
      identityReq.bioSubType: $TestData:bio_face_subType$
      identityReq.bioType: $TestData:bio_face_type$
      identityReq.timestamp: $TIMESTAMP$
      identityReq.data.timestamp: $TIMESTAMP$
      identityReq.deviceCode: $TestData:bio_face_deviceCode$
      identityReq.transactionID: $input.bio-auth-request:AuthReq.transactionID$
      identityReq.deviceProviderID: $TestData:bio_face_deviceProviderID$
      identityReq.bioValue: uaufiuashhascahfhdoancknkjwhh
    output.output-1-expected-n-res:
      output.1.response.status: $TestData:auth_Fail_status$
      output.1.response.responseTime: $TIMESTAMP$
      output.1.response.transactionID: $input.bio-auth-request:AuthReq.transactionID$
      output.1.response.error.errorCode: $errors:InactiveVID:errorCode$
      output.1.response.error.errorMessage: $errors:InactiveVID:errorMessage$       
>>>>>>> 08ac9e06
<|MERGE_RESOLUTION|>--- conflicted
+++ resolved
@@ -1,4 +1,3 @@
-<<<<<<< HEAD
 testdata:
   Authentication_Biometric_Face_With_Valid_BioType_BioSubType_And_BioValue_In_Bio_Identity_Smoke_Pos:
     endpoint.url:
@@ -729,8 +728,8 @@
       output.1.response.status: $TestData:auth_Fail_status$
       output.1.response.responseTime: $TIMESTAMP$
       output.1.response.transactionID: $input.bio-auth-request:AuthReq.transactionID$
-      output.1.response.error.errorCode: $errors:OtherAuthTypeForInternal:errorCode$
-      output.1.response.error.errorMessage: $errors:OtherAuthTypeForInternal:errorMessage$
+      output.1.response.error.errorCode: $errors:InvalidBioType:errorCode$
+      output.1.response.error.errorMessage: $errors:InvalidBioType:errorMessage$
       
   Authentication_Biometric_Face_With_Invalid_bioValue_In_Bio_Identity_Neg:
     endpoint.url:
@@ -1383,7 +1382,7 @@
     endpoint.url:
       partnerIDMispLK: $PIDMLKURL:ValidPIDMLK$
     input.bio-auth-request:
-      AuthReq.individualId: $VID:WHERE:UIN:WITH:EVEN$
+      AuthReq.individualId: $VID$
       AuthReq.individualIdType: $TestData:indvId_Vid_valid$
       AuthReq.requestTime: $TIMESTAMP$
       AuthReq.transactionID: $RANDOM:N:10$
@@ -1466,7 +1465,6 @@
       output.1.response.transactionID: $input.bio-auth-request:AuthReq.transactionID$
       output.1.response.error.errorCode: $errors:RevokedVID:errorCode$
       output.1.response.error.errorMessage: $errors:RevokedVID:errorMessage$
-      output.1.response.error.actionMessage: $errors:RevokedVID:actionMessage$  
       
   Authentication_Biometric_Face_With_Inactive_VID_Neg:
     endpoint.url:
@@ -1489,1498 +1487,5 @@
       output.1.response.status: $TestData:auth_Fail_status$
       output.1.response.responseTime: $TIMESTAMP$
       output.1.response.transactionID: $input.bio-auth-request:AuthReq.transactionID$
-      output.1.response.error.errorCode: $errors:InvalidVID:errorCode$
-      output.1.response.error.errorMessage: $errors:InvalidVID:errorMessage$       
-=======
-testdata:
-  Authentication_Biometric_Face_With_Valid_BioType_BioSubType_And_BioValue_In_Bio_Identity_Smoke_Pos:
-    endpoint.url:
-      partnerIDMispLK: $PIDMLKURL:ValidPIDMLK$
-    input.bio-auth-request:
-      AuthReq.individualId: $UIN$
-      AuthReq.requestTime: $TIMESTAMP$
-      AuthReq.transactionID: $RANDOM:N:10$
-    input.identity-encrypt-data:
-      identityReq.bioSubType: $TestData:bio_face_subType$
-      identityReq.bioType: $TestData:bio_face_type$
-      identityReq.timestamp: $TIMESTAMP$
-      identityReq.data.timestamp: $TIMESTAMP$
-      identityReq.deviceCode: $TestData:bio_face_deviceCode$
-      identityReq.transactionID: $input.bio-auth-request:AuthReq.transactionID$
-      identityReq.deviceProviderID: $TestData:bio_face_deviceProviderID$
-      identityReq.bioValue: $idrepo~$input.bio-auth-request:AuthReq.individualId$~DECODEFILE:individualBiometricsValue~//BIR/BDBInfo[Type='Face']//following::BDB$
-    output.output-1-expected-y-res:
-      output.1.response.status: $TestData:auth_Pass_status$
-      output.1.response.responseTime: $TIMESTAMP$
-      output.1.response.transactionID: $input.bio-auth-request:AuthReq.transactionID$
-      output.1.response.staticToken: $TOKENID~$input.bio-auth-request:AuthReq.individualId$~$endpoint.url:partnerIDMispLK$
-    audit.auth_transaction:
-      refId: $input.bio-auth-request:AuthReq.individualId$
-      txnId: $input.bio-auth-request:AuthReq.transactionID$
-      authTypeCode: $TestData:auth_transaction_FACE_authTypeCode$
-      statusCode: $TestData:auth_transaction_success_statusCode$
-      reqTime: $FETCH$
-      resTime: $FETCH$
-      statusComment: $TestData:auth_transaction_FACE_success_statusComment$
-      idType: $TestData:auth_transaction_UIN_idType$
-    audit.audit_log:
-      refId:  $input.bio-auth-request:AuthReq.individualId$
-      eventId: $TestData:audit_log_eventId$
-      eventName: $TestData:audit_log_auth_eventName$
-      appId: $TestData:audit_log_ida_appId$
-      appName: $TestData:audit_log_ida_appName$
-      moduleName: $TestData:audit_log_face_moduleName$
-      refIdType: $TestData:audit_log_UIN_refIdType$
-      
-  Authentication_Biometric_Face_With_requestedAuth_set_bio_true_when_bio_Authentication_Biometric_Face_selected_in_ploicy_Pos:
-    endpoint.url:
-      partnerIDMispLK: $PIDMLKURL:ValidPIDMLK$
-    input.bio-auth-request:
-      AuthReq.individualId: $UIN$
-      AuthReq.requestTime: $TIMESTAMP$
-      AuthReq.transactionID: $RANDOM:N:10$
-    input.identity-encrypt-data:
-      identityReq.bioSubType: $TestData:bio_face_subType$
-      identityReq.bioType: $TestData:bio_face_type$
-      identityReq.timestamp: $TIMESTAMP$
-      identityReq.data.timestamp: $TIMESTAMP$
-      identityReq.deviceCode: $TestData:bio_face_deviceCode$
-      identityReq.transactionID: $input.bio-auth-request:AuthReq.transactionID$
-      identityReq.deviceProviderID: $TestData:bio_face_deviceProviderID$
-      identityReq.bioValue: $idrepo~$input.bio-auth-request:AuthReq.individualId$~DECODEFILE:individualBiometricsValue~//BIR/BDBInfo[Type='Face']//following::BDB$
-    output.output-1-expected-y-res:
-      output.1.response.status: $TestData:auth_Pass_status$
-      output.1.response.responseTime: $TIMESTAMP$
-      output.1.response.transactionID: $input.bio-auth-request:AuthReq.transactionID$
-      output.1.response.staticToken: $TOKENID~$input.bio-auth-request:AuthReq.individualId$~$endpoint.url:partnerIDMispLK$
-    audit.auth_transaction:
-      refId: $input.bio-auth-request:AuthReq.individualId$
-      txnId: $input.bio-auth-request:AuthReq.transactionID$
-      authTypeCode: $TestData:auth_transaction_FACE_authTypeCode$
-      statusCode: $TestData:auth_transaction_success_statusCode$
-      reqTime: $FETCH$
-      resTime: $FETCH$
-      statusComment: $TestData:auth_transaction_FACE_success_statusComment$
-      idType: $TestData:auth_transaction_UIN_idType$
-    audit.audit_log:
-      refId:  $input.bio-auth-request:AuthReq.individualId$
-      eventId: $TestData:audit_log_eventId$
-      eventName: $TestData:audit_log_auth_eventName$
-      appId: $TestData:audit_log_ida_appId$
-      appName: $TestData:audit_log_ida_appName$
-      moduleName: $TestData:audit_log_face_moduleName$
-      refIdType: $TestData:audit_log_UIN_refIdType$
-      
-  Authentication_Biometric_Face_With_Valid_Request_Where_UIN_Not_Having_Bio_data_In_DB_Neg:
-    endpoint.url:
-      partnerIDMispLK: $PIDMLKURL:ValidPIDMLK$
-    input.bio-auth-request:
-      AuthReq.individualId: $UIN:WITH:withoutBio$
-      AuthReq.requestTime: $TIMESTAMP$
-      AuthReq.transactionID: $RANDOM:N:10$
-    input.identity-encrypt-data:
-      identityReq.bioSubType: $TestData:bio_face_subType$
-      identityReq.bioType: $TestData:bio_face_type$
-      identityReq.timestamp: $TIMESTAMP$
-      identityReq.data.timestamp: $TIMESTAMP$
-      identityReq.deviceCode: $TestData:bio_face_deviceCode$
-      identityReq.transactionID: $input.bio-auth-request:AuthReq.transactionID$
-      identityReq.deviceProviderID: $TestData:bio_face_deviceProviderID$
-      identityReq.bioValue: afgahgdfgsajfdjjasdfhasdfkdscnkahdksjhahskcdakjdhfkhask
-    output.output-1-expected-n-res:
-      output.1.response.status: $TestData:auth_Fail_status$
-      output.1.response.responseTime: $TIMESTAMP$
-      output.1.response.transactionID: $input.bio-auth-request:AuthReq.transactionID$
-      output.1.response.error.errorCode: $errors:MisssingFaceBioInMosipDB:errorCode$
-      output.1.response.error.errorMessage: $errors:MisssingFaceBioInMosipDB:errorMessage$
-   
-  Authentication_Biometric_Face_With_Valid_BioType_FID_and_Invalid_BioSubType_Left_Index_Neg:
-    endpoint.url:
-      partnerIDMispLK: $PIDMLKURL:ValidPIDMLK$
-    input.bio-auth-request:
-      AuthReq.individualId: $UIN$
-      AuthReq.requestTime: $TIMESTAMP$
-      AuthReq.transactionID: $RANDOM:N:10$
-    input.identity-encrypt-data:
-      identityReq.bioSubType: LEFT_INDEX
-      identityReq.bioType: $TestData:bio_face_type$
-      identityReq.timestamp: $TIMESTAMP$
-      identityReq.data.timestamp: $TIMESTAMP$
-      identityReq.deviceCode: $TestData:bio_face_deviceCode$
-      identityReq.transactionID: $input.bio-auth-request:AuthReq.transactionID$
-      identityReq.deviceProviderID: $TestData:bio_face_deviceProviderID$
-      identityReq.bioValue: $idrepo~$input.bio-auth-request:AuthReq.individualId$~DECODEFILE:individualBiometricsValue~//BIR/BDBInfo[Type='Face']//following::BDB$
-    output.output-1-expected-n-res:
-      output.1.response.status: $TestData:auth_Fail_status$
-      output.1.response.responseTime: $TIMESTAMP$
-      output.1.response.transactionID: $input.bio-auth-request:AuthReq.transactionID$
-      output.1.response.error.errorCode: $errors:InvalidBioSubtype:errorCode$
-      output.1.response.error.errorMessage: $errors:InvalidBioSubtype:errorMessage$
-      
-  Authentication_Biometric_Face_With_future_requestTime_In_Request_Neg:
-    endpoint.url:
-      partnerIDMispLK: $PIDMLKURL:ValidPIDMLK$
-    input.bio-auth-request:
-      AuthReq.individualId: $UIN$
-      AuthReq.requestTime: $TIMESTAMP$
-      AuthReq.transactionID: $RANDOM:N:10$
-    input.identity-encrypt-data:
-      identityReq.bioSubType: $TestData:bio_face_subType$
-      identityReq.bioType: $TestData:bio_face_type$
-      identityReq.timestamp: $TIMESTAMP$HOUR+1
-      identityReq.data.timestamp: $TIMESTAMP$
-      identityReq.deviceCode: $TestData:bio_face_deviceCode$
-      identityReq.transactionID: $input.bio-auth-request:AuthReq.transactionID$
-      identityReq.deviceProviderID: $TestData:bio_face_deviceProviderID$
-      identityReq.bioValue: $idrepo~$input.bio-auth-request:AuthReq.individualId$~DECODEFILE:individualBiometricsValue~//BIR/BDBInfo[Type='Face']//following::BDB$
-    output.output-1-expected-n-res:
-      output.1.response.status: $TestData:auth_Fail_status$
-      output.1.response.responseTime: $TIMESTAMP$
-      output.1.response.transactionID: $input.bio-auth-request:AuthReq.transactionID$
-      output.1.response.error.errorCode: $errors:RequestTimeIsFuture:errorCode$
-      output.1.response.error.errorMessage: $errors:RequestTimeIsFuture:errorMessage$
-      output.1.response.error.actionMessage: $errors:RequestTimeIsFuture:actionMessage$
-      
-  Authentication_Biometric_Face_With_MoreThan_one_FaceRecord_In_Identity_Neg:
-    endpoint.url:
-      partnerIDMispLK: $PIDMLKURL:ValidPIDMLK$
-    input.bio-auth-request:
-      AuthReq.individualId: $UIN$
-      AuthReq.requestTime: $TIMESTAMP$
-      AuthReq.transactionID: $RANDOM:N:10$
-    input.identity-encrypt-exceed-1-face-data:
-      identityReq.bioSubType: $TestData:bio_face_subType$
-      identityReq.bioType: $TestData:bio_face_type$
-      identityReq.timestamp: $TIMESTAMP$
-      identityReq.data.timestamp: $TIMESTAMP$
-      identityReq.deviceCode: $TestData:bio_face_deviceCode$
-      identityReq.transactionID: $input.bio-auth-request:AuthReq.transactionID$
-      identityReq.deviceProviderID: $TestData:bio_face_deviceProviderID$
-      identityReq.bioValue: $idrepo~$input.bio-auth-request:AuthReq.individualId$~DECODEFILE:individualBiometricsValue~//BIR/BDBInfo[Type='Face']//following::BDB$
-      identityReq.bioSubType1: $TestData:bio_face_subType$
-      identityReq.bioType1: $TestData:bio_face_type$
-      identityReq.timestamp1: $TIMESTAMP$
-      identityReq.deviceCode1: $TestData:bio_face_deviceCode$
-      identityReq.transactionID1: $input.bio-auth-request:AuthReq.transactionID$
-      identityReq.deviceProviderID1: $TestData:bio_face_deviceProviderID$
-      identityReq.bioValue1: $idrepo~$input.bio-auth-request:AuthReq.individualId$~DECODEFILE:individualBiometricsValue~//BIR/BDBInfo[Type='Face']//following::BDB$
-    output.output-1-expected-n-res:
-      output.1.response.status: $TestData:auth_Fail_status$
-      output.1.response.responseTime: $TIMESTAMP$
-      output.1.response.transactionID: $input.bio-auth-request:AuthReq.transactionID$
-      output.1.response.error.errorCode: $errors:FaceExceed1:errorCode$
-      output.1.response.error.errorMessage: $errors:FaceExceed1:errorMessage$
-      
-  Authentication_Biometric_Face_With_requestedAuth_all_set_false_Neg:
-    endpoint.url:
-      partnerIDMispLK: $PIDMLKURL:ValidPIDMLK$
-    input.bio-auth-request:
-      AuthReq.individualId: $UIN$
-      AuthReq.requestTime: $TIMESTAMP$
-      AuthReq.transactionID: $RANDOM:N:10$
-      AuthReq.bio: $TestData:boolean_false$
-      AuthReq.pin: $TestData:boolean_false$
-      AuthReq.otp: $TestData:boolean_false$
-      AuthReq.demo: $TestData:boolean_false$
-    input.identity-encrypt-data:
-      identityReq.bioSubType: $TestData:bio_face_subType$
-      identityReq.bioType: $TestData:bio_face_type$
-      identityReq.timestamp: $TIMESTAMP$
-      identityReq.data.timestamp: $TIMESTAMP$
-      identityReq.deviceCode: $TestData:bio_face_deviceCode$
-      identityReq.transactionID: $input.bio-auth-request:AuthReq.transactionID$
-      identityReq.deviceProviderID: $TestData:bio_face_deviceProviderID$
-      identityReq.bioValue: $idrepo~$input.bio-auth-request:AuthReq.individualId$~DECODEFILE:individualBiometricsValue~//BIR/BDBInfo[Type='Face']//following::BDB$
-    output.output-1-expected-n-res:
-      output.1.response.status: $TestData:auth_Fail_status$
-      output.1.response.responseTime: $TIMESTAMP$
-      output.1.response.transactionID: $input.bio-auth-request:AuthReq.transactionID$
-      output.1.response.error.errorCode: $errors:NoAuthTypeSelected:errorCode$
-      output.1.response.error.errorMessage: $errors:NoAuthTypeSelected:errorMessage$
-      
-  Authentication_Biometric_Face_With_requestTime_LT24HR_In_Request_Neg:
-    endpoint.url:
-      partnerIDMispLK: $PIDMLKURL:ValidPIDMLK$
-    input.bio-auth-request:
-      AuthReq.individualId: $UIN$
-      AuthReq.requestTime: $TIMESTAMP$HOUR-24
-      AuthReq.transactionID: $RANDOM:N:10$
-    input.identity-encrypt-data:
-      identityReq.bioSubType: $TestData:bio_face_subType$
-      identityReq.bioType: $TestData:bio_face_type$
-      identityReq.timestamp: $TIMESTAMP$HOUR-24
-      identityReq.data.timestamp: $TIMESTAMP$
-      identityReq.deviceCode: $TestData:bio_face_deviceCode$
-      identityReq.transactionID: $input.bio-auth-request:AuthReq.transactionID$
-      identityReq.deviceProviderID: $TestData:bio_face_deviceProviderID$
-      identityReq.bioValue: $idrepo~$input.bio-auth-request:AuthReq.individualId$~DECODEFILE:individualBiometricsValue~//BIR/BDBInfo[Type='Face']//following::BDB$
-    output.output-1-expected-n-res:
-      output.1.response.status: $TestData:auth_Fail_status$
-      output.1.response.responseTime: $TIMESTAMP$
-      output.1.response.transactionID: $input.bio-auth-request:AuthReq.transactionID$
-      output.1.response.error.errorCode: $errors:RequestTimeLT24HR:errorCode$
-      output.1.response.error.errorMessage: $errors:RequestTimeLT24HR:errorMessage$
-      output.1.response.error.actionMessage: $errors:RequestTimeLT24HR:actionMessage$
-      
-  Authentication_Biometric_Face_With_requestTime_LT25HR_In_Request_Neg:
-    endpoint.url:
-      partnerIDMispLK: $PIDMLKURL:ValidPIDMLK$
-    input.bio-auth-request:
-      AuthReq.individualId: $UIN$
-      AuthReq.requestTime: $TIMESTAMP$HOUR-30
-      AuthReq.transactionID: $RANDOM:N:10$
-    input.identity-encrypt-data:
-      identityReq.bioSubType: $TestData:bio_face_subType$
-      identityReq.bioType: $TestData:bio_face_type$
-      identityReq.timestamp: $TIMESTAMP$HOUR-30
-      identityReq.data.timestamp: $TIMESTAMP$
-      identityReq.deviceCode: $TestData:bio_face_deviceCode$
-      identityReq.transactionID: $input.bio-auth-request:AuthReq.transactionID$
-      identityReq.deviceProviderID: $TestData:bio_face_deviceProviderID$
-      identityReq.bioValue: $idrepo~$input.bio-auth-request:AuthReq.individualId$~DECODEFILE:individualBiometricsValue~//BIR/BDBInfo[Type='Face']//following::BDB$
-    output.output-1-expected-n-res:
-      output.1.response.status: $TestData:auth_Fail_status$
-      output.1.response.responseTime: $TIMESTAMP$
-      output.1.response.transactionID: $input.bio-auth-request:AuthReq.transactionID$
-      output.1.response.error.errorCode: $errors:RequestTimeLT24HR:errorCode$
-      output.1.response.error.errorMessage: $errors:RequestTimeLT24HR:errorMessage$
-      output.1.response.error.actionMessage: $errors:RequestTimeLT24HR:actionMessage$
-      
-  Authentication_Biometric_Face_With_requestedAuth_set_bio_false_other_true_Neg:
-    endpoint.url:
-      partnerIDMispLK: $PIDMLKURL:ValidPIDMLK$
-    input.bio-auth-request:
-      AuthReq.individualId: $UIN$
-      AuthReq.requestTime: $TIMESTAMP$
-      AuthReq.transactionID: $RANDOM:N:10$
-      AuthReq.bio: $TestData:boolean_false$
-      AuthReq.otp: $TestData:boolean_true$
-      AuthReq.demo: $TestData:boolean_true$
-    input.identity-encrypt-data:
-      identityReq.bioSubType: $TestData:bio_face_subType$
-      identityReq.bioType: $TestData:bio_face_type$
-      identityReq.timestamp: $TIMESTAMP$
-      identityReq.data.timestamp: $TIMESTAMP$
-      identityReq.deviceCode: $TestData:bio_face_deviceCode$
-      identityReq.transactionID: $input.bio-auth-request:AuthReq.transactionID$
-      identityReq.deviceProviderID: $TestData:bio_face_deviceProviderID$
-      identityReq.bioValue: $idrepo~$input.bio-auth-request:AuthReq.individualId$~DECODEFILE:individualBiometricsValue~//BIR/BDBInfo[Type='Face']//following::BDB$
-    output.output-1-expected-n-res:
-      output.1.response.status: $TestData:auth_Fail_status$
-      output.1.response.responseTime: $TIMESTAMP$
-      output.1.response.transactionID: $input.bio-auth-request:AuthReq.transactionID$
-      output.1.response.error.errorCode: $IGNORE$
-      output.1.response.error.errorMessage: $IGNORE$
-      
-  Authentication_Biometric_Face_With_requestedAuth_bio_otherThan_true_or_false_Neg:
-    endpoint.url:
-      partnerIDMispLK: $PIDMLKURL:ValidPIDMLK$
-    input.bio-auth-request:
-      AuthReq.individualId: $UIN$
-      AuthReq.requestTime: $TIMESTAMP$
-      AuthReq.transactionID: $RANDOM:N:10$
-      AuthReq.bio: $TestData:invalid$
-    input.identity-encrypt-data:
-      identityReq.bioSubType: $TestData:bio_face_subType$
-      identityReq.bioType: $TestData:bio_face_type$
-      identityReq.timestamp: $TIMESTAMP$
-      identityReq.data.timestamp: $TIMESTAMP$
-      identityReq.deviceCode: $TestData:bio_face_deviceCode$
-      identityReq.transactionID: $input.bio-auth-request:AuthReq.transactionID$
-      identityReq.deviceProviderID: $TestData:bio_face_deviceProviderID$
-      identityReq.bioValue: $idrepo~$input.bio-auth-request:AuthReq.individualId$~DECODEFILE:individualBiometricsValue~//BIR/BDBInfo[Type='Face']//following::BDB$
-    output.output-1-expected-n-res:
-      output.1.response.status: $TestData:auth_Fail_status$
-      output.1.response.responseTime: $TIMESTAMP$
-      output.1.response.transactionID: $input.bio-auth-request:AuthReq.transactionID$
-      output.1.response.error.errorCode: $errors:InvalidRequest:errorCode$
-      output.1.response.error.errorMessage: $errors:InvalidRequest:errorMessage$
-      
-  Authentication_Biometric_Face_With_requestedAuth_set_bio_true_when_bio_Authentication_Biometric_Face_not_selected_in_ploicy_Neg:
-    endpoint.url:
-      partnerIDMispLK: $PIDMLKURL:NOFACEPIDMLK$
-    input.bio-auth-request:
-      AuthReq.individualId: $UIN$
-      AuthReq.requestTime: $TIMESTAMP$
-      AuthReq.transactionID: $RANDOM:N:10$
-      AuthReq.bio: $TestData:boolean_true$
-    input.identity-encrypt-data:
-      identityReq.bioSubType: $TestData:bio_face_subType$
-      identityReq.bioType: $TestData:bio_face_type$
-      identityReq.timestamp: $TIMESTAMP$
-      identityReq.data.timestamp: $TIMESTAMP$
-      identityReq.deviceCode: $TestData:bio_face_deviceCode$
-      identityReq.transactionID: $input.bio-auth-request:AuthReq.transactionID$
-      identityReq.deviceProviderID: $TestData:bio_face_deviceProviderID$
-      identityReq.bioValue: $idrepo~$input.bio-auth-request:AuthReq.individualId$~DECODEFILE:individualBiometricsValue~//BIR/BDBInfo[Type='Face']//following::BDB$
-    output.output-1-expected-n-res:
-      output.1.response.status: $TestData:auth_Fail_status$
-      output.1.response.responseTime: $TIMESTAMP$
-      output.1.response.transactionID: $input.bio-auth-request:AuthReq.transactionID$
-      output.1.response.error.errorCode: $errors:PolicyWithoutBioFace:errorCode$
-      output.1.response.error.errorMessage: $errors:PolicyWithoutBioFace:errorMessage$
-      
-  Authentication_Biometric_Face_With_Valid_individualId_UIN_and_individualIdType_as_VID_Neg:
-    endpoint.url:
-      partnerIDMispLK: $PIDMLKURL:ValidPIDMLK$
-    input.bio-auth-request:
-      AuthReq.individualId: $UIN$
-      AuthReq.individualIdType: $TestData:indvId_Vid_valid$
-      AuthReq.requestTime: $TIMESTAMP$
-      AuthReq.transactionID: $RANDOM:N:10$
-      AuthReq.bio: $TestData:boolean_true$
-    input.identity-encrypt-data:
-      identityReq.bioSubType: $TestData:bio_face_subType$
-      identityReq.bioType: $TestData:bio_face_type$
-      identityReq.timestamp: $TIMESTAMP$
-      identityReq.data.timestamp: $TIMESTAMP$
-      identityReq.deviceCode: $TestData:bio_face_deviceCode$
-      identityReq.transactionID: $input.bio-auth-request:AuthReq.transactionID$
-      identityReq.deviceProviderID: $TestData:bio_face_deviceProviderID$
-      identityReq.bioValue: $idrepo~$input.bio-auth-request:AuthReq.individualId$~DECODEFILE:individualBiometricsValue~//BIR/BDBInfo[Type='Face']//following::BDB$
-    output.output-1-expected-n-res:
-      output.1.response.status: $TestData:auth_Fail_status$
-      output.1.response.responseTime: $TIMESTAMP$
-      output.1.response.transactionID: $input.bio-auth-request:AuthReq.transactionID$
-      output.1.response.error.errorCode: $errors:InvalidVID:errorCode$
-      output.1.response.error.errorMessage: $errors:InvalidVID:errorMessage$
-      output.1.response.error.actionMessage: $errors:InvalidVID:actionMessage$
-      
-  Authentication_Biometric_Face_Without_Version_In_Request_Neg:
-    endpoint.url:
-      partnerIDMispLK: $PIDMLKURL:ValidPIDMLK$
-    input.bio-auth-request:
-      AuthReq.individualId: $UIN$
-      AuthReq.individualIdType: $TestData:indvId_Uin_valid$
-      AuthReq.requestTime: $TIMESTAMP$
-      AuthReq.transactionID: $RANDOM:N:10$
-      AuthReq.bio: $TestData:boolean_true$
-      AuthReq.version: $REMOVE$
-    input.identity-encrypt-data:
-      identityReq.bioSubType: $TestData:bio_face_subType$
-      identityReq.bioType: $TestData:bio_face_type$
-      identityReq.timestamp: $TIMESTAMP$
-      identityReq.data.timestamp: $TIMESTAMP$
-      identityReq.deviceCode: $TestData:bio_face_deviceCode$
-      identityReq.transactionID: $input.bio-auth-request:AuthReq.transactionID$
-      identityReq.deviceProviderID: $TestData:bio_face_deviceProviderID$
-      identityReq.bioValue: $idrepo~$input.bio-auth-request:AuthReq.individualId$~DECODEFILE:individualBiometricsValue~//BIR/BDBInfo[Type='Face']//following::BDB$
-    output.output-1-expected-n-res:
-      output.1.response.status: $TestData:auth_Fail_status$
-      output.1.response.responseTime: $TIMESTAMP$
-      output.1.response.transactionID: $input.bio-auth-request:AuthReq.transactionID$
-      output.1.response.error.errorCode: $errors:Missingversion:errorCode$
-      output.1.response.error.errorMessage: $errors:Missingversion:errorMessage$
-      
-  Authentication_Biometric_Face_Without_bioSubType_In_Bio_Identity_Neg:
-    endpoint.url:
-      partnerIDMispLK: $PIDMLKURL:ValidPIDMLK$
-    input.bio-auth-request:
-      AuthReq.individualId: $UIN$
-      AuthReq.individualIdType: $TestData:indvId_Uin_valid$
-      AuthReq.requestTime: $TIMESTAMP$
-      AuthReq.transactionID: $RANDOM:N:10$
-      AuthReq.bio: $TestData:boolean_true$
-    input.identity-encrypt-data:
-      identityReq.bioSubType: $REMOVE$
-      identityReq.bioType: $TestData:bio_face_type$
-      identityReq.timestamp: $TIMESTAMP$
-      identityReq.data.timestamp: $TIMESTAMP$
-      identityReq.deviceCode: $TestData:bio_face_deviceCode$
-      identityReq.transactionID: $input.bio-auth-request:AuthReq.transactionID$
-      identityReq.deviceProviderID: $TestData:bio_face_deviceProviderID$
-      identityReq.bioValue: $idrepo~$input.bio-auth-request:AuthReq.individualId$~DECODEFILE:individualBiometricsValue~//BIR/BDBInfo[Type='Face']//following::BDB$
-    output.output-1-expected-n-res:
-      output.1.response.status: $TestData:auth_Fail_status$
-      output.1.response.responseTime: $TIMESTAMP$
-      output.1.response.transactionID: $input.bio-auth-request:AuthReq.transactionID$
-      output.1.response.error.errorCode: $errors:MissingBioSubtype:errorCode$
-      output.1.response.error.errorMessage: $errors:MissingBioSubtype:errorMessage$
-      
-  Authentication_Biometric_Face_Without_bioType_In_Bio_Identity_Neg:
-    endpoint.url:
-      partnerIDMispLK: $PIDMLKURL:ValidPIDMLK$
-    input.bio-auth-request:
-      AuthReq.individualId: $UIN$
-      AuthReq.individualIdType: $TestData:indvId_Uin_valid$
-      AuthReq.requestTime: $TIMESTAMP$
-      AuthReq.transactionID: $RANDOM:N:10$
-      AuthReq.bio: $TestData:boolean_true$
-    input.identity-encrypt-data:
-      identityReq.bioSubType: $TestData:bio_face_subType$
-      identityReq.bioType: $REMOVE$
-      identityReq.timestamp: $TIMESTAMP$
-      identityReq.data.timestamp: $TIMESTAMP$
-      identityReq.deviceCode: $TestData:bio_face_deviceCode$
-      identityReq.transactionID: $input.bio-auth-request:AuthReq.transactionID$
-      identityReq.deviceProviderID: $TestData:bio_face_deviceProviderID$
-      identityReq.bioValue: $idrepo~$input.bio-auth-request:AuthReq.individualId$~DECODEFILE:individualBiometricsValue~//BIR/BDBInfo[Type='Face']//following::BDB$
-    output.output-1-expected-n-res:
-      output.1.response.status: $TestData:auth_Fail_status$
-      output.1.response.responseTime: $TIMESTAMP$
-      output.1.response.transactionID: $input.bio-auth-request:AuthReq.transactionID$
-      output.1.response.error.errorCode: $errors:MissingBioType:errorCode$
-      output.1.response.error.errorMessage: $errors:MissingBioType:errorMessage$
-      
-  Authentication_Biometric_Face_Without_bioValue_In_Bio_Identity_Neg:
-    endpoint.url:
-      partnerIDMispLK: $PIDMLKURL:ValidPIDMLK$
-    input.bio-auth-request:
-      AuthReq.individualId: $UIN$
-      AuthReq.individualIdType: $TestData:indvId_Uin_valid$
-      AuthReq.requestTime: $TIMESTAMP$
-      AuthReq.transactionID: $RANDOM:N:10$
-      AuthReq.bio: $TestData:boolean_true$
-    input.identity-encrypt-data:
-      identityReq.bioSubType: $TestData:bio_face_subType$
-      identityReq.bioType: $TestData:bio_face_type$
-      identityReq.timestamp: $TIMESTAMP$
-      identityReq.data.timestamp: $TIMESTAMP$
-      identityReq.deviceCode: $TestData:bio_face_deviceCode$
-      identityReq.transactionID: $input.bio-auth-request:AuthReq.transactionID$
-      identityReq.deviceProviderID: $TestData:bio_face_deviceProviderID$
-      identityReq.bioValue: $REMOVE$
-    output.output-1-expected-n-res:
-      output.1.response.status: $TestData:auth_Fail_status$
-      output.1.response.responseTime: $TIMESTAMP$
-      output.1.response.transactionID: $input.bio-auth-request:AuthReq.transactionID$
-      output.1.response.error.errorCode: $errors:MissingBioValue:errorCode$
-      output.1.response.error.errorMessage: $errors:MissingBioValue:errorMessage$
-      
-  Authentication_Biometric_Face_Without_consentObtained_Neg:
-    endpoint.url:
-      partnerIDMispLK: $PIDMLKURL:ValidPIDMLK$
-    input.bio-auth-request:
-      AuthReq.individualId: $UIN$
-      AuthReq.individualIdType: $TestData:indvId_Uin_valid$
-      AuthReq.requestTime: $TIMESTAMP$
-      AuthReq.transactionID: $RANDOM:N:10$
-      AuthReq.bio: $TestData:boolean_true$
-      AuthReq.consentObtained: $REMOVE$
-    input.identity-encrypt-data:
-      identityReq.bioSubType: $TestData:bio_face_subType$
-      identityReq.bioType: $TestData:bio_face_type$
-      identityReq.timestamp: $TIMESTAMP$
-      identityReq.data.timestamp: $TIMESTAMP$
-      identityReq.deviceCode: $TestData:bio_face_deviceCode$
-      identityReq.transactionID: $input.bio-auth-request:AuthReq.transactionID$
-      identityReq.deviceProviderID: $TestData:bio_face_deviceProviderID$
-      identityReq.bioValue: $idrepo~$input.bio-auth-request:AuthReq.individualId$~DECODEFILE:individualBiometricsValue~//BIR/BDBInfo[Type='Face']//following::BDB$
-    output.output-1-expected-n-res:
-      output.1.response.status: $TestData:auth_Fail_status$
-      output.1.response.responseTime: $TIMESTAMP$
-      output.1.response.transactionID: $input.bio-auth-request:AuthReq.transactionID$
-      output.1.response.error.errorCode: $errors:ConsentNotSet:errorCode$
-      output.1.response.error.errorMessage: $errors:ConsentNotSet:errorMessage$
-           
-  Authentication_Biometric_Face_Without_Id_In_Request_Neg:
-    endpoint.url:
-      partnerIDMispLK: $PIDMLKURL:ValidPIDMLK$
-    input.bio-auth-request:
-      AuthReq.id: $REMOVE$
-      AuthReq.individualId: $UIN$
-      AuthReq.individualIdType: $TestData:indvId_Uin_valid$
-      AuthReq.requestTime: $TIMESTAMP$
-      AuthReq.transactionID: $RANDOM:N:10$
-      AuthReq.bio: $TestData:boolean_true$
-    input.identity-encrypt-data:
-      identityReq.bioSubType: $TestData:bio_face_subType$
-      identityReq.bioType: $TestData:bio_face_type$
-      identityReq.timestamp: $TIMESTAMP$
-      identityReq.data.timestamp: $TIMESTAMP$
-      identityReq.deviceCode: $TestData:bio_face_deviceCode$
-      identityReq.transactionID: $input.bio-auth-request:AuthReq.transactionID$
-      identityReq.deviceProviderID: $TestData:bio_face_deviceProviderID$
-      identityReq.bioValue: $idrepo~$input.bio-auth-request:AuthReq.individualId$~DECODEFILE:individualBiometricsValue~//BIR/BDBInfo[Type='Face']//following::BDB$
-    output.output-1-expected-n-res:
-      output.1.response.status: $TestData:auth_Fail_status$
-      output.1.response.responseTime: $TIMESTAMP$
-      output.1.response.transactionID: $input.bio-auth-request:AuthReq.transactionID$
-      output.1.response.error.errorCode: $errors:MissingId:errorCode$
-      output.1.response.error.errorMessage: $errors:MissingId:errorMessage$
-      
-  Authentication_Biometric_Face_Without_individualId_Neg:
-    endpoint.url:
-      partnerIDMispLK: $PIDMLKURL:ValidPIDMLK$
-    input.bio-auth-request:
-      AuthReq.individualId: $REMOVE$
-      AuthReq.individualIdType: $TestData:indvId_Uin_valid$
-      AuthReq.requestTime: $TIMESTAMP$
-      AuthReq.transactionID: $RANDOM:N:10$
-      AuthReq.bio: $TestData:boolean_true$
-    input.identity-encrypt-data:
-      identityReq.bioSubType: $TestData:bio_face_subType$
-      identityReq.bioType: $TestData:bio_face_type$
-      identityReq.timestamp: $TIMESTAMP$
-      identityReq.data.timestamp: $TIMESTAMP$
-      identityReq.deviceCode: $TestData:bio_face_deviceCode$
-      identityReq.transactionID: $input.bio-auth-request:AuthReq.transactionID$
-      identityReq.deviceProviderID: $TestData:bio_face_deviceProviderID$
-      identityReq.bioValue: fgiuagiuefdiaidiufiuaiyi872186768767186836bhh
-    output.output-1-expected-n-res:
-      output.1.response.status: $TestData:auth_Fail_status$
-      output.1.response.responseTime: $TIMESTAMP$
-      output.1.response.transactionID: $input.bio-auth-request:AuthReq.transactionID$
-      output.1.response.error.errorCode: $errors:MissingUIN:errorCode$
-      output.1.response.error.errorMessage: $errors:MissingUIN:errorMessage$
-      
-  Authentication_Biometric_Face_Without_individualIdType_Neg:
-    endpoint.url:
-      partnerIDMispLK: $PIDMLKURL:ValidPIDMLK$
-    input.bio-auth-request:
-      AuthReq.individualId: $UIN$
-      AuthReq.individualIdType: $REMOVE$
-      AuthReq.requestTime: $TIMESTAMP$
-      AuthReq.transactionID: $RANDOM:N:10$
-      AuthReq.bio: $TestData:boolean_true$
-    input.identity-encrypt-data:
-      identityReq.bioSubType: $TestData:bio_face_subType$
-      identityReq.bioType: $TestData:bio_face_type$
-      identityReq.timestamp: $TIMESTAMP$
-      identityReq.data.timestamp: $TIMESTAMP$
-      identityReq.deviceCode: $TestData:bio_face_deviceCode$
-      identityReq.transactionID: $input.bio-auth-request:AuthReq.transactionID$
-      identityReq.deviceProviderID: $TestData:bio_face_deviceProviderID$
-      identityReq.bioValue: $idrepo~$input.bio-auth-request:AuthReq.individualId$~DECODEFILE:individualBiometricsValue~//BIR/BDBInfo[Type='Face']//following::BDB$
-    output.output-1-expected-n-res:
-      output.1.response.status: $TestData:auth_Fail_status$
-      output.1.response.responseTime: $TIMESTAMP$
-      output.1.response.transactionID: $input.bio-auth-request:AuthReq.transactionID$
-      output.1.response.error.errorCode: $errors:MissingindividualIdType:errorCode$
-      output.1.response.error.errorMessage: $errors:MissingindividualIdType:errorMessage$
-      
-  Authentication_Biometric_Face_Without_requestTime_In_Request_Neg:
-    endpoint.url:
-      partnerIDMispLK: $PIDMLKURL:ValidPIDMLK$
-    input.bio-auth-request:
-      AuthReq.individualId: $UIN$
-      AuthReq.individualIdType: $TestData:indvId_Uin_valid$
-      AuthReq.requestTime: $REMOVE$
-      AuthReq.transactionID: $RANDOM:N:10$
-      AuthReq.bio: $TestData:boolean_true$
-    input.identity-encrypt-data:
-      identityReq.bioSubType: $TestData:bio_face_subType$
-      identityReq.bioType: $TestData:bio_face_type$
-      identityReq.timestamp: $TIMESTAMP$
-      identityReq.data.timestamp: $TIMESTAMP$
-      identityReq.deviceCode: $TestData:bio_face_deviceCode$
-      identityReq.transactionID: $input.bio-auth-request:AuthReq.transactionID$
-      identityReq.deviceProviderID: $TestData:bio_face_deviceProviderID$
-      identityReq.bioValue: $idrepo~$input.bio-auth-request:AuthReq.individualId$~DECODEFILE:individualBiometricsValue~//BIR/BDBInfo[Type='Face']//following::BDB$
-    output.output-1-expected-n-res:
-      output.1.response.status: $TestData:auth_Fail_status$
-      output.1.response.responseTime: $TIMESTAMPZ$
-      output.1.response.transactionID: $input.bio-auth-request:AuthReq.transactionID$
-      output.1.response.error.errorCode: $errors:MissingrequestTime:errorCode$
-      output.1.response.error.errorMessage: $errors:MissingrequestTime:errorMessage$
-      
-  Authentication_Biometric_Face_Without_timestamp_In_Bio_Identity_Neg:
-    endpoint.url:
-      partnerIDMispLK: $PIDMLKURL:ValidPIDMLK$
-    input.bio-auth-request:
-      AuthReq.individualId: $UIN$
-      AuthReq.individualIdType: $TestData:indvId_Uin_valid$
-      AuthReq.requestTime: $TIMESTAMP$
-      AuthReq.transactionID: $RANDOM:N:10$
-      AuthReq.bio: $TestData:boolean_true$
-    input.identity-encrypt-data:
-      identityReq.bioSubType: $TestData:bio_face_subType$
-      identityReq.bioType: $TestData:bio_face_type$
-      identityReq.timestamp: $REMOVE$
-      identityReq.data.timestamp: $TIMESTAMP$
-      identityReq.deviceCode: $TestData:bio_face_deviceCode$
-      identityReq.transactionID: $input.bio-auth-request:AuthReq.transactionID$
-      identityReq.deviceProviderID: $TestData:bio_face_deviceProviderID$
-      identityReq.bioValue: $idrepo~$input.bio-auth-request:AuthReq.individualId$~DECODEFILE:individualBiometricsValue~//BIR/BDBInfo[Type='Face']//following::BDB$
-    output.output-1-expected-n-res:
-      output.1.response.status: $TestData:auth_Fail_status$
-      output.1.response.responseTime: $TIMESTAMP$
-      output.1.response.transactionID: $input.bio-auth-request:AuthReq.transactionID$
-      output.1.response.error.errorCode: $errors:MissingIdentityTimestamp:errorCode$
-      output.1.response.error.errorMessage: $errors:MissingIdentityTimestamp:errorMessage$
-           
-  Authentication_Biometric_Face_Without_bio_requestAuth_In_request_Neg:
-    endpoint.url:
-      partnerIDMispLK: $PIDMLKURL:ValidPIDMLK$
-    input.bio-auth-request:
-      AuthReq.individualId: $UIN$
-      AuthReq.individualIdType: $TestData:indvId_Uin_valid$
-      AuthReq.requestTime: $TIMESTAMP$
-      AuthReq.transactionID: $RANDOM:N:10$
-      AuthReq.bio: $REMOVE$
-    input.identity-encrypt-data:
-      identityReq.bioSubType: $TestData:bio_face_subType$
-      identityReq.bioType: $TestData:bio_face_type$
-      identityReq.timestamp: $TIMESTAMP$
-      identityReq.data.timestamp: $TIMESTAMP$
-      identityReq.deviceCode: $TestData:bio_face_deviceCode$
-      identityReq.transactionID: $input.bio-auth-request:AuthReq.transactionID$
-      identityReq.deviceProviderID: $TestData:bio_face_deviceProviderID$
-      identityReq.bioValue: $idrepo~$input.bio-auth-request:AuthReq.individualId$~DECODEFILE:individualBiometricsValue~//BIR/BDBInfo[Type='Face']//following::BDB$
-    output.output-1-expected-n-res:
-      output.1.response.status: $TestData:auth_Fail_status$
-      output.1.response.responseTime: $TIMESTAMP$
-      output.1.response.transactionID: $input.bio-auth-request:AuthReq.transactionID$
-      output.1.response.error.errorCode: $errors:NoAuthTypeSelected:errorCode$
-      output.1.response.error.errorMessage: $errors:NoAuthTypeSelected:errorMessage$
-      
-  Authentication_Biometric_Face_Without_transactionID_In_Request_Neg:
-    endpoint.url:
-      partnerIDMispLK: $PIDMLKURL:ValidPIDMLK$
-    input.bio-auth-request:
-      AuthReq.individualId: $UIN$
-      AuthReq.individualIdType: $TestData:indvId_Uin_valid$
-      AuthReq.requestTime: $TIMESTAMP$
-      AuthReq.transactionID: $REMOVE$
-      AuthReq.bio: $TestData:boolean_true$
-    input.identity-encrypt-data:
-      identityReq.bioSubType: $TestData:bio_face_subType$
-      identityReq.bioType: $TestData:bio_face_type$
-      identityReq.timestamp: $TIMESTAMP$
-      identityReq.data.timestamp: $TIMESTAMP$
-      identityReq.deviceCode: $TestData:bio_face_deviceCode$
-      identityReq.transactionID: $RANDOM:N:10$
-      identityReq.deviceProviderID: $TestData:bio_face_deviceProviderID$
-      identityReq.bioValue: $idrepo~$input.bio-auth-request:AuthReq.individualId$~DECODEFILE:individualBiometricsValue~//BIR/BDBInfo[Type='Face']//following::BDB$
-    output.output-1-expected-n-res:
-      output.1.response.status: $TestData:auth_Fail_status$
-      output.1.response.responseTime: $TIMESTAMP$
-      output.1.response.transactionID: $input.bio-auth-request:AuthReq.transactionID$
-      output.1.response.error.errorCode: $errors:MissingtransactionID:errorCode$
-      output.1.response.error.errorMessage: $errors:MissingtransactionID:errorMessage$
-      
-  Authentication_Biometric_Face_With_Invalid_Version_In_Request_Neg:
-    endpoint.url:
-      partnerIDMispLK: $PIDMLKURL:ValidPIDMLK$
-    input.bio-auth-request:
-      AuthReq.individualId: $UIN$
-      AuthReq.individualIdType: $TestData:indvId_Uin_valid$
-      AuthReq.requestTime: $TIMESTAMP$
-      AuthReq.transactionID: $RANDOM:N:10$
-      AuthReq.bio: $TestData:boolean_true$
-      AuthReq.version: $TestData:id_version_invalid$
-    input.identity-encrypt-data:
-      identityReq.bioSubType: $TestData:bio_face_subType$
-      identityReq.bioType: $TestData:bio_face_type$
-      identityReq.timestamp: $TIMESTAMP$
-      identityReq.data.timestamp: $TIMESTAMP$
-      identityReq.deviceCode: $TestData:bio_face_deviceCode$
-      identityReq.transactionID: $input.bio-auth-request:AuthReq.transactionID$
-      identityReq.deviceProviderID: $TestData:bio_face_deviceProviderID$
-      identityReq.bioValue: $idrepo~$input.bio-auth-request:AuthReq.individualId$~DECODEFILE:individualBiometricsValue~//BIR/BDBInfo[Type='Face']//following::BDB$
-    output.output-1-expected-n-res:
-      output.1.response.status: $TestData:auth_Fail_status$
-      output.1.response.responseTime: $TIMESTAMP$
-      output.1.response.transactionID: $input.bio-auth-request:AuthReq.transactionID$
-      output.1.response.error.errorCode: $errors:Invalidversion:errorCode$
-      output.1.response.error.errorMessage: $errors:Invalidversion:errorMessage$
-      
-  Authentication_Biometric_Face_With_Invalid_bioSubType_In_Bio_Identity_Neg:
-    endpoint.url:
-      partnerIDMispLK: $PIDMLKURL:ValidPIDMLK$
-    input.bio-auth-request:
-      AuthReq.individualId: $UIN$
-      AuthReq.individualIdType: $TestData:indvId_Uin_valid$
-      AuthReq.requestTime: $TIMESTAMP$
-      AuthReq.transactionID: $RANDOM:N:10$
-      AuthReq.bio: $TestData:boolean_true$
-    input.identity-encrypt-data:
-      identityReq.bioSubType: $TestData:invalid$
-      identityReq.bioType: $TestData:bio_face_type$
-      identityReq.timestamp: $TIMESTAMP$
-      identityReq.data.timestamp: $TIMESTAMP$
-      identityReq.deviceCode: $TestData:bio_face_deviceCode$
-      identityReq.transactionID: $input.bio-auth-request:AuthReq.transactionID$
-      identityReq.deviceProviderID: $TestData:bio_face_deviceProviderID$
-      identityReq.bioValue: $idrepo~$input.bio-auth-request:AuthReq.individualId$~DECODEFILE:individualBiometricsValue~//BIR/BDBInfo[Type='Face']//following::BDB$
-    output.output-1-expected-n-res:
-      output.1.response.status: $TestData:auth_Fail_status$
-      output.1.response.responseTime: $TIMESTAMP$
-      output.1.response.transactionID: $input.bio-auth-request:AuthReq.transactionID$
-      output.1.response.error.errorCode: $errors:InvalidBioSubtype:errorCode$
-      output.1.response.error.errorMessage: $errors:InvalidBioSubtype:errorMessage$
-      
-  Authentication_Biometric_Face_With_Invalid_bioType_In_Bio_Identity_Neg:
-    endpoint.url:
-      partnerIDMispLK: $PIDMLKURL:ValidPIDMLK$
-    input.bio-auth-request:
-      AuthReq.individualId: $UIN$
-      AuthReq.individualIdType: $TestData:indvId_Uin_valid$
-      AuthReq.requestTime: $TIMESTAMP$
-      AuthReq.transactionID: $RANDOM:N:10$
-      AuthReq.bio: $TestData:boolean_true$
-    input.identity-encrypt-data:
-      identityReq.bioSubType: $TestData:bio_face_subType$
-      identityReq.bioType: $TestData:invalid$
-      identityReq.timestamp: $TIMESTAMP$
-      identityReq.data.timestamp: $TIMESTAMP$
-      identityReq.deviceCode: $TestData:bio_face_deviceCode$
-      identityReq.transactionID: $input.bio-auth-request:AuthReq.transactionID$
-      identityReq.deviceProviderID: $TestData:bio_face_deviceProviderID$
-      identityReq.bioValue: $idrepo~$input.bio-auth-request:AuthReq.individualId$~DECODEFILE:individualBiometricsValue~//BIR/BDBInfo[Type='Face']//following::BDB$
-    output.output-1-expected-n-res:
-      output.1.response.status: $TestData:auth_Fail_status$
-      output.1.response.responseTime: $TIMESTAMP$
-      output.1.response.transactionID: $input.bio-auth-request:AuthReq.transactionID$
-      output.1.response.error.errorCode: $errors:OtherAuthTypeForInternal:errorCode$
-      output.1.response.error.errorMessage: $errors:OtherAuthTypeForInternal:errorMessage$
-      
-  Authentication_Biometric_Face_With_Invalid_bioValue_In_Bio_Identity_Neg:
-    endpoint.url:
-      partnerIDMispLK: $PIDMLKURL:ValidPIDMLK$
-    input.bio-auth-request:
-      AuthReq.individualId: $UIN:WITH:ODD$
-      AuthReq.individualIdType: $TestData:indvId_Uin_valid$
-      AuthReq.requestTime: $TIMESTAMP$
-      AuthReq.transactionID: $RANDOM:N:10$
-      AuthReq.bio: $TestData:boolean_true$
-    input.identity-encrypt-data:
-      identityReq.bioSubType: $TestData:bio_face_subType$
-      identityReq.bioType: $TestData:bio_face_type$
-      identityReq.timestamp: $TIMESTAMP$
-      identityReq.data.timestamp: $TIMESTAMP$
-      identityReq.deviceCode: $TestData:bio_face_deviceCode$
-      identityReq.transactionID: $input.bio-auth-request:AuthReq.transactionID$
-      identityReq.deviceProviderID: $TestData:bio_face_deviceProviderID$
-      identityReq.bioValue: fasjfhsahdfh8382
-    output.output-1-expected-n-res:
-      output.1.response.status: $TestData:auth_Fail_status$
-      output.1.response.responseTime: $TIMESTAMP$
-      output.1.response.transactionID: $input.bio-auth-request:AuthReq.transactionID$
-      output.1.response.error.errorCode: $errors:BiometricFaceMismatch:errorCode$
-      output.1.response.error.errorMessage: $errors:BiometricFaceMismatch:errorMessage$
-      output.1.response.error.actionMessage: $errors:BiometricFaceMismatch:actionMessage$
-      
-  Authentication_Biometric_Face_With_Invalid_consentObtained_neither_true_nor_false_In_Request_Neg:
-    endpoint.url:
-      partnerIDMispLK: $PIDMLKURL:ValidPIDMLK$
-    input.bio-auth-request:
-      AuthReq.individualId: $UIN$
-      AuthReq.individualIdType: $TestData:indvId_Uin_valid$
-      AuthReq.requestTime: $TIMESTAMP$
-      AuthReq.transactionID: $RANDOM:N:10$
-      AuthReq.bio: $TestData:boolean_true$
-      AuthReq.consentObtained: $TestData:invalid$
-    input.identity-encrypt-data:
-      identityReq.bioSubType: $TestData:bio_face_subType$
-      identityReq.bioType: $TestData:bio_face_type$
-      identityReq.timestamp: $TIMESTAMP$
-      identityReq.data.timestamp: $TIMESTAMP$
-      identityReq.deviceCode: $TestData:bio_face_deviceCode$
-      identityReq.transactionID: $input.bio-auth-request:AuthReq.transactionID$
-      identityReq.deviceProviderID: $TestData:bio_face_deviceProviderID$
-      identityReq.bioValue: $idrepo~$input.bio-auth-request:AuthReq.individualId$~DECODEFILE:individualBiometricsValue~//BIR/BDBInfo[Type='Face']//following::BDB$
-    output.output-1-expected-n-res:
-      output.1.response.status: $TestData:auth_Fail_status$
-      output.1.response.responseTime: $TIMESTAMP$
-      output.1.response.transactionID: $input.bio-auth-request:AuthReq.transactionID$
-      output.1.response.error.errorCode: $errors:InvalidRequest:errorCode$
-      output.1.response.error.errorMessage: $errors:InvalidRequest:errorMessage$
-      
-  Authentication_Biometric_Face_With_Invalid_consentObtained_false_In_Request_Neg:
-    endpoint.url:
-      partnerIDMispLK: $PIDMLKURL:ValidPIDMLK$
-    input.bio-auth-request:
-      AuthReq.individualId: $UIN$
-      AuthReq.individualIdType: $TestData:indvId_Uin_valid$
-      AuthReq.requestTime: $TIMESTAMP$
-      AuthReq.transactionID: $RANDOM:N:10$
-      AuthReq.bio: $TestData:boolean_true$
-      AuthReq.consentObtained: $TestData:boolean_false$
-    input.identity-encrypt-data:
-      identityReq.bioSubType: $TestData:bio_face_subType$
-      identityReq.bioType: $TestData:bio_face_type$
-      identityReq.timestamp: $TIMESTAMP$
-      identityReq.data.timestamp: $TIMESTAMP$
-      identityReq.deviceCode: $TestData:bio_face_deviceCode$
-      identityReq.transactionID: $input.bio-auth-request:AuthReq.transactionID$
-      identityReq.deviceProviderID: $TestData:bio_face_deviceProviderID$
-      identityReq.bioValue: $idrepo~$input.bio-auth-request:AuthReq.individualId$~DECODEFILE:individualBiometricsValue~//BIR/BDBInfo[Type='Face']//following::BDB$
-    output.output-1-expected-n-res:
-      output.1.response.status: $TestData:auth_Fail_status$
-      output.1.response.responseTime: $TIMESTAMP$
-      output.1.response.transactionID: $input.bio-auth-request:AuthReq.transactionID$
-      output.1.response.error.errorCode: $errors:ConsentNotSet:errorCode$
-      output.1.response.error.errorMessage: $errors:ConsentNotSet:errorMessage$
-      
-  Authentication_Biometric_Face_With_Invalid_Id_In_Request_Neg:
-    endpoint.url:
-      partnerIDMispLK: $PIDMLKURL:ValidPIDMLK$
-    input.bio-auth-request:
-      AuthReq.id: $TestData:id_auth_invalid$
-      AuthReq.individualId: $UIN$
-      AuthReq.individualIdType: $TestData:indvId_Uin_valid$
-      AuthReq.requestTime: $TIMESTAMP$
-      AuthReq.transactionID: $RANDOM:N:10$
-      AuthReq.bio: $TestData:boolean_true$
-    input.identity-encrypt-data:
-      identityReq.bioSubType: $TestData:bio_face_subType$
-      identityReq.bioType: $TestData:bio_face_type$
-      identityReq.timestamp: $TIMESTAMP$
-      identityReq.data.timestamp: $TIMESTAMP$
-      identityReq.deviceCode: $TestData:bio_face_deviceCode$
-      identityReq.transactionID: $input.bio-auth-request:AuthReq.transactionID$
-      identityReq.deviceProviderID: $TestData:bio_face_deviceProviderID$
-      identityReq.bioValue: $idrepo~$input.bio-auth-request:AuthReq.individualId$~DECODEFILE:individualBiometricsValue~//BIR/BDBInfo[Type='Face']//following::BDB$
-    output.output-1-expected-n-res:
-      output.1.response.status: $TestData:auth_Fail_status$
-      output.1.response.responseTime: $TIMESTAMP$
-      output.1.response.transactionID: $input.bio-auth-request:AuthReq.transactionID$
-      output.1.response.error.errorCode: $errors:InvalidId:errorCode$
-      output.1.response.error.errorMessage: $errors:InvalidId:errorMessage$
-      
-  Authentication_Biometric_Face_With_Invalid_individualId_UIN_Neg:
-    endpoint.url:
-      partnerIDMispLK: $PIDMLKURL:ValidPIDMLK$
-    input.bio-auth-request:
-      AuthReq.individualId: $RANDOM:N:10$
-      AuthReq.individualIdType: $TestData:indvId_Uin_valid$
-      AuthReq.requestTime: $TIMESTAMP$
-      AuthReq.transactionID: $RANDOM:N:10$
-      AuthReq.bio: $TestData:boolean_true$
-    input.identity-encrypt-data:
-      identityReq.bioSubType: $TestData:bio_face_subType$
-      identityReq.bioType: $TestData:bio_face_type$
-      identityReq.timestamp: $TIMESTAMP$
-      identityReq.data.timestamp: $TIMESTAMP$
-      identityReq.deviceCode: $TestData:bio_face_deviceCode$
-      identityReq.transactionID: $input.bio-auth-request:AuthReq.transactionID$
-      identityReq.deviceProviderID: $TestData:bio_face_deviceProviderID$
-      identityReq.bioValue: fgiuagiuefdiaidiufiuaiyi872186768767186836bhh
-    output.output-1-expected-n-res:
-      output.1.response.status: $TestData:auth_Fail_status$
-      output.1.response.responseTime: $TIMESTAMP$
-      output.1.response.transactionID: $input.bio-auth-request:AuthReq.transactionID$
-      output.1.response.error.errorCode: $errors:InvalidUIN:errorCode$
-      output.1.response.error.errorMessage: $errors:InvalidUIN:errorMessage$
-      
-  Authentication_Biometric_Face_With_Invalid_individualId_VID_Neg:
-    endpoint.url:
-      partnerIDMispLK: $PIDMLKURL:ValidPIDMLK$
-    input.bio-auth-request:
-      AuthReq.individualId: $RANDOM:N:16$
-      AuthReq.individualIdType: $TestData:indvId_Vid_valid$
-      AuthReq.requestTime: $TIMESTAMP$
-      AuthReq.transactionID: $RANDOM:N:10$
-      AuthReq.bio: $TestData:boolean_true$
-    input.identity-encrypt-data:
-      identityReq.bioSubType: $TestData:bio_face_subType$
-      identityReq.bioType: $TestData:bio_face_type$
-      identityReq.timestamp: $TIMESTAMP$
-      identityReq.data.timestamp: $TIMESTAMP$
-      identityReq.deviceCode: $TestData:bio_face_deviceCode$
-      identityReq.transactionID: $input.bio-auth-request:AuthReq.transactionID$
-      identityReq.deviceProviderID: $TestData:bio_face_deviceProviderID$
-      identityReq.bioValue: fgiuagiuefdiaidiufiuaiyi872186768767186836bhh
-    output.output-1-expected-n-res:
-      output.1.response.status: $TestData:auth_Fail_status$
-      output.1.response.responseTime: $TIMESTAMP$
-      output.1.response.transactionID: $input.bio-auth-request:AuthReq.transactionID$
-      output.1.response.error.errorCode: $errors:InvalidVID:errorCode$
-      output.1.response.error.errorMessage: $errors:InvalidVID:errorMessage$
-  
-  Authentication_Biometric_Face_With_Invalid_individualId_DeactivedUIN_Neg:
-    endpoint.url:
-      partnerIDMispLK: $PIDMLKURL:ValidPIDMLK$
-    input.bio-auth-request:
-      AuthReq.individualId: $UIN:WITH:Deactivated$
-      AuthReq.requestTime: $TIMESTAMP$
-      AuthReq.transactionID: $RANDOM:N:10$
-      AuthReq.bio: $TestData:boolean_true$
-    input.identity-encrypt-data:
-      identityReq.bioSubType: $TestData:bio_face_subType$
-      identityReq.bioType: $TestData:bio_face_type$
-      identityReq.timestamp: $TIMESTAMP$
-      identityReq.data.timestamp: $TIMESTAMP$
-      identityReq.deviceCode: $TestData:bio_face_deviceCode$
-      identityReq.transactionID: $input.bio-auth-request:AuthReq.transactionID$
-      identityReq.deviceProviderID: $TestData:bio_face_deviceProviderID$
-      identityReq.bioValue: $idrepo~$input.bio-auth-request:AuthReq.individualId$~DECODEFILE:individualBiometricsValue~//BIR/BDBInfo[Type='Face']//following::BDB$
-    output.output-1-expected-n-res:
-      output.1.response.status: $TestData:auth_Fail_status$
-      output.1.response.responseTime: $TIMESTAMP$
-      output.1.response.transactionID: $input.bio-auth-request:AuthReq.transactionID$
-      output.1.response.error.errorCode: $errors:DeactivatedUIN:errorCode$
-      output.1.response.error.errorMessage: $errors:DeactivatedUIN:errorMessage$
-      output.1.response.error.actionMessage: $errors:DeactivatedUIN:actionMessage$
-          
-  Authentication_Biometric_Face_With_Invalid_individualIdType_Neg:
-    endpoint.url:
-      partnerIDMispLK: $PIDMLKURL:ValidPIDMLK$
-    input.bio-auth-request:
-      AuthReq.individualId: $UIN$
-      AuthReq.individualIdType: $TestData:invalid$
-      AuthReq.requestTime: $TIMESTAMP$
-      AuthReq.transactionID: $RANDOM:N:10$
-      AuthReq.bio: $TestData:boolean_true$
-    input.identity-encrypt-data:
-      identityReq.bioSubType: $TestData:bio_face_subType$
-      identityReq.bioType: $TestData:bio_face_type$
-      identityReq.timestamp: $TIMESTAMP$
-      identityReq.data.timestamp: $TIMESTAMP$
-      identityReq.deviceCode: $TestData:bio_face_deviceCode$
-      identityReq.transactionID: $input.bio-auth-request:AuthReq.transactionID$
-      identityReq.deviceProviderID: $TestData:bio_face_deviceProviderID$
-      identityReq.bioValue: $idrepo~$input.bio-auth-request:AuthReq.individualId$~DECODEFILE:individualBiometricsValue~//BIR/BDBInfo[Type='Face']//following::BDB$
-    output.output-1-expected-n-res:
-      output.1.response.status: $TestData:auth_Fail_status$
-      output.1.response.responseTime: $TIMESTAMP$
-      output.1.response.transactionID: $input.bio-auth-request:AuthReq.transactionID$
-      output.1.response.error.errorCode: $errors:InvalidindividualIdType:errorCode$
-      output.1.response.error.errorMessage: $errors:InvalidindividualIdType:errorMessage$
-      
-  Authentication_Biometric_Face_With_Invalid_requestTime_format_In_Request_Neg:
-    endpoint.url:
-      partnerIDMispLK: $PIDMLKURL:ValidPIDMLK$
-    input.bio-auth-request:
-      AuthReq.individualId: $UIN$
-      AuthReq.individualIdType: $TestData:indvId_Uin_valid$
-      AuthReq.requestTime: $TestData:timestamp_invalid$
-      AuthReq.transactionID: $RANDOM:N:10$
-      AuthReq.bio: $TestData:boolean_true$
-    input.identity-encrypt-data:
-      identityReq.bioSubType: $TestData:bio_face_subType$
-      identityReq.bioType: $TestData:bio_face_type$
-      identityReq.timestamp: $TIMESTAMP$
-      identityReq.data.timestamp: $TIMESTAMP$
-      identityReq.deviceCode: $TestData:bio_face_deviceCode$
-      identityReq.transactionID: $input.bio-auth-request:AuthReq.transactionID$
-      identityReq.deviceProviderID: $TestData:bio_face_deviceProviderID$
-      identityReq.bioValue: $idrepo~$input.bio-auth-request:AuthReq.individualId$~DECODEFILE:individualBiometricsValue~//BIR/BDBInfo[Type='Face']//following::BDB$
-    output.output-1-expected-n-res:
-      output.1.response.status: $TestData:auth_Fail_status$
-      output.1.response.responseTime: $TIMESTAMPZ$
-      output.1.response.transactionID: $input.bio-auth-request:AuthReq.transactionID$
-      output.1.response.error.errorCode: $errors:InvalidrequestTime:errorCode$
-      output.1.response.error.errorMessage: $errors:InvalidrequestTime:errorMessage$
-      
-  Authentication_Biometric_Face_With_Invalid_timestamp_format_In_Bio_Identity_Neg:
-    endpoint.url:
-      partnerIDMispLK: $PIDMLKURL:ValidPIDMLK$
-    input.bio-auth-request:
-      AuthReq.individualId: $UIN$
-      AuthReq.individualIdType: $TestData:indvId_Uin_valid$
-      AuthReq.requestTime: $TIMESTAMP$
-      AuthReq.transactionID: $RANDOM:N:10$
-      AuthReq.bio: $TestData:boolean_true$
-    input.identity-encrypt-data:
-      identityReq.bioSubType: $TestData:bio_face_subType$
-      identityReq.bioType: $TestData:bio_face_type$
-      identityReq.timestamp: $TestData:timestamp_invalid$
-      identityReq.data.timestamp: $TIMESTAMP$
-      identityReq.deviceCode: $TestData:bio_face_deviceCode$
-      identityReq.transactionID: $input.bio-auth-request:AuthReq.transactionID$
-      identityReq.deviceProviderID: $TestData:bio_face_deviceProviderID$
-      identityReq.bioValue: $idrepo~$input.bio-auth-request:AuthReq.individualId$~DECODEFILE:individualBiometricsValue~//BIR/BDBInfo[Type='Face']//following::BDB$
-    output.output-1-expected-n-res:
-      output.1.response.status: $TestData:auth_Fail_status$
-      output.1.response.responseTime: $TIMESTAMP$
-      output.1.response.transactionID: $input.bio-auth-request:AuthReq.transactionID$
-      output.1.response.error.errorCode: $errors:InvalidIdentityTimestamp:errorCode$
-      output.1.response.error.errorMessage: $errors:InvalidIdentityTimestamp:errorMessage$
-      
-  Authentication_Biometric_Face_With_Invalid_transactionID_In_Request_Neg:
-    endpoint.url:
-      partnerIDMispLK: $PIDMLKURL:ValidPIDMLK$
-    input.bio-auth-request:
-      AuthReq.individualId: $UIN$
-      AuthReq.individualIdType: $TestData:indvId_Uin_valid$
-      AuthReq.requestTime: $TIMESTAMP$
-      AuthReq.transactionID: $TestData:txnID_Invalid$
-      AuthReq.bio: $TestData:boolean_true$
-    input.identity-encrypt-data:
-      identityReq.bioSubType: $TestData:bio_face_subType$
-      identityReq.bioType: $TestData:bio_face_type$
-      identityReq.timestamp: $TIMESTAMP$
-      identityReq.data.timestamp: $TIMESTAMP$
-      identityReq.deviceCode: $TestData:bio_face_deviceCode$
-      identityReq.transactionID: $RANDOM:N:10$
-      identityReq.deviceProviderID: $TestData:bio_face_deviceProviderID$
-      identityReq.bioValue: $idrepo~$input.bio-auth-request:AuthReq.individualId$~DECODEFILE:individualBiometricsValue~//BIR/BDBInfo[Type='Face']//following::BDB$
-    output.output-1-expected-n-res:
-      output.1.response.status: $TestData:auth_Fail_status$
-      output.1.response.responseTime: $TIMESTAMP$
-      output.1.response.transactionID: $input.bio-auth-request:AuthReq.transactionID$
-      output.1.response.error.errorCode: $errors:InvalidtransactionID:errorCode$
-      output.1.response.error.errorMessage: $errors:InvalidtransactionID:errorMessage$
-      
-  Authentication_Biometric_Face_Null_Version_In_Request_Neg:
-    endpoint.url:
-      partnerIDMispLK: $PIDMLKURL:ValidPIDMLK$
-    input.bio-auth-request:
-      AuthReq.individualId: $UIN$
-      AuthReq.individualIdType: $TestData:indvId_Uin_valid$
-      AuthReq.requestTime: $TIMESTAMP$
-      AuthReq.transactionID: $RANDOM:N:10$
-      AuthReq.bio: $TestData:boolean_true$
-      AuthReq.version: ''
-    input.identity-encrypt-data:
-      identityReq.bioSubType: $TestData:bio_face_subType$
-      identityReq.bioType: $TestData:bio_face_type$
-      identityReq.timestamp: $TIMESTAMP$
-      identityReq.data.timestamp: $TIMESTAMP$
-      identityReq.deviceCode: $TestData:bio_face_deviceCode$
-      identityReq.transactionID: $input.bio-auth-request:AuthReq.transactionID$
-      identityReq.deviceProviderID: $TestData:bio_face_deviceProviderID$
-      identityReq.bioValue: $idrepo~$input.bio-auth-request:AuthReq.individualId$~DECODEFILE:individualBiometricsValue~//BIR/BDBInfo[Type='Face']//following::BDB$
-    output.output-1-expected-n-res:
-      output.1.response.status: $TestData:auth_Fail_status$
-      output.1.response.responseTime: $TIMESTAMP$
-      output.1.response.transactionID: $input.bio-auth-request:AuthReq.transactionID$
-      output.1.response.error.errorCode: $errors:Missingversion:errorCode$
-      output.1.response.error.errorMessage: $errors:Missingversion:errorMessage$
-      
-  Authentication_Biometric_Face_Null_bioSubType_In_Bio_Identity_Neg:
-    endpoint.url:
-      partnerIDMispLK: $PIDMLKURL:ValidPIDMLK$
-    input.bio-auth-request:
-      AuthReq.individualId: $UIN$
-      AuthReq.individualIdType: $TestData:indvId_Uin_valid$
-      AuthReq.requestTime: $TIMESTAMP$
-      AuthReq.transactionID: $RANDOM:N:10$
-      AuthReq.bio: $TestData:boolean_true$
-    input.identity-encrypt-data:
-      identityReq.bioSubType: ''
-      identityReq.bioType: $TestData:bio_face_type$
-      identityReq.timestamp: $TIMESTAMP$
-      identityReq.data.timestamp: $TIMESTAMP$
-      identityReq.deviceCode: $TestData:bio_face_deviceCode$
-      identityReq.transactionID: $input.bio-auth-request:AuthReq.transactionID$
-      identityReq.deviceProviderID: $TestData:bio_face_deviceProviderID$
-      identityReq.bioValue: $idrepo~$input.bio-auth-request:AuthReq.individualId$~DECODEFILE:individualBiometricsValue~//BIR/BDBInfo[Type='Face']//following::BDB$
-    output.output-1-expected-n-res:
-      output.1.response.status: $TestData:auth_Fail_status$
-      output.1.response.responseTime: $TIMESTAMP$
-      output.1.response.transactionID: $input.bio-auth-request:AuthReq.transactionID$
-      output.1.response.error.errorCode: $errors:MissingBioSubtype:errorCode$
-      output.1.response.error.errorMessage: $errors:MissingBioSubtype:errorMessage$
-      
-  Authentication_Biometric_Face_Null_bioType_In_Bio_Identity_Neg:
-    endpoint.url:
-      partnerIDMispLK: $PIDMLKURL:ValidPIDMLK$
-    input.bio-auth-request:
-      AuthReq.individualId: $UIN$
-      AuthReq.individualIdType: $TestData:indvId_Uin_valid$
-      AuthReq.requestTime: $TIMESTAMP$
-      AuthReq.transactionID: $RANDOM:N:10$
-      AuthReq.bio: $TestData:boolean_true$
-    input.identity-encrypt-data:
-      identityReq.bioSubType: $TestData:bio_face_subType$
-      identityReq.bioType: ''
-      identityReq.timestamp: $TIMESTAMP$
-      identityReq.data.timestamp: $TIMESTAMP$
-      identityReq.deviceCode: $TestData:bio_face_deviceCode$
-      identityReq.transactionID: $input.bio-auth-request:AuthReq.transactionID$
-      identityReq.deviceProviderID: $TestData:bio_face_deviceProviderID$
-      identityReq.bioValue: $idrepo~$input.bio-auth-request:AuthReq.individualId$~DECODEFILE:individualBiometricsValue~//BIR/BDBInfo[Type='Face']//following::BDB$
-    output.output-1-expected-n-res:
-      output.1.response.status: $TestData:auth_Fail_status$
-      output.1.response.responseTime: $TIMESTAMP$
-      output.1.response.transactionID: $input.bio-auth-request:AuthReq.transactionID$
-      output.1.response.error.errorCode: $errors:MissingBioType:errorCode$
-      output.1.response.error.errorMessage: $errors:MissingBioType:errorMessage$
-      
-  Authentication_Biometric_Face_Null_bioValue_In_Bio_Identity_Neg:
-    endpoint.url:
-      partnerIDMispLK: $PIDMLKURL:ValidPIDMLK$
-    input.bio-auth-request:
-      AuthReq.individualId: $UIN$
-      AuthReq.individualIdType: $TestData:indvId_Uin_valid$
-      AuthReq.requestTime: $TIMESTAMP$
-      AuthReq.transactionID: $RANDOM:N:10$
-      AuthReq.bio: $TestData:boolean_true$
-    input.identity-encrypt-data:
-      identityReq.bioSubType: $TestData:bio_face_subType$
-      identityReq.bioType: $TestData:bio_face_type$
-      identityReq.timestamp: $TIMESTAMP$
-      identityReq.data.timestamp: $TIMESTAMP$
-      identityReq.deviceCode: $TestData:bio_face_deviceCode$
-      identityReq.transactionID: $input.bio-auth-request:AuthReq.transactionID$
-      identityReq.deviceProviderID: $TestData:bio_face_deviceProviderID$
-      identityReq.bioValue: ''
-    output.output-1-expected-n-res:
-      output.1.response.status: $TestData:auth_Fail_status$
-      output.1.response.responseTime: $TIMESTAMP$
-      output.1.response.transactionID: $input.bio-auth-request:AuthReq.transactionID$
-      output.1.response.error.errorCode: $errors:MissingBioValue:errorCode$
-      output.1.response.error.errorMessage: $errors:MissingBioValue:errorMessage$
-      
-  Authentication_Biometric_Face_Null_consentObtained_Neg:
-    endpoint.url:
-      partnerIDMispLK: $PIDMLKURL:ValidPIDMLK$
-    input.bio-auth-request:
-      AuthReq.individualId: $UIN$
-      AuthReq.individualIdType: $TestData:indvId_Uin_valid$
-      AuthReq.requestTime: $TIMESTAMP$
-      AuthReq.transactionID: $RANDOM:N:10$
-      AuthReq.bio: $TestData:boolean_true$
-      AuthReq.consentObtained: ''
-    input.identity-encrypt-data:
-      identityReq.bioSubType: $TestData:bio_face_subType$
-      identityReq.bioType: $TestData:bio_face_type$
-      identityReq.timestamp: $TIMESTAMP$
-      identityReq.data.timestamp: $TIMESTAMP$
-      identityReq.deviceCode: $TestData:bio_face_deviceCode$
-      identityReq.transactionID: $input.bio-auth-request:AuthReq.transactionID$
-      identityReq.deviceProviderID: $TestData:bio_face_deviceProviderID$
-      identityReq.bioValue: $idrepo~$input.bio-auth-request:AuthReq.individualId$~DECODEFILE:individualBiometricsValue~//BIR/BDBInfo[Type='Face']//following::BDB$
-    output.output-1-expected-n-res:
-      output.1.response.status: $TestData:auth_Fail_status$
-      output.1.response.responseTime: $TIMESTAMP$
-      output.1.response.transactionID: $input.bio-auth-request:AuthReq.transactionID$
-      output.1.response.error.errorCode: $errors:ConsentNotSet:errorCode$
-      output.1.response.error.errorMessage: $errors:ConsentNotSet:errorMessage$
-         
-  Authentication_Biometric_Face_Null_Id_In_Request_Neg:
-    endpoint.url:
-      partnerIDMispLK: $PIDMLKURL:ValidPIDMLK$
-    input.bio-auth-request:
-      AuthReq.id: ''
-      AuthReq.individualId: $UIN$
-      AuthReq.individualIdType: $TestData:indvId_Uin_valid$
-      AuthReq.requestTime: $TIMESTAMP$
-      AuthReq.transactionID: $RANDOM:N:10$
-      AuthReq.bio: $TestData:boolean_true$
-    input.identity-encrypt-data:
-      identityReq.bioSubType: $TestData:bio_face_subType$
-      identityReq.bioType: $TestData:bio_face_type$
-      identityReq.timestamp: $TIMESTAMP$
-      identityReq.data.timestamp: $TIMESTAMP$
-      identityReq.deviceCode: $TestData:bio_face_deviceCode$
-      identityReq.transactionID: $input.bio-auth-request:AuthReq.transactionID$
-      identityReq.deviceProviderID: $TestData:bio_face_deviceProviderID$
-      identityReq.bioValue: $idrepo~$input.bio-auth-request:AuthReq.individualId$~DECODEFILE:individualBiometricsValue~//BIR/BDBInfo[Type='Face']//following::BDB$
-    output.output-1-expected-n-res:
-      output.1.response.status: $TestData:auth_Fail_status$
-      output.1.response.responseTime: $TIMESTAMP$
-      output.1.response.transactionID: $input.bio-auth-request:AuthReq.transactionID$
-      output.1.response.error.errorCode: $errors:MissingId:errorCode$
-      output.1.response.error.errorMessage: $errors:MissingId:errorMessage$
-      
-  Authentication_Biometric_Face_Null_individualId_Neg:
-    endpoint.url:
-      partnerIDMispLK: $PIDMLKURL:ValidPIDMLK$
-    input.bio-auth-request:
-      AuthReq.individualId: ''
-      AuthReq.individualIdType: $TestData:indvId_Uin_valid$
-      AuthReq.requestTime: $TIMESTAMP$
-      AuthReq.transactionID: $RANDOM:N:10$
-      AuthReq.bio: $TestData:boolean_true$
-    input.identity-encrypt-data:
-      identityReq.bioSubType: $TestData:bio_face_subType$
-      identityReq.bioType: $TestData:bio_face_type$
-      identityReq.timestamp: $TIMESTAMP$
-      identityReq.data.timestamp: $TIMESTAMP$
-      identityReq.deviceCode: $TestData:bio_face_deviceCode$
-      identityReq.transactionID: $input.bio-auth-request:AuthReq.transactionID$
-      identityReq.deviceProviderID: $TestData:bio_face_deviceProviderID$
-      identityReq.bioValue: fgiuagiuefdiaidiufiuaiyi872186768767186836bhh
-    output.output-1-expected-n-res:
-      output.1.response.status: $TestData:auth_Fail_status$
-      output.1.response.responseTime: $TIMESTAMP$
-      output.1.response.transactionID: $input.bio-auth-request:AuthReq.transactionID$
-      output.1.response.error.errorCode: $errors:MissingUIN:errorCode$
-      output.1.response.error.errorMessage: $errors:MissingUIN:errorMessage$
-      
-  Authentication_Biometric_Face_Null_individualIdType_Neg:
-    endpoint.url:
-      partnerIDMispLK: $PIDMLKURL:ValidPIDMLK$
-    input.bio-auth-request:
-      AuthReq.individualId: $UIN$
-      AuthReq.individualIdType: ''
-      AuthReq.requestTime: $TIMESTAMP$
-      AuthReq.transactionID: $RANDOM:N:10$
-      AuthReq.bio: $TestData:boolean_true$
-    input.identity-encrypt-data:
-      identityReq.bioSubType: $TestData:bio_face_subType$
-      identityReq.bioType: $TestData:bio_face_type$
-      identityReq.timestamp: $TIMESTAMP$
-      identityReq.data.timestamp: $TIMESTAMP$
-      identityReq.deviceCode: $TestData:bio_face_deviceCode$
-      identityReq.transactionID: $input.bio-auth-request:AuthReq.transactionID$
-      identityReq.deviceProviderID: $TestData:bio_face_deviceProviderID$
-      identityReq.bioValue: $idrepo~$input.bio-auth-request:AuthReq.individualId$~DECODEFILE:individualBiometricsValue~//BIR/BDBInfo[Type='Face']//following::BDB$
-    output.output-1-expected-n-res:
-      output.1.response.status: $TestData:auth_Fail_status$
-      output.1.response.responseTime: $TIMESTAMP$
-      output.1.response.transactionID: $input.bio-auth-request:AuthReq.transactionID$
-      output.1.response.error.errorCode: $errors:MissingindividualIdType:errorCode$
-      output.1.response.error.errorMessage: $errors:MissingindividualIdType:errorMessage$
-      
-  Authentication_Biometric_Face_Null_requestTime_In_Request_Neg:
-    endpoint.url:
-      partnerIDMispLK: $PIDMLKURL:ValidPIDMLK$
-    input.bio-auth-request:
-      AuthReq.individualId: $UIN$
-      AuthReq.individualIdType: $TestData:indvId_Uin_valid$
-      AuthReq.requestTime: ''
-      AuthReq.transactionID: $RANDOM:N:10$
-      AuthReq.bio: $TestData:boolean_true$
-    input.identity-encrypt-data:
-      identityReq.bioSubType: $TestData:bio_face_subType$
-      identityReq.bioType: $TestData:bio_face_type$
-      identityReq.timestamp: $TIMESTAMP$
-      identityReq.data.timestamp: $TIMESTAMP$
-      identityReq.deviceCode: $TestData:bio_face_deviceCode$
-      identityReq.transactionID: $input.bio-auth-request:AuthReq.transactionID$
-      identityReq.deviceProviderID: $TestData:bio_face_deviceProviderID$
-      identityReq.bioValue: $idrepo~$input.bio-auth-request:AuthReq.individualId$~DECODEFILE:individualBiometricsValue~//BIR/BDBInfo[Type='Face']//following::BDB$
-    output.output-1-expected-n-res:
-      output.1.response.status: $TestData:auth_Fail_status$
-      output.1.response.responseTime: $TIMESTAMPZ$
-      output.1.response.transactionID: $input.bio-auth-request:AuthReq.transactionID$
-      output.1.response.error.errorCode: $errors:MissingrequestTime:errorCode$
-      output.1.response.error.errorMessage: $errors:MissingrequestTime:errorMessage$
-      
-  Authentication_Biometric_Face_Null_timestamp_In_Bio_Identity_Neg:
-    endpoint.url:
-      partnerIDMispLK: $PIDMLKURL:ValidPIDMLK$
-    input.bio-auth-request:
-      AuthReq.individualId: $UIN$
-      AuthReq.individualIdType: $TestData:indvId_Uin_valid$
-      AuthReq.requestTime: $TIMESTAMP$
-      AuthReq.transactionID: $RANDOM:N:10$
-      AuthReq.bio: $TestData:boolean_true$
-    input.identity-encrypt-data:
-      identityReq.bioSubType: $TestData:bio_face_subType$
-      identityReq.bioType: $TestData:bio_face_type$
-      identityReq.data.timestamp: $TIMESTAMP$
-      identityReq.timestamp: ''
-      identityReq.deviceCode: $TestData:bio_face_deviceCode$
-      identityReq.transactionID: $input.bio-auth-request:AuthReq.transactionID$
-      identityReq.deviceProviderID: $TestData:bio_face_deviceProviderID$
-      identityReq.bioValue: $idrepo~$input.bio-auth-request:AuthReq.individualId$~DECODEFILE:individualBiometricsValue~//BIR/BDBInfo[Type='Face']//following::BDB$
-    output.output-1-expected-n-res:
-      output.1.response.status: $TestData:auth_Fail_status$
-      output.1.response.responseTime: $TIMESTAMP$
-      output.1.response.transactionID: $input.bio-auth-request:AuthReq.transactionID$
-      output.1.response.error.errorCode: $errors:MissingIdentityTimestamp:errorCode$
-      output.1.response.error.errorMessage: $errors:MissingIdentityTimestamp:errorMessage$
-            
-  Authentication_Biometric_Face_Null_bio_requestAuth_In_request_Neg:
-    endpoint.url:
-      partnerIDMispLK: $PIDMLKURL:ValidPIDMLK$
-    input.bio-auth-request:
-      AuthReq.individualId: $UIN$
-      AuthReq.individualIdType: $TestData:indvId_Uin_valid$
-      AuthReq.requestTime: $TIMESTAMP$
-      AuthReq.transactionID: $RANDOM:N:10$
-      AuthReq.bio: ''
-    input.identity-encrypt-data:
-      identityReq.bioSubType: $TestData:bio_face_subType$
-      identityReq.bioType: $TestData:bio_face_type$
-      identityReq.timestamp: $TIMESTAMP$
-      identityReq.data.timestamp: $TIMESTAMP$
-      identityReq.deviceCode: $TestData:bio_face_deviceCode$
-      identityReq.transactionID: $input.bio-auth-request:AuthReq.transactionID$
-      identityReq.deviceProviderID: $TestData:bio_face_deviceProviderID$
-      identityReq.bioValue: $idrepo~$input.bio-auth-request:AuthReq.individualId$~DECODEFILE:individualBiometricsValue~//BIR/BDBInfo[Type='Face']//following::BDB$
-    output.output-1-expected-n-res:
-      output.1.response.status: $TestData:auth_Fail_status$
-      output.1.response.responseTime: $TIMESTAMP$
-      output.1.response.transactionID: $input.bio-auth-request:AuthReq.transactionID$
-      output.1.response.error.errorCode: $errors:NoAuthTypeSelected:errorCode$
-      output.1.response.error.errorMessage: $errors:NoAuthTypeSelected:errorMessage$
-      
-  Authentication_Biometric_Face_Null_transactionID_In_Request_Neg:
-    endpoint.url:
-      partnerIDMispLK: $PIDMLKURL:ValidPIDMLK$
-    input.bio-auth-request:
-      AuthReq.individualId: $UIN$
-      AuthReq.individualIdType: $TestData:indvId_Uin_valid$
-      AuthReq.requestTime: $TIMESTAMP$
-      AuthReq.transactionID: ''
-      AuthReq.bio: $TestData:boolean_true$
-    input.identity-encrypt-data:
-      identityReq.bioSubType: $TestData:bio_face_subType$
-      identityReq.bioType: $TestData:bio_face_type$
-      identityReq.timestamp: $TIMESTAMP$
-      identityReq.data.timestamp: $TIMESTAMP$
-      identityReq.deviceCode: $TestData:bio_face_deviceCode$
-      identityReq.transactionID: $RANDOM:N:10$
-      identityReq.deviceProviderID: $TestData:bio_face_deviceProviderID$
-      identityReq.bioValue: $idrepo~$input.bio-auth-request:AuthReq.individualId$~DECODEFILE:individualBiometricsValue~//BIR/BDBInfo[Type='Face']//following::BDB$
-    output.output-1-expected-n-res:
-      output.1.response.status: $TestData:auth_Fail_status$
-      output.1.response.responseTime: $TIMESTAMP$
-      output.1.response.transactionID: $input.bio-auth-request:AuthReq.transactionID$
-      output.1.response.error.errorCode: $errors:MissingtransactionID:errorCode$
-      output.1.response.error.errorMessage: $errors:MissingtransactionID:errorMessage$
-      
-  Authentication_Biometric_Face_With_FaceRecord_In_Identity_Exceeds_ThresholdValue_Pos:
-    endpoint.url:
-      partnerIDMispLK: $PIDMLKURL:ValidPIDMLK$
-    input.bio-auth-request:
-      AuthReq.individualId: $UIN$
-      AuthReq.requestTime: $TIMESTAMP$
-      AuthReq.transactionID: $RANDOM:N:10$
-    input.identity-encrypt-data:
-      identityReq.bioSubType: $TestData:bio_face_subType$
-      identityReq.bioType: $TestData:bio_face_type$
-      identityReq.timestamp: $TIMESTAMP$
-      identityReq.data.timestamp: $TIMESTAMP$
-      identityReq.deviceCode: $TestData:bio_face_deviceCode$
-      identityReq.transactionID: $input.bio-auth-request:AuthReq.transactionID$
-      identityReq.deviceProviderID: $TestData:bio_face_deviceProviderID$
-      identityReq.bioValue: $idrepo~$input.bio-auth-request:AuthReq.individualId$~DECODEFILE:individualBiometricsValue~//BIR/BDBInfo[Type='Face']//following::BDB$
-    output.output-1-expected-y-res:
-      output.1.response.status: $TestData:auth_Pass_status$
-      output.1.response.responseTime: $TIMESTAMP$
-      output.1.response.transactionID: $input.bio-auth-request:AuthReq.transactionID$   
-   
-  Authentication_Biometric_Face_With_FaceRecord_In_Identity_NotExceeds_ThresholdValue_Neg:
-    endpoint.url:
-      partnerIDMispLK: $PIDMLKURL:ValidPIDMLK$
-    input.bio-auth-request:
-      AuthReq.individualId: $UIN:WITH:ODD$
-      AuthReq.individualIdType: $TestData:indvId_Uin_valid$
-      AuthReq.requestTime: $TIMESTAMP$
-      AuthReq.transactionID: $RANDOM:N:10$
-      AuthReq.bio: $TestData:boolean_true$
-    input.identity-encrypt-data:
-      identityReq.bioSubType: $TestData:bio_face_subType$
-      identityReq.bioType: $TestData:bio_face_type$
-      identityReq.timestamp: $TIMESTAMP$
-      identityReq.data.timestamp: $TIMESTAMP$
-      identityReq.deviceCode: $TestData:bio_face_deviceCode$
-      identityReq.transactionID: $input.bio-auth-request:AuthReq.transactionID$
-      identityReq.deviceProviderID: $TestData:bio_face_deviceProviderID$
-      identityReq.bioValue: fasjfhsahdfh8382
-    output.output-1-expected-n-res:
-      output.1.response.status: $TestData:auth_Fail_status$
-      output.1.response.responseTime: $TIMESTAMP$
-      output.1.response.transactionID: $input.bio-auth-request:AuthReq.transactionID$
-      output.1.response.error.errorCode: $errors:BiometricFaceMismatch:errorCode$
-      output.1.response.error.errorMessage: $errors:BiometricFaceMismatch:errorMessage$
-      output.1.response.error.actionMessage: $errors:BiometricFaceMismatch:actionMessage$
-      output.1.response.staticToken: $TOKENID~$input.bio-auth-request:AuthReq.individualId$~$endpoint.url:partnerIDMispLK$
-    audit.auth_transaction:
-      refId: $input.bio-auth-request:AuthReq.individualId$
-      txnId: $input.bio-auth-request:AuthReq.transactionID$
-      authTypeCode: $TestData:auth_transaction_FACE_authTypeCode$
-      statusCode: $TestData:auth_transaction_fail_statusCode$
-      reqTime: $FETCH$
-      resTime: $FETCH$
-      statusComment: $TestData:auth_transaction_FACE_fail_statusComment$
-      idType: $TestData:auth_transaction_UIN_idType$
-    audit.audit_log:
-      refId:  $input.bio-auth-request:AuthReq.individualId$
-      eventId: $TestData:audit_log_eventId$
-      eventName: $TestData:audit_log_auth_eventName$
-      appId: $TestData:audit_log_ida_appId$
-      appName: $TestData:audit_log_ida_appName$
-      moduleName: $TestData:audit_log_face_moduleName$
-      refIdType: $TestData:audit_log_UIN_refIdType$
-      
-  Authentication_Biometric_Face_With_Valid_BioType_BioSubType_And_BioValue_In_Bio_Identity_Smoke_With_VID_Pos:
-    endpoint.url:
-      partnerIDMispLK: $PIDMLKURL:ValidPIDMLK$
-    input.bio-auth-request:
-      AuthReq.individualId: $VID$
-      AuthReq.individualIdType: $TestData:indvId_Vid_valid$
-      AuthReq.requestTime: $TIMESTAMP$
-      AuthReq.transactionID: $RANDOM:N:10$
-    input.identity-encrypt-data:
-      identityReq.bioSubType: $TestData:bio_face_subType$
-      identityReq.bioType: $TestData:bio_face_type$
-      identityReq.timestamp: $TIMESTAMP$
-      identityReq.data.timestamp: $TIMESTAMP$
-      identityReq.deviceCode: $TestData:bio_face_deviceCode$
-      identityReq.transactionID: $input.bio-auth-request:AuthReq.transactionID$
-      identityReq.deviceProviderID: $TestData:bio_face_deviceProviderID$
-      identityReq.bioValue: $idrepo~$input.bio-auth-request:AuthReq.individualId$~DECODEFILE:individualBiometricsValue~//BIR/BDBInfo[Type='Face']//following::BDB$
-    output.output-1-expected-y-res:
-      output.1.response.status: $TestData:auth_Pass_status$
-      output.1.response.responseTime: $TIMESTAMP$
-      output.1.response.transactionID: $input.bio-auth-request:AuthReq.transactionID$
-      output.1.response.staticToken: $TOKENID~$input.bio-auth-request:AuthReq.individualId$~$endpoint.url:partnerIDMispLK$
-    audit.auth_transaction:
-      refId: $input.bio-auth-request:AuthReq.individualId$
-      txnId: $input.bio-auth-request:AuthReq.transactionID$
-      authTypeCode: $TestData:auth_transaction_FACE_authTypeCode$
-      statusCode: $TestData:auth_transaction_success_statusCode$
-      reqTime: $FETCH$
-      resTime: $FETCH$
-      statusComment: $TestData:auth_transaction_FACE_success_statusComment$
-      idType: $TestData:auth_transaction_VID_idType$
-    audit.audit_log:
-      refId:  $input.bio-auth-request:AuthReq.individualId$
-      eventId: $TestData:audit_log_eventId$
-      eventName: $TestData:audit_log_auth_eventName$
-      appId: $TestData:audit_log_ida_appId$
-      appName: $TestData:audit_log_ida_appName$
-      moduleName: $TestData:audit_log_face_moduleName$
-      refIdType: $TestData:audit_log_VID_refIdType$
-      
-  Authentication_Biometric_Face_With_Expired_VID_Neg:
-    endpoint.url:
-      partnerIDMispLK: $PIDMLKURL:ValidPIDMLK$
-    input.bio-auth-request:
-      AuthReq.individualId: $VID:WITH:EXPIRED$
-      AuthReq.individualIdType: $TestData:indvId_Vid_valid$
-      AuthReq.requestTime: $TIMESTAMP$
-      AuthReq.transactionID: $RANDOM:N:10$
-    input.identity-encrypt-data:
-      identityReq.bioSubType: $TestData:bio_face_subType$
-      identityReq.bioType: $TestData:bio_face_type$
-      identityReq.timestamp: $TIMESTAMP$
-      identityReq.data.timestamp: $TIMESTAMP$
-      identityReq.deviceCode: $TestData:bio_face_deviceCode$
-      identityReq.transactionID: $input.bio-auth-request:AuthReq.transactionID$
-      identityReq.deviceProviderID: $TestData:bio_face_deviceProviderID$
-      identityReq.bioValue: uaufiuashhascahfhdoancknkjwhh
-    output.output-1-expected-n-res:
-      output.1.response.status: $TestData:auth_Fail_status$
-      output.1.response.responseTime: $TIMESTAMP$
-      output.1.response.transactionID: $input.bio-auth-request:AuthReq.transactionID$
-      output.1.response.error.errorCode: $errors:ExpiredVID:errorCode$
-      output.1.response.error.errorMessage: $errors:ExpiredVID:errorMessage$
-      
-  Authentication_Biometric_Face_With_Revoke_VID_Neg:
-    endpoint.url:
-      partnerIDMispLK: $PIDMLKURL:ValidPIDMLK$
-    input.bio-auth-request:
-      AuthReq.individualId: $VID:WITH:REVOKE$
-      AuthReq.individualIdType: $TestData:indvId_Vid_valid$
-      AuthReq.requestTime: $TIMESTAMP$
-      AuthReq.transactionID: $RANDOM:N:10$
-    input.identity-encrypt-data:
-      identityReq.bioSubType: $TestData:bio_face_subType$
-      identityReq.bioType: $TestData:bio_face_type$
-      identityReq.timestamp: $TIMESTAMP$
-      identityReq.data.timestamp: $TIMESTAMP$
-      identityReq.deviceCode: $TestData:bio_face_deviceCode$
-      identityReq.transactionID: $input.bio-auth-request:AuthReq.transactionID$
-      identityReq.deviceProviderID: $TestData:bio_face_deviceProviderID$
-      identityReq.bioValue: uaufiuashhascahfhdoancknkjwhh
-    output.output-1-expected-n-res:
-      output.1.response.status: $TestData:auth_Fail_status$
-      output.1.response.responseTime: $TIMESTAMP$
-      output.1.response.transactionID: $input.bio-auth-request:AuthReq.transactionID$
-      output.1.response.error.errorCode: $errors:RevokedVID:errorCode$
-      output.1.response.error.errorMessage: $errors:RevokedVID:errorMessage$
-      
-  Authentication_Biometric_Face_With_Inactive_VID_Neg:
-    endpoint.url:
-      partnerIDMispLK: $PIDMLKURL:ValidPIDMLK$
-    input.bio-auth-request:
-      AuthReq.individualId: $VID:WITH:INACTIVE$
-      AuthReq.individualIdType: $TestData:indvId_Vid_valid$
-      AuthReq.requestTime: $TIMESTAMP$
-      AuthReq.transactionID: $RANDOM:N:10$
-    input.identity-encrypt-data:
-      identityReq.bioSubType: $TestData:bio_face_subType$
-      identityReq.bioType: $TestData:bio_face_type$
-      identityReq.timestamp: $TIMESTAMP$
-      identityReq.data.timestamp: $TIMESTAMP$
-      identityReq.deviceCode: $TestData:bio_face_deviceCode$
-      identityReq.transactionID: $input.bio-auth-request:AuthReq.transactionID$
-      identityReq.deviceProviderID: $TestData:bio_face_deviceProviderID$
-      identityReq.bioValue: uaufiuashhascahfhdoancknkjwhh
-    output.output-1-expected-n-res:
-      output.1.response.status: $TestData:auth_Fail_status$
-      output.1.response.responseTime: $TIMESTAMP$
-      output.1.response.transactionID: $input.bio-auth-request:AuthReq.transactionID$
       output.1.response.error.errorCode: $errors:InactiveVID:errorCode$
-      output.1.response.error.errorMessage: $errors:InactiveVID:errorMessage$       
->>>>>>> 08ac9e06
+      output.1.response.error.errorMessage: $errors:InactiveVID:errorMessage$       