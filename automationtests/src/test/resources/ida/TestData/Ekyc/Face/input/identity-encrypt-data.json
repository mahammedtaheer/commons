--- conflicted
+++ resolved
@@ -1,22 +1,3 @@
-<<<<<<< HEAD
-{
-	"identityRequest": {
-		"biometrics": [
-			{
-				"data": {
-					"bioSubType": "FACE",
-					"bioType": "FID",
-					"bioValue": "afsdfadsvdsaffd",
-					"deviceCode": "cogent",
-					"deviceProviderID": "cogent"
-				}
-			}
-		],
-		"timestamp": "2019-04-04T09:41:57.086+05:30",
-		"transactionID": "1234567890"
-	}
-}
-=======
 {
 	"identityRequest": {
 		"biometrics": [
@@ -34,5 +15,4 @@
 		],
 		"timestamp": "2019-04-04T09:41:57.086+05:30"
 	}
-}
->>>>>>> 38feb498
+}