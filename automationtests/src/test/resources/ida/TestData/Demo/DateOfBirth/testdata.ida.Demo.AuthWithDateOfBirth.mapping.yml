<<<<<<< HEAD
testdata:
  Authentication_Demographic_DateOfBirth_smoke_For IntegrationTest_UIN_Pos_01:
    endpoint.url:
      partnerIDMispLK: $PIDMLKURL:ValidPIDMLK$
    input.demo-auth-request:
      AuthReq.individualId: $UIN$
      AuthReq.requestTime: $TIMESTAMP$
      AuthReq.transactionID: $RANDOM:N:10$
    input.identity-encrypt-data:
      identityReq.valuedob: $idrepo~$input.demo-auth-request:AuthReq.individualId$~inputdateOfBirth$
      identityReq.timestamp: $TIMESTAMP$
    output.output-1-expected-y-res:
      output.1.response.y.status: $TestData:auth_Pass_status$ 
      output.1.response.y.responseTime: $TIMESTAMP$
      output.1.response.y.transactionID: $input.demo-auth-request:AuthReq.transactionID$
      output.1.response.staticToken: $TOKENID~$input.demo-auth-request:AuthReq.individualId$~$endpoint.url:partnerIDMispLK$
    #audit log
    audit.auth_transaction:
      refId: $input.demo-auth-request:AuthReq.individualId$
      txnId: $input.demo-auth-request:AuthReq.transactionID$
      authTypeCode: $TestData:auth_transaction_DEMO_authTypeCode$
      statusCode: $TestData:auth_transaction_success_statusCode$
      reqTime: $FETCH$
      resTime: $FETCH$
      statusComment: $TestData:auth_transaction_DEMO_success_statusComment$
      idType: $TestData:auth_transaction_UIN_idType$
    audit.audit_log:
      refId:  $input.demo-auth-request:AuthReq.individualId$
      eventId: $TestData:audit_log_eventId$
      eventName: $TestData:audit_log_auth_eventName$
      appId: $TestData:audit_log_ida_appId$
      appName: $TestData:audit_log_ida_appName$
      moduleName: $TestData:audit_log_demo_moduleName$
      refIdType: $TestData:audit_log_UIN_refIdType
         
  Authentication_Demographic_DateOfBirth_Invalid UIN_Neg_02:
    endpoint.url:
      partnerIDMispLK: $PIDMLKURL:ValidPIDMLK$
    input.demo-auth-request:
      AuthReq.individualId: 1234567890
      AuthReq.requestTime: $TIMESTAMP$ 
      AuthReq.transactionID: $RANDOM:N:10$
    input.identity-encrypt-data:
      #identityReq.transactionID: $input.demo-auth-request:AuthReq.transactionID$
      identityReq.timestamp: $TIMESTAMP$
    output.output-1-expected-n-error-res:
      output.1.response.n.err.status: $TestData:auth_Fail_status$ 
      output.1.response.y.responseTime: $TIMESTAMP$
      output.1.response.n.err.errorMessage: $errors:InvalidUIN:errorMessage$
      output.1.response.n.err.errorCode: $errors:InvalidUIN:errorCode$
      output.1.response.y.transactionID: $input.demo-auth-request:AuthReq.transactionID$
      
  Authentication_Demographic_DateOfBirth_Invalid reqTime_For UIN_Neg_03:
    endpoint.url:
      partnerIDMispLK: $PIDMLKURL:ValidPIDMLK$
    input.demo-auth-request:
      AuthReq.individualId: $UIN$
      AuthReq.requestTime: $TestData:timestamp_invalid$
      AuthReq.transactionID: $RANDOM:N:10$
    input.identity-encrypt-data:
      identityReq.valuedob: $idrepo~$input.demo-auth-request:AuthReq.individualId$~inputdateOfBirth$
      #identityReq.transactionID: $input.demo-auth-request:AuthReq.transactionID$
      identityReq.timestamp: $TIMESTAMP$
    output.output-1-expected-n-error-res:
      output.1.response.n.err.status: $TestData:auth_Fail_status$ 
      output.1.response.y.responseTime: $IGNORE$
      output.1.response.n.err.errorMessage: $errors:InvalidrequestTime:errorMessage$
      output.1.response.n.err.errorCode: $errors:InvalidrequestTime:errorCode$
      output.1.response.y.transactionID: $input.demo-auth-request:AuthReq.transactionID$
      
  Authentication_Demographic_DateOfBirth_Invalid_reqTime_greaterthan24hrs_For UIN_Neg_04:
    endpoint.url:
      partnerIDMispLK: $PIDMLKURL:ValidPIDMLK$
    input.demo-auth-request:
      AuthReq.individualId: $UIN$
      AuthReq.requestTime: $TIMESTAMP$HOUR+25
      AuthReq.transactionID: $RANDOM:N:10$
    input.identity-encrypt-data:
      identityReq.valuedob: $idrepo~$input.demo-auth-request:AuthReq.individualId$~inputdateOfBirth$
      #identityReq.transactionID: $input.demo-auth-request:AuthReq.transactionID$
      identityReq.timestamp: $TIMESTAMP$
    output.output-1-expected-n-error-res:
      output.1.response.n.err.status: $TestData:auth_Fail_status$ 
      output.1.response.y.responseTime: $TIMESTAMP$
      output.1.response.n.err.errorMessage: $errors:RequestTimeGT24HR:errorMessage$
      output.1.response.n.err.errorCode: $errors:RequestTimeGT24HR:errorCode$
      output.1.response.y.transactionID: $input.demo-auth-request:AuthReq.transactionID$
      
  Authentication_Demographic_DateOfBirth_Invalid_reqTime_Lessthan24hrs_For UIN_Neg_05:
    endpoint.url:
      partnerIDMispLK: $PIDMLKURL:ValidPIDMLK$
    input.demo-auth-request:
      AuthReq.individualId: $UIN$
      AuthReq.requestTime: $TIMESTAMP$HOUR-25
      AuthReq.transactionID: $RANDOM:N:10$
    input.identity-encrypt-data:
      identityReq.valuedob: $idrepo~$input.demo-auth-request:AuthReq.individualId$~inputdateOfBirth$
      #identityReq.transactionID: $input.demo-auth-request:AuthReq.transactionID$
      identityReq.timestamp: $TIMESTAMP$
    output.output-1-expected-n-error-res:
      output.1.response.n.err.status: $TestData:auth_Fail_status$ 
      output.1.response.y.responseTime: $TIMESTAMP$
      output.1.response.n.err.errorMessage: $errors:RequestTimeGT24HR:errorMessage$
      output.1.response.n.err.errorCode: $errors:RequestTimeGT24HR:errorCode$
      output.1.response.y.transactionID: $input.demo-auth-request:AuthReq.transactionID$
      
  Authentication_Demographic_DateOfBirth_Invalid individualIdType_For UIN_Neg_06:
    endpoint.url:
      partnerIDMispLK: $PIDMLKURL:ValidPIDMLK$
    input.demo-auth-request:
      AuthReq.individualId: $UIN$
      #AuthReq.individualIdType: $TestData:indvId_invalid$
      AuthReq.individualIdType: $TestData:indvId_invalid$
      #AuthReq.individualIdType: abc
      AuthReq.requestTime: $TIMESTAMP$
      AuthReq.transactionID: $RANDOM:N:10$
    input.identity-encrypt-data:
      identityReq.valuedob: $idrepo~$input.demo-auth-request:AuthReq.individualId$~inputdateOfBirth$
      #identityReq.transactionID: $input.demo-auth-request:AuthReq.transactionID$
      identityReq.timestamp: $TIMESTAMP$
    output.output-1-expected-n-error-res:
      output.1.response.n.err.status: $TestData:auth_Fail_status$ 
      output.1.response.y.responseTime: $TIMESTAMP$
      output.1.response.n.err.errorMessage: $errors:InvalidindividualIdType:errorMessage$
      output.1.response.n.err.errorCode: $errors:InvalidindividualIdType:errorCode$
      output.1.response.y.transactionID: $input.demo-auth-request:AuthReq.transactionID$
      
  Authentication_Demographic_DateOfBirth_Invalid version_For UIN_Neg_07:
    endpoint.url:
      partnerIDMispLK: $PIDMLKURL:ValidPIDMLK$
    input.demo-auth-request:
      AuthReq.individualId: $UIN$
      AuthReq.requestTime: $TIMESTAMP$
      AuthReq.transactionID: $RANDOM:N:10$
      AuthReq.version: $TestData:id_version_invalid$
    input.identity-encrypt-data:
      identityReq.valuedob: $idrepo~$input.demo-auth-request:AuthReq.individualId$~inputdateOfBirth$
      #identityReq.transactionID: $input.demo-auth-request:AuthReq.transactionID$
      identityReq.timestamp: $TIMESTAMP$
    output.output-1-expected-n-error-res:
      output.1.response.n.err.status: $TestData:auth_Fail_status$ 
      output.1.response.y.responseTime: $TIMESTAMP$
      output.1.response.n.err.errorMessage: $errors:Invalidversion:errorMessage$
      output.1.response.n.err.errorCode: $errors:Invalidversion:errorCode$
      output.1.response.y.transactionID: $input.demo-auth-request:AuthReq.transactionID$
      
  Authentication_Demographic_DateOfBirth_Invalid txnID_For UIN_Neg_08:
    endpoint.url:
      partnerIDMispLK: $PIDMLKURL:ValidPIDMLK$
    input.demo-auth-request:
      AuthReq.individualId: $UIN$
      AuthReq.requestTime: $TIMESTAMP$
      AuthReq.transactionID: $RANDOM:N:12$
    input.identity-encrypt-data:
      identityReq.valuedob: $idrepo~$input.demo-auth-request:AuthReq.individualId$~inputdateOfBirth$
      #identityReq.transactionID: $input.demo-auth-request:AuthReq.transactionID$
      identityReq.timestamp: $TIMESTAMP$
    output.output-1-expected-n-error-res:
      output.1.response.n.err.status: $TestData:auth_Fail_status$
      output.1.response.y.responseTime: $TIMESTAMP$
      output.1.response.n.err.errorMessage: $IGNORE$
      output.1.response.n.err.errorCode: $IGNORE$
      output.1.response.y.transactionID: $input.demo-auth-request:AuthReq.transactionID$
      
  Authentication_Demographic_DateOfBirth_Invalid UIN which is not as per defintion_Neg_09:
    endpoint.url:
      partnerIDMispLK: $PIDMLKURL:ValidPIDMLK$
    input.demo-auth-request:
      AuthReq.individualId: $TestData:uin_invalid$
      AuthReq.requestTime: $TIMESTAMP$ 
      AuthReq.transactionID: $RANDOM:N:10$
    input.identity-encrypt-data:
      #identityReq.transactionID: $input.demo-auth-request:AuthReq.transactionID$
      identityReq.timestamp: $TIMESTAMP$
    output.output-1-expected-n-error-res:
      output.1.response.n.err.status: $TestData:auth_Fail_status$ 
      output.1.response.y.responseTime: $TIMESTAMP$
      output.1.response.n.err.errorMessage: $errors:InvalidUIN:errorMessage$
      output.1.response.n.err.errorCode: $errors:InvalidUIN:errorCode$
      output.1.response.y.transactionID: $input.demo-auth-request:AuthReq.transactionID$
      
  Authentication_Demographic_DateOfBirth_Invalid reqTime which is not as per defintion_For UIN_Neg_10:
    endpoint.url:
      partnerIDMispLK: $PIDMLKURL:ValidPIDMLK$
    input.demo-auth-request:
      AuthReq.individualId: $UIN$
      AuthReq.requestTime:  $TestData:timestamp_invalid$
      AuthReq.transactionID: $RANDOM:N:10$
    input.identity-encrypt-data:
      identityReq.valuedob: $idrepo~$input.demo-auth-request:AuthReq.individualId$~inputdateOfBirth$
      #identityReq.transactionID: $input.demo-auth-request:AuthReq.transactionID$
      identityReq.timestamp: $TIMESTAMP$
    output.output-1-expected-n-error-res:
      output.1.response.n.err.status: $TestData:auth_Fail_status$ 
      output.1.response.y.responseTime: $IGNORE$
      output.1.response.n.err.errorMessage: $errors:InvalidrequestTime:errorMessage$
      output.1.response.n.err.errorCode: $errors:InvalidrequestTime:errorCode$
      output.1.response.y.transactionID: $input.demo-auth-request:AuthReq.transactionID$
          
  Authentication_Demographic_DateOfBirth_Invalid individualIdType which is not as per defintion_For UIN_Neg_11:
    endpoint.url:
      partnerIDMispLK: $PIDMLKURL:ValidPIDMLK$
    input.demo-auth-request:
      AuthReq.individualId: $UIN$
      AuthReq.individualIdType: $TestData:indvId_invalid$
      AuthReq.requestTime: $TIMESTAMP$
      AuthReq.transactionID: $RANDOM:N:10$
    input.identity-encrypt-data:
      identityReq.valuedob: $idrepo~$input.demo-auth-request:AuthReq.individualId$~inputdateOfBirth$
      #identityReq.transactionID: $input.demo-auth-request:AuthReq.transactionID$
      identityReq.timestamp: $TIMESTAMP$
    output.output-1-expected-n-error-res:
      output.1.response.n.err.status: $TestData:auth_Fail_status$ 
      output.1.response.y.responseTime: $TIMESTAMP$
      output.1.response.n.err.errorMessage: $errors:InvalidindividualIdType:errorMessage$
      output.1.response.n.err.errorCode: $errors:InvalidindividualIdType:errorCode$
      output.1.response.y.transactionID: $input.demo-auth-request:AuthReq.transactionID$
      
  Authentication_Demographic_DateOfBirth_Invalid version which is not as per defintion_For UIN_Neg_12:
    endpoint.url:
      partnerIDMispLK: $PIDMLKURL:ValidPIDMLK$
    input.demo-auth-request:
      AuthReq.individualId: $UIN$
      AuthReq.requestTime: $TIMESTAMP$
      AuthReq.transactionID: $RANDOM:N:10$
      AuthReq.version: $TestData:id_version_invalid$
    input.identity-encrypt-data:
      identityReq.valuedob: $idrepo~$input.demo-auth-request:AuthReq.individualId$~inputdateOfBirth$
      #identityReq.transactionID: $input.demo-auth-request:AuthReq.transactionID$
      identityReq.timestamp: $TIMESTAMP$
    output.output-1-expected-n-error-res:
      output.1.response.n.err.status: $TestData:auth_Fail_status$ 
      output.1.response.y.responseTime: $TIMESTAMP$
      output.1.response.n.err.errorMessage: $errors:Invalidversion:errorMessage$
      output.1.response.n.err.errorCode: $errors:Invalidversion:errorCode$
      output.1.response.y.transactionID: $input.demo-auth-request:AuthReq.transactionID$
      
  Authentication_Demographic_DateOfBirth_Invalid txnID which is not as per defintion_For IntegrationTest_UIN_Neg_13:
    endpoint.url:
      partnerIDMispLK: $PIDMLKURL:ValidPIDMLK$
    input.demo-auth-request:
      AuthReq.individualId: $UIN$
      AuthReq.requestTime: $TIMESTAMP$
      AuthReq.transactionID: $TestData:txnID_Invalid$
    input.identity-encrypt-data:
      identityReq.valuedob: $idrepo~$input.demo-auth-request:AuthReq.individualId$~inputdateOfBirth$
      #identityReq.transactionID: $input.demo-auth-request:AuthReq.transactionID$
      identityReq.timestamp: $TIMESTAMP$
    output.output-1-expected-n-error-res:
      output.1.response.n.err.status: $TestData:auth_Fail_status$
      output.1.response.y.responseTime: $TIMESTAMP$
      output.1.response.n.err.errorMessage: $IGNORE$
      output.1.response.n.err.errorCode: $IGNORE$
      output.1.response.y.transactionID: $input.demo-auth-request:AuthReq.transactionID$
      
  Authentication_Demographic_DateOfBirth_Missing UIN_Neg_16:
    endpoint.url:
      partnerIDMispLK: $PIDMLKURL:ValidPIDMLK$
    input.demo-auth-request:
      AuthReq.individualId: $REMOVE$
      AuthReq.requestTime: $TIMESTAMP$
      AuthReq.transactionID: $RANDOM:N:10$
    input.identity-encrypt-data:
      #identityReq.transactionID: $input.demo-auth-request:AuthReq.transactionID$
      identityReq.timestamp: $TIMESTAMP$
    output.output-1-expected-n-error-res:
      output.1.response.n.err.status: $TestData:auth_Fail_status$
      output.1.response.y.responseTime: $TIMESTAMP$
      output.1.response.n.err.errorMessage: $errors:MissingUIN:errorMessage$
      output.1.response.n.err.errorCode: $errors:MissingUIN:errorCode$
      output.1.response.y.transactionID: $input.demo-auth-request:AuthReq.transactionID$
      
  Authentication_Demographic_DateOfBirth_Missing reqTime_For UIN_Neg_17:
    endpoint.url:
      partnerIDMispLK: $PIDMLKURL:ValidPIDMLK$
    input.demo-auth-request:
      AuthReq.individualId: $UIN$
      AuthReq.requestTime: $REMOVE$
      AuthReq.transactionID: $RANDOM:N:10$
    input.identity-encrypt-data:
      identityReq.valuedob: $idrepo~$input.demo-auth-request:AuthReq.individualId$~inputdateOfBirth$
      #identityReq.transactionID: $input.demo-auth-request:AuthReq.transactionID$
      identityReq.timestamp: $TIMESTAMP$
    output.output-1-expected-n-error-res:
      output.1.response.n.err.status: $TestData:auth_Fail_status$
      output.1.response.y.responseTime:  $TIMESTAMPZ$
      output.1.response.n.err.errorMessage: $errors:MissingrequestTime:errorMessage$
      output.1.response.n.err.errorCode: $errors:MissingrequestTime:errorCode$
      output.1.response.y.transactionID: $input.demo-auth-request:AuthReq.transactionID$
      
  Authentication_Demographic_DateOfBirth_Missing individualIdType_For UIN_Neg_18:
    endpoint.url:
      partnerIDMispLK: $PIDMLKURL:ValidPIDMLK$
    input.demo-auth-request:
      AuthReq.individualId: $UIN$
      AuthReq.individualIdType: $REMOVE$
      AuthReq.requestTime: $TIMESTAMP$
      AuthReq.transactionID: $RANDOM:N:10$
    input.identity-encrypt-data:
      identityReq.valuedob: $idrepo~$input.demo-auth-request:AuthReq.individualId$~inputdateOfBirth$
      #identityReq.transactionID: $input.demo-auth-request:AuthReq.transactionID$
      identityReq.timestamp: $TIMESTAMP$
    output.output-1-expected-n-error-res:
      output.1.response.n.err.status: $TestData:auth_Fail_status$
      output.1.response.y.responseTime: $TIMESTAMP$
      output.1.response.n.err.errorMessage: $errors:MissingindividualIdType:errorMessage$
      output.1.response.n.err.errorCode: $errors:MissingindividualIdType:errorCode$
      output.1.response.y.transactionID: $input.demo-auth-request:AuthReq.transactionID$
      
  Authentication_Demographic_DateOfBirth_Missing version_For UIN_Neg_19:
    endpoint.url:
      partnerIDMispLK: $PIDMLKURL:ValidPIDMLK$
    input.demo-auth-request:
      AuthReq.individualId: $UIN$
      AuthReq.requestTime: $TIMESTAMP$
      AuthReq.transactionID: $RANDOM:N:10$
      AuthReq.version: $REMOVE$
    input.identity-encrypt-data:
      identityReq.valuedob: $idrepo~$input.demo-auth-request:AuthReq.individualId$~inputdateOfBirth$
      #identityReq.transactionID: $input.demo-auth-request:AuthReq.transactionID$
      identityReq.timestamp: $TIMESTAMP$
    output.output-1-expected-n-error-res:
      output.1.response.n.err.status: $TestData:auth_Fail_status$
      output.1.response.y.responseTime: $TIMESTAMP$
      output.1.response.n.err.errorMessage: $errors:Missingversion:errorMessage$
      output.1.response.n.err.errorCode: $errors:Missingversion:errorCode$
      output.1.response.y.transactionID: $input.demo-auth-request:AuthReq.transactionID$
      
  Authentication_Demographic_DateOfBirth_Missing txnID_For UIN_Neg_20:
    endpoint.url:
      partnerIDMispLK: $PIDMLKURL:ValidPIDMLK$
    input.demo-auth-request:
      AuthReq.individualId: $UIN$
      AuthReq.requestTime: $TIMESTAMP$
      AuthReq.transactionID: $REMOVE$
    input.identity-encrypt-data:
      identityReq.valuedob: $idrepo~$input.demo-auth-request:AuthReq.individualId$~inputdateOfBirth$
      identityReq.timestamp: $TIMESTAMP$
    output.output-1-expected-n-error-res:
      output.1.response.n.err.status: $TestData:auth_Fail_status$
      output.1.response.y.responseTime: $TIMESTAMP$
      output.1.response.n.err.errorMessage: $errors:MissingtransactionID:errorMessage$
      output.1.response.n.err.errorCode: $errors:MissingtransactionID:errorCode$
      output.1.response.y.transactionID: $input.demo-auth-request:AuthReq.transactionID$
   
  Authentication_Demographic_DateOfBirth_smoke_For VID_Pos_21:
    endpoint.url:
      partnerIDMispLK: $PIDMLKURL:ValidPIDMLK$
    input.demo-auth-request:
      AuthReq.individualId: $VID$
      AuthReq.individualIdType: VID
      AuthReq.requestTime: $TIMESTAMP$
      AuthReq.transactionID: $RANDOM:N:10$
    input.identity-encrypt-data:
      identityReq.valuedob: $idrepo~$input.demo-auth-request:AuthReq.individualId$~inputdateOfBirth$
      #identityReq.transactionID: $input.demo-auth-request:AuthReq.transactionID$
      identityReq.timestamp: $TIMESTAMP$
    output.output-1-expected-y-res:
      output.1.response.y.status: $TestData:auth_Pass_status$ 
      output.1.response.y.responseTime: $TIMESTAMP$
      output.1.response.y.transactionID: $input.demo-auth-request:AuthReq.transactionID$
      output.1.response.staticToken: $TOKENID~$input.demo-auth-request:AuthReq.individualId$~$endpoint.url:partnerIDMispLK$
    #audit log
    audit.auth_transaction:
      refId: $input.demo-auth-request:AuthReq.individualId$
      txnId: $input.demo-auth-request:AuthReq.transactionID$
      authTypeCode: $TestData:auth_transaction_DEMO_authTypeCode$
      statusCode: $TestData:auth_transaction_success_statusCode$
      reqTime: $FETCH$
      resTime: $FETCH$
      statusComment: $TestData:auth_transaction_DEMO_success_statusComment$
      idType: $TestData:auth_transaction_VID_idType$
    audit.audit_log:
      refId:  $input.demo-auth-request:AuthReq.individualId$
      eventId: $TestData:audit_log_eventId$
      eventName: $TestData:audit_log_auth_eventName$
      appId: $TestData:audit_log_ida_appId$
      appName: $TestData:audit_log_ida_appName$
      moduleName: $TestData:audit_log_demo_moduleName$
      refIdType: $TestData:audit_log_VID_refIdType
        
  Authentication_Demographic_DateOfBirth_Invalid VID_Neg_22:
    endpoint.url:
      partnerIDMispLK: $PIDMLKURL:ValidPIDMLK$
    input.demo-auth-request:
      AuthReq.individualId: 1234567890
      AuthReq.individualIdType: VID
      AuthReq.requestTime: $TIMESTAMP$ 
      AuthReq.transactionID: $RANDOM:N:10$
    input.identity-encrypt-data:
      #identityReq.transactionID: $input.demo-auth-request:AuthReq.transactionID$
      identityReq.timestamp: $TIMESTAMP$
    output.output-1-expected-n-error-res:
      output.1.response.n.err.status: $TestData:auth_Fail_status$ 
      output.1.response.y.responseTime: $TIMESTAMP$
      output.1.response.n.err.errorMessage: $errors:InvalidVID:errorMessage$
      output.1.response.n.err.errorCode: $errors:InvalidVID:errorCode$
      output.1.response.y.transactionID: $input.demo-auth-request:AuthReq.transactionID$
      
  Authentication_Demographic_DateOfBirth_Invalid reqTime_For VID_Neg_23:
    endpoint.url:
      partnerIDMispLK: $PIDMLKURL:ValidPIDMLK$
    input.demo-auth-request:
      AuthReq.individualId: $VID$
      AuthReq.individualIdType: VID
      AuthReq.requestTime:  $TestData:timestamp_invalid$
      AuthReq.transactionID: $RANDOM:N:10$
    input.identity-encrypt-data:
      identityReq.valuedob: $idrepo~$input.demo-auth-request:AuthReq.individualId$~inputdateOfBirth$
      #identityReq.transactionID: $input.demo-auth-request:AuthReq.transactionID$
      identityReq.timestamp: $TIMESTAMP$
    output.output-1-expected-n-error-res:
      output.1.response.n.err.status: $TestData:auth_Fail_status$ 
      output.1.response.y.responseTime: $IGNORE$
      output.1.response.n.err.errorMessage: $errors:InvalidrequestTime:errorMessage$
      output.1.response.n.err.errorCode: $errors:InvalidrequestTime:errorCode$
      output.1.response.y.transactionID: $input.demo-auth-request:AuthReq.transactionID$
      
  Authentication_Demographic_DateOfBirth_Invalid_reqTime_greaterthan24hrs_For VID_Neg_24:
    endpoint.url:
      partnerIDMispLK: $PIDMLKURL:ValidPIDMLK$
    input.demo-auth-request:
      AuthReq.individualId: $VID$
      AuthReq.individualIdType: VID
      AuthReq.requestTime: $TIMESTAMP$HOUR+25
      AuthReq.transactionID: $RANDOM:N:10$
    input.identity-encrypt-data:
      identityReq.valuedob: $idrepo~$input.demo-auth-request:AuthReq.individualId$~inputdateOfBirth$
      #identityReq.transactionID: $input.demo-auth-request:AuthReq.transactionID$
      identityReq.timestamp: $TIMESTAMP$
    output.output-1-expected-n-error-res:
      output.1.response.n.err.status: $TestData:auth_Fail_status$ 
      output.1.response.y.responseTime: $TIMESTAMP$
      output.1.response.n.err.errorMessage: $errors:RequestTimeGT24HR:errorMessage$
      output.1.response.n.err.errorCode: $errors:RequestTimeGT24HR:errorCode$
      output.1.response.y.transactionID: $input.demo-auth-request:AuthReq.transactionID$
      
  Authentication_Demographic_DateOfBirth_Invalid_reqTime_Lessthan24hrs_For VID_Neg_25:
    endpoint.url:
      partnerIDMispLK: $PIDMLKURL:ValidPIDMLK$
    input.demo-auth-request:
      AuthReq.individualId: $VID$
      AuthReq.individualIdType: VID
      AuthReq.requestTime: $TIMESTAMP$HOUR-25
      AuthReq.transactionID: $RANDOM:N:10$
    input.identity-encrypt-data:
      identityReq.valuedob: $idrepo~$input.demo-auth-request:AuthReq.individualId$~inputdateOfBirth$
      #identityReq.transactionID: $input.demo-auth-request:AuthReq.transactionID$
      identityReq.timestamp: $TIMESTAMP$
    output.output-1-expected-n-error-res:
      output.1.response.n.err.status: $TestData:auth_Fail_status$ 
      output.1.response.y.responseTime: $TIMESTAMP$
      output.1.response.n.err.errorMessage: $errors:RequestTimeGT24HR:errorMessage$
      output.1.response.n.err.errorCode: $errors:RequestTimeGT24HR:errorCode$
      output.1.response.y.transactionID: $input.demo-auth-request:AuthReq.transactionID$
      
  Authentication_Demographic_DateOfBirth_Invalid individualIdType_For VID_Neg_26:
    endpoint.url:
      partnerIDMispLK: $PIDMLKURL:ValidPIDMLK$
    input.demo-auth-request:
      AuthReq.individualId: $VID$
      AuthReq.individualIdType: VID
      AuthReq.individualIdType: $TestData:indvId_invalid$
      AuthReq.requestTime: $TIMESTAMP$
      AuthReq.transactionID: $RANDOM:N:10$
    input.identity-encrypt-data:
      identityReq.valuedob: $idrepo~$input.demo-auth-request:AuthReq.individualId$~inputdateOfBirth$
      #identityReq.transactionID: $input.demo-auth-request:AuthReq.transactionID$
      identityReq.timestamp: $TIMESTAMP$
    output.output-1-expected-n-error-res:
      output.1.response.n.err.status: $TestData:auth_Fail_status$ 
      output.1.response.y.responseTime: $TIMESTAMP$
      output.1.response.n.err.errorMessage: $errors:InvalidindividualIdType:errorMessage$
      output.1.response.n.err.errorCode: $errors:InvalidindividualIdType:errorCode$
      output.1.response.y.transactionID: $input.demo-auth-request:AuthReq.transactionID$
      
  Authentication_Demographic_DateOfBirth_Invalid version_For VID_Neg_27:
    endpoint.url:
      partnerIDMispLK: $PIDMLKURL:ValidPIDMLK$
    input.demo-auth-request:
      AuthReq.individualId: $VID$
      AuthReq.individualIdType: VID
      AuthReq.requestTime: $TIMESTAMP$
      AuthReq.transactionID: $RANDOM:N:10$
      AuthReq.version: $TestData:id_version_invalid$
    input.identity-encrypt-data:
      identityReq.valuedob: $idrepo~$input.demo-auth-request:AuthReq.individualId$~inputdateOfBirth$
      #identityReq.transactionID: $input.demo-auth-request:AuthReq.transactionID$
      identityReq.timestamp: $TIMESTAMP$
    output.output-1-expected-n-error-res:
      output.1.response.n.err.status: $TestData:auth_Fail_status$ 
      output.1.response.y.responseTime: $TIMESTAMP$
      output.1.response.n.err.errorMessage: $errors:Invalidversion:errorMessage$
      output.1.response.n.err.errorCode: $errors:Invalidversion:errorCode$
      output.1.response.y.transactionID: $input.demo-auth-request:AuthReq.transactionID$
      
  Authentication_Demographic_DateOfBirth_Invalid txnID_For VID_Neg_28:
    endpoint.url:
      partnerIDMispLK: $PIDMLKURL:ValidPIDMLK$
    input.demo-auth-request:
      AuthReq.individualId: $VID$
      AuthReq.individualIdType: VID
      AuthReq.requestTime: $TIMESTAMP$
      AuthReq.transactionID: $RANDOM:N:12$
    input.identity-encrypt-data:
      identityReq.valuedob: $idrepo~$input.demo-auth-request:AuthReq.individualId$~inputdateOfBirth$
      #identityReq.transactionID: $input.demo-auth-request:AuthReq.transactionID$
      identityReq.timestamp: $TIMESTAMP$
    output.output-1-expected-n-error-res:
      output.1.response.n.err.status: $TestData:auth_Fail_status$
      output.1.response.y.responseTime: $TIMESTAMP$
      output.1.response.n.err.errorMessage: $IGNORE$
      output.1.response.n.err.errorCode: $IGNORE$
      output.1.response.y.transactionID: $input.demo-auth-request:AuthReq.transactionID$
      
  Authentication_Demographic_DateOfBirth_Invalid VID which is not as per defintion_Neg_29:
    endpoint.url:
      partnerIDMispLK: $PIDMLKURL:ValidPIDMLK$
    input.demo-auth-request:
      AuthReq.individualId: $TestData:vid_invalid$
      AuthReq.individualIdType: VID
      AuthReq.requestTime: $TIMESTAMP$
      AuthReq.transactionID: $RANDOM:N:10$
    input.identity-encrypt-data:
      identityReq.valuedob: $idrepo~$input.demo-auth-request:AuthReq.individualId$~inputdateOfBirth$
      #identityReq.transactionID: $input.demo-auth-request:AuthReq.transactionID$
      identityReq.timestamp: $TIMESTAMP$
    output.output-1-expected-n-error-res:
      output.1.response.n.err.status: $TestData:auth_Fail_status$
      output.1.response.y.responseTime: $TIMESTAMP$
      output.1.response.n.err.errorMessage: $IGNORE$
      output.1.response.n.err.errorCode: $IGNORE$
      output.1.response.y.transactionID: $input.demo-auth-request:AuthReq.transactionID$
      
  Authentication_Demographic_DateOfBirth_Invalid reqTime which is not as per defintion_For VID_Neg_30:
    endpoint.url:
      partnerIDMispLK: $PIDMLKURL:ValidPIDMLK$
    input.demo-auth-request:
      AuthReq.individualId: $VID$
      AuthReq.individualIdType: VID
      AuthReq.requestTime: $TestData:timestamp_invalid$
      AuthReq.transactionID: $RANDOM:N:10$
    input.identity-encrypt-data:
      identityReq.valuedob: $idrepo~$input.demo-auth-request:AuthReq.individualId$~inputdateOfBirth$
      #identityReq.transactionID: $input.demo-auth-request:AuthReq.transactionID$
      identityReq.timestamp: $TIMESTAMP$
    output.output-1-expected-n-error-res:
      output.1.response.n.err.status: $TestData:auth_Fail_status$ 
      output.1.response.y.responseTime: $IGNORE$
      output.1.response.n.err.errorMessage: $errors:InvalidrequestTime:errorMessage$
      output.1.response.n.err.errorCode: $errors:InvalidrequestTime:errorCode$
      output.1.response.y.transactionID: $input.demo-auth-request:AuthReq.transactionID$
          
  Authentication_Demographic_DateOfBirth_Invalid individualIdType which is not as per defintion_For VID_Neg_31:
    endpoint.url:
      partnerIDMispLK: $PIDMLKURL:ValidPIDMLK$
    input.demo-auth-request:
      AuthReq.individualId: $VID$
      AuthReq.individualIdType: VID
      AuthReq.individualIdType: $TestData:indvId_invalid$
      AuthReq.requestTime: $TIMESTAMP$
      AuthReq.transactionID: $RANDOM:N:10$
    input.identity-encrypt-data:
      identityReq.valuedob: $idrepo~$input.demo-auth-request:AuthReq.individualId$~inputdateOfBirth$
      #identityReq.transactionID: $input.demo-auth-request:AuthReq.transactionID$
      identityReq.timestamp: $TIMESTAMP$
    output.output-1-expected-n-error-res:
      output.1.response.n.err.status: $TestData:auth_Fail_status$ 
      output.1.response.y.responseTime: $TIMESTAMP$
      output.1.response.n.err.errorMessage: $errors:InvalidindividualIdType:errorMessage$
      output.1.response.n.err.errorCode: $errors:InvalidindividualIdType:errorCode$
      output.1.response.y.transactionID: $input.demo-auth-request:AuthReq.transactionID$
      
  Authentication_Demographic_DateOfBirth_Invalid version which is not as per defintion_For VID_Neg_32:
    endpoint.url:
      partnerIDMispLK: $PIDMLKURL:ValidPIDMLK$
    input.demo-auth-request:
      AuthReq.individualId: $VID$
      AuthReq.individualIdType: VID
      AuthReq.requestTime: $TIMESTAMP$
      AuthReq.transactionID: $RANDOM:N:10$
      AuthReq.version: $TestData:id_version_invalid$
    input.identity-encrypt-data:
      identityReq.valuedob: $idrepo~$input.demo-auth-request:AuthReq.individualId$~inputdateOfBirth$
      #identityReq.transactionID: $input.demo-auth-request:AuthReq.transactionID$
      identityReq.timestamp: $TIMESTAMP$
    output.output-1-expected-n-error-res:
      output.1.response.n.err.status: $TestData:auth_Fail_status$ 
      output.1.response.y.responseTime: $TIMESTAMP$
      output.1.response.n.err.errorMessage: $errors:Invalidversion:errorMessage$
      output.1.response.n.err.errorCode: $errors:Invalidversion:errorCode$
      output.1.response.y.transactionID: $input.demo-auth-request:AuthReq.transactionID$
      
  Authentication_Demographic_DateOfBirth_Invalid txnID which is not as per defintion_For VID_Neg_33:
    endpoint.url:
      partnerIDMispLK: $PIDMLKURL:ValidPIDMLK$
    input.demo-auth-request:
      AuthReq.individualId: $VID$
      AuthReq.individualIdType: VID
      AuthReq.requestTime: $TIMESTAMP$
      AuthReq.transactionID: $TestData:txnID_Invalid$
    input.identity-encrypt-data:
      identityReq.valuedob: $idrepo~$input.demo-auth-request:AuthReq.individualId$~inputdateOfBirth$
      #identityReq.transactionID: $input.demo-auth-request:AuthReq.transactionID$
      identityReq.timestamp: $TIMESTAMP$
    output.output-1-expected-n-error-res:
      output.1.response.n.err.status: $TestData:auth_Fail_status$
      output.1.response.y.responseTime: $TIMESTAMP$
      output.1.response.n.err.errorMessage: $IGNORE$
      output.1.response.n.err.errorCode: $IGNORE$
      output.1.response.y.transactionID: $input.demo-auth-request:AuthReq.transactionID$
      
  Authentication_Demographic_DateOfBirth_Missing VID_Neg_34:
    endpoint.url:
      partnerIDMispLK: $PIDMLKURL:ValidPIDMLK$
    input.demo-auth-request:
      AuthReq.individualId: $REMOVE$
      AuthReq.individualIdType: VID
      AuthReq.requestTime: $TIMESTAMP$
      AuthReq.transactionID: $RANDOM:N:10$
    input.identity-encrypt-data:
      #identityReq.valuedob: $idrepo~$input.demo-auth-request:AuthReq.individualId$~inputdateOfBirth$
      #identityReq.transactionID: $input.demo-auth-request:AuthReq.transactionID$
      identityReq.timestamp: $TIMESTAMP$
    output.output-1-expected-n-error-res:
      output.1.response.n.err.status: $TestData:auth_Fail_status$
      output.1.response.y.responseTime: $TIMESTAMP$
      output.1.response.n.err.errorMessage: $errors:MissingUIN:errorMessage$
      output.1.response.n.err.errorCode: $errors:MissingUIN:errorCode$
      output.1.response.y.transactionID: $input.demo-auth-request:AuthReq.transactionID$
      
  Authentication_Demographic_DateOfBirth_Missing reqTime_For VID_Neg_35:
    endpoint.url:
      partnerIDMispLK: $PIDMLKURL:ValidPIDMLK$
    input.demo-auth-request:
      AuthReq.individualId: $VID$
      AuthReq.individualIdType: VID
      AuthReq.requestTime: $REMOVE$
      AuthReq.transactionID: $RANDOM:N:10$
    input.identity-encrypt-data:
      identityReq.valuedob: $idrepo~$input.demo-auth-request:AuthReq.individualId$~inputdateOfBirth$
      #identityReq.transactionID: $input.demo-auth-request:AuthReq.transactionID$
      identityReq.timestamp: $TIMESTAMP$
    output.output-1-expected-n-error-res:
      output.1.response.n.err.status: $TestData:auth_Fail_status$
      output.1.response.y.responseTime:  $TIMESTAMPZ$
      output.1.response.n.err.errorMessage: $errors:MissingrequestTime:errorMessage$
      output.1.response.n.err.errorCode: $errors:MissingrequestTime:errorCode$
      output.1.response.y.transactionID: $input.demo-auth-request:AuthReq.transactionID$
      
  Authentication_Demographic_DateOfBirth_Missing individualIdType_For VID_Neg_36:
    endpoint.url:
      partnerIDMispLK: $PIDMLKURL:ValidPIDMLK$
    input.demo-auth-request:
      AuthReq.individualId: $VID$
      AuthReq.individualIdType: VID
      AuthReq.individualIdType: $REMOVE$
      AuthReq.requestTime: $TIMESTAMP$
      AuthReq.transactionID: $RANDOM:N:10$
    input.identity-encrypt-data:
      identityReq.valuedob: $idrepo~$input.demo-auth-request:AuthReq.individualId$~inputdateOfBirth$
      #identityReq.transactionID: $input.demo-auth-request:AuthReq.transactionID$
      identityReq.timestamp: $TIMESTAMP$
    output.output-1-expected-n-error-res:
      output.1.response.n.err.status: $TestData:auth_Fail_status$
      output.1.response.y.responseTime: $TIMESTAMP$
      output.1.response.n.err.errorMessage: $errors:MissingindividualIdType:errorMessage$
      output.1.response.n.err.errorCode: $errors:MissingindividualIdType:errorCode$
      output.1.response.y.transactionID: $input.demo-auth-request:AuthReq.transactionID$
      
  Authentication_Demographic_DateOfBirth_Missing version_For VID_Neg_37:
    endpoint.url:
      partnerIDMispLK: $PIDMLKURL:ValidPIDMLK$
    input.demo-auth-request:
      AuthReq.individualId: $VID$
      AuthReq.individualIdType: VID
      AuthReq.requestTime: $TIMESTAMP$
      AuthReq.transactionID: $RANDOM:N:10$
      AuthReq.version: $REMOVE$
    input.identity-encrypt-data:
      identityReq.valuedob: $idrepo~$input.demo-auth-request:AuthReq.individualId$~inputdateOfBirth$
      #identityReq.transactionID: $input.demo-auth-request:AuthReq.transactionID$
      identityReq.timestamp: $TIMESTAMP$
    output.output-1-expected-n-error-res:
      output.1.response.n.err.status: $TestData:auth_Fail_status$
      output.1.response.y.responseTime: $TIMESTAMP$
      output.1.response.n.err.errorMessage: $errors:Missingversion:errorMessage$
      output.1.response.n.err.errorCode: $errors:Missingversion:errorCode$
      output.1.response.y.transactionID: $input.demo-auth-request:AuthReq.transactionID$
      
  Authentication_Demographic_DateOfBirth_Missing txnID_For VID_Neg_38:
    endpoint.url:
      partnerIDMispLK: $PIDMLKURL:ValidPIDMLK$
    input.demo-auth-request:
      AuthReq.individualId: $VID$
      AuthReq.individualIdType: VID
      AuthReq.requestTime: $TIMESTAMP$
      AuthReq.transactionID: $REMOVE$
    input.identity-encrypt-data:
      identityReq.valuedob: $idrepo~$input.demo-auth-request:AuthReq.individualId$~inputdateOfBirth$
      identityReq.timestamp: $TIMESTAMP$
    output.output-1-expected-n-error-res:
      output.1.response.n.err.status: $TestData:auth_Fail_status$
      output.1.response.y.responseTime: $TIMESTAMP$
      output.1.response.n.err.errorMessage: $errors:MissingtransactionID:errorMessage$
      output.1.response.n.err.errorCode: $errors:MissingtransactionID:errorCode$   
      output.1.response.y.transactionID: $input.demo-auth-request:AuthReq.transactionID$
  
  Authentication_Demographic_DateOfBirth_Invalid DOB_For UIN_Neg_39:
    endpoint.url:
      partnerIDMispLK: $PIDMLKURL:ValidPIDMLK$
    input.demo-auth-request:
      AuthReq.individualId: $UIN$
      AuthReq.requestTime: $TIMESTAMP$
      AuthReq.transactionID: $RANDOM:N:10$
    input.identity-encrypt-data:
      identityReq.valuedob: $TestData:dob_Invalid$
      #identityReq.transactionID: $input.demo-auth-request:AuthReq.transactionID$
      identityReq.timestamp: $TIMESTAMP$
    output.output-1-expected-n-error-res:
      output.1.response.n.err.status: $TestData:auth_Fail_status$ 
      output.1.response.y.responseTime: $TIMESTAMP$
      output.1.response.n.err.errorMessage: $errors:InvalidDOB:errorMessage$
      output.1.response.n.err.errorCode: $errors:InvalidDOB:errorCode$
      output.1.response.y.transactionID: $input.demo-auth-request:AuthReq.transactionID$
      
  Authentication_Demographic_DateOfBirth_Invalid DOB_For VID_Neg_40:
    endpoint.url:
      partnerIDMispLK: $PIDMLKURL:ValidPIDMLK$
    input.demo-auth-request:
      AuthReq.individualId: $VID$
      AuthReq.individualIdType: VID
      AuthReq.requestTime: $TIMESTAMP$
      AuthReq.transactionID: $RANDOM:N:10$
    input.identity-encrypt-data:
      identityReq.valuedob: $TestData:dob_Invalid$
      #identityReq.transactionID: $input.demo-auth-request:AuthReq.transactionID$
      identityReq.timestamp: $TIMESTAMP$
    output.output-1-expected-n-error-res:
      output.1.response.n.err.status: $TestData:auth_Fail_status$ 
      output.1.response.y.responseTime: $TIMESTAMP$
      output.1.response.n.err.errorMessage: $errors:InvalidDOB:errorMessage$
      output.1.response.n.err.errorCode: $errors:InvalidDOB:errorCode$
      output.1.response.y.transactionID: $input.demo-auth-request:AuthReq.transactionID$   
      
  Authentication_Demographic_DateOfBirth_No Authentication Type is Selected_For UIN_Neg_41:
    endpoint.url:
      partnerIDMispLK: $PIDMLKURL:ValidPIDMLK$
    input.demo-auth-request:
      AuthReq.individualId: $UIN$
      AuthReq.requestTime: $TIMESTAMP$
      AuthReq.demo: $TestData:boolean_false$ 
      AuthReq.transactionID: $RANDOM:N:10$
    input.identity-encrypt-data:
      identityReq.valuedob: $idrepo~$input.demo-auth-request:AuthReq.individualId$~inputdateOfBirth$
      #identityReq.transactionID: $input.demo-auth-request:AuthReq.transactionID$
      identityReq.timestamp: $TIMESTAMP$
    output.output-1-expected-n-error-res:
      output.1.response.n.err.status: $TestData:auth_Fail_status$ 
      output.1.response.y.responseTime: $TIMESTAMP$
      output.1.response.n.err.errorMessage: $errors:NoAuthTypeSelected:errorMessage$
      output.1.response.n.err.errorCode: $errors:NoAuthTypeSelected:errorCode$
      output.1.response.y.transactionID: $input.demo-auth-request:AuthReq.transactionID$
      
  Authentication_Demographic_DateOfBirth_No Authentication Type is Selected_For VID_Neg_42:
    endpoint.url:
      partnerIDMispLK: $PIDMLKURL:ValidPIDMLK$
    input.demo-auth-request:
      AuthReq.individualId: $VID$
      AuthReq.individualIdType: VID
      AuthReq.demo: $TestData:boolean_false$
      AuthReq.requestTime: $TIMESTAMP$
      AuthReq.transactionID: $RANDOM:N:10$
    input.identity-encrypt-data:
      identityReq.valuedob: $idrepo~$input.demo-auth-request:AuthReq.individualId$~inputdateOfBirth$
      #identityReq.transactionID: $input.demo-auth-request:AuthReq.transactionID$
      identityReq.timestamp: $TIMESTAMP$
    output.output-1-expected-n-error-res:
      output.1.response.n.err.status: $TestData:auth_Fail_status$
      output.1.response.y.responseTime: $TIMESTAMP$
      output.1.response.n.err.errorMessage: $errors:NoAuthTypeSelected:errorMessage$
      output.1.response.n.err.errorCode: $errors:NoAuthTypeSelected:errorCode$
      output.1.response.y.transactionID: $input.demo-auth-request:AuthReq.transactionID$   
      
  Authentication_Demographic_DateOfBirth_Deactivated UIN_Neg_43:
    endpoint.url:
      partnerIDMispLK: $PIDMLKURL:ValidPIDMLK$
    input.demo-auth-request:
      AuthReq.individualId: $UIN:WITH:Deactivated$
      AuthReq.requestTime: $TIMESTAMP$
      AuthReq.transactionID: $RANDOM:N:10$
    input.identity-encrypt-data:
      identityReq.valuedob: $idrepo~$input.demo-auth-request:AuthReq.individualId$~inputdateOfBirth$
      #identityReq.transactionID: $input.demo-auth-request:AuthReq.transactionID$
      identityReq.timestamp: $TIMESTAMP$
    output.output-1-expected-n-error-res:
      output.1.response.n.err.status: $TestData:auth_Fail_status$ 
      output.1.response.y.responseTime: $TIMESTAMP$
      output.1.response.n.err.errorMessage: $errors:DeactivatedUIN:errorMessage$
      output.1.response.n.err.errorCode: $errors:DeactivatedUIN:errorCode$
=======
testdata:
  Authentication_Demographic_DateOfBirth_smoke_For IntegrationTest_UIN_Pos_01:
    endpoint.url:
      partnerIDMispLK: $PIDMLKURL:ValidPIDMLK$
    input.demo-auth-request:
      AuthReq.individualId: $UIN$
      AuthReq.requestTime: $TIMESTAMP$
      AuthReq.transactionID: $RANDOM:N:10$
    input.identity-encrypt-data:
      identityReq.valuedob: $idrepo~$input.demo-auth-request:AuthReq.individualId$~inputdateOfBirth$
      identityReq.timestamp: $TIMESTAMP$
    output.output-1-expected-y-res:
      output.1.response.y.status: $TestData:auth_Pass_status$ 
      output.1.response.y.responseTime: $TIMESTAMP$
      output.1.response.y.transactionID: $input.demo-auth-request:AuthReq.transactionID$
      output.1.response.staticToken: $TOKENID~$input.demo-auth-request:AuthReq.individualId$~$endpoint.url:partnerIDMispLK$
    #audit log
    audit.auth_transaction:
      refId: $input.demo-auth-request:AuthReq.individualId$
      txnId: $input.demo-auth-request:AuthReq.transactionID$
      authTypeCode: $TestData:auth_transaction_DEMO_authTypeCode$
      statusCode: $TestData:auth_transaction_success_statusCode$
      reqTime: $FETCH$
      resTime: $FETCH$
      statusComment: $TestData:auth_transaction_DEMO_success_statusComment$
      idType: $TestData:auth_transaction_UIN_idType$
    audit.audit_log:
      refId:  $input.demo-auth-request:AuthReq.individualId$
      eventId: $TestData:audit_log_eventId$
      eventName: $TestData:audit_log_auth_eventName$
      appId: $TestData:audit_log_ida_appId$
      appName: $TestData:audit_log_ida_appName$
      moduleName: $TestData:audit_log_demo_moduleName$
      refIdType: $TestData:audit_log_UIN_refIdType
         
  Authentication_Demographic_DateOfBirth_Invalid UIN_Neg_02:
    endpoint.url:
      partnerIDMispLK: $PIDMLKURL:ValidPIDMLK$
    input.demo-auth-request:
      AuthReq.individualId: 1234567890
      AuthReq.requestTime: $TIMESTAMP$ 
      AuthReq.transactionID: $RANDOM:N:10$
    input.identity-encrypt-data:
      #identityReq.transactionID: $input.demo-auth-request:AuthReq.transactionID$
      identityReq.timestamp: $TIMESTAMP$
    output.output-1-expected-n-error-res:
      output.1.response.n.err.status: $TestData:auth_Fail_status$ 
      output.1.response.y.responseTime: $TIMESTAMP$
      output.1.response.n.err.errorMessage: $errors:InvalidUIN:errorMessage$
      output.1.response.n.err.errorCode: $errors:InvalidUIN:errorCode$
      output.1.response.y.transactionID: $input.demo-auth-request:AuthReq.transactionID$
      
  Authentication_Demographic_DateOfBirth_Invalid reqTime_For UIN_Neg_03:
    endpoint.url:
      partnerIDMispLK: $PIDMLKURL:ValidPIDMLK$
    input.demo-auth-request:
      AuthReq.individualId: $UIN$
      AuthReq.requestTime: $TestData:timestamp_invalid$
      AuthReq.transactionID: $RANDOM:N:10$
    input.identity-encrypt-data:
      identityReq.valuedob: $idrepo~$input.demo-auth-request:AuthReq.individualId$~inputdateOfBirth$
      #identityReq.transactionID: $input.demo-auth-request:AuthReq.transactionID$
      identityReq.timestamp: $TIMESTAMP$
    output.output-1-expected-n-error-res:
      output.1.response.n.err.status: $TestData:auth_Fail_status$ 
      output.1.response.y.responseTime: $IGNORE$
      output.1.response.n.err.errorMessage: $errors:InvalidrequestTime:errorMessage$
      output.1.response.n.err.errorCode: $errors:InvalidrequestTime:errorCode$
      output.1.response.y.transactionID: $input.demo-auth-request:AuthReq.transactionID$
      
  Authentication_Demographic_DateOfBirth_Invalid_reqTime_greaterthan24hrs_For UIN_Neg_04:
    endpoint.url:
      partnerIDMispLK: $PIDMLKURL:ValidPIDMLK$
    input.demo-auth-request:
      AuthReq.individualId: $UIN$
      AuthReq.requestTime: $TIMESTAMP$HOUR+25
      AuthReq.transactionID: $RANDOM:N:10$
    input.identity-encrypt-data:
      identityReq.valuedob: $idrepo~$input.demo-auth-request:AuthReq.individualId$~inputdateOfBirth$
      #identityReq.transactionID: $input.demo-auth-request:AuthReq.transactionID$
      identityReq.timestamp: $TIMESTAMP$
    output.output-1-expected-n-error-res:
      output.1.response.n.err.status: $TestData:auth_Fail_status$ 
      output.1.response.y.responseTime: $TIMESTAMP$
      output.1.response.n.err.errorMessage: $errors:RequestTimeGT24HR:errorMessage$
      output.1.response.n.err.errorCode: $errors:RequestTimeGT24HR:errorCode$
      output.1.response.y.transactionID: $input.demo-auth-request:AuthReq.transactionID$
      
  Authentication_Demographic_DateOfBirth_Invalid_reqTime_Lessthan24hrs_For UIN_Neg_05:
    endpoint.url:
      partnerIDMispLK: $PIDMLKURL:ValidPIDMLK$
    input.demo-auth-request:
      AuthReq.individualId: $UIN$
      AuthReq.requestTime: $TIMESTAMP$HOUR-25
      AuthReq.transactionID: $RANDOM:N:10$
    input.identity-encrypt-data:
      identityReq.valuedob: $idrepo~$input.demo-auth-request:AuthReq.individualId$~inputdateOfBirth$
      #identityReq.transactionID: $input.demo-auth-request:AuthReq.transactionID$
      identityReq.timestamp: $TIMESTAMP$
    output.output-1-expected-n-error-res:
      output.1.response.n.err.status: $TestData:auth_Fail_status$ 
      output.1.response.y.responseTime: $TIMESTAMP$
      output.1.response.n.err.errorMessage: $errors:RequestTimeGT24HR:errorMessage$
      output.1.response.n.err.errorCode: $errors:RequestTimeGT24HR:errorCode$
      output.1.response.y.transactionID: $input.demo-auth-request:AuthReq.transactionID$
      
  Authentication_Demographic_DateOfBirth_Invalid individualIdType_For UIN_Neg_06:
    endpoint.url:
      partnerIDMispLK: $PIDMLKURL:ValidPIDMLK$
    input.demo-auth-request:
      AuthReq.individualId: $UIN$
      #AuthReq.individualIdType: $TestData:indvId_invalid$
      AuthReq.individualIdType: $TestData:indvId_invalid$
      #AuthReq.individualIdType: abc
      AuthReq.requestTime: $TIMESTAMP$
      AuthReq.transactionID: $RANDOM:N:10$
    input.identity-encrypt-data:
      identityReq.valuedob: $idrepo~$input.demo-auth-request:AuthReq.individualId$~inputdateOfBirth$
      #identityReq.transactionID: $input.demo-auth-request:AuthReq.transactionID$
      identityReq.timestamp: $TIMESTAMP$
    output.output-1-expected-n-error-res:
      output.1.response.n.err.status: $TestData:auth_Fail_status$ 
      output.1.response.y.responseTime: $TIMESTAMP$
      output.1.response.n.err.errorMessage: $errors:InvalidindividualIdType:errorMessage$
      output.1.response.n.err.errorCode: $errors:InvalidindividualIdType:errorCode$
      output.1.response.y.transactionID: $input.demo-auth-request:AuthReq.transactionID$
      
  Authentication_Demographic_DateOfBirth_Invalid version_For UIN_Neg_07:
    endpoint.url:
      partnerIDMispLK: $PIDMLKURL:ValidPIDMLK$
    input.demo-auth-request:
      AuthReq.individualId: $UIN$
      AuthReq.requestTime: $TIMESTAMP$
      AuthReq.transactionID: $RANDOM:N:10$
      AuthReq.version: $TestData:id_version_invalid$
    input.identity-encrypt-data:
      identityReq.valuedob: $idrepo~$input.demo-auth-request:AuthReq.individualId$~inputdateOfBirth$
      #identityReq.transactionID: $input.demo-auth-request:AuthReq.transactionID$
      identityReq.timestamp: $TIMESTAMP$
    output.output-1-expected-n-error-res:
      output.1.response.n.err.status: $TestData:auth_Fail_status$ 
      output.1.response.y.responseTime: $TIMESTAMP$
      output.1.response.n.err.errorMessage: $errors:Invalidversion:errorMessage$
      output.1.response.n.err.errorCode: $errors:Invalidversion:errorCode$
      output.1.response.y.transactionID: $input.demo-auth-request:AuthReq.transactionID$
      
  Authentication_Demographic_DateOfBirth_Invalid txnID_For UIN_Neg_08:
    endpoint.url:
      partnerIDMispLK: $PIDMLKURL:ValidPIDMLK$
    input.demo-auth-request:
      AuthReq.individualId: $UIN$
      AuthReq.requestTime: $TIMESTAMP$
      AuthReq.transactionID: $RANDOM:N:12$
    input.identity-encrypt-data:
      identityReq.valuedob: $idrepo~$input.demo-auth-request:AuthReq.individualId$~inputdateOfBirth$
      #identityReq.transactionID: $input.demo-auth-request:AuthReq.transactionID$
      identityReq.timestamp: $TIMESTAMP$
    output.output-1-expected-n-error-res:
      output.1.response.n.err.status: $TestData:auth_Fail_status$
      output.1.response.y.responseTime: $TIMESTAMP$
      output.1.response.n.err.errorMessage: $IGNORE$
      output.1.response.n.err.errorCode: $IGNORE$
      output.1.response.y.transactionID: $input.demo-auth-request:AuthReq.transactionID$
      
  Authentication_Demographic_DateOfBirth_Invalid UIN which is not as per defintion_Neg_09:
    endpoint.url:
      partnerIDMispLK: $PIDMLKURL:ValidPIDMLK$
    input.demo-auth-request:
      AuthReq.individualId: $TestData:uin_invalid$
      AuthReq.requestTime: $TIMESTAMP$ 
      AuthReq.transactionID: $RANDOM:N:10$
    input.identity-encrypt-data:
      #identityReq.transactionID: $input.demo-auth-request:AuthReq.transactionID$
      identityReq.timestamp: $TIMESTAMP$
    output.output-1-expected-n-error-res:
      output.1.response.n.err.status: $TestData:auth_Fail_status$ 
      output.1.response.y.responseTime: $TIMESTAMP$
      output.1.response.n.err.errorMessage: $errors:InvalidUIN:errorMessage$
      output.1.response.n.err.errorCode: $errors:InvalidUIN:errorCode$
      output.1.response.y.transactionID: $input.demo-auth-request:AuthReq.transactionID$
      
  Authentication_Demographic_DateOfBirth_Invalid reqTime which is not as per defintion_For UIN_Neg_10:
    endpoint.url:
      partnerIDMispLK: $PIDMLKURL:ValidPIDMLK$
    input.demo-auth-request:
      AuthReq.individualId: $UIN$
      AuthReq.requestTime:  $TestData:timestamp_invalid$
      AuthReq.transactionID: $RANDOM:N:10$
    input.identity-encrypt-data:
      identityReq.valuedob: $idrepo~$input.demo-auth-request:AuthReq.individualId$~inputdateOfBirth$
      #identityReq.transactionID: $input.demo-auth-request:AuthReq.transactionID$
      identityReq.timestamp: $TIMESTAMP$
    output.output-1-expected-n-error-res:
      output.1.response.n.err.status: $TestData:auth_Fail_status$ 
      output.1.response.y.responseTime: $IGNORE$
      output.1.response.n.err.errorMessage: $errors:InvalidrequestTime:errorMessage$
      output.1.response.n.err.errorCode: $errors:InvalidrequestTime:errorCode$
      output.1.response.y.transactionID: $input.demo-auth-request:AuthReq.transactionID$
          
  Authentication_Demographic_DateOfBirth_Invalid individualIdType which is not as per defintion_For UIN_Neg_11:
    endpoint.url:
      partnerIDMispLK: $PIDMLKURL:ValidPIDMLK$
    input.demo-auth-request:
      AuthReq.individualId: $UIN$
      AuthReq.individualIdType: $TestData:indvId_invalid$
      AuthReq.requestTime: $TIMESTAMP$
      AuthReq.transactionID: $RANDOM:N:10$
    input.identity-encrypt-data:
      identityReq.valuedob: $idrepo~$input.demo-auth-request:AuthReq.individualId$~inputdateOfBirth$
      #identityReq.transactionID: $input.demo-auth-request:AuthReq.transactionID$
      identityReq.timestamp: $TIMESTAMP$
    output.output-1-expected-n-error-res:
      output.1.response.n.err.status: $TestData:auth_Fail_status$ 
      output.1.response.y.responseTime: $TIMESTAMP$
      output.1.response.n.err.errorMessage: $errors:InvalidindividualIdType:errorMessage$
      output.1.response.n.err.errorCode: $errors:InvalidindividualIdType:errorCode$
      output.1.response.y.transactionID: $input.demo-auth-request:AuthReq.transactionID$
      
  Authentication_Demographic_DateOfBirth_Invalid version which is not as per defintion_For UIN_Neg_12:
    endpoint.url:
      partnerIDMispLK: $PIDMLKURL:ValidPIDMLK$
    input.demo-auth-request:
      AuthReq.individualId: $UIN$
      AuthReq.requestTime: $TIMESTAMP$
      AuthReq.transactionID: $RANDOM:N:10$
      AuthReq.version: $TestData:id_version_invalid$
    input.identity-encrypt-data:
      identityReq.valuedob: $idrepo~$input.demo-auth-request:AuthReq.individualId$~inputdateOfBirth$
      #identityReq.transactionID: $input.demo-auth-request:AuthReq.transactionID$
      identityReq.timestamp: $TIMESTAMP$
    output.output-1-expected-n-error-res:
      output.1.response.n.err.status: $TestData:auth_Fail_status$ 
      output.1.response.y.responseTime: $TIMESTAMP$
      output.1.response.n.err.errorMessage: $errors:Invalidversion:errorMessage$
      output.1.response.n.err.errorCode: $errors:Invalidversion:errorCode$
      output.1.response.y.transactionID: $input.demo-auth-request:AuthReq.transactionID$
      
  Authentication_Demographic_DateOfBirth_Invalid txnID which is not as per defintion_For IntegrationTest_UIN_Neg_13:
    endpoint.url:
      partnerIDMispLK: $PIDMLKURL:ValidPIDMLK$
    input.demo-auth-request:
      AuthReq.individualId: $UIN$
      AuthReq.requestTime: $TIMESTAMP$
      AuthReq.transactionID: $TestData:txnID_Invalid$
    input.identity-encrypt-data:
      identityReq.valuedob: $idrepo~$input.demo-auth-request:AuthReq.individualId$~inputdateOfBirth$
      #identityReq.transactionID: $input.demo-auth-request:AuthReq.transactionID$
      identityReq.timestamp: $TIMESTAMP$
    output.output-1-expected-n-error-res:
      output.1.response.n.err.status: $TestData:auth_Fail_status$
      output.1.response.y.responseTime: $TIMESTAMP$
      output.1.response.n.err.errorMessage: $IGNORE$
      output.1.response.n.err.errorCode: $IGNORE$
      output.1.response.y.transactionID: $input.demo-auth-request:AuthReq.transactionID$
      
  Authentication_Demographic_DateOfBirth_Missing UIN_Neg_16:
    endpoint.url:
      partnerIDMispLK: $PIDMLKURL:ValidPIDMLK$
    input.demo-auth-request:
      AuthReq.individualId: $REMOVE$
      AuthReq.requestTime: $TIMESTAMP$
      AuthReq.transactionID: $RANDOM:N:10$
    input.identity-encrypt-data:
      #identityReq.transactionID: $input.demo-auth-request:AuthReq.transactionID$
      identityReq.timestamp: $TIMESTAMP$
    output.output-1-expected-n-error-res:
      output.1.response.n.err.status: $TestData:auth_Fail_status$
      output.1.response.y.responseTime: $TIMESTAMP$
      output.1.response.n.err.errorMessage: $errors:MissingUIN:errorMessage$
      output.1.response.n.err.errorCode: $errors:MissingUIN:errorCode$
      output.1.response.y.transactionID: $input.demo-auth-request:AuthReq.transactionID$
      
  Authentication_Demographic_DateOfBirth_Missing reqTime_For UIN_Neg_17:
    endpoint.url:
      partnerIDMispLK: $PIDMLKURL:ValidPIDMLK$
    input.demo-auth-request:
      AuthReq.individualId: $UIN$
      AuthReq.requestTime: $REMOVE$
      AuthReq.transactionID: $RANDOM:N:10$
    input.identity-encrypt-data:
      identityReq.valuedob: $idrepo~$input.demo-auth-request:AuthReq.individualId$~inputdateOfBirth$
      #identityReq.transactionID: $input.demo-auth-request:AuthReq.transactionID$
      identityReq.timestamp: $TIMESTAMP$
    output.output-1-expected-n-error-res:
      output.1.response.n.err.status: $TestData:auth_Fail_status$
      output.1.response.y.responseTime:  $TIMESTAMPZ$
      output.1.response.n.err.errorMessage: $errors:MissingrequestTime:errorMessage$
      output.1.response.n.err.errorCode: $errors:MissingrequestTime:errorCode$
      output.1.response.y.transactionID: $input.demo-auth-request:AuthReq.transactionID$
      
  Authentication_Demographic_DateOfBirth_Missing individualIdType_For UIN_Neg_18:
    endpoint.url:
      partnerIDMispLK: $PIDMLKURL:ValidPIDMLK$
    input.demo-auth-request:
      AuthReq.individualId: $UIN$
      AuthReq.individualIdType: $REMOVE$
      AuthReq.requestTime: $TIMESTAMP$
      AuthReq.transactionID: $RANDOM:N:10$
    input.identity-encrypt-data:
      identityReq.valuedob: $idrepo~$input.demo-auth-request:AuthReq.individualId$~inputdateOfBirth$
      #identityReq.transactionID: $input.demo-auth-request:AuthReq.transactionID$
      identityReq.timestamp: $TIMESTAMP$
    output.output-1-expected-n-error-res:
      output.1.response.n.err.status: $TestData:auth_Fail_status$
      output.1.response.y.responseTime: $TIMESTAMP$
      output.1.response.n.err.errorMessage: $errors:MissingindividualIdType:errorMessage$
      output.1.response.n.err.errorCode: $errors:MissingindividualIdType:errorCode$
      output.1.response.y.transactionID: $input.demo-auth-request:AuthReq.transactionID$
      
  Authentication_Demographic_DateOfBirth_Missing version_For UIN_Neg_19:
    endpoint.url:
      partnerIDMispLK: $PIDMLKURL:ValidPIDMLK$
    input.demo-auth-request:
      AuthReq.individualId: $UIN$
      AuthReq.requestTime: $TIMESTAMP$
      AuthReq.transactionID: $RANDOM:N:10$
      AuthReq.version: $REMOVE$
    input.identity-encrypt-data:
      identityReq.valuedob: $idrepo~$input.demo-auth-request:AuthReq.individualId$~inputdateOfBirth$
      #identityReq.transactionID: $input.demo-auth-request:AuthReq.transactionID$
      identityReq.timestamp: $TIMESTAMP$
    output.output-1-expected-n-error-res:
      output.1.response.n.err.status: $TestData:auth_Fail_status$
      output.1.response.y.responseTime: $TIMESTAMP$
      output.1.response.n.err.errorMessage: $errors:Missingversion:errorMessage$
      output.1.response.n.err.errorCode: $errors:Missingversion:errorCode$
      output.1.response.y.transactionID: $input.demo-auth-request:AuthReq.transactionID$
      
  Authentication_Demographic_DateOfBirth_Missing txnID_For UIN_Neg_20:
    endpoint.url:
      partnerIDMispLK: $PIDMLKURL:ValidPIDMLK$
    input.demo-auth-request:
      AuthReq.individualId: $UIN$
      AuthReq.requestTime: $TIMESTAMP$
      AuthReq.transactionID: $REMOVE$
    input.identity-encrypt-data:
      identityReq.valuedob: $idrepo~$input.demo-auth-request:AuthReq.individualId$~inputdateOfBirth$
      identityReq.timestamp: $TIMESTAMP$
    output.output-1-expected-n-error-res:
      output.1.response.n.err.status: $TestData:auth_Fail_status$
      output.1.response.y.responseTime: $TIMESTAMP$
      output.1.response.n.err.errorMessage: $errors:MissingtransactionID:errorMessage$
      output.1.response.n.err.errorCode: $errors:MissingtransactionID:errorCode$
      output.1.response.y.transactionID: $input.demo-auth-request:AuthReq.transactionID$
   
  Authentication_Demographic_DateOfBirth_smoke_For VID_Pos_21:
    endpoint.url:
      partnerIDMispLK: $PIDMLKURL:ValidPIDMLK$
    input.demo-auth-request:
      AuthReq.individualId: $VID$
      AuthReq.individualIdType: VID
      AuthReq.requestTime: $TIMESTAMP$
      AuthReq.transactionID: $RANDOM:N:10$
    input.identity-encrypt-data:
      identityReq.valuedob: $idrepo~$input.demo-auth-request:AuthReq.individualId$~inputdateOfBirth$
      #identityReq.transactionID: $input.demo-auth-request:AuthReq.transactionID$
      identityReq.timestamp: $TIMESTAMP$
    output.output-1-expected-y-res:
      output.1.response.y.status: $TestData:auth_Pass_status$ 
      output.1.response.y.responseTime: $TIMESTAMP$
      output.1.response.y.transactionID: $input.demo-auth-request:AuthReq.transactionID$
      output.1.response.staticToken: $TOKENID~$input.demo-auth-request:AuthReq.individualId$~$endpoint.url:partnerIDMispLK$
    #audit log
    audit.auth_transaction:
      refId: $input.demo-auth-request:AuthReq.individualId$
      txnId: $input.demo-auth-request:AuthReq.transactionID$
      authTypeCode: $TestData:auth_transaction_DEMO_authTypeCode$
      statusCode: $TestData:auth_transaction_success_statusCode$
      reqTime: $FETCH$
      resTime: $FETCH$
      statusComment: $TestData:auth_transaction_DEMO_success_statusComment$
      idType: $TestData:auth_transaction_VID_idType$
    audit.audit_log:
      refId:  $input.demo-auth-request:AuthReq.individualId$
      eventId: $TestData:audit_log_eventId$
      eventName: $TestData:audit_log_auth_eventName$
      appId: $TestData:audit_log_ida_appId$
      appName: $TestData:audit_log_ida_appName$
      moduleName: $TestData:audit_log_demo_moduleName$
      refIdType: $TestData:audit_log_VID_refIdType
        
  Authentication_Demographic_DateOfBirth_Invalid VID_Neg_22:
    endpoint.url:
      partnerIDMispLK: $PIDMLKURL:ValidPIDMLK$
    input.demo-auth-request:
      AuthReq.individualId: 1234567890
      AuthReq.individualIdType: VID
      AuthReq.requestTime: $TIMESTAMP$ 
      AuthReq.transactionID: $RANDOM:N:10$
    input.identity-encrypt-data:
      #identityReq.transactionID: $input.demo-auth-request:AuthReq.transactionID$
      identityReq.timestamp: $TIMESTAMP$
    output.output-1-expected-n-error-res:
      output.1.response.n.err.status: $TestData:auth_Fail_status$ 
      output.1.response.y.responseTime: $TIMESTAMP$
      output.1.response.n.err.errorMessage: $errors:InvalidVID:errorMessage$
      output.1.response.n.err.errorCode: $errors:InvalidVID:errorCode$
      output.1.response.y.transactionID: $input.demo-auth-request:AuthReq.transactionID$
      
  Authentication_Demographic_DateOfBirth_Invalid reqTime_For VID_Neg_23:
    endpoint.url:
      partnerIDMispLK: $PIDMLKURL:ValidPIDMLK$
    input.demo-auth-request:
      AuthReq.individualId: $VID$
      AuthReq.individualIdType: VID
      AuthReq.requestTime:  $TestData:timestamp_invalid$
      AuthReq.transactionID: $RANDOM:N:10$
    input.identity-encrypt-data:
      identityReq.valuedob: $idrepo~$input.demo-auth-request:AuthReq.individualId$~inputdateOfBirth$
      #identityReq.transactionID: $input.demo-auth-request:AuthReq.transactionID$
      identityReq.timestamp: $TIMESTAMP$
    output.output-1-expected-n-error-res:
      output.1.response.n.err.status: $TestData:auth_Fail_status$ 
      output.1.response.y.responseTime: $IGNORE$
      output.1.response.n.err.errorMessage: $errors:InvalidrequestTime:errorMessage$
      output.1.response.n.err.errorCode: $errors:InvalidrequestTime:errorCode$
      output.1.response.y.transactionID: $input.demo-auth-request:AuthReq.transactionID$
      
  Authentication_Demographic_DateOfBirth_Invalid_reqTime_greaterthan24hrs_For VID_Neg_24:
    endpoint.url:
      partnerIDMispLK: $PIDMLKURL:ValidPIDMLK$
    input.demo-auth-request:
      AuthReq.individualId: $VID$
      AuthReq.individualIdType: VID
      AuthReq.requestTime: $TIMESTAMP$HOUR+25
      AuthReq.transactionID: $RANDOM:N:10$
    input.identity-encrypt-data:
      identityReq.valuedob: $idrepo~$input.demo-auth-request:AuthReq.individualId$~inputdateOfBirth$
      #identityReq.transactionID: $input.demo-auth-request:AuthReq.transactionID$
      identityReq.timestamp: $TIMESTAMP$
    output.output-1-expected-n-error-res:
      output.1.response.n.err.status: $TestData:auth_Fail_status$ 
      output.1.response.y.responseTime: $TIMESTAMP$
      output.1.response.n.err.errorMessage: $errors:RequestTimeGT24HR:errorMessage$
      output.1.response.n.err.errorCode: $errors:RequestTimeGT24HR:errorCode$
      output.1.response.y.transactionID: $input.demo-auth-request:AuthReq.transactionID$
      
  Authentication_Demographic_DateOfBirth_Invalid_reqTime_Lessthan24hrs_For VID_Neg_25:
    endpoint.url:
      partnerIDMispLK: $PIDMLKURL:ValidPIDMLK$
    input.demo-auth-request:
      AuthReq.individualId: $VID$
      AuthReq.individualIdType: VID
      AuthReq.requestTime: $TIMESTAMP$HOUR-25
      AuthReq.transactionID: $RANDOM:N:10$
    input.identity-encrypt-data:
      identityReq.valuedob: $idrepo~$input.demo-auth-request:AuthReq.individualId$~inputdateOfBirth$
      #identityReq.transactionID: $input.demo-auth-request:AuthReq.transactionID$
      identityReq.timestamp: $TIMESTAMP$
    output.output-1-expected-n-error-res:
      output.1.response.n.err.status: $TestData:auth_Fail_status$ 
      output.1.response.y.responseTime: $TIMESTAMP$
      output.1.response.n.err.errorMessage: $errors:RequestTimeGT24HR:errorMessage$
      output.1.response.n.err.errorCode: $errors:RequestTimeGT24HR:errorCode$
      output.1.response.y.transactionID: $input.demo-auth-request:AuthReq.transactionID$
      
  Authentication_Demographic_DateOfBirth_Invalid individualIdType_For VID_Neg_26:
    endpoint.url:
      partnerIDMispLK: $PIDMLKURL:ValidPIDMLK$
    input.demo-auth-request:
      AuthReq.individualId: $VID$
      AuthReq.individualIdType: VID
      AuthReq.individualIdType: $TestData:indvId_invalid$
      AuthReq.requestTime: $TIMESTAMP$
      AuthReq.transactionID: $RANDOM:N:10$
    input.identity-encrypt-data:
      identityReq.valuedob: $idrepo~$input.demo-auth-request:AuthReq.individualId$~inputdateOfBirth$
      #identityReq.transactionID: $input.demo-auth-request:AuthReq.transactionID$
      identityReq.timestamp: $TIMESTAMP$
    output.output-1-expected-n-error-res:
      output.1.response.n.err.status: $TestData:auth_Fail_status$ 
      output.1.response.y.responseTime: $TIMESTAMP$
      output.1.response.n.err.errorMessage: $errors:InvalidindividualIdType:errorMessage$
      output.1.response.n.err.errorCode: $errors:InvalidindividualIdType:errorCode$
      output.1.response.y.transactionID: $input.demo-auth-request:AuthReq.transactionID$
      
  Authentication_Demographic_DateOfBirth_Invalid version_For VID_Neg_27:
    endpoint.url:
      partnerIDMispLK: $PIDMLKURL:ValidPIDMLK$
    input.demo-auth-request:
      AuthReq.individualId: $VID$
      AuthReq.individualIdType: VID
      AuthReq.requestTime: $TIMESTAMP$
      AuthReq.transactionID: $RANDOM:N:10$
      AuthReq.version: $TestData:id_version_invalid$
    input.identity-encrypt-data:
      identityReq.valuedob: $idrepo~$input.demo-auth-request:AuthReq.individualId$~inputdateOfBirth$
      #identityReq.transactionID: $input.demo-auth-request:AuthReq.transactionID$
      identityReq.timestamp: $TIMESTAMP$
    output.output-1-expected-n-error-res:
      output.1.response.n.err.status: $TestData:auth_Fail_status$ 
      output.1.response.y.responseTime: $TIMESTAMP$
      output.1.response.n.err.errorMessage: $errors:Invalidversion:errorMessage$
      output.1.response.n.err.errorCode: $errors:Invalidversion:errorCode$
      output.1.response.y.transactionID: $input.demo-auth-request:AuthReq.transactionID$
      
  Authentication_Demographic_DateOfBirth_Invalid txnID_For VID_Neg_28:
    endpoint.url:
      partnerIDMispLK: $PIDMLKURL:ValidPIDMLK$
    input.demo-auth-request:
      AuthReq.individualId: $VID$
      AuthReq.individualIdType: VID
      AuthReq.requestTime: $TIMESTAMP$
      AuthReq.transactionID: $RANDOM:N:12$
    input.identity-encrypt-data:
      identityReq.valuedob: $idrepo~$input.demo-auth-request:AuthReq.individualId$~inputdateOfBirth$
      #identityReq.transactionID: $input.demo-auth-request:AuthReq.transactionID$
      identityReq.timestamp: $TIMESTAMP$
    output.output-1-expected-n-error-res:
      output.1.response.n.err.status: $TestData:auth_Fail_status$
      output.1.response.y.responseTime: $TIMESTAMP$
      output.1.response.n.err.errorMessage: $IGNORE$
      output.1.response.n.err.errorCode: $IGNORE$
      output.1.response.y.transactionID: $input.demo-auth-request:AuthReq.transactionID$
      
  Authentication_Demographic_DateOfBirth_Invalid VID which is not as per defintion_Neg_29:
    endpoint.url:
      partnerIDMispLK: $PIDMLKURL:ValidPIDMLK$
    input.demo-auth-request:
      AuthReq.individualId: $TestData:vid_invalid$
      AuthReq.individualIdType: VID
      AuthReq.requestTime: $TIMESTAMP$
      AuthReq.transactionID: $RANDOM:N:10$
    input.identity-encrypt-data:
      identityReq.valuedob: $idrepo~$input.demo-auth-request:AuthReq.individualId$~inputdateOfBirth$
      #identityReq.transactionID: $input.demo-auth-request:AuthReq.transactionID$
      identityReq.timestamp: $TIMESTAMP$
    output.output-1-expected-n-error-res:
      output.1.response.n.err.status: $TestData:auth_Fail_status$
      output.1.response.y.responseTime: $TIMESTAMP$
      output.1.response.n.err.errorMessage: $IGNORE$
      output.1.response.n.err.errorCode: $IGNORE$
      output.1.response.y.transactionID: $input.demo-auth-request:AuthReq.transactionID$
      
  Authentication_Demographic_DateOfBirth_Invalid reqTime which is not as per defintion_For VID_Neg_30:
    endpoint.url:
      partnerIDMispLK: $PIDMLKURL:ValidPIDMLK$
    input.demo-auth-request:
      AuthReq.individualId: $VID$
      AuthReq.individualIdType: VID
      AuthReq.requestTime: $TestData:timestamp_invalid$
      AuthReq.transactionID: $RANDOM:N:10$
    input.identity-encrypt-data:
      identityReq.valuedob: $idrepo~$input.demo-auth-request:AuthReq.individualId$~inputdateOfBirth$
      #identityReq.transactionID: $input.demo-auth-request:AuthReq.transactionID$
      identityReq.timestamp: $TIMESTAMP$
    output.output-1-expected-n-error-res:
      output.1.response.n.err.status: $TestData:auth_Fail_status$ 
      output.1.response.y.responseTime: $IGNORE$
      output.1.response.n.err.errorMessage: $errors:InvalidrequestTime:errorMessage$
      output.1.response.n.err.errorCode: $errors:InvalidrequestTime:errorCode$
      output.1.response.y.transactionID: $input.demo-auth-request:AuthReq.transactionID$
          
  Authentication_Demographic_DateOfBirth_Invalid individualIdType which is not as per defintion_For VID_Neg_31:
    endpoint.url:
      partnerIDMispLK: $PIDMLKURL:ValidPIDMLK$
    input.demo-auth-request:
      AuthReq.individualId: $VID$
      AuthReq.individualIdType: VID
      AuthReq.individualIdType: $TestData:indvId_invalid$
      AuthReq.requestTime: $TIMESTAMP$
      AuthReq.transactionID: $RANDOM:N:10$
    input.identity-encrypt-data:
      identityReq.valuedob: $idrepo~$input.demo-auth-request:AuthReq.individualId$~inputdateOfBirth$
      #identityReq.transactionID: $input.demo-auth-request:AuthReq.transactionID$
      identityReq.timestamp: $TIMESTAMP$
    output.output-1-expected-n-error-res:
      output.1.response.n.err.status: $TestData:auth_Fail_status$ 
      output.1.response.y.responseTime: $TIMESTAMP$
      output.1.response.n.err.errorMessage: $errors:InvalidindividualIdType:errorMessage$
      output.1.response.n.err.errorCode: $errors:InvalidindividualIdType:errorCode$
      output.1.response.y.transactionID: $input.demo-auth-request:AuthReq.transactionID$
      
  Authentication_Demographic_DateOfBirth_Invalid version which is not as per defintion_For VID_Neg_32:
    endpoint.url:
      partnerIDMispLK: $PIDMLKURL:ValidPIDMLK$
    input.demo-auth-request:
      AuthReq.individualId: $VID$
      AuthReq.individualIdType: VID
      AuthReq.requestTime: $TIMESTAMP$
      AuthReq.transactionID: $RANDOM:N:10$
      AuthReq.version: $TestData:id_version_invalid$
    input.identity-encrypt-data:
      identityReq.valuedob: $idrepo~$input.demo-auth-request:AuthReq.individualId$~inputdateOfBirth$
      #identityReq.transactionID: $input.demo-auth-request:AuthReq.transactionID$
      identityReq.timestamp: $TIMESTAMP$
    output.output-1-expected-n-error-res:
      output.1.response.n.err.status: $TestData:auth_Fail_status$ 
      output.1.response.y.responseTime: $TIMESTAMP$
      output.1.response.n.err.errorMessage: $errors:Invalidversion:errorMessage$
      output.1.response.n.err.errorCode: $errors:Invalidversion:errorCode$
      output.1.response.y.transactionID: $input.demo-auth-request:AuthReq.transactionID$
      
  Authentication_Demographic_DateOfBirth_Invalid txnID which is not as per defintion_For VID_Neg_33:
    endpoint.url:
      partnerIDMispLK: $PIDMLKURL:ValidPIDMLK$
    input.demo-auth-request:
      AuthReq.individualId: $VID$
      AuthReq.individualIdType: VID
      AuthReq.requestTime: $TIMESTAMP$
      AuthReq.transactionID: $TestData:txnID_Invalid$
    input.identity-encrypt-data:
      identityReq.valuedob: $idrepo~$input.demo-auth-request:AuthReq.individualId$~inputdateOfBirth$
      #identityReq.transactionID: $input.demo-auth-request:AuthReq.transactionID$
      identityReq.timestamp: $TIMESTAMP$
    output.output-1-expected-n-error-res:
      output.1.response.n.err.status: $TestData:auth_Fail_status$
      output.1.response.y.responseTime: $TIMESTAMP$
      output.1.response.n.err.errorMessage: $IGNORE$
      output.1.response.n.err.errorCode: $IGNORE$
      output.1.response.y.transactionID: $input.demo-auth-request:AuthReq.transactionID$
      
  Authentication_Demographic_DateOfBirth_Missing VID_Neg_34:
    endpoint.url:
      partnerIDMispLK: $PIDMLKURL:ValidPIDMLK$
    input.demo-auth-request:
      AuthReq.individualId: $REMOVE$
      AuthReq.individualIdType: VID
      AuthReq.requestTime: $TIMESTAMP$
      AuthReq.transactionID: $RANDOM:N:10$
    input.identity-encrypt-data:
      #identityReq.valuedob: $idrepo~$input.demo-auth-request:AuthReq.individualId$~inputdateOfBirth$
      #identityReq.transactionID: $input.demo-auth-request:AuthReq.transactionID$
      identityReq.timestamp: $TIMESTAMP$
    output.output-1-expected-n-error-res:
      output.1.response.n.err.status: $TestData:auth_Fail_status$
      output.1.response.y.responseTime: $TIMESTAMP$
      output.1.response.n.err.errorMessage: $errors:MissingUIN:errorMessage$
      output.1.response.n.err.errorCode: $errors:MissingUIN:errorCode$
      output.1.response.y.transactionID: $input.demo-auth-request:AuthReq.transactionID$
      
  Authentication_Demographic_DateOfBirth_Missing reqTime_For VID_Neg_35:
    endpoint.url:
      partnerIDMispLK: $PIDMLKURL:ValidPIDMLK$
    input.demo-auth-request:
      AuthReq.individualId: $VID$
      AuthReq.individualIdType: VID
      AuthReq.requestTime: $REMOVE$
      AuthReq.transactionID: $RANDOM:N:10$
    input.identity-encrypt-data:
      identityReq.valuedob: $idrepo~$input.demo-auth-request:AuthReq.individualId$~inputdateOfBirth$
      #identityReq.transactionID: $input.demo-auth-request:AuthReq.transactionID$
      identityReq.timestamp: $TIMESTAMP$
    output.output-1-expected-n-error-res:
      output.1.response.n.err.status: $TestData:auth_Fail_status$
      output.1.response.y.responseTime:  $TIMESTAMPZ$
      output.1.response.n.err.errorMessage: $errors:MissingrequestTime:errorMessage$
      output.1.response.n.err.errorCode: $errors:MissingrequestTime:errorCode$
      output.1.response.y.transactionID: $input.demo-auth-request:AuthReq.transactionID$
      
  Authentication_Demographic_DateOfBirth_Missing individualIdType_For VID_Neg_36:
    endpoint.url:
      partnerIDMispLK: $PIDMLKURL:ValidPIDMLK$
    input.demo-auth-request:
      AuthReq.individualId: $VID$
      AuthReq.individualIdType: VID
      AuthReq.individualIdType: $REMOVE$
      AuthReq.requestTime: $TIMESTAMP$
      AuthReq.transactionID: $RANDOM:N:10$
    input.identity-encrypt-data:
      identityReq.valuedob: $idrepo~$input.demo-auth-request:AuthReq.individualId$~inputdateOfBirth$
      #identityReq.transactionID: $input.demo-auth-request:AuthReq.transactionID$
      identityReq.timestamp: $TIMESTAMP$
    output.output-1-expected-n-error-res:
      output.1.response.n.err.status: $TestData:auth_Fail_status$
      output.1.response.y.responseTime: $TIMESTAMP$
      output.1.response.n.err.errorMessage: $errors:MissingindividualIdType:errorMessage$
      output.1.response.n.err.errorCode: $errors:MissingindividualIdType:errorCode$
      output.1.response.y.transactionID: $input.demo-auth-request:AuthReq.transactionID$
      
  Authentication_Demographic_DateOfBirth_Missing version_For VID_Neg_37:
    endpoint.url:
      partnerIDMispLK: $PIDMLKURL:ValidPIDMLK$
    input.demo-auth-request:
      AuthReq.individualId: $VID$
      AuthReq.individualIdType: VID
      AuthReq.requestTime: $TIMESTAMP$
      AuthReq.transactionID: $RANDOM:N:10$
      AuthReq.version: $REMOVE$
    input.identity-encrypt-data:
      identityReq.valuedob: $idrepo~$input.demo-auth-request:AuthReq.individualId$~inputdateOfBirth$
      #identityReq.transactionID: $input.demo-auth-request:AuthReq.transactionID$
      identityReq.timestamp: $TIMESTAMP$
    output.output-1-expected-n-error-res:
      output.1.response.n.err.status: $TestData:auth_Fail_status$
      output.1.response.y.responseTime: $TIMESTAMP$
      output.1.response.n.err.errorMessage: $errors:Missingversion:errorMessage$
      output.1.response.n.err.errorCode: $errors:Missingversion:errorCode$
      output.1.response.y.transactionID: $input.demo-auth-request:AuthReq.transactionID$
      
  Authentication_Demographic_DateOfBirth_Missing txnID_For VID_Neg_38:
    endpoint.url:
      partnerIDMispLK: $PIDMLKURL:ValidPIDMLK$
    input.demo-auth-request:
      AuthReq.individualId: $VID$
      AuthReq.individualIdType: VID
      AuthReq.requestTime: $TIMESTAMP$
      AuthReq.transactionID: $REMOVE$
    input.identity-encrypt-data:
      identityReq.valuedob: $idrepo~$input.demo-auth-request:AuthReq.individualId$~inputdateOfBirth$
      identityReq.timestamp: $TIMESTAMP$
    output.output-1-expected-n-error-res:
      output.1.response.n.err.status: $TestData:auth_Fail_status$
      output.1.response.y.responseTime: $TIMESTAMP$
      output.1.response.n.err.errorMessage: $errors:MissingtransactionID:errorMessage$
      output.1.response.n.err.errorCode: $errors:MissingtransactionID:errorCode$   
      output.1.response.y.transactionID: $input.demo-auth-request:AuthReq.transactionID$
  
  Authentication_Demographic_DateOfBirth_Invalid DOB_For UIN_Neg_39:
    endpoint.url:
      partnerIDMispLK: $PIDMLKURL:ValidPIDMLK$
    input.demo-auth-request:
      AuthReq.individualId: $UIN$
      AuthReq.requestTime: $TIMESTAMP$
      AuthReq.transactionID: $RANDOM:N:10$
    input.identity-encrypt-data:
      identityReq.valuedob: $TestData:dob_Invalid$
      #identityReq.transactionID: $input.demo-auth-request:AuthReq.transactionID$
      identityReq.timestamp: $TIMESTAMP$
    output.output-1-expected-n-error-res:
      output.1.response.n.err.status: $TestData:auth_Fail_status$ 
      output.1.response.y.responseTime: $TIMESTAMP$
      output.1.response.n.err.errorMessage: $errors:InvalidDOB:errorMessage$
      output.1.response.n.err.errorCode: $errors:InvalidDOB:errorCode$
      output.1.response.y.transactionID: $input.demo-auth-request:AuthReq.transactionID$
      
  Authentication_Demographic_DateOfBirth_Mismatch DOB_For UIN_Neg_39:
    endpoint.url:
      partnerIDMispLK: $PIDMLKURL:ValidPIDMLK$
    input.demo-auth-request:
      AuthReq.individualId: $UIN$
      AuthReq.requestTime: $TIMESTAMP$
      AuthReq.transactionID: $RANDOM:N:10$
    input.identity-encrypt-data:
      identityReq.valuedob: $TestData:dob_mismatch$
      #identityReq.transactionID: $input.demo-auth-request:AuthReq.transactionID$
      identityReq.timestamp: $TIMESTAMP$
    output.output-1-expected-n-error-res:
      output.1.response.n.err.status: $TestData:auth_Fail_status$ 
      output.1.response.y.responseTime: $TIMESTAMP$
      output.1.response.n.err.errorMessage: $errors:DobMismatch:errorMessage$
      output.1.response.n.err.errorCode: $errors:DobMismatch:errorCode$
      output.1.response.y.transactionID: $input.demo-auth-request:AuthReq.transactionID$
      
  Authentication_Demographic_DateOfBirth_Mismatch DOB_For VID_Neg_39:
    endpoint.url:
      partnerIDMispLK: $PIDMLKURL:ValidPIDMLK$
    input.demo-auth-request:
      AuthReq.individualId: $VID$
      AuthReq.individualIdType: VID
      AuthReq.requestTime: $TIMESTAMP$
      AuthReq.transactionID: $RANDOM:N:10$
    input.identity-encrypt-data:
      identityReq.valuedob: $TestData:dob_mismatch$
      #identityReq.transactionID: $input.demo-auth-request:AuthReq.transactionID$
      identityReq.timestamp: $TIMESTAMP$
    output.output-1-expected-n-error-res:
      output.1.response.n.err.status: $TestData:auth_Fail_status$ 
      output.1.response.y.responseTime: $TIMESTAMP$
      output.1.response.n.err.errorMessage: $errors:DobMismatch:errorMessage$
      output.1.response.n.err.errorCode: $errors:DobMismatch:errorCode$
      output.1.response.y.transactionID: $input.demo-auth-request:AuthReq.transactionID$
      
  Authentication_Demographic_DateOfBirth_Invalid DOB_For VID_Neg_40:
    endpoint.url:
      partnerIDMispLK: $PIDMLKURL:ValidPIDMLK$
    input.demo-auth-request:
      AuthReq.individualId: $VID$
      AuthReq.individualIdType: VID
      AuthReq.requestTime: $TIMESTAMP$
      AuthReq.transactionID: $RANDOM:N:10$
    input.identity-encrypt-data:
      identityReq.valuedob: $TestData:dob_Invalid$
      #identityReq.transactionID: $input.demo-auth-request:AuthReq.transactionID$
      identityReq.timestamp: $TIMESTAMP$
    output.output-1-expected-n-error-res:
      output.1.response.n.err.status: $TestData:auth_Fail_status$ 
      output.1.response.y.responseTime: $TIMESTAMP$
      output.1.response.n.err.errorMessage: $errors:InvalidDOB:errorMessage$
      output.1.response.n.err.errorCode: $errors:InvalidDOB:errorCode$
      output.1.response.y.transactionID: $input.demo-auth-request:AuthReq.transactionID$   
      
  Authentication_Demographic_DateOfBirth_No Authentication Type is Selected_For UIN_Neg_41:
    endpoint.url:
      partnerIDMispLK: $PIDMLKURL:ValidPIDMLK$
    input.demo-auth-request:
      AuthReq.individualId: $UIN$
      AuthReq.requestTime: $TIMESTAMP$
      AuthReq.demo: $TestData:boolean_false$ 
      AuthReq.transactionID: $RANDOM:N:10$
    input.identity-encrypt-data:
      identityReq.valuedob: $idrepo~$input.demo-auth-request:AuthReq.individualId$~inputdateOfBirth$
      #identityReq.transactionID: $input.demo-auth-request:AuthReq.transactionID$
      identityReq.timestamp: $TIMESTAMP$
    output.output-1-expected-n-error-res:
      output.1.response.n.err.status: $TestData:auth_Fail_status$ 
      output.1.response.y.responseTime: $TIMESTAMP$
      output.1.response.n.err.errorMessage: $errors:NoAuthTypeSelected:errorMessage$
      output.1.response.n.err.errorCode: $errors:NoAuthTypeSelected:errorCode$
      output.1.response.y.transactionID: $input.demo-auth-request:AuthReq.transactionID$
      
  Authentication_Demographic_DateOfBirth_No Authentication Type is Selected_For VID_Neg_42:
    endpoint.url:
      partnerIDMispLK: $PIDMLKURL:ValidPIDMLK$
    input.demo-auth-request:
      AuthReq.individualId: $VID$
      AuthReq.individualIdType: VID
      AuthReq.demo: $TestData:boolean_false$
      AuthReq.requestTime: $TIMESTAMP$
      AuthReq.transactionID: $RANDOM:N:10$
    input.identity-encrypt-data:
      identityReq.valuedob: $idrepo~$input.demo-auth-request:AuthReq.individualId$~inputdateOfBirth$
      #identityReq.transactionID: $input.demo-auth-request:AuthReq.transactionID$
      identityReq.timestamp: $TIMESTAMP$
    output.output-1-expected-n-error-res:
      output.1.response.n.err.status: $TestData:auth_Fail_status$
      output.1.response.y.responseTime: $TIMESTAMP$
      output.1.response.n.err.errorMessage: $errors:NoAuthTypeSelected:errorMessage$
      output.1.response.n.err.errorCode: $errors:NoAuthTypeSelected:errorCode$
      output.1.response.y.transactionID: $input.demo-auth-request:AuthReq.transactionID$   
      
  Authentication_Demographic_DateOfBirth_Deactivated UIN_Neg_43:
    endpoint.url:
      partnerIDMispLK: $PIDMLKURL:ValidPIDMLK$
    input.demo-auth-request:
      AuthReq.individualId: $UIN:WITH:Deactivated$
      AuthReq.requestTime: $TIMESTAMP$
      AuthReq.transactionID: $RANDOM:N:10$
    input.identity-encrypt-data:
      identityReq.valuedob: $idrepo~$input.demo-auth-request:AuthReq.individualId$~inputdateOfBirth$
      #identityReq.transactionID: $input.demo-auth-request:AuthReq.transactionID$
      identityReq.timestamp: $TIMESTAMP$
    output.output-1-expected-n-error-res:
      output.1.response.n.err.status: $TestData:auth_Fail_status$ 
      output.1.response.y.responseTime: $TIMESTAMP$
      output.1.response.n.err.errorMessage: $errors:DeactivatedUIN:errorMessage$
      output.1.response.n.err.errorCode: $errors:DeactivatedUIN:errorCode$
>>>>>>> 08ac9e06
      output.1.response.y.transactionID: $input.demo-auth-request:AuthReq.transactionID$  <|MERGE_RESOLUTION|>--- conflicted
+++ resolved
@@ -1,4 +1,3 @@
-<<<<<<< HEAD
 testdata:
   Authentication_Demographic_DateOfBirth_smoke_For IntegrationTest_UIN_Pos_01:
     endpoint.url:
@@ -725,6 +724,43 @@
       output.1.response.n.err.errorCode: $errors:InvalidDOB:errorCode$
       output.1.response.y.transactionID: $input.demo-auth-request:AuthReq.transactionID$
       
+  Authentication_Demographic_DateOfBirth_Mismatch DOB_For UIN_Neg_39:
+    endpoint.url:
+      partnerIDMispLK: $PIDMLKURL:ValidPIDMLK$
+    input.demo-auth-request:
+      AuthReq.individualId: $UIN$
+      AuthReq.requestTime: $TIMESTAMP$
+      AuthReq.transactionID: $RANDOM:N:10$
+    input.identity-encrypt-data:
+      identityReq.valuedob: $TestData:dob_mismatch$
+      #identityReq.transactionID: $input.demo-auth-request:AuthReq.transactionID$
+      identityReq.timestamp: $TIMESTAMP$
+    output.output-1-expected-n-error-res:
+      output.1.response.n.err.status: $TestData:auth_Fail_status$ 
+      output.1.response.y.responseTime: $TIMESTAMP$
+      output.1.response.n.err.errorMessage: $errors:DobMismatch:errorMessage$
+      output.1.response.n.err.errorCode: $errors:DobMismatch:errorCode$
+      output.1.response.y.transactionID: $input.demo-auth-request:AuthReq.transactionID$
+      
+  Authentication_Demographic_DateOfBirth_Mismatch DOB_For VID_Neg_39:
+    endpoint.url:
+      partnerIDMispLK: $PIDMLKURL:ValidPIDMLK$
+    input.demo-auth-request:
+      AuthReq.individualId: $VID$
+      AuthReq.individualIdType: VID
+      AuthReq.requestTime: $TIMESTAMP$
+      AuthReq.transactionID: $RANDOM:N:10$
+    input.identity-encrypt-data:
+      identityReq.valuedob: $TestData:dob_mismatch$
+      #identityReq.transactionID: $input.demo-auth-request:AuthReq.transactionID$
+      identityReq.timestamp: $TIMESTAMP$
+    output.output-1-expected-n-error-res:
+      output.1.response.n.err.status: $TestData:auth_Fail_status$ 
+      output.1.response.y.responseTime: $TIMESTAMP$
+      output.1.response.n.err.errorMessage: $errors:DobMismatch:errorMessage$
+      output.1.response.n.err.errorCode: $errors:DobMismatch:errorCode$
+      output.1.response.y.transactionID: $input.demo-auth-request:AuthReq.transactionID$
+      
   Authentication_Demographic_DateOfBirth_Invalid DOB_For VID_Neg_40:
     endpoint.url:
       partnerIDMispLK: $PIDMLKURL:ValidPIDMLK$
@@ -799,843 +835,4 @@
       output.1.response.y.responseTime: $TIMESTAMP$
       output.1.response.n.err.errorMessage: $errors:DeactivatedUIN:errorMessage$
       output.1.response.n.err.errorCode: $errors:DeactivatedUIN:errorCode$
-=======
-testdata:
-  Authentication_Demographic_DateOfBirth_smoke_For IntegrationTest_UIN_Pos_01:
-    endpoint.url:
-      partnerIDMispLK: $PIDMLKURL:ValidPIDMLK$
-    input.demo-auth-request:
-      AuthReq.individualId: $UIN$
-      AuthReq.requestTime: $TIMESTAMP$
-      AuthReq.transactionID: $RANDOM:N:10$
-    input.identity-encrypt-data:
-      identityReq.valuedob: $idrepo~$input.demo-auth-request:AuthReq.individualId$~inputdateOfBirth$
-      identityReq.timestamp: $TIMESTAMP$
-    output.output-1-expected-y-res:
-      output.1.response.y.status: $TestData:auth_Pass_status$ 
-      output.1.response.y.responseTime: $TIMESTAMP$
-      output.1.response.y.transactionID: $input.demo-auth-request:AuthReq.transactionID$
-      output.1.response.staticToken: $TOKENID~$input.demo-auth-request:AuthReq.individualId$~$endpoint.url:partnerIDMispLK$
-    #audit log
-    audit.auth_transaction:
-      refId: $input.demo-auth-request:AuthReq.individualId$
-      txnId: $input.demo-auth-request:AuthReq.transactionID$
-      authTypeCode: $TestData:auth_transaction_DEMO_authTypeCode$
-      statusCode: $TestData:auth_transaction_success_statusCode$
-      reqTime: $FETCH$
-      resTime: $FETCH$
-      statusComment: $TestData:auth_transaction_DEMO_success_statusComment$
-      idType: $TestData:auth_transaction_UIN_idType$
-    audit.audit_log:
-      refId:  $input.demo-auth-request:AuthReq.individualId$
-      eventId: $TestData:audit_log_eventId$
-      eventName: $TestData:audit_log_auth_eventName$
-      appId: $TestData:audit_log_ida_appId$
-      appName: $TestData:audit_log_ida_appName$
-      moduleName: $TestData:audit_log_demo_moduleName$
-      refIdType: $TestData:audit_log_UIN_refIdType
-         
-  Authentication_Demographic_DateOfBirth_Invalid UIN_Neg_02:
-    endpoint.url:
-      partnerIDMispLK: $PIDMLKURL:ValidPIDMLK$
-    input.demo-auth-request:
-      AuthReq.individualId: 1234567890
-      AuthReq.requestTime: $TIMESTAMP$ 
-      AuthReq.transactionID: $RANDOM:N:10$
-    input.identity-encrypt-data:
-      #identityReq.transactionID: $input.demo-auth-request:AuthReq.transactionID$
-      identityReq.timestamp: $TIMESTAMP$
-    output.output-1-expected-n-error-res:
-      output.1.response.n.err.status: $TestData:auth_Fail_status$ 
-      output.1.response.y.responseTime: $TIMESTAMP$
-      output.1.response.n.err.errorMessage: $errors:InvalidUIN:errorMessage$
-      output.1.response.n.err.errorCode: $errors:InvalidUIN:errorCode$
-      output.1.response.y.transactionID: $input.demo-auth-request:AuthReq.transactionID$
-      
-  Authentication_Demographic_DateOfBirth_Invalid reqTime_For UIN_Neg_03:
-    endpoint.url:
-      partnerIDMispLK: $PIDMLKURL:ValidPIDMLK$
-    input.demo-auth-request:
-      AuthReq.individualId: $UIN$
-      AuthReq.requestTime: $TestData:timestamp_invalid$
-      AuthReq.transactionID: $RANDOM:N:10$
-    input.identity-encrypt-data:
-      identityReq.valuedob: $idrepo~$input.demo-auth-request:AuthReq.individualId$~inputdateOfBirth$
-      #identityReq.transactionID: $input.demo-auth-request:AuthReq.transactionID$
-      identityReq.timestamp: $TIMESTAMP$
-    output.output-1-expected-n-error-res:
-      output.1.response.n.err.status: $TestData:auth_Fail_status$ 
-      output.1.response.y.responseTime: $IGNORE$
-      output.1.response.n.err.errorMessage: $errors:InvalidrequestTime:errorMessage$
-      output.1.response.n.err.errorCode: $errors:InvalidrequestTime:errorCode$
-      output.1.response.y.transactionID: $input.demo-auth-request:AuthReq.transactionID$
-      
-  Authentication_Demographic_DateOfBirth_Invalid_reqTime_greaterthan24hrs_For UIN_Neg_04:
-    endpoint.url:
-      partnerIDMispLK: $PIDMLKURL:ValidPIDMLK$
-    input.demo-auth-request:
-      AuthReq.individualId: $UIN$
-      AuthReq.requestTime: $TIMESTAMP$HOUR+25
-      AuthReq.transactionID: $RANDOM:N:10$
-    input.identity-encrypt-data:
-      identityReq.valuedob: $idrepo~$input.demo-auth-request:AuthReq.individualId$~inputdateOfBirth$
-      #identityReq.transactionID: $input.demo-auth-request:AuthReq.transactionID$
-      identityReq.timestamp: $TIMESTAMP$
-    output.output-1-expected-n-error-res:
-      output.1.response.n.err.status: $TestData:auth_Fail_status$ 
-      output.1.response.y.responseTime: $TIMESTAMP$
-      output.1.response.n.err.errorMessage: $errors:RequestTimeGT24HR:errorMessage$
-      output.1.response.n.err.errorCode: $errors:RequestTimeGT24HR:errorCode$
-      output.1.response.y.transactionID: $input.demo-auth-request:AuthReq.transactionID$
-      
-  Authentication_Demographic_DateOfBirth_Invalid_reqTime_Lessthan24hrs_For UIN_Neg_05:
-    endpoint.url:
-      partnerIDMispLK: $PIDMLKURL:ValidPIDMLK$
-    input.demo-auth-request:
-      AuthReq.individualId: $UIN$
-      AuthReq.requestTime: $TIMESTAMP$HOUR-25
-      AuthReq.transactionID: $RANDOM:N:10$
-    input.identity-encrypt-data:
-      identityReq.valuedob: $idrepo~$input.demo-auth-request:AuthReq.individualId$~inputdateOfBirth$
-      #identityReq.transactionID: $input.demo-auth-request:AuthReq.transactionID$
-      identityReq.timestamp: $TIMESTAMP$
-    output.output-1-expected-n-error-res:
-      output.1.response.n.err.status: $TestData:auth_Fail_status$ 
-      output.1.response.y.responseTime: $TIMESTAMP$
-      output.1.response.n.err.errorMessage: $errors:RequestTimeGT24HR:errorMessage$
-      output.1.response.n.err.errorCode: $errors:RequestTimeGT24HR:errorCode$
-      output.1.response.y.transactionID: $input.demo-auth-request:AuthReq.transactionID$
-      
-  Authentication_Demographic_DateOfBirth_Invalid individualIdType_For UIN_Neg_06:
-    endpoint.url:
-      partnerIDMispLK: $PIDMLKURL:ValidPIDMLK$
-    input.demo-auth-request:
-      AuthReq.individualId: $UIN$
-      #AuthReq.individualIdType: $TestData:indvId_invalid$
-      AuthReq.individualIdType: $TestData:indvId_invalid$
-      #AuthReq.individualIdType: abc
-      AuthReq.requestTime: $TIMESTAMP$
-      AuthReq.transactionID: $RANDOM:N:10$
-    input.identity-encrypt-data:
-      identityReq.valuedob: $idrepo~$input.demo-auth-request:AuthReq.individualId$~inputdateOfBirth$
-      #identityReq.transactionID: $input.demo-auth-request:AuthReq.transactionID$
-      identityReq.timestamp: $TIMESTAMP$
-    output.output-1-expected-n-error-res:
-      output.1.response.n.err.status: $TestData:auth_Fail_status$ 
-      output.1.response.y.responseTime: $TIMESTAMP$
-      output.1.response.n.err.errorMessage: $errors:InvalidindividualIdType:errorMessage$
-      output.1.response.n.err.errorCode: $errors:InvalidindividualIdType:errorCode$
-      output.1.response.y.transactionID: $input.demo-auth-request:AuthReq.transactionID$
-      
-  Authentication_Demographic_DateOfBirth_Invalid version_For UIN_Neg_07:
-    endpoint.url:
-      partnerIDMispLK: $PIDMLKURL:ValidPIDMLK$
-    input.demo-auth-request:
-      AuthReq.individualId: $UIN$
-      AuthReq.requestTime: $TIMESTAMP$
-      AuthReq.transactionID: $RANDOM:N:10$
-      AuthReq.version: $TestData:id_version_invalid$
-    input.identity-encrypt-data:
-      identityReq.valuedob: $idrepo~$input.demo-auth-request:AuthReq.individualId$~inputdateOfBirth$
-      #identityReq.transactionID: $input.demo-auth-request:AuthReq.transactionID$
-      identityReq.timestamp: $TIMESTAMP$
-    output.output-1-expected-n-error-res:
-      output.1.response.n.err.status: $TestData:auth_Fail_status$ 
-      output.1.response.y.responseTime: $TIMESTAMP$
-      output.1.response.n.err.errorMessage: $errors:Invalidversion:errorMessage$
-      output.1.response.n.err.errorCode: $errors:Invalidversion:errorCode$
-      output.1.response.y.transactionID: $input.demo-auth-request:AuthReq.transactionID$
-      
-  Authentication_Demographic_DateOfBirth_Invalid txnID_For UIN_Neg_08:
-    endpoint.url:
-      partnerIDMispLK: $PIDMLKURL:ValidPIDMLK$
-    input.demo-auth-request:
-      AuthReq.individualId: $UIN$
-      AuthReq.requestTime: $TIMESTAMP$
-      AuthReq.transactionID: $RANDOM:N:12$
-    input.identity-encrypt-data:
-      identityReq.valuedob: $idrepo~$input.demo-auth-request:AuthReq.individualId$~inputdateOfBirth$
-      #identityReq.transactionID: $input.demo-auth-request:AuthReq.transactionID$
-      identityReq.timestamp: $TIMESTAMP$
-    output.output-1-expected-n-error-res:
-      output.1.response.n.err.status: $TestData:auth_Fail_status$
-      output.1.response.y.responseTime: $TIMESTAMP$
-      output.1.response.n.err.errorMessage: $IGNORE$
-      output.1.response.n.err.errorCode: $IGNORE$
-      output.1.response.y.transactionID: $input.demo-auth-request:AuthReq.transactionID$
-      
-  Authentication_Demographic_DateOfBirth_Invalid UIN which is not as per defintion_Neg_09:
-    endpoint.url:
-      partnerIDMispLK: $PIDMLKURL:ValidPIDMLK$
-    input.demo-auth-request:
-      AuthReq.individualId: $TestData:uin_invalid$
-      AuthReq.requestTime: $TIMESTAMP$ 
-      AuthReq.transactionID: $RANDOM:N:10$
-    input.identity-encrypt-data:
-      #identityReq.transactionID: $input.demo-auth-request:AuthReq.transactionID$
-      identityReq.timestamp: $TIMESTAMP$
-    output.output-1-expected-n-error-res:
-      output.1.response.n.err.status: $TestData:auth_Fail_status$ 
-      output.1.response.y.responseTime: $TIMESTAMP$
-      output.1.response.n.err.errorMessage: $errors:InvalidUIN:errorMessage$
-      output.1.response.n.err.errorCode: $errors:InvalidUIN:errorCode$
-      output.1.response.y.transactionID: $input.demo-auth-request:AuthReq.transactionID$
-      
-  Authentication_Demographic_DateOfBirth_Invalid reqTime which is not as per defintion_For UIN_Neg_10:
-    endpoint.url:
-      partnerIDMispLK: $PIDMLKURL:ValidPIDMLK$
-    input.demo-auth-request:
-      AuthReq.individualId: $UIN$
-      AuthReq.requestTime:  $TestData:timestamp_invalid$
-      AuthReq.transactionID: $RANDOM:N:10$
-    input.identity-encrypt-data:
-      identityReq.valuedob: $idrepo~$input.demo-auth-request:AuthReq.individualId$~inputdateOfBirth$
-      #identityReq.transactionID: $input.demo-auth-request:AuthReq.transactionID$
-      identityReq.timestamp: $TIMESTAMP$
-    output.output-1-expected-n-error-res:
-      output.1.response.n.err.status: $TestData:auth_Fail_status$ 
-      output.1.response.y.responseTime: $IGNORE$
-      output.1.response.n.err.errorMessage: $errors:InvalidrequestTime:errorMessage$
-      output.1.response.n.err.errorCode: $errors:InvalidrequestTime:errorCode$
-      output.1.response.y.transactionID: $input.demo-auth-request:AuthReq.transactionID$
-          
-  Authentication_Demographic_DateOfBirth_Invalid individualIdType which is not as per defintion_For UIN_Neg_11:
-    endpoint.url:
-      partnerIDMispLK: $PIDMLKURL:ValidPIDMLK$
-    input.demo-auth-request:
-      AuthReq.individualId: $UIN$
-      AuthReq.individualIdType: $TestData:indvId_invalid$
-      AuthReq.requestTime: $TIMESTAMP$
-      AuthReq.transactionID: $RANDOM:N:10$
-    input.identity-encrypt-data:
-      identityReq.valuedob: $idrepo~$input.demo-auth-request:AuthReq.individualId$~inputdateOfBirth$
-      #identityReq.transactionID: $input.demo-auth-request:AuthReq.transactionID$
-      identityReq.timestamp: $TIMESTAMP$
-    output.output-1-expected-n-error-res:
-      output.1.response.n.err.status: $TestData:auth_Fail_status$ 
-      output.1.response.y.responseTime: $TIMESTAMP$
-      output.1.response.n.err.errorMessage: $errors:InvalidindividualIdType:errorMessage$
-      output.1.response.n.err.errorCode: $errors:InvalidindividualIdType:errorCode$
-      output.1.response.y.transactionID: $input.demo-auth-request:AuthReq.transactionID$
-      
-  Authentication_Demographic_DateOfBirth_Invalid version which is not as per defintion_For UIN_Neg_12:
-    endpoint.url:
-      partnerIDMispLK: $PIDMLKURL:ValidPIDMLK$
-    input.demo-auth-request:
-      AuthReq.individualId: $UIN$
-      AuthReq.requestTime: $TIMESTAMP$
-      AuthReq.transactionID: $RANDOM:N:10$
-      AuthReq.version: $TestData:id_version_invalid$
-    input.identity-encrypt-data:
-      identityReq.valuedob: $idrepo~$input.demo-auth-request:AuthReq.individualId$~inputdateOfBirth$
-      #identityReq.transactionID: $input.demo-auth-request:AuthReq.transactionID$
-      identityReq.timestamp: $TIMESTAMP$
-    output.output-1-expected-n-error-res:
-      output.1.response.n.err.status: $TestData:auth_Fail_status$ 
-      output.1.response.y.responseTime: $TIMESTAMP$
-      output.1.response.n.err.errorMessage: $errors:Invalidversion:errorMessage$
-      output.1.response.n.err.errorCode: $errors:Invalidversion:errorCode$
-      output.1.response.y.transactionID: $input.demo-auth-request:AuthReq.transactionID$
-      
-  Authentication_Demographic_DateOfBirth_Invalid txnID which is not as per defintion_For IntegrationTest_UIN_Neg_13:
-    endpoint.url:
-      partnerIDMispLK: $PIDMLKURL:ValidPIDMLK$
-    input.demo-auth-request:
-      AuthReq.individualId: $UIN$
-      AuthReq.requestTime: $TIMESTAMP$
-      AuthReq.transactionID: $TestData:txnID_Invalid$
-    input.identity-encrypt-data:
-      identityReq.valuedob: $idrepo~$input.demo-auth-request:AuthReq.individualId$~inputdateOfBirth$
-      #identityReq.transactionID: $input.demo-auth-request:AuthReq.transactionID$
-      identityReq.timestamp: $TIMESTAMP$
-    output.output-1-expected-n-error-res:
-      output.1.response.n.err.status: $TestData:auth_Fail_status$
-      output.1.response.y.responseTime: $TIMESTAMP$
-      output.1.response.n.err.errorMessage: $IGNORE$
-      output.1.response.n.err.errorCode: $IGNORE$
-      output.1.response.y.transactionID: $input.demo-auth-request:AuthReq.transactionID$
-      
-  Authentication_Demographic_DateOfBirth_Missing UIN_Neg_16:
-    endpoint.url:
-      partnerIDMispLK: $PIDMLKURL:ValidPIDMLK$
-    input.demo-auth-request:
-      AuthReq.individualId: $REMOVE$
-      AuthReq.requestTime: $TIMESTAMP$
-      AuthReq.transactionID: $RANDOM:N:10$
-    input.identity-encrypt-data:
-      #identityReq.transactionID: $input.demo-auth-request:AuthReq.transactionID$
-      identityReq.timestamp: $TIMESTAMP$
-    output.output-1-expected-n-error-res:
-      output.1.response.n.err.status: $TestData:auth_Fail_status$
-      output.1.response.y.responseTime: $TIMESTAMP$
-      output.1.response.n.err.errorMessage: $errors:MissingUIN:errorMessage$
-      output.1.response.n.err.errorCode: $errors:MissingUIN:errorCode$
-      output.1.response.y.transactionID: $input.demo-auth-request:AuthReq.transactionID$
-      
-  Authentication_Demographic_DateOfBirth_Missing reqTime_For UIN_Neg_17:
-    endpoint.url:
-      partnerIDMispLK: $PIDMLKURL:ValidPIDMLK$
-    input.demo-auth-request:
-      AuthReq.individualId: $UIN$
-      AuthReq.requestTime: $REMOVE$
-      AuthReq.transactionID: $RANDOM:N:10$
-    input.identity-encrypt-data:
-      identityReq.valuedob: $idrepo~$input.demo-auth-request:AuthReq.individualId$~inputdateOfBirth$
-      #identityReq.transactionID: $input.demo-auth-request:AuthReq.transactionID$
-      identityReq.timestamp: $TIMESTAMP$
-    output.output-1-expected-n-error-res:
-      output.1.response.n.err.status: $TestData:auth_Fail_status$
-      output.1.response.y.responseTime:  $TIMESTAMPZ$
-      output.1.response.n.err.errorMessage: $errors:MissingrequestTime:errorMessage$
-      output.1.response.n.err.errorCode: $errors:MissingrequestTime:errorCode$
-      output.1.response.y.transactionID: $input.demo-auth-request:AuthReq.transactionID$
-      
-  Authentication_Demographic_DateOfBirth_Missing individualIdType_For UIN_Neg_18:
-    endpoint.url:
-      partnerIDMispLK: $PIDMLKURL:ValidPIDMLK$
-    input.demo-auth-request:
-      AuthReq.individualId: $UIN$
-      AuthReq.individualIdType: $REMOVE$
-      AuthReq.requestTime: $TIMESTAMP$
-      AuthReq.transactionID: $RANDOM:N:10$
-    input.identity-encrypt-data:
-      identityReq.valuedob: $idrepo~$input.demo-auth-request:AuthReq.individualId$~inputdateOfBirth$
-      #identityReq.transactionID: $input.demo-auth-request:AuthReq.transactionID$
-      identityReq.timestamp: $TIMESTAMP$
-    output.output-1-expected-n-error-res:
-      output.1.response.n.err.status: $TestData:auth_Fail_status$
-      output.1.response.y.responseTime: $TIMESTAMP$
-      output.1.response.n.err.errorMessage: $errors:MissingindividualIdType:errorMessage$
-      output.1.response.n.err.errorCode: $errors:MissingindividualIdType:errorCode$
-      output.1.response.y.transactionID: $input.demo-auth-request:AuthReq.transactionID$
-      
-  Authentication_Demographic_DateOfBirth_Missing version_For UIN_Neg_19:
-    endpoint.url:
-      partnerIDMispLK: $PIDMLKURL:ValidPIDMLK$
-    input.demo-auth-request:
-      AuthReq.individualId: $UIN$
-      AuthReq.requestTime: $TIMESTAMP$
-      AuthReq.transactionID: $RANDOM:N:10$
-      AuthReq.version: $REMOVE$
-    input.identity-encrypt-data:
-      identityReq.valuedob: $idrepo~$input.demo-auth-request:AuthReq.individualId$~inputdateOfBirth$
-      #identityReq.transactionID: $input.demo-auth-request:AuthReq.transactionID$
-      identityReq.timestamp: $TIMESTAMP$
-    output.output-1-expected-n-error-res:
-      output.1.response.n.err.status: $TestData:auth_Fail_status$
-      output.1.response.y.responseTime: $TIMESTAMP$
-      output.1.response.n.err.errorMessage: $errors:Missingversion:errorMessage$
-      output.1.response.n.err.errorCode: $errors:Missingversion:errorCode$
-      output.1.response.y.transactionID: $input.demo-auth-request:AuthReq.transactionID$
-      
-  Authentication_Demographic_DateOfBirth_Missing txnID_For UIN_Neg_20:
-    endpoint.url:
-      partnerIDMispLK: $PIDMLKURL:ValidPIDMLK$
-    input.demo-auth-request:
-      AuthReq.individualId: $UIN$
-      AuthReq.requestTime: $TIMESTAMP$
-      AuthReq.transactionID: $REMOVE$
-    input.identity-encrypt-data:
-      identityReq.valuedob: $idrepo~$input.demo-auth-request:AuthReq.individualId$~inputdateOfBirth$
-      identityReq.timestamp: $TIMESTAMP$
-    output.output-1-expected-n-error-res:
-      output.1.response.n.err.status: $TestData:auth_Fail_status$
-      output.1.response.y.responseTime: $TIMESTAMP$
-      output.1.response.n.err.errorMessage: $errors:MissingtransactionID:errorMessage$
-      output.1.response.n.err.errorCode: $errors:MissingtransactionID:errorCode$
-      output.1.response.y.transactionID: $input.demo-auth-request:AuthReq.transactionID$
-   
-  Authentication_Demographic_DateOfBirth_smoke_For VID_Pos_21:
-    endpoint.url:
-      partnerIDMispLK: $PIDMLKURL:ValidPIDMLK$
-    input.demo-auth-request:
-      AuthReq.individualId: $VID$
-      AuthReq.individualIdType: VID
-      AuthReq.requestTime: $TIMESTAMP$
-      AuthReq.transactionID: $RANDOM:N:10$
-    input.identity-encrypt-data:
-      identityReq.valuedob: $idrepo~$input.demo-auth-request:AuthReq.individualId$~inputdateOfBirth$
-      #identityReq.transactionID: $input.demo-auth-request:AuthReq.transactionID$
-      identityReq.timestamp: $TIMESTAMP$
-    output.output-1-expected-y-res:
-      output.1.response.y.status: $TestData:auth_Pass_status$ 
-      output.1.response.y.responseTime: $TIMESTAMP$
-      output.1.response.y.transactionID: $input.demo-auth-request:AuthReq.transactionID$
-      output.1.response.staticToken: $TOKENID~$input.demo-auth-request:AuthReq.individualId$~$endpoint.url:partnerIDMispLK$
-    #audit log
-    audit.auth_transaction:
-      refId: $input.demo-auth-request:AuthReq.individualId$
-      txnId: $input.demo-auth-request:AuthReq.transactionID$
-      authTypeCode: $TestData:auth_transaction_DEMO_authTypeCode$
-      statusCode: $TestData:auth_transaction_success_statusCode$
-      reqTime: $FETCH$
-      resTime: $FETCH$
-      statusComment: $TestData:auth_transaction_DEMO_success_statusComment$
-      idType: $TestData:auth_transaction_VID_idType$
-    audit.audit_log:
-      refId:  $input.demo-auth-request:AuthReq.individualId$
-      eventId: $TestData:audit_log_eventId$
-      eventName: $TestData:audit_log_auth_eventName$
-      appId: $TestData:audit_log_ida_appId$
-      appName: $TestData:audit_log_ida_appName$
-      moduleName: $TestData:audit_log_demo_moduleName$
-      refIdType: $TestData:audit_log_VID_refIdType
-        
-  Authentication_Demographic_DateOfBirth_Invalid VID_Neg_22:
-    endpoint.url:
-      partnerIDMispLK: $PIDMLKURL:ValidPIDMLK$
-    input.demo-auth-request:
-      AuthReq.individualId: 1234567890
-      AuthReq.individualIdType: VID
-      AuthReq.requestTime: $TIMESTAMP$ 
-      AuthReq.transactionID: $RANDOM:N:10$
-    input.identity-encrypt-data:
-      #identityReq.transactionID: $input.demo-auth-request:AuthReq.transactionID$
-      identityReq.timestamp: $TIMESTAMP$
-    output.output-1-expected-n-error-res:
-      output.1.response.n.err.status: $TestData:auth_Fail_status$ 
-      output.1.response.y.responseTime: $TIMESTAMP$
-      output.1.response.n.err.errorMessage: $errors:InvalidVID:errorMessage$
-      output.1.response.n.err.errorCode: $errors:InvalidVID:errorCode$
-      output.1.response.y.transactionID: $input.demo-auth-request:AuthReq.transactionID$
-      
-  Authentication_Demographic_DateOfBirth_Invalid reqTime_For VID_Neg_23:
-    endpoint.url:
-      partnerIDMispLK: $PIDMLKURL:ValidPIDMLK$
-    input.demo-auth-request:
-      AuthReq.individualId: $VID$
-      AuthReq.individualIdType: VID
-      AuthReq.requestTime:  $TestData:timestamp_invalid$
-      AuthReq.transactionID: $RANDOM:N:10$
-    input.identity-encrypt-data:
-      identityReq.valuedob: $idrepo~$input.demo-auth-request:AuthReq.individualId$~inputdateOfBirth$
-      #identityReq.transactionID: $input.demo-auth-request:AuthReq.transactionID$
-      identityReq.timestamp: $TIMESTAMP$
-    output.output-1-expected-n-error-res:
-      output.1.response.n.err.status: $TestData:auth_Fail_status$ 
-      output.1.response.y.responseTime: $IGNORE$
-      output.1.response.n.err.errorMessage: $errors:InvalidrequestTime:errorMessage$
-      output.1.response.n.err.errorCode: $errors:InvalidrequestTime:errorCode$
-      output.1.response.y.transactionID: $input.demo-auth-request:AuthReq.transactionID$
-      
-  Authentication_Demographic_DateOfBirth_Invalid_reqTime_greaterthan24hrs_For VID_Neg_24:
-    endpoint.url:
-      partnerIDMispLK: $PIDMLKURL:ValidPIDMLK$
-    input.demo-auth-request:
-      AuthReq.individualId: $VID$
-      AuthReq.individualIdType: VID
-      AuthReq.requestTime: $TIMESTAMP$HOUR+25
-      AuthReq.transactionID: $RANDOM:N:10$
-    input.identity-encrypt-data:
-      identityReq.valuedob: $idrepo~$input.demo-auth-request:AuthReq.individualId$~inputdateOfBirth$
-      #identityReq.transactionID: $input.demo-auth-request:AuthReq.transactionID$
-      identityReq.timestamp: $TIMESTAMP$
-    output.output-1-expected-n-error-res:
-      output.1.response.n.err.status: $TestData:auth_Fail_status$ 
-      output.1.response.y.responseTime: $TIMESTAMP$
-      output.1.response.n.err.errorMessage: $errors:RequestTimeGT24HR:errorMessage$
-      output.1.response.n.err.errorCode: $errors:RequestTimeGT24HR:errorCode$
-      output.1.response.y.transactionID: $input.demo-auth-request:AuthReq.transactionID$
-      
-  Authentication_Demographic_DateOfBirth_Invalid_reqTime_Lessthan24hrs_For VID_Neg_25:
-    endpoint.url:
-      partnerIDMispLK: $PIDMLKURL:ValidPIDMLK$
-    input.demo-auth-request:
-      AuthReq.individualId: $VID$
-      AuthReq.individualIdType: VID
-      AuthReq.requestTime: $TIMESTAMP$HOUR-25
-      AuthReq.transactionID: $RANDOM:N:10$
-    input.identity-encrypt-data:
-      identityReq.valuedob: $idrepo~$input.demo-auth-request:AuthReq.individualId$~inputdateOfBirth$
-      #identityReq.transactionID: $input.demo-auth-request:AuthReq.transactionID$
-      identityReq.timestamp: $TIMESTAMP$
-    output.output-1-expected-n-error-res:
-      output.1.response.n.err.status: $TestData:auth_Fail_status$ 
-      output.1.response.y.responseTime: $TIMESTAMP$
-      output.1.response.n.err.errorMessage: $errors:RequestTimeGT24HR:errorMessage$
-      output.1.response.n.err.errorCode: $errors:RequestTimeGT24HR:errorCode$
-      output.1.response.y.transactionID: $input.demo-auth-request:AuthReq.transactionID$
-      
-  Authentication_Demographic_DateOfBirth_Invalid individualIdType_For VID_Neg_26:
-    endpoint.url:
-      partnerIDMispLK: $PIDMLKURL:ValidPIDMLK$
-    input.demo-auth-request:
-      AuthReq.individualId: $VID$
-      AuthReq.individualIdType: VID
-      AuthReq.individualIdType: $TestData:indvId_invalid$
-      AuthReq.requestTime: $TIMESTAMP$
-      AuthReq.transactionID: $RANDOM:N:10$
-    input.identity-encrypt-data:
-      identityReq.valuedob: $idrepo~$input.demo-auth-request:AuthReq.individualId$~inputdateOfBirth$
-      #identityReq.transactionID: $input.demo-auth-request:AuthReq.transactionID$
-      identityReq.timestamp: $TIMESTAMP$
-    output.output-1-expected-n-error-res:
-      output.1.response.n.err.status: $TestData:auth_Fail_status$ 
-      output.1.response.y.responseTime: $TIMESTAMP$
-      output.1.response.n.err.errorMessage: $errors:InvalidindividualIdType:errorMessage$
-      output.1.response.n.err.errorCode: $errors:InvalidindividualIdType:errorCode$
-      output.1.response.y.transactionID: $input.demo-auth-request:AuthReq.transactionID$
-      
-  Authentication_Demographic_DateOfBirth_Invalid version_For VID_Neg_27:
-    endpoint.url:
-      partnerIDMispLK: $PIDMLKURL:ValidPIDMLK$
-    input.demo-auth-request:
-      AuthReq.individualId: $VID$
-      AuthReq.individualIdType: VID
-      AuthReq.requestTime: $TIMESTAMP$
-      AuthReq.transactionID: $RANDOM:N:10$
-      AuthReq.version: $TestData:id_version_invalid$
-    input.identity-encrypt-data:
-      identityReq.valuedob: $idrepo~$input.demo-auth-request:AuthReq.individualId$~inputdateOfBirth$
-      #identityReq.transactionID: $input.demo-auth-request:AuthReq.transactionID$
-      identityReq.timestamp: $TIMESTAMP$
-    output.output-1-expected-n-error-res:
-      output.1.response.n.err.status: $TestData:auth_Fail_status$ 
-      output.1.response.y.responseTime: $TIMESTAMP$
-      output.1.response.n.err.errorMessage: $errors:Invalidversion:errorMessage$
-      output.1.response.n.err.errorCode: $errors:Invalidversion:errorCode$
-      output.1.response.y.transactionID: $input.demo-auth-request:AuthReq.transactionID$
-      
-  Authentication_Demographic_DateOfBirth_Invalid txnID_For VID_Neg_28:
-    endpoint.url:
-      partnerIDMispLK: $PIDMLKURL:ValidPIDMLK$
-    input.demo-auth-request:
-      AuthReq.individualId: $VID$
-      AuthReq.individualIdType: VID
-      AuthReq.requestTime: $TIMESTAMP$
-      AuthReq.transactionID: $RANDOM:N:12$
-    input.identity-encrypt-data:
-      identityReq.valuedob: $idrepo~$input.demo-auth-request:AuthReq.individualId$~inputdateOfBirth$
-      #identityReq.transactionID: $input.demo-auth-request:AuthReq.transactionID$
-      identityReq.timestamp: $TIMESTAMP$
-    output.output-1-expected-n-error-res:
-      output.1.response.n.err.status: $TestData:auth_Fail_status$
-      output.1.response.y.responseTime: $TIMESTAMP$
-      output.1.response.n.err.errorMessage: $IGNORE$
-      output.1.response.n.err.errorCode: $IGNORE$
-      output.1.response.y.transactionID: $input.demo-auth-request:AuthReq.transactionID$
-      
-  Authentication_Demographic_DateOfBirth_Invalid VID which is not as per defintion_Neg_29:
-    endpoint.url:
-      partnerIDMispLK: $PIDMLKURL:ValidPIDMLK$
-    input.demo-auth-request:
-      AuthReq.individualId: $TestData:vid_invalid$
-      AuthReq.individualIdType: VID
-      AuthReq.requestTime: $TIMESTAMP$
-      AuthReq.transactionID: $RANDOM:N:10$
-    input.identity-encrypt-data:
-      identityReq.valuedob: $idrepo~$input.demo-auth-request:AuthReq.individualId$~inputdateOfBirth$
-      #identityReq.transactionID: $input.demo-auth-request:AuthReq.transactionID$
-      identityReq.timestamp: $TIMESTAMP$
-    output.output-1-expected-n-error-res:
-      output.1.response.n.err.status: $TestData:auth_Fail_status$
-      output.1.response.y.responseTime: $TIMESTAMP$
-      output.1.response.n.err.errorMessage: $IGNORE$
-      output.1.response.n.err.errorCode: $IGNORE$
-      output.1.response.y.transactionID: $input.demo-auth-request:AuthReq.transactionID$
-      
-  Authentication_Demographic_DateOfBirth_Invalid reqTime which is not as per defintion_For VID_Neg_30:
-    endpoint.url:
-      partnerIDMispLK: $PIDMLKURL:ValidPIDMLK$
-    input.demo-auth-request:
-      AuthReq.individualId: $VID$
-      AuthReq.individualIdType: VID
-      AuthReq.requestTime: $TestData:timestamp_invalid$
-      AuthReq.transactionID: $RANDOM:N:10$
-    input.identity-encrypt-data:
-      identityReq.valuedob: $idrepo~$input.demo-auth-request:AuthReq.individualId$~inputdateOfBirth$
-      #identityReq.transactionID: $input.demo-auth-request:AuthReq.transactionID$
-      identityReq.timestamp: $TIMESTAMP$
-    output.output-1-expected-n-error-res:
-      output.1.response.n.err.status: $TestData:auth_Fail_status$ 
-      output.1.response.y.responseTime: $IGNORE$
-      output.1.response.n.err.errorMessage: $errors:InvalidrequestTime:errorMessage$
-      output.1.response.n.err.errorCode: $errors:InvalidrequestTime:errorCode$
-      output.1.response.y.transactionID: $input.demo-auth-request:AuthReq.transactionID$
-          
-  Authentication_Demographic_DateOfBirth_Invalid individualIdType which is not as per defintion_For VID_Neg_31:
-    endpoint.url:
-      partnerIDMispLK: $PIDMLKURL:ValidPIDMLK$
-    input.demo-auth-request:
-      AuthReq.individualId: $VID$
-      AuthReq.individualIdType: VID
-      AuthReq.individualIdType: $TestData:indvId_invalid$
-      AuthReq.requestTime: $TIMESTAMP$
-      AuthReq.transactionID: $RANDOM:N:10$
-    input.identity-encrypt-data:
-      identityReq.valuedob: $idrepo~$input.demo-auth-request:AuthReq.individualId$~inputdateOfBirth$
-      #identityReq.transactionID: $input.demo-auth-request:AuthReq.transactionID$
-      identityReq.timestamp: $TIMESTAMP$
-    output.output-1-expected-n-error-res:
-      output.1.response.n.err.status: $TestData:auth_Fail_status$ 
-      output.1.response.y.responseTime: $TIMESTAMP$
-      output.1.response.n.err.errorMessage: $errors:InvalidindividualIdType:errorMessage$
-      output.1.response.n.err.errorCode: $errors:InvalidindividualIdType:errorCode$
-      output.1.response.y.transactionID: $input.demo-auth-request:AuthReq.transactionID$
-      
-  Authentication_Demographic_DateOfBirth_Invalid version which is not as per defintion_For VID_Neg_32:
-    endpoint.url:
-      partnerIDMispLK: $PIDMLKURL:ValidPIDMLK$
-    input.demo-auth-request:
-      AuthReq.individualId: $VID$
-      AuthReq.individualIdType: VID
-      AuthReq.requestTime: $TIMESTAMP$
-      AuthReq.transactionID: $RANDOM:N:10$
-      AuthReq.version: $TestData:id_version_invalid$
-    input.identity-encrypt-data:
-      identityReq.valuedob: $idrepo~$input.demo-auth-request:AuthReq.individualId$~inputdateOfBirth$
-      #identityReq.transactionID: $input.demo-auth-request:AuthReq.transactionID$
-      identityReq.timestamp: $TIMESTAMP$
-    output.output-1-expected-n-error-res:
-      output.1.response.n.err.status: $TestData:auth_Fail_status$ 
-      output.1.response.y.responseTime: $TIMESTAMP$
-      output.1.response.n.err.errorMessage: $errors:Invalidversion:errorMessage$
-      output.1.response.n.err.errorCode: $errors:Invalidversion:errorCode$
-      output.1.response.y.transactionID: $input.demo-auth-request:AuthReq.transactionID$
-      
-  Authentication_Demographic_DateOfBirth_Invalid txnID which is not as per defintion_For VID_Neg_33:
-    endpoint.url:
-      partnerIDMispLK: $PIDMLKURL:ValidPIDMLK$
-    input.demo-auth-request:
-      AuthReq.individualId: $VID$
-      AuthReq.individualIdType: VID
-      AuthReq.requestTime: $TIMESTAMP$
-      AuthReq.transactionID: $TestData:txnID_Invalid$
-    input.identity-encrypt-data:
-      identityReq.valuedob: $idrepo~$input.demo-auth-request:AuthReq.individualId$~inputdateOfBirth$
-      #identityReq.transactionID: $input.demo-auth-request:AuthReq.transactionID$
-      identityReq.timestamp: $TIMESTAMP$
-    output.output-1-expected-n-error-res:
-      output.1.response.n.err.status: $TestData:auth_Fail_status$
-      output.1.response.y.responseTime: $TIMESTAMP$
-      output.1.response.n.err.errorMessage: $IGNORE$
-      output.1.response.n.err.errorCode: $IGNORE$
-      output.1.response.y.transactionID: $input.demo-auth-request:AuthReq.transactionID$
-      
-  Authentication_Demographic_DateOfBirth_Missing VID_Neg_34:
-    endpoint.url:
-      partnerIDMispLK: $PIDMLKURL:ValidPIDMLK$
-    input.demo-auth-request:
-      AuthReq.individualId: $REMOVE$
-      AuthReq.individualIdType: VID
-      AuthReq.requestTime: $TIMESTAMP$
-      AuthReq.transactionID: $RANDOM:N:10$
-    input.identity-encrypt-data:
-      #identityReq.valuedob: $idrepo~$input.demo-auth-request:AuthReq.individualId$~inputdateOfBirth$
-      #identityReq.transactionID: $input.demo-auth-request:AuthReq.transactionID$
-      identityReq.timestamp: $TIMESTAMP$
-    output.output-1-expected-n-error-res:
-      output.1.response.n.err.status: $TestData:auth_Fail_status$
-      output.1.response.y.responseTime: $TIMESTAMP$
-      output.1.response.n.err.errorMessage: $errors:MissingUIN:errorMessage$
-      output.1.response.n.err.errorCode: $errors:MissingUIN:errorCode$
-      output.1.response.y.transactionID: $input.demo-auth-request:AuthReq.transactionID$
-      
-  Authentication_Demographic_DateOfBirth_Missing reqTime_For VID_Neg_35:
-    endpoint.url:
-      partnerIDMispLK: $PIDMLKURL:ValidPIDMLK$
-    input.demo-auth-request:
-      AuthReq.individualId: $VID$
-      AuthReq.individualIdType: VID
-      AuthReq.requestTime: $REMOVE$
-      AuthReq.transactionID: $RANDOM:N:10$
-    input.identity-encrypt-data:
-      identityReq.valuedob: $idrepo~$input.demo-auth-request:AuthReq.individualId$~inputdateOfBirth$
-      #identityReq.transactionID: $input.demo-auth-request:AuthReq.transactionID$
-      identityReq.timestamp: $TIMESTAMP$
-    output.output-1-expected-n-error-res:
-      output.1.response.n.err.status: $TestData:auth_Fail_status$
-      output.1.response.y.responseTime:  $TIMESTAMPZ$
-      output.1.response.n.err.errorMessage: $errors:MissingrequestTime:errorMessage$
-      output.1.response.n.err.errorCode: $errors:MissingrequestTime:errorCode$
-      output.1.response.y.transactionID: $input.demo-auth-request:AuthReq.transactionID$
-      
-  Authentication_Demographic_DateOfBirth_Missing individualIdType_For VID_Neg_36:
-    endpoint.url:
-      partnerIDMispLK: $PIDMLKURL:ValidPIDMLK$
-    input.demo-auth-request:
-      AuthReq.individualId: $VID$
-      AuthReq.individualIdType: VID
-      AuthReq.individualIdType: $REMOVE$
-      AuthReq.requestTime: $TIMESTAMP$
-      AuthReq.transactionID: $RANDOM:N:10$
-    input.identity-encrypt-data:
-      identityReq.valuedob: $idrepo~$input.demo-auth-request:AuthReq.individualId$~inputdateOfBirth$
-      #identityReq.transactionID: $input.demo-auth-request:AuthReq.transactionID$
-      identityReq.timestamp: $TIMESTAMP$
-    output.output-1-expected-n-error-res:
-      output.1.response.n.err.status: $TestData:auth_Fail_status$
-      output.1.response.y.responseTime: $TIMESTAMP$
-      output.1.response.n.err.errorMessage: $errors:MissingindividualIdType:errorMessage$
-      output.1.response.n.err.errorCode: $errors:MissingindividualIdType:errorCode$
-      output.1.response.y.transactionID: $input.demo-auth-request:AuthReq.transactionID$
-      
-  Authentication_Demographic_DateOfBirth_Missing version_For VID_Neg_37:
-    endpoint.url:
-      partnerIDMispLK: $PIDMLKURL:ValidPIDMLK$
-    input.demo-auth-request:
-      AuthReq.individualId: $VID$
-      AuthReq.individualIdType: VID
-      AuthReq.requestTime: $TIMESTAMP$
-      AuthReq.transactionID: $RANDOM:N:10$
-      AuthReq.version: $REMOVE$
-    input.identity-encrypt-data:
-      identityReq.valuedob: $idrepo~$input.demo-auth-request:AuthReq.individualId$~inputdateOfBirth$
-      #identityReq.transactionID: $input.demo-auth-request:AuthReq.transactionID$
-      identityReq.timestamp: $TIMESTAMP$
-    output.output-1-expected-n-error-res:
-      output.1.response.n.err.status: $TestData:auth_Fail_status$
-      output.1.response.y.responseTime: $TIMESTAMP$
-      output.1.response.n.err.errorMessage: $errors:Missingversion:errorMessage$
-      output.1.response.n.err.errorCode: $errors:Missingversion:errorCode$
-      output.1.response.y.transactionID: $input.demo-auth-request:AuthReq.transactionID$
-      
-  Authentication_Demographic_DateOfBirth_Missing txnID_For VID_Neg_38:
-    endpoint.url:
-      partnerIDMispLK: $PIDMLKURL:ValidPIDMLK$
-    input.demo-auth-request:
-      AuthReq.individualId: $VID$
-      AuthReq.individualIdType: VID
-      AuthReq.requestTime: $TIMESTAMP$
-      AuthReq.transactionID: $REMOVE$
-    input.identity-encrypt-data:
-      identityReq.valuedob: $idrepo~$input.demo-auth-request:AuthReq.individualId$~inputdateOfBirth$
-      identityReq.timestamp: $TIMESTAMP$
-    output.output-1-expected-n-error-res:
-      output.1.response.n.err.status: $TestData:auth_Fail_status$
-      output.1.response.y.responseTime: $TIMESTAMP$
-      output.1.response.n.err.errorMessage: $errors:MissingtransactionID:errorMessage$
-      output.1.response.n.err.errorCode: $errors:MissingtransactionID:errorCode$   
-      output.1.response.y.transactionID: $input.demo-auth-request:AuthReq.transactionID$
-  
-  Authentication_Demographic_DateOfBirth_Invalid DOB_For UIN_Neg_39:
-    endpoint.url:
-      partnerIDMispLK: $PIDMLKURL:ValidPIDMLK$
-    input.demo-auth-request:
-      AuthReq.individualId: $UIN$
-      AuthReq.requestTime: $TIMESTAMP$
-      AuthReq.transactionID: $RANDOM:N:10$
-    input.identity-encrypt-data:
-      identityReq.valuedob: $TestData:dob_Invalid$
-      #identityReq.transactionID: $input.demo-auth-request:AuthReq.transactionID$
-      identityReq.timestamp: $TIMESTAMP$
-    output.output-1-expected-n-error-res:
-      output.1.response.n.err.status: $TestData:auth_Fail_status$ 
-      output.1.response.y.responseTime: $TIMESTAMP$
-      output.1.response.n.err.errorMessage: $errors:InvalidDOB:errorMessage$
-      output.1.response.n.err.errorCode: $errors:InvalidDOB:errorCode$
-      output.1.response.y.transactionID: $input.demo-auth-request:AuthReq.transactionID$
-      
-  Authentication_Demographic_DateOfBirth_Mismatch DOB_For UIN_Neg_39:
-    endpoint.url:
-      partnerIDMispLK: $PIDMLKURL:ValidPIDMLK$
-    input.demo-auth-request:
-      AuthReq.individualId: $UIN$
-      AuthReq.requestTime: $TIMESTAMP$
-      AuthReq.transactionID: $RANDOM:N:10$
-    input.identity-encrypt-data:
-      identityReq.valuedob: $TestData:dob_mismatch$
-      #identityReq.transactionID: $input.demo-auth-request:AuthReq.transactionID$
-      identityReq.timestamp: $TIMESTAMP$
-    output.output-1-expected-n-error-res:
-      output.1.response.n.err.status: $TestData:auth_Fail_status$ 
-      output.1.response.y.responseTime: $TIMESTAMP$
-      output.1.response.n.err.errorMessage: $errors:DobMismatch:errorMessage$
-      output.1.response.n.err.errorCode: $errors:DobMismatch:errorCode$
-      output.1.response.y.transactionID: $input.demo-auth-request:AuthReq.transactionID$
-      
-  Authentication_Demographic_DateOfBirth_Mismatch DOB_For VID_Neg_39:
-    endpoint.url:
-      partnerIDMispLK: $PIDMLKURL:ValidPIDMLK$
-    input.demo-auth-request:
-      AuthReq.individualId: $VID$
-      AuthReq.individualIdType: VID
-      AuthReq.requestTime: $TIMESTAMP$
-      AuthReq.transactionID: $RANDOM:N:10$
-    input.identity-encrypt-data:
-      identityReq.valuedob: $TestData:dob_mismatch$
-      #identityReq.transactionID: $input.demo-auth-request:AuthReq.transactionID$
-      identityReq.timestamp: $TIMESTAMP$
-    output.output-1-expected-n-error-res:
-      output.1.response.n.err.status: $TestData:auth_Fail_status$ 
-      output.1.response.y.responseTime: $TIMESTAMP$
-      output.1.response.n.err.errorMessage: $errors:DobMismatch:errorMessage$
-      output.1.response.n.err.errorCode: $errors:DobMismatch:errorCode$
-      output.1.response.y.transactionID: $input.demo-auth-request:AuthReq.transactionID$
-      
-  Authentication_Demographic_DateOfBirth_Invalid DOB_For VID_Neg_40:
-    endpoint.url:
-      partnerIDMispLK: $PIDMLKURL:ValidPIDMLK$
-    input.demo-auth-request:
-      AuthReq.individualId: $VID$
-      AuthReq.individualIdType: VID
-      AuthReq.requestTime: $TIMESTAMP$
-      AuthReq.transactionID: $RANDOM:N:10$
-    input.identity-encrypt-data:
-      identityReq.valuedob: $TestData:dob_Invalid$
-      #identityReq.transactionID: $input.demo-auth-request:AuthReq.transactionID$
-      identityReq.timestamp: $TIMESTAMP$
-    output.output-1-expected-n-error-res:
-      output.1.response.n.err.status: $TestData:auth_Fail_status$ 
-      output.1.response.y.responseTime: $TIMESTAMP$
-      output.1.response.n.err.errorMessage: $errors:InvalidDOB:errorMessage$
-      output.1.response.n.err.errorCode: $errors:InvalidDOB:errorCode$
-      output.1.response.y.transactionID: $input.demo-auth-request:AuthReq.transactionID$   
-      
-  Authentication_Demographic_DateOfBirth_No Authentication Type is Selected_For UIN_Neg_41:
-    endpoint.url:
-      partnerIDMispLK: $PIDMLKURL:ValidPIDMLK$
-    input.demo-auth-request:
-      AuthReq.individualId: $UIN$
-      AuthReq.requestTime: $TIMESTAMP$
-      AuthReq.demo: $TestData:boolean_false$ 
-      AuthReq.transactionID: $RANDOM:N:10$
-    input.identity-encrypt-data:
-      identityReq.valuedob: $idrepo~$input.demo-auth-request:AuthReq.individualId$~inputdateOfBirth$
-      #identityReq.transactionID: $input.demo-auth-request:AuthReq.transactionID$
-      identityReq.timestamp: $TIMESTAMP$
-    output.output-1-expected-n-error-res:
-      output.1.response.n.err.status: $TestData:auth_Fail_status$ 
-      output.1.response.y.responseTime: $TIMESTAMP$
-      output.1.response.n.err.errorMessage: $errors:NoAuthTypeSelected:errorMessage$
-      output.1.response.n.err.errorCode: $errors:NoAuthTypeSelected:errorCode$
-      output.1.response.y.transactionID: $input.demo-auth-request:AuthReq.transactionID$
-      
-  Authentication_Demographic_DateOfBirth_No Authentication Type is Selected_For VID_Neg_42:
-    endpoint.url:
-      partnerIDMispLK: $PIDMLKURL:ValidPIDMLK$
-    input.demo-auth-request:
-      AuthReq.individualId: $VID$
-      AuthReq.individualIdType: VID
-      AuthReq.demo: $TestData:boolean_false$
-      AuthReq.requestTime: $TIMESTAMP$
-      AuthReq.transactionID: $RANDOM:N:10$
-    input.identity-encrypt-data:
-      identityReq.valuedob: $idrepo~$input.demo-auth-request:AuthReq.individualId$~inputdateOfBirth$
-      #identityReq.transactionID: $input.demo-auth-request:AuthReq.transactionID$
-      identityReq.timestamp: $TIMESTAMP$
-    output.output-1-expected-n-error-res:
-      output.1.response.n.err.status: $TestData:auth_Fail_status$
-      output.1.response.y.responseTime: $TIMESTAMP$
-      output.1.response.n.err.errorMessage: $errors:NoAuthTypeSelected:errorMessage$
-      output.1.response.n.err.errorCode: $errors:NoAuthTypeSelected:errorCode$
-      output.1.response.y.transactionID: $input.demo-auth-request:AuthReq.transactionID$   
-      
-  Authentication_Demographic_DateOfBirth_Deactivated UIN_Neg_43:
-    endpoint.url:
-      partnerIDMispLK: $PIDMLKURL:ValidPIDMLK$
-    input.demo-auth-request:
-      AuthReq.individualId: $UIN:WITH:Deactivated$
-      AuthReq.requestTime: $TIMESTAMP$
-      AuthReq.transactionID: $RANDOM:N:10$
-    input.identity-encrypt-data:
-      identityReq.valuedob: $idrepo~$input.demo-auth-request:AuthReq.individualId$~inputdateOfBirth$
-      #identityReq.transactionID: $input.demo-auth-request:AuthReq.transactionID$
-      identityReq.timestamp: $TIMESTAMP$
-    output.output-1-expected-n-error-res:
-      output.1.response.n.err.status: $TestData:auth_Fail_status$ 
-      output.1.response.y.responseTime: $TIMESTAMP$
-      output.1.response.n.err.errorMessage: $errors:DeactivatedUIN:errorMessage$
-      output.1.response.n.err.errorCode: $errors:DeactivatedUIN:errorCode$
->>>>>>> 08ac9e06
       output.1.response.y.transactionID: $input.demo-auth-request:AuthReq.transactionID$  