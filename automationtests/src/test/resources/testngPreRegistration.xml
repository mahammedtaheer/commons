<<<<<<< HEAD
<?xml version="1.0" encoding="UTF-8"?>

<!DOCTYPE suite SYSTEM "http://testng.org/testng-1.0.dtd">

<suite name="Mosip PreReg API Suite">
<listeners>
      <listener class-name = "io.mosip.util.Report" />
   </listeners>



	<!-- Suite -->

	<!-- Passing Group as parmeter unsing "testType"Possible Groups are:smokeregressionsmoke -->


	<test name="Booking.BookingAppointment">

		<parameter name="testType" value="smokeAndRegression" />


		<classes>

			<class name="io.mosip.preregistration.tests.BookingAppointment" />

		</classes>

	</test>

	 <test name="Booking.CancelAnBookedAppointment">

		<parameter name="testType" value="smoke" />


		<classes>

			<class name="io.mosip.preregistration.tests.CancelAnBookedAppointment" />

		</classes>

	</test>

	<test name="Document.CopyUploadedDocument">

		<parameter name="testType" value="smoke" />


		<classes>

			<class name="io.mosip.preregistration.tests.CopyUploadedDocument" />

		</classes>

	</test>

	<test name="Demographic.CreatePreRegistration">

		<parameter name="testType" value="smokeAndRegression" />


		<classes>

			<class name="io.mosip.preregistration.tests.CreatePreRegistration" />

		</classes>

	</test>

	<test name="Document.DeleteAllDocumentsByPreRegID">

		<parameter name="testType" value="smoke" />


		<classes>

			<class name="io.mosip.preregistration.tests.DeleteAllDocumentsByPreRegID" />

		</classes>

	</test>

	<test name="Document.DeleteDocumentByDocId">

		<parameter name="testType" value="smoke" />


		<classes>

			<class name="io.mosip.preregistration.tests.DeleteDocumentByDocId" />

		</classes>

	</test>

	<test name="Demographic.DiscardIndividual">

		<parameter name="testType" value="smokeAndRegression" />


		<classes>

			<class name="io.mosip.preregistration.tests.DiscardIndividual" />

		</classes>

	</test>
	<test name="Document.DocumentUpload">

		<parameter name="testType" value="smoke" />


		<classes>

			<class name="io.mosip.preregistration.tests.DocumentUpload" />

		</classes>

	</test>

	<test name="Demographic.FetchAllApplicationCreatedByUser">

		<parameter name="testType" value="smokeAndRegression" />


		<classes>

			<class
				name="io.mosip.preregistration.tests.FetchAllApplicationCreatedByUser" />

		</classes>

	</test>

	<test name="DataSync.FetchAllPreRegistrationIds">

		<parameter name="testType" value="smokeAndRegression" />


		<classes>

			<class name="io.mosip.preregistration.tests.FetchAllPreRegistrationIds" />

		</classes>

	</test>

	<test name="Booking.FetchAppointmentDetails">

		<parameter name="testType" value="smoke" />


		<classes>

			<class name="io.mosip.preregistration.tests.FetchAppointmentDetails" />

		</classes>

	</test>

	<test name="Booking.FetchAvailabilityDataOfRegistrationCenters">

		<parameter name="testType" value="smoke" />


		<classes>

			<class
				name="io.mosip.preregistration.tests.FetchAvailabilityDataOfRegistrationCenters" />

		</classes>

	</test>

	<test name="Demographic.FetchTheStatusOfApplication">

		<parameter name="testType" value="smokeAndRegression" />


		<classes>

			<class name="io.mosip.preregistration.tests.FetchAllPreRegistrationIds" />

		</classes>

	</test>


	<test name="Document.GetAllDocumentForPreRegId">

		<parameter name="testType" value="smokeAndRegression" />


		<classes>

			<class name="io.mosip.preregistration.tests.GetAllDocumentForPreRegId" />

		</classes>

	</test>

	<test name="Demographic.GetPreRegistartionData">

		<parameter name="testType" value="smokeAndRegression" />


		<classes>

			<class name="io.mosip.preregistration.tests.GetPreRegistartionData" />

		</classes>

	</test>

	<test name="Demographic.GetPreRegistrationDataByDateAndTime">

		<parameter name="testType" value="smokeAndRegression" />


		<classes>

			<class
				name="io.mosip.preregistration.tests.GetPreRegistrationDataByDateAndTime" />

		</classes>

	</test>

	<test name="Booking.ReBookingAnAppointment">

		<parameter name="testType" value="smoke" />


		<classes>

			<class name="io.mosip.preregistration.tests.ReBookingAnAppointment" />

		</classes>

	</test>

	<test name="Booking.RetriveAllPreRegIdByRegCenterId">

		<parameter name="testType" value="smokeAndRegression" />


		<classes>

			<class
				name="io.mosip.preregistration.tests.RetriveAllPreRegIdByRegCenterId" />

		</classes>

	</test>


	<test name="Demographic.RetrivePreRegistration">

		<parameter name="testType" value="smokeAndRegression" />


		<classes>

			<class name="io.mosip.preregistration.tests.RetrivePreRegistration" />

		</classes>

	</test>
	<test name="Demographic.UpdatePreRegistrationStatus">

		<parameter name="testType" value="smokeAndRegression" />


		<classes>

			<class name="io.mosip.preregistration.tests.UpdatePreRegistrationStatus" />

		</classes>

	</test>



	<test name="Pre_Registration.Integration">
		<groups>
			<run>
				<include name="IntegrationScenarios" />
			</run>
		</groups>
		<classes>
			<class name="io.mosip.preregistration.tests.IntegrationScenarios" />
		</classes>
	</test> 


</suite>
=======
<?xml version="1.0" encoding="UTF-8"?>

<!DOCTYPE suite SYSTEM "http://testng.org/testng-1.0.dtd">

<suite name="Mosip PreReg API Suite">


	<!-- Suite -->

	<!-- Passing Group as parmeter unsing "testType"Possible Groups are:smokeregressionsmoke -->


	<test name="Booking.BookingAppointment">

		<parameter name="testType" value="smokeAndRegression" />


		<classes>

			<class name="io.mosip.preregistration.tests.BookingAppointment" />

		</classes>

	</test>

	<test name="Booking.CancelAnBookedAppointment">

		<parameter name="testType" value="smoke" />


		<classes>

			<class name="io.mosip.preregistration.tests.CancelAnBookedAppointment" />

		</classes>

	</test>

	<test name="Document.CopyUploadedDocument">

		<parameter name="testType" value="smoke" />


		<classes>

			<class name="io.mosip.preregistration.tests.CopyUploadedDocument" />

		</classes>

	</test>

	<test name="Demographic.CreatePreRegistration">

		<parameter name="testType" value="smokeAndRegression" />


		<classes>

			<class name="io.mosip.preregistration.tests.CreatePreRegistration" />

		</classes>

	</test>

	<test name="Document.DeleteAllDocumentsByPreRegID">

		<parameter name="testType" value="smoke" />


		<classes>

			<class name="io.mosip.preregistration.tests.DeleteAllDocumentsByPreRegID" />

		</classes>

	</test>

	<test name="Document.DeleteDocumentByDocId">

		<parameter name="testType" value="smoke" />


		<classes>

			<class name="io.mosip.preregistration.tests.DeleteDocumentByDocId" />

		</classes>

	</test>

	<test name="Demographic.DiscardIndividual">

		<parameter name="testType" value="smokeAndRegression" />


		<classes>

			<class name="io.mosip.preregistration.tests.DiscardIndividual" />

		</classes>

	</test>
	<test name="Document.DocumentUpload">

		<parameter name="testType" value="smoke" />


		<classes>

			<class name="io.mosip.preregistration.tests.DocumentUpload" />

		</classes>

	</test>

	<test name="Demographic.FetchAllApplicationCreatedByUser">

		<parameter name="testType" value="smokeAndRegression" />


		<classes>

			<class
				name="io.mosip.preregistration.tests.FetchAllApplicationCreatedByUser" />

		</classes>

	</test>

	<test name="DataSync.FetchAllPreRegistrationIds">

		<parameter name="testType" value="smokeAndRegression" />


		<classes>

			<class name="io.mosip.preregistration.tests.FetchAllPreRegistrationIds" />

		</classes>

	</test>

	<test name="Booking.FetchAppointmentDetails">

		<parameter name="testType" value="smoke" />


		<classes>

			<class name="io.mosip.preregistration.tests.FetchAppointmentDetails" />

		</classes>

	</test>

	<test name="Booking.FetchAvailabilityDataOfRegistrationCenters">

		<parameter name="testType" value="smoke" />


		<classes>

			<class
				name="io.mosip.preregistration.tests.FetchAvailabilityDataOfRegistrationCenters" />

		</classes>

	</test>

	<test name="Demographic.FetchTheStatusOfApplication">

		<parameter name="testType" value="smokeAndRegression" />


		<classes>

			<class name="io.mosip.preregistration.tests.FetchAllPreRegistrationIds" />

		</classes>

	</test>


	<test name="Document.GetAllDocumentForPreRegId">

		<parameter name="testType" value="smokeAndRegression" />


		<classes>

			<class name="io.mosip.preregistration.tests.GetAllDocumentForPreRegId" />

		</classes>

	</test>

	<test name="Demographic.GetPreRegistartionData">

		<parameter name="testType" value="smokeAndRegression" />


		<classes>

			<class name="io.mosip.preregistration.tests.GetPreRegistartionData" />

		</classes>

	</test>

	<test name="Demographic.GetPreRegistrationDataByDateAndTime">

		<parameter name="testType" value="smokeAndRegression" />


		<classes>

			<class
				name="io.mosip.preregistration.tests.GetPreRegistrationDataByDateAndTime" />

		</classes>

	</test>

	<test name="Booking.ReBookingAnAppointment">

		<parameter name="testType" value="smoke" />


		<classes>

			<class name="io.mosip.preregistration.tests.ReBookingAnAppointment" />

		</classes>

	</test>

	<test name="Booking.RetriveAllPreRegIdByRegCenterId">

		<parameter name="testType" value="smokeAndRegression" />


		<classes>

			<class
				name="io.mosip.preregistration.tests.RetriveAllPreRegIdByRegCenterId" />

		</classes>

	</test>


	<test name="Demographic.RetrivePreRegistration">

		<parameter name="testType" value="smokeAndRegression" />


		<classes>

			<class name="io.mosip.preregistration.tests.RetrivePreRegistration" />

		</classes>

	</test>
	<test name="Demographic.UpdatePreRegistrationStatus">

		<parameter name="testType" value="smokeAndRegression" />


		<classes>

			<class name="io.mosip.preregistration.tests.UpdatePreRegistrationStatus" />

		</classes>

	</test>



	<test name="Pre_Registration.Integration">
		<groups>
			<run>
				<include name="IntegrationScenarios" />
			</run>
		</groups>
		<classes>
			<class name="io.mosip.preregistration.tests.IntegrationScenarios" />
		</classes>
	</test>


</suite>
>>>>>>> dbefed04
<|MERGE_RESOLUTION|>--- conflicted
+++ resolved
@@ -1,13 +1,8 @@
-<<<<<<< HEAD
 <?xml version="1.0" encoding="UTF-8"?>
 
 <!DOCTYPE suite SYSTEM "http://testng.org/testng-1.0.dtd">
 
 <suite name="Mosip PreReg API Suite">
-<listeners>
-      <listener class-name = "io.mosip.util.Report" />
-   </listeners>
-
 
 
 	<!-- Suite -->
@@ -28,7 +23,7 @@
 
 	</test>
 
-	 <test name="Booking.CancelAnBookedAppointment">
+	<test name="Booking.CancelAnBookedAppointment">
 
 		<parameter name="testType" value="smoke" />
 
@@ -290,300 +285,7 @@
 		<classes>
 			<class name="io.mosip.preregistration.tests.IntegrationScenarios" />
 		</classes>
-	</test> 
+	</test>
 
 
 </suite>
-=======
-<?xml version="1.0" encoding="UTF-8"?>
-
-<!DOCTYPE suite SYSTEM "http://testng.org/testng-1.0.dtd">
-
-<suite name="Mosip PreReg API Suite">
-
-
-	<!-- Suite -->
-
-	<!-- Passing Group as parmeter unsing "testType"Possible Groups are:smokeregressionsmoke -->
-
-
-	<test name="Booking.BookingAppointment">
-
-		<parameter name="testType" value="smokeAndRegression" />
-
-
-		<classes>
-
-			<class name="io.mosip.preregistration.tests.BookingAppointment" />
-
-		</classes>
-
-	</test>
-
-	<test name="Booking.CancelAnBookedAppointment">
-
-		<parameter name="testType" value="smoke" />
-
-
-		<classes>
-
-			<class name="io.mosip.preregistration.tests.CancelAnBookedAppointment" />
-
-		</classes>
-
-	</test>
-
-	<test name="Document.CopyUploadedDocument">
-
-		<parameter name="testType" value="smoke" />
-
-
-		<classes>
-
-			<class name="io.mosip.preregistration.tests.CopyUploadedDocument" />
-
-		</classes>
-
-	</test>
-
-	<test name="Demographic.CreatePreRegistration">
-
-		<parameter name="testType" value="smokeAndRegression" />
-
-
-		<classes>
-
-			<class name="io.mosip.preregistration.tests.CreatePreRegistration" />
-
-		</classes>
-
-	</test>
-
-	<test name="Document.DeleteAllDocumentsByPreRegID">
-
-		<parameter name="testType" value="smoke" />
-
-
-		<classes>
-
-			<class name="io.mosip.preregistration.tests.DeleteAllDocumentsByPreRegID" />
-
-		</classes>
-
-	</test>
-
-	<test name="Document.DeleteDocumentByDocId">
-
-		<parameter name="testType" value="smoke" />
-
-
-		<classes>
-
-			<class name="io.mosip.preregistration.tests.DeleteDocumentByDocId" />
-
-		</classes>
-
-	</test>
-
-	<test name="Demographic.DiscardIndividual">
-
-		<parameter name="testType" value="smokeAndRegression" />
-
-
-		<classes>
-
-			<class name="io.mosip.preregistration.tests.DiscardIndividual" />
-
-		</classes>
-
-	</test>
-	<test name="Document.DocumentUpload">
-
-		<parameter name="testType" value="smoke" />
-
-
-		<classes>
-
-			<class name="io.mosip.preregistration.tests.DocumentUpload" />
-
-		</classes>
-
-	</test>
-
-	<test name="Demographic.FetchAllApplicationCreatedByUser">
-
-		<parameter name="testType" value="smokeAndRegression" />
-
-
-		<classes>
-
-			<class
-				name="io.mosip.preregistration.tests.FetchAllApplicationCreatedByUser" />
-
-		</classes>
-
-	</test>
-
-	<test name="DataSync.FetchAllPreRegistrationIds">
-
-		<parameter name="testType" value="smokeAndRegression" />
-
-
-		<classes>
-
-			<class name="io.mosip.preregistration.tests.FetchAllPreRegistrationIds" />
-
-		</classes>
-
-	</test>
-
-	<test name="Booking.FetchAppointmentDetails">
-
-		<parameter name="testType" value="smoke" />
-
-
-		<classes>
-
-			<class name="io.mosip.preregistration.tests.FetchAppointmentDetails" />
-
-		</classes>
-
-	</test>
-
-	<test name="Booking.FetchAvailabilityDataOfRegistrationCenters">
-
-		<parameter name="testType" value="smoke" />
-
-
-		<classes>
-
-			<class
-				name="io.mosip.preregistration.tests.FetchAvailabilityDataOfRegistrationCenters" />
-
-		</classes>
-
-	</test>
-
-	<test name="Demographic.FetchTheStatusOfApplication">
-
-		<parameter name="testType" value="smokeAndRegression" />
-
-
-		<classes>
-
-			<class name="io.mosip.preregistration.tests.FetchAllPreRegistrationIds" />
-
-		</classes>
-
-	</test>
-
-
-	<test name="Document.GetAllDocumentForPreRegId">
-
-		<parameter name="testType" value="smokeAndRegression" />
-
-
-		<classes>
-
-			<class name="io.mosip.preregistration.tests.GetAllDocumentForPreRegId" />
-
-		</classes>
-
-	</test>
-
-	<test name="Demographic.GetPreRegistartionData">
-
-		<parameter name="testType" value="smokeAndRegression" />
-
-
-		<classes>
-
-			<class name="io.mosip.preregistration.tests.GetPreRegistartionData" />
-
-		</classes>
-
-	</test>
-
-	<test name="Demographic.GetPreRegistrationDataByDateAndTime">
-
-		<parameter name="testType" value="smokeAndRegression" />
-
-
-		<classes>
-
-			<class
-				name="io.mosip.preregistration.tests.GetPreRegistrationDataByDateAndTime" />
-
-		</classes>
-
-	</test>
-
-	<test name="Booking.ReBookingAnAppointment">
-
-		<parameter name="testType" value="smoke" />
-
-
-		<classes>
-
-			<class name="io.mosip.preregistration.tests.ReBookingAnAppointment" />
-
-		</classes>
-
-	</test>
-
-	<test name="Booking.RetriveAllPreRegIdByRegCenterId">
-
-		<parameter name="testType" value="smokeAndRegression" />
-
-
-		<classes>
-
-			<class
-				name="io.mosip.preregistration.tests.RetriveAllPreRegIdByRegCenterId" />
-
-		</classes>
-
-	</test>
-
-
-	<test name="Demographic.RetrivePreRegistration">
-
-		<parameter name="testType" value="smokeAndRegression" />
-
-
-		<classes>
-
-			<class name="io.mosip.preregistration.tests.RetrivePreRegistration" />
-
-		</classes>
-
-	</test>
-	<test name="Demographic.UpdatePreRegistrationStatus">
-
-		<parameter name="testType" value="smokeAndRegression" />
-
-
-		<classes>
-
-			<class name="io.mosip.preregistration.tests.UpdatePreRegistrationStatus" />
-
-		</classes>
-
-	</test>
-
-
-
-	<test name="Pre_Registration.Integration">
-		<groups>
-			<run>
-				<include name="IntegrationScenarios" />
-			</run>
-		</groups>
-		<classes>
-			<class name="io.mosip.preregistration.tests.IntegrationScenarios" />
-		</classes>
-	</test>
-
-
-</suite>
->>>>>>> dbefed04
