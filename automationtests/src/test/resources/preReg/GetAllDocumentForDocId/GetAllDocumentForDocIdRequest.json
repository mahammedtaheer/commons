--- conflicted
+++ resolved
@@ -1,8 +1,5 @@
 {
-<<<<<<< HEAD
-=======
 
->>>>>>> 5da4cea7
       "GetAllDocumentByDocIdByPassingInvalidDocumentId_Alphabets":"",
       "GetAllDocumentByDocIdByPassingInvalidDocumentId_AlphaNumeric": " ",
       "GetAllDocumentByDocIdByPassingInvalidDocumentId_AlphaNumericAndSpecialCharacters":"",
@@ -16,10 +13,6 @@
       "GetAllDocumentByDocIdByPassingInvalidPreRegistrationId_EmptyValue":"",
       "GetAllDocumentByDocIdPassingInvalidPreRegistrationId_SpecialCharacters":"",
       "GetAllDocumentByDocIdByPassingInvalidPreRegistrationId_GreaterThanMaxLength":""
-<<<<<<< HEAD
-=======
 
-
->>>>>>> 5da4cea7
       
 }