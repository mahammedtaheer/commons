--- conflicted
+++ resolved
@@ -1,9 +1,5 @@
 {
-<<<<<<< HEAD
-  "id":"mosip.pre-registration.booking.book"
-=======
   "id":"mosip.pre-registration.booking.book",
->>>>>>> 7eb144c9
   "version": "1.0",
   "requesttime": "2019-04-22T15:31:32.957Z",
   "request":{
