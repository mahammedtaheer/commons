--- conflicted
+++ resolved
@@ -4,21 +4,21 @@
 <suite name="Mosip API Suite">
 	<!-- Passing Group as parmeter unsing "testType" Possible Groups are: smoke 
 		regression smokeAndRegression -->
-<<<<<<< HEAD
 	<listeners>
-		<listener class-name="io.mosip.util.CustomTestNGReporter" />
-		<listener class-name="io.mosip.report.ExtentReportListener"></listener>
+		<listener class-name="io.mosip.report.CustomTestNGReporter" />
+		<listener class-name="io.mosip.report.ExtentReportListener" />
+		<listener class-name="io.mosip.authentication.fw.util.AuthenticationTestsListener" />
 	</listeners>  
 
 
 
 
-                    <!--   <test name="Kernel Tests">
+                      <test name="Kernel Tests">
                      <parameter name="testType" value="smokeAndRegression" />
                      <parameter name="module" value="Kernel" />
                      <classes>
                          <class name="io.mosip.kernel.tests.AuditLog" />  
-                           <class name="io.mosip.kernel.tests.CentetMachineUserMappingToMasterData" /> 
+                          <!--  <class name="io.mosip.kernel.tests.CentetMachineUserMappingToMasterData" /> 
                            <class name="io.mosip.kernel.tests.EmailNotification" />
                            <class name="io.mosip.kernel.tests.EncrptionDecryption" />
                            <class name="io.mosip.kernel.tests.FetchBiometricAttribute" />
@@ -67,10 +67,10 @@
                            <class name="io.mosip.kernel.tests.UINStatusCheck" /> 
                            <class name="io.mosip.kernel.tests.UINStatusUpdate" />  
                            <class name="io.mosip.kernel.tests.ValidateGenderByName" /> 
-                           <class name="io.mosip.kernel.tests.ValidateLocationByName" />     
+                           <class name="io.mosip.kernel.tests.ValidateLocationByName" />      -->
                           
                      </classes>
-              </test>  -->
+              </test>  
 
  <test name="PreReg Tests">
 		<parameter name="testType" value="smoke" />
@@ -110,17 +110,6 @@
 			<class name="io.mosip.preregistration.tests.ValidateOtp" />   -->
 		</classes>
 	</test>
-
-
-
-
-</suite>
-=======
- 	<listeners>
-		<listener class-name="io.mosip.report.CustomTestNGReporter" />
-		<listener class-name="io.mosip.report.ExtentReportListener" />
-		<listener class-name="io.mosip.authentication.fw.util.AuthenticationTestsListener" />
-	</listeners>  	
 	<test name="AuthenticationTest">
 		<parameter name="testType" value="smokeandregression" />		
 		<classes>
@@ -137,6 +126,8 @@
 			<!-- <class name="io.mosip.authentication.tests.InternalBiometricAuthentication" /> -->
 		</classes>
 		</test>
-</suite>
-	
->>>>>>> 8f0ba1f2
+
+
+
+
+</suite>