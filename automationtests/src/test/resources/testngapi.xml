--- conflicted
+++ resolved
@@ -80,7 +80,7 @@
  
 
 
-		<!-- <test name="PreReg Tests">
+		 <test name="PreReg Tests">
 		<classes>
 		
 			 <class name="io.mosip.preregistration.tests.BatchJob" />		
@@ -121,7 +121,7 @@
 		<classes>
 		<class name="io.mosip.authentication.tests.OtpGeneration" />
 		
-	<!--	  <class name="io.mosip.authentication.tests.CreateUinRecord" />
+		  <class name="io.mosip.authentication.tests.CreateUinRecord" />
 			<class name="io.mosip.authentication.tests.UpdateUinRecord" />
 			<class name="io.mosip.authentication.tests.OtpGeneration" />
 			 <class name="io.mosip.authentication.tests.CreateUinRecord" />
@@ -137,13 +137,13 @@
 			<class name="io.mosip.authentication.tests.InternalBiometricAuthentication" />
 			<class name="io.mosip.authentication.idRepository.tests.AddIdentity" />
 			<class name="io.mosip.authentication.idRepository.tests.CreateVid" />
-			<class name="io.mosip.authentication.idRepository.tests.UpdateVidStatus" />  -->
+			<class name="io.mosip.authentication.idRepository.tests.UpdateVidStatus" />  
 		</classes>
 
 	</test> 
 
 
-<!-- 	 <test name="RegistrationProcessor Tests">
+ 	 <test name="RegistrationProcessor Tests">
 		<classes>
 					<class name="io.mosip.registrationProcessor.tests.SecurityTests" />
                     <class name="io.mosip.registrationProcessor.tests.Sync" />
@@ -160,10 +160,7 @@
                     <class name="io.mosip.registrationProcessor.tests.PacketInfo" />
 
 		</classes>
-<<<<<<< HEAD
 
-	</test>   
-=======
-	</test>    -->
->>>>>>> 89529f95
+	</test>    
+
 </suite>