<?xml version="1.0" encoding="UTF-8"?>
<!DOCTYPE suite SYSTEM "http://testng.org/testng-1.0.dtd">

<<<<<<< HEAD
<suite name="Mosip API Suite" parallel="tests" thread-count="2">

=======
<suite name="Mosip API Suite">
>>>>>>> 6731ead1
	<!-- Passing Group as parmeter unsing "testType" Possible Groups are: smoke 
		regression smokeAndRegression -->
	<listeners>
		<listener class-name="io.mosip.report.CustomTestNGReporter" />
		<listener class-name="io.mosip.report.ExtentReportListener" />
		<listener
			class-name="io.mosip.authentication.fw.util.AuthenticationTestsListener" />
	</listeners>
<<<<<<< HEAD

	<!-- Passing Group as parmeter unsing "testType" Possible Groups are: smoke 
		regression smokeAndRegression -->
		
                                                 


			 <test name="Kernel Tests">
						 <classes>
                            <class name="io.mosip.kernel.tests.AuditLog" />   
                   <!--        <class name="io.mosip.kernel.tests.CentetMachineUserMappingToMasterData" /> 
                           <class name="io.mosip.kernel.tests.EmailNotification" />
                           <class name="io.mosip.kernel.tests.EncrptionDecryption" />
                           <class name="io.mosip.kernel.tests.FetchBiometricAttribute" />
                           <class name="io.mosip.kernel.tests.FetchBiometricAuthType" />
                           <class name="io.mosip.kernel.tests.FetchBlackListedWord" />
                           <class name="io.mosip.kernel.tests.FetchDevice" />
                           <class name="io.mosip.kernel.tests.FetchDeviceSpec" />
                           <class name="io.mosip.kernel.tests.FetchDocumentCategories" />
                           <class name="io.mosip.kernel.tests.FetchDocumentTypes" />
                           <class name="io.mosip.kernel.tests.FetchGenderType" />
                           <class name="io.mosip.kernel.tests.FetchHolidays" />
                           <class name="io.mosip.kernel.tests.FetchIDlist" />
                           <class name="io.mosip.kernel.tests.FetchLocationHierarchy" />
                           <class name="io.mosip.kernel.tests.FetchMachine" />
                           <class name="io.mosip.kernel.tests.FetchMachineHistory" /> 
                           <class name="io.mosip.kernel.tests.FetchRegCent" />                
                           <class name="io.mosip.kernel.tests.FetchRegCentHistory" />
                           <class name="io.mosip.kernel.tests.FetchRegCentHolidays" />       
                           <class name="io.mosip.kernel.tests.FetchRegcentMachUserMaping" /> 
                           <class name="io.mosip.kernel.tests.FetchRejectionReason" />
                           <class name="io.mosip.kernel.tests.FetchTemplate" />        
                           <class name="io.mosip.kernel.tests.FetchTitle" />   
                           <class name="io.mosip.kernel.tests.GetAllTemplateByTemplateTypeCode" />   
                           <class name="io.mosip.kernel.tests.GetApplicantType" /> 
                           <class name="io.mosip.kernel.tests.GetDeviceHistory" />
                           <class name="io.mosip.kernel.tests.GetDocTypeDocCatByAppID" />
                           <class name="io.mosip.kernel.tests.GetDocTypeDocCatByLangCode" /> 
                           <class name="io.mosip.kernel.tests.GetImmediateChildrenByLocCodeAndLangCode" />
                           <class name="io.mosip.kernel.tests.GetIndividualType" />
                           <class name="io.mosip.kernel.tests.GetListOfRoles" />
                           <class name="io.mosip.kernel.tests.GetRegCenterByIDTimestamp" />       
                           <class name="io.mosip.kernel.tests.GetRegistrationCenterDeviceHistory" />  
                           <class name="io.mosip.kernel.tests.GetRIDByUserId" />
                           <class name="io.mosip.kernel.tests.GetUserHistory" /> 
                           <class name="io.mosip.kernel.tests.GetUsersBasedOnRegCenter" />
                           <class name="io.mosip.kernel.tests.LicenseKeyController" />
                           <class name="io.mosip.kernel.tests.OtpGenerate" />
                           <class name="io.mosip.kernel.tests.OTP" />  
                           <class name="io.mosip.kernel.tests.RIDGenerator" />   
                           <class name="io.mosip.kernel.tests.SmsNotification" />
                           <class name="io.mosip.kernel.tests.SyncConfigurations" />
                           <class name="io.mosip.kernel.tests.SyncIncrementalData" />
                           <class name="io.mosip.kernel.tests.SyncMDataWithKeyIndex" />
                           <class name="io.mosip.kernel.tests.SyncMDataWithKeyIndexRegCentId" />
                           <class name="io.mosip.kernel.tests.SyncPublicKeyToRegClient" />
                           <class name="io.mosip.kernel.tests.TokenIdGenerator" />
                           <class name="io.mosip.kernel.tests.UINGeneration" />
                           <class name="io.mosip.kernel.tests.UINStatusCheck" />  
                           <class name="io.mosip.kernel.tests.UINStatusUpdate" /> 
                           <class name="io.mosip.kernel.tests.UploadPublickey" />
                           <class name="io.mosip.kernel.tests.ValidateGenderByName" /> 
                           <class name="io.mosip.kernel.tests.ValidateLocationByName" />   -->
                 </classes>
				</test>   

  


		 <test name="PreReg Tests">
		<classes>
		
			 <class name="io.mosip.preregistration.tests.BatchJob" />		

		<!--	<class name="io.mosip.preregistration.tests.Audit" />
			<class name="io.mosip.preregistration.tests.BookingAppointment" />
			<class name="io.mosip.preregistration.tests.CancelAnBookedAppointment" />
			<class name="io.mosip.preregistration.tests.CopyUploadedDocument" />
			<class name="io.mosip.preregistration.tests.CreatePreRegistration" />
			<class name="io.mosip.preregistration.tests.DeleteAllDocumentsByPreRegID" />
			<class name="io.mosip.preregistration.tests.DeleteDocumentByDocId" />
			<class name="io.mosip.preregistration.tests.DiscardIndividual" />
			<class name="io.mosip.preregistration.tests.DocumentUpload" />
			<class name="io.mosip.preregistration.tests.FetchAllApplicationCreatedByUser" />
			<class name="io.mosip.preregistration.tests.FetchAllPreRegistrationIds" />
			<class name="io.mosip.preregistration.tests.FetchAppointmentDetails" />
			<class name="io.mosip.preregistration.tests.FetchAvailabilityDataOfRegistrationCenters" />
			<class name="io.mosip.preregistration.tests.FetchTheStatusOfApplication" />
			<class name="io.mosip.preregistration.tests.GetAllDocumentForDocId" />
			<class name="io.mosip.preregistration.tests.GetAllDocumentForPreRegId" />
			<class name="io.mosip.preregistration.tests.GetPreRegistartionData" />
			<class name="io.mosip.preregistration.tests.IntegrationScenarios" />
			<class name="io.mosip.preregistration.tests.InvalidateToken" />
			<class name="io.mosip.preregistration.tests.MultipleBookingAppointment" />
			<class name="io.mosip.preregistration.tests.QRCode" />	
			<class name="io.mosip.preregistration.tests.RetriveAllPreRegIdByRegCenterId" />
			<class name="io.mosip.preregistration.tests.RetrivePreRegistration" />
			<class name="io.mosip.preregistration.tests.SendOtp" />
			<class name="io.mosip.preregistration.tests.Translitration" />
			<class name="io.mosip.preregistration.tests.TriggerNotification" />
			<class name="io.mosip.preregistration.tests.UpdateDemographicDetails" />
			<class name="io.mosip.preregistration.tests.ValidateOtp" />  

			<class name="io.mosip.preregistration.tests.SyncAvailabilityBatchJob" />   -->

		</classes>
	</test> 

	   <test name="AuthenticationTest">
		<parameter name="testType" value="smoke" />
		<classes>
		<class name="io.mosip.authentication.tests.OtpGeneration" />
		
		 
		<!--	<class name="io.mosip.authentication.tests.UpdateUinRecord" />
			<class name="io.mosip.authentication.tests.OtpGeneration" />
			 <class name="io.mosip.authentication.tests.CreateUinRecord" />
			<class name="io.mosip.authentication.tests.UpdateUinRecord" />
			<class name="io.mosip.authentication.tests.DemographicAuthentication" />
			<class name="io.mosip.authentication.tests.AuthPartnerAuthentication" />
			<class name="io.mosip.authentication.tests.EkycPartnerAuthentication" />
			<class name="io.mosip.authentication.tests.BiometricAuthentication" />
			<class name="io.mosip.authentication.tests.EkycWithBiometricAuthentication" />
			<class name="io.mosip.authentication.tests.OtpGeneration" />
			<class name="io.mosip.authentication.tests.OtpAuthentication" />
			<class name="io.mosip.authentication.tests.EkycWithOtpAuthentication" />
			<class name="io.mosip.authentication.tests.InternalBiometricAuthentication" />
			<class name="io.mosip.authentication.idRepository.tests.AddIdentity" />
			<class name="io.mosip.authentication.idRepository.tests.CreateVid" />
			<class name="io.mosip.authentication.idRepository.tests.UpdateVidStatus" />   -->
		</classes>

	</test>  



 	 <test name="RegistrationProcessor Tests">
		<classes>
					<class name="io.mosip.registrationProcessor.tests.SecurityTests" />

                 <!--   <class name="io.mosip.registrationProcessor.tests.Sync" />
                    <class name="io.mosip.registrationProcessor.tests.PacketStatus" />
                    <class name="io.mosip.registrationProcessor.tests.PacketReceiver" />
                    <class name="io.mosip.registrationProcessor.tests.StageValidationTests" />
                    <class name="io.mosip.registrationProcessor.tests.PacketGenerator" />
                    <class name="io.mosip.registrationProcessor.tests.PacketGeneratorReactivate" />
                    <class name="io.mosip.registrationProcessor.tests.Assignment" />
                    <class name="io.mosip.registrationProcessor.tests.Decision" />
                    <class name="io.mosip.registrationProcessor.tests.IntegrationScenarios" />
                    <class name="io.mosip.registrationProcessor.tests.ApplicantDemographic" />
                    <class name="io.mosip.registrationProcessor.tests.ApplicantBiometric" />
                    <class name="io.mosip.registrationProcessor.tests.PacketInfo" /> -->

		</classes>

	</test>    

</suite>
=======
	<test name="AuthenticationTest">
		<classes>
			<!-- <class name="io.mosip.authentication.idRepository.prerequiste.CreateUinRecord" /> -->
			<!-- <class name="io.mosip.authentication.idRepository.prerequiste.UpdateUinRecord" />
		 <class name="io.mosip.authentication.idRepository.prerequiste.CreateVID" />
		 <class name="io.mosip.authentication.idRepository.prerequiste.UpdateVID" /> -->
			<class
				name="io.mosip.authentication.tests.DemographicAuthentication" />
			<class
				name="io.mosip.authentication.tests.AuthPartnerAuthentication" />
			<class
				name="io.mosip.authentication.tests.EkycPartnerAuthentication" /> 
		    <class
				name="io.mosip.authentication.tests.BiometricAuthentication" />
			<class
				name="io.mosip.authentication.tests.EkycWithBiometricAuthentication" />		
			<class
				name="io.mosip.authentication.tests.InternalBiometricAuthentication" />
			<class
				name="io.mosip.authentication.tests.EkycWithOtpAuthentication" />
		    <class name="io.mosip.authentication.tests.OtpGeneration" />
			<class name="io.mosip.authentication.tests.OtpAuthentication" />			
			<!--<class name="io.mosip.authentication.idRepository.tests.AddIdentity" />
			<class name="io.mosip.authentication.idRepository.tests.CreateVid" />
			<class name="io.mosip.authentication.idRepository.tests.UpdateVidStatus" /> -->
		</classes>
	</test>
</suite>
		
	
>>>>>>> 6731ead1
<|MERGE_RESOLUTION|>--- conflicted
+++ resolved
@@ -1,21 +1,16 @@
 <?xml version="1.0" encoding="UTF-8"?>
 <!DOCTYPE suite SYSTEM "http://testng.org/testng-1.0.dtd">
 
-<<<<<<< HEAD
 <suite name="Mosip API Suite" parallel="tests" thread-count="2">
 
-=======
-<suite name="Mosip API Suite">
->>>>>>> 6731ead1
 	<!-- Passing Group as parmeter unsing "testType" Possible Groups are: smoke 
 		regression smokeAndRegression -->
 	<listeners>
 		<listener class-name="io.mosip.report.CustomTestNGReporter" />
 		<listener class-name="io.mosip.report.ExtentReportListener" />
-		<listener
-			class-name="io.mosip.authentication.fw.util.AuthenticationTestsListener" />
+		<listener class-name="io.mosip.authentication.fw.util.AuthenticationTestsListener" />
 	</listeners>
-<<<<<<< HEAD
+
 
 	<!-- Passing Group as parmeter unsing "testType" Possible Groups are: smoke 
 		regression smokeAndRegression -->
@@ -26,7 +21,7 @@
 			 <test name="Kernel Tests">
 						 <classes>
                             <class name="io.mosip.kernel.tests.AuditLog" />   
-                   <!--        <class name="io.mosip.kernel.tests.CentetMachineUserMappingToMasterData" /> 
+                          <class name="io.mosip.kernel.tests.CentetMachineUserMappingToMasterData" /> 
                            <class name="io.mosip.kernel.tests.EmailNotification" />
                            <class name="io.mosip.kernel.tests.EncrptionDecryption" />
                            <class name="io.mosip.kernel.tests.FetchBiometricAttribute" />
@@ -78,7 +73,7 @@
                            <class name="io.mosip.kernel.tests.UINStatusUpdate" /> 
                            <class name="io.mosip.kernel.tests.UploadPublickey" />
                            <class name="io.mosip.kernel.tests.ValidateGenderByName" /> 
-                           <class name="io.mosip.kernel.tests.ValidateLocationByName" />   -->
+                           <class name="io.mosip.kernel.tests.ValidateLocationByName" />  
                  </classes>
 				</test>   
 
@@ -90,7 +85,7 @@
 		
 			 <class name="io.mosip.preregistration.tests.BatchJob" />		
 
-		<!--	<class name="io.mosip.preregistration.tests.Audit" />
+			<class name="io.mosip.preregistration.tests.Audit" />
 			<class name="io.mosip.preregistration.tests.BookingAppointment" />
 			<class name="io.mosip.preregistration.tests.CancelAnBookedAppointment" />
 			<class name="io.mosip.preregistration.tests.CopyUploadedDocument" />
@@ -119,44 +114,18 @@
 			<class name="io.mosip.preregistration.tests.UpdateDemographicDetails" />
 			<class name="io.mosip.preregistration.tests.ValidateOtp" />  
 
-			<class name="io.mosip.preregistration.tests.SyncAvailabilityBatchJob" />   -->
+			<class name="io.mosip.preregistration.tests.SyncAvailabilityBatchJob" />   
 
 		</classes>
 	</test> 
 
-	   <test name="AuthenticationTest">
-		<parameter name="testType" value="smoke" />
-		<classes>
-		<class name="io.mosip.authentication.tests.OtpGeneration" />
-		
-		 
-		<!--	<class name="io.mosip.authentication.tests.UpdateUinRecord" />
-			<class name="io.mosip.authentication.tests.OtpGeneration" />
-			 <class name="io.mosip.authentication.tests.CreateUinRecord" />
-			<class name="io.mosip.authentication.tests.UpdateUinRecord" />
-			<class name="io.mosip.authentication.tests.DemographicAuthentication" />
-			<class name="io.mosip.authentication.tests.AuthPartnerAuthentication" />
-			<class name="io.mosip.authentication.tests.EkycPartnerAuthentication" />
-			<class name="io.mosip.authentication.tests.BiometricAuthentication" />
-			<class name="io.mosip.authentication.tests.EkycWithBiometricAuthentication" />
-			<class name="io.mosip.authentication.tests.OtpGeneration" />
-			<class name="io.mosip.authentication.tests.OtpAuthentication" />
-			<class name="io.mosip.authentication.tests.EkycWithOtpAuthentication" />
-			<class name="io.mosip.authentication.tests.InternalBiometricAuthentication" />
-			<class name="io.mosip.authentication.idRepository.tests.AddIdentity" />
-			<class name="io.mosip.authentication.idRepository.tests.CreateVid" />
-			<class name="io.mosip.authentication.idRepository.tests.UpdateVidStatus" />   -->
-		</classes>
-
-	</test>  
-
-
+	
 
  	 <test name="RegistrationProcessor Tests">
 		<classes>
 					<class name="io.mosip.registrationProcessor.tests.SecurityTests" />
 
-                 <!--   <class name="io.mosip.registrationProcessor.tests.Sync" />
+                   <class name="io.mosip.registrationProcessor.tests.Sync" />
                     <class name="io.mosip.registrationProcessor.tests.PacketStatus" />
                     <class name="io.mosip.registrationProcessor.tests.PacketReceiver" />
                     <class name="io.mosip.registrationProcessor.tests.StageValidationTests" />
@@ -167,22 +136,24 @@
                     <class name="io.mosip.registrationProcessor.tests.IntegrationScenarios" />
                     <class name="io.mosip.registrationProcessor.tests.ApplicantDemographic" />
                     <class name="io.mosip.registrationProcessor.tests.ApplicantBiometric" />
-                    <class name="io.mosip.registrationProcessor.tests.PacketInfo" /> -->
+                    <class name="io.mosip.registrationProcessor.tests.PacketInfo" /> 
 
 		</classes>
 
 	</test>    
 
-</suite>
-=======
+
 	<test name="AuthenticationTest">
 		<classes>
+		
+		 <class name="io.mosip.authentication.tests.OtpGeneration" />
+		
 			<!-- <class name="io.mosip.authentication.idRepository.prerequiste.CreateUinRecord" /> -->
 			<!-- <class name="io.mosip.authentication.idRepository.prerequiste.UpdateUinRecord" />
 		 <class name="io.mosip.authentication.idRepository.prerequiste.CreateVID" />
 		 <class name="io.mosip.authentication.idRepository.prerequiste.UpdateVID" /> -->
-			<class
-				name="io.mosip.authentication.tests.DemographicAuthentication" />
+		 
+		 	<class name="io.mosip.authentication.tests.DemographicAuthentication" />
 			<class
 				name="io.mosip.authentication.tests.AuthPartnerAuthentication" />
 			<class
@@ -196,7 +167,8 @@
 			<class
 				name="io.mosip.authentication.tests.EkycWithOtpAuthentication" />
 		    <class name="io.mosip.authentication.tests.OtpGeneration" />
-			<class name="io.mosip.authentication.tests.OtpAuthentication" />			
+			<class name="io.mosip.authentication.tests.OtpAuthentication" /> 
+						
 			<!--<class name="io.mosip.authentication.idRepository.tests.AddIdentity" />
 			<class name="io.mosip.authentication.idRepository.tests.CreateVid" />
 			<class name="io.mosip.authentication.idRepository.tests.UpdateVidStatus" /> -->
@@ -205,4 +177,3 @@
 </suite>
 		
 	
->>>>>>> 6731ead1
