--- conflicted
+++ resolved
@@ -76,13 +76,7 @@
 
 		  <test name="PreReg Tests">
 		<classes>	
-<<<<<<< HEAD
-		
 	 <class name="io.mosip.preregistration.tests.BatchJob" />
-=======
-		<class name="io.mosip.preregistration.tests.RetrivePreRegistration" />
-		<!--  <class name="io.mosip.preregistration.tests.BatchJob" />
->>>>>>> 87267691
 		   <class name="io.mosip.preregistration.tests.Audit" />
 			<class name="io.mosip.preregistration.tests.BookingAppointment" />
 			<class name="io.mosip.preregistration.tests.CancelAnBookedAppointment" />
@@ -112,13 +106,9 @@
 			<class name="io.mosip.preregistration.tests.RetrivePreRegistration" />
 			<class name="io.mosip.preregistration.tests.SendOtp" />
 			<class name="io.mosip.preregistration.tests.Translitration" />
-			<class name="io.mosip.preregistration.tests.TriggerNotification" /> 
+			<!-- <class name="io.mosip.preregistration.tests.TriggerNotification" />  -->
 			<class name="io.mosip.preregistration.tests.UpdateDemographicDetails" />
 			<class name="io.mosip.preregistration.tests.ValidateOtp" />  
-<<<<<<< HEAD
-=======
-		  <class name="io.mosip.preregistration.tests.SyncAvailabilityBatchJob" />   -->
->>>>>>> 87267691
 		</classes>
 	</test> 
 
