<?xml version="1.0" encoding="UTF-8"?>
<!DOCTYPE suite SYSTEM "http://testng.org/testng-1.0.dtd">

<<<<<<< HEAD
<suite name="Mosip API Suite">
<<<<<<< HEAD
=======
<suite name="Mosip API Suite" parallel="tests" thread-count="2">
>>>>>>> 5fcb649a
	<!-- Passing Group as parmeter unsing "testType" Possible Groups are: smoke 
		regression smokeAndRegression -->
	<listeners>
		<listener class-name="io.mosip.report.CustomTestNGReporter" />
		<listener class-name="io.mosip.report.ExtentReportListener" />
	</listeners>


<<<<<<< HEAD
	<test name="PreRegistration Tests">

		<parameter name="testType" value="smokeandregression" />

		<classes>
		<class name="io.mosip.preregistration.tests.BatchJob" />
			<!-- <class name="io.mosip.preregistration.tests.BatchJob" /> 
			 <class name="io.mosip.preregistration.tests.Audit" />
			<class name="io.mosip.preregistration.tests.BookingAppointment" />
=======
                      <test name="Kernel Tests">
                      <parameter name="module" value="Kernel" />
                     <classes>
                          
                          <class name="io.mosip.kernel.tests.CentetMachineUserMappingToMasterData" /> 
                            <class name="io.mosip.kernel.tests.EmailNotification" />
                           <class name="io.mosip.kernel.tests.EncrptionDecryption" />
                           <class name="io.mosip.kernel.tests.FetchBiometricAttribute" />
                           <class name="io.mosip.kernel.tests.FetchBiometricAuthType" />
                           <class name="io.mosip.kernel.tests.FetchBlackListedWord" />
                           <class name="io.mosip.kernel.tests.FetchDevice" />
                           <class name="io.mosip.kernel.tests.FetchDeviceSpec" />
                           <class name="io.mosip.kernel.tests.FetchDocumentCategories" />
                           <class name="io.mosip.kernel.tests.FetchDocumentTypes" />
                           <class name="io.mosip.kernel.tests.FetchGenderType" />
                           <class name="io.mosip.kernel.tests.FetchHolidays" />
                           <class name="io.mosip.kernel.tests.FetchIDlist" />
                           <class name="io.mosip.kernel.tests.FetchLocationHierarchy" />
                           <class name="io.mosip.kernel.tests.FetchMachine" />
                           <class name="io.mosip.kernel.tests.FetchMachineHistory" /> 
                           <class name="io.mosip.kernel.tests.FetchRegCent" />                
                           <class name="io.mosip.kernel.tests.FetchRegCentHistory" />
                           <class name="io.mosip.kernel.tests.FetchRegCentHolidays" />       
                           <class name="io.mosip.kernel.tests.FetchRegcentMachUserMaping" /> 
                           <class name="io.mosip.kernel.tests.FetchRejectionReason" />
                           <class name="io.mosip.kernel.tests.FetchTemplate" />        
                           <class name="io.mosip.kernel.tests.FetchTitle" />   
                           <class name="io.mosip.kernel.tests.GetAllTemplateByTemplateTypeCode" />   
                           <class name="io.mosip.kernel.tests.GetApplicantType" /> 
                            <class name="io.mosip.kernel.tests.GetDeviceHistory" />
                           <class name="io.mosip.kernel.tests.GetDocTypeDocCatByLangCode" /> 
                           <class name="io.mosip.kernel.tests.GetImmediateChildrenByLocCodeAndLangCode" />
                           <class name="io.mosip.kernel.tests.GetIndividualType" />
                           <class name="io.mosip.kernel.tests.GetListOfRoles" />
                           <class name="io.mosip.kernel.tests.GetRegCenterByIDTimestamp" />       
                           <class name="io.mosip.kernel.tests.GetRegistrationCenterDeviceHistory" />  
                           <class name="io.mosip.kernel.tests.GetusersBasedOnRegCenter" /> 
                           <class name="io.mosip.kernel.tests.LicenseKeyController" />
                           <class name="io.mosip.kernel.tests.OtpGenerate" />
                           <class name="io.mosip.kernel.tests.OTP" />  
                           <class name="io.mosip.kernel.tests.RIDGenerator" />   
                           <class name="io.mosip.kernel.tests.SmsNotification" />
                           <class name="io.mosip.kernel.tests.SyncConfigurations" />
                           <class name="io.mosip.kernel.tests.SyncIncrementalData" />
                           <class name="io.mosip.kernel.tests.SyncMasterDataWithoutRegID" />    
                           <class name="io.mosip.kernel.tests.SyncMasterDataWithRegID" />                                                                                                                                                                                                                                                                                                                                      
                           <class name="io.mosip.kernel.tests.SyncPublicKeyToRegClient" />
                           <class name="io.mosip.kernel.tests.TokenIdGenerator" />
                           <class name="io.mosip.kernel.tests.UINGeneration" />
                           <class name="io.mosip.kernel.tests.UINStatusCheck" /> 
                           <class name="io.mosip.kernel.tests.UINStatusUpdate" />  
                           <class name="io.mosip.kernel.tests.ValidateGenderByName" /> 
                           <class name="io.mosip.kernel.tests.ValidateLocationByName" />                              
                 
                 </classes>
              </test>  



                     
  <test name="PreReg Tests">
		<parameter name="testType" value="smoke" />
		<classes>
			<class name="io.mosip.preregistration.tests.CreatePreRegistration" />
		 <class name="io.mosip.preregistration.tests.BatchJob" />
		 
		<!-- <class name="io.mosip.preregistration.tests.CreatePreRegistration" />
		
 	<class name="io.mosip.preregistration.tests.Audit" /> 
			 <class name="io.mosip.preregistration.tests.BatchJob" />
		  <class name="io.mosip.preregistration.tests.BookingAppointment" />
>>>>>>> 5fcb649a
			<class name="io.mosip.preregistration.tests.CancelAnBookedAppointment" />
			<class name="io.mosip.preregistration.tests.CopyUploadedDocument" />
			<class name="io.mosip.preregistration.tests.CreatePreRegistration" />
			<class name="io.mosip.preregistration.tests.DeleteAllDocumentsByPreRegID" />
			<class name="io.mosip.preregistration.tests.DeleteDocumentByDocId" />
			<class name="io.mosip.preregistration.tests.DiscardIndividual" />
			<class name="io.mosip.preregistration.tests.DocumentUpload" />
			<class
				name="io.mosip.preregistration.tests.FetchAllApplicationCreatedByUser" />
			<class name="io.mosip.preregistration.tests.FetchAllPreRegistrationIds" />
			<class name="io.mosip.preregistration.tests.FetchAppointmentDetails" />
			<class
				name="io.mosip.preregistration.tests.FetchAvailabilityDataOfRegistrationCenters" />
			<class name="io.mosip.preregistration.tests.FetchTheStatusOfApplication" />
			<class name="io.mosip.preregistration.tests.GetAllDocumentForDocId" />
			<class name="io.mosip.preregistration.tests.GetAllDocumentForPreRegId" />
			<class name="io.mosip.preregistration.tests.GetPreRegistartionData" />
			<class name="io.mosip.preregistration.tests.IntegrationScenarios" />
			<class name="io.mosip.preregistration.tests.InvalidateToken" />
			<class name="io.mosip.preregistration.tests.QRCode" />
			<class
				name="io.mosip.preregistration.tests.RetriveAllPreRegIdByRegCenterId" />
			<class name="io.mosip.preregistration.tests.RetrivePreRegistration" />
			<class name="io.mosip.preregistration.tests.SendOtp" />
			<class name="io.mosip.preregistration.tests.Translitration" />
			<class name="io.mosip.preregistration.tests.TriggerNotification" />
			<class name="io.mosip.preregistration.tests.UpdateDemographicDetails" />
			<class name="io.mosip.preregistration.tests.ValidateOtp" />  -->
		</classes>
	</test>
<<<<<<< HEAD
=======
       <!-- Passing Group as parmeter unsing "testType" Possible Groups are: smoke 
              regression smokeAndRegression -->
       <listeners>
              <listener class-name="io.mosip.report.CustomTestNGReporter" />
              <listener class-name="io.mosip.report.ExtentReportListener" />
       </listeners>


       <test name="PreRegistration Tests">

              <parameter name="testType" value="smoke" />

              <classes>
                     <class name="io.mosip.preregistration.tests.BatchJob" />
                     <class name="io.mosip.preregistration.tests.Audit" />
                     <class name="io.mosip.preregistration.tests.BookingAppointment" />
                     <class name="io.mosip.preregistration.tests.CancelAnBookedAppointment" />
                     <class name="io.mosip.preregistration.tests.CopyUploadedDocument" />
                     <class name="io.mosip.preregistration.tests.CreatePreRegistration" />
                     <class name="io.mosip.preregistration.tests.DeleteAllDocumentsByPreRegID" />
                     <class name="io.mosip.preregistration.tests.DeleteDocumentByDocId" />
                     <class name="io.mosip.preregistration.tests.DiscardIndividual" />
                     <class name="io.mosip.preregistration.tests.DocumentUpload" />
                     <class
                           name="io.mosip.preregistration.tests.FetchAllApplicationCreatedByUser" />
                     <class name="io.mosip.preregistration.tests.FetchAllPreRegistrationIds" />
                     <class name="io.mosip.preregistration.tests.FetchAppointmentDetails" />
                     <class
                            name="io.mosip.preregistration.tests.FetchAvailabilityDataOfRegistrationCenters" />
                     <class name="io.mosip.preregistration.tests.FetchTheStatusOfApplication" />
                     <class name="io.mosip.preregistration.tests.GetAllDocumentForDocId" />
                     <class name="io.mosip.preregistration.tests.GetAllDocumentForPreRegId" />
                     <class name="io.mosip.preregistration.tests.GetPreRegistartionData" />
                     <class name="io.mosip.preregistration.tests.IntegrationScenarios" />
                     <class name="io.mosip.preregistration.tests.InvalidateToken" />
                     <class name="io.mosip.preregistration.tests.QRCode" />
                      <class name="io.mosip.preregistration.tests.MultipleBookingAppointment" />
                     <class name="io.mosip.preregistration.tests.RetriveAllPreRegIdByRegCenterId" />
                     <class name="io.mosip.preregistration.tests.RetrivePreRegistration" />
                     <class name="io.mosip.preregistration.tests.SendOtp" />
                     <class name="io.mosip.preregistration.tests.Translitration" />
                     <class name="io.mosip.preregistration.tests.TriggerNotification" />
                     <class name="io.mosip.preregistration.tests.UpdateDemographicDetails" />
                     <class name="io.mosip.preregistration.tests.ValidateOtp" /> 
              </classes>
       </test>
>>>>>>> b64221f7214ff97c5ec8fc15d9475ecede71275f



</suite>
       
=======

	<test name="AuthenticationTest">
		<parameter name="testType" value="smokeandregression" />
		<classes>
		       <class name="io.mosip.authentication.tests.CreateUinRecord" />
	                      <class name="io.mosip.authentication.tests.UpdateUinRecord" />
	                      <class
	                             name="io.mosip.authentication.tests.DemographicAuthentication" />
	                      <class
	                             name="io.mosip.authentication.tests.AuthPartnerAuthentication" />
	                      <class
	                             name="io.mosip.authentication.tests.EkycPartnerAuthentication" />
	                      <class
	                             name="io.mosip.authentication.tests.BiometricAuthentication" />
	                      <class
	                             name="io.mosip.authentication.tests.EkycWithBiometricAuthentication" />
	                      <class name="io.mosip.authentication.tests.OtpGeneration" />
	                      <class name="io.mosip.authentication.tests.OtpAuthentication" />
	                      <class
	                             name="io.mosip.authentication.tests.EkycWithOtpAuthentication" />
	                      <class
	                             name="io.mosip.authentication.tests.InternalBiometricAuthentication" />
	                      <class name="io.mosip.authentication.idRepository.tests.AddIdentity" />
	                      <class name="io.mosip.authentication.idRepository.tests.CreateVid" />
	                      <class name="io.mosip.authentication.idRepository.tests.UpdateVidStatus" />  
	              </classes>

	                     
	          
	</test>
</suite>
	
>>>>>>> 5fcb649a
<|MERGE_RESOLUTION|>--- conflicted
+++ resolved
@@ -1,32 +1,17 @@
 <?xml version="1.0" encoding="UTF-8"?>
 <!DOCTYPE suite SYSTEM "http://testng.org/testng-1.0.dtd">
 
-<<<<<<< HEAD
-<suite name="Mosip API Suite">
-<<<<<<< HEAD
-=======
 <suite name="Mosip API Suite" parallel="tests" thread-count="2">
->>>>>>> 5fcb649a
 	<!-- Passing Group as parmeter unsing "testType" Possible Groups are: smoke 
 		regression smokeAndRegression -->
 	<listeners>
 		<listener class-name="io.mosip.report.CustomTestNGReporter" />
 		<listener class-name="io.mosip.report.ExtentReportListener" />
-	</listeners>
+		<listener class-name="io.mosip.authentication.fw.util.AuthenticationTestsListener" />
+	</listeners>  
 
 
-<<<<<<< HEAD
-	<test name="PreRegistration Tests">
-
-		<parameter name="testType" value="smokeandregression" />
-
-		<classes>
-		<class name="io.mosip.preregistration.tests.BatchJob" />
-			<!-- <class name="io.mosip.preregistration.tests.BatchJob" /> 
-			 <class name="io.mosip.preregistration.tests.Audit" />
-			<class name="io.mosip.preregistration.tests.BookingAppointment" />
-=======
-                      <test name="Kernel Tests">
+                      <!-- <test name="Kernel Tests">
                       <parameter name="module" value="Kernel" />
                      <classes>
                           
@@ -81,7 +66,7 @@
                            <class name="io.mosip.kernel.tests.ValidateLocationByName" />                              
                  
                  </classes>
-              </test>  
+              </test>   -->
 
 
 
@@ -90,14 +75,13 @@
 		<parameter name="testType" value="smoke" />
 		<classes>
 			<class name="io.mosip.preregistration.tests.CreatePreRegistration" />
-		 <class name="io.mosip.preregistration.tests.BatchJob" />
-		 
+		<!--  <class name="io.mosip.preregistration.tests.BatchJob" />
+		  -->
 		<!-- <class name="io.mosip.preregistration.tests.CreatePreRegistration" />
 		
  	<class name="io.mosip.preregistration.tests.Audit" /> 
 			 <class name="io.mosip.preregistration.tests.BatchJob" />
 		  <class name="io.mosip.preregistration.tests.BookingAppointment" />
->>>>>>> 5fcb649a
 			<class name="io.mosip.preregistration.tests.CancelAnBookedAppointment" />
 			<class name="io.mosip.preregistration.tests.CopyUploadedDocument" />
 			<class name="io.mosip.preregistration.tests.CreatePreRegistration" />
@@ -125,66 +109,11 @@
 			<class name="io.mosip.preregistration.tests.Translitration" />
 			<class name="io.mosip.preregistration.tests.TriggerNotification" />
 			<class name="io.mosip.preregistration.tests.UpdateDemographicDetails" />
-			<class name="io.mosip.preregistration.tests.ValidateOtp" />  -->
+			<class name="io.mosip.preregistration.tests.ValidateOtp" />   -->
 		</classes>
 	</test>
-<<<<<<< HEAD
-=======
-       <!-- Passing Group as parmeter unsing "testType" Possible Groups are: smoke 
-              regression smokeAndRegression -->
-       <listeners>
-              <listener class-name="io.mosip.report.CustomTestNGReporter" />
-              <listener class-name="io.mosip.report.ExtentReportListener" />
-       </listeners>
 
-
-       <test name="PreRegistration Tests">
-
-              <parameter name="testType" value="smoke" />
-
-              <classes>
-                     <class name="io.mosip.preregistration.tests.BatchJob" />
-                     <class name="io.mosip.preregistration.tests.Audit" />
-                     <class name="io.mosip.preregistration.tests.BookingAppointment" />
-                     <class name="io.mosip.preregistration.tests.CancelAnBookedAppointment" />
-                     <class name="io.mosip.preregistration.tests.CopyUploadedDocument" />
-                     <class name="io.mosip.preregistration.tests.CreatePreRegistration" />
-                     <class name="io.mosip.preregistration.tests.DeleteAllDocumentsByPreRegID" />
-                     <class name="io.mosip.preregistration.tests.DeleteDocumentByDocId" />
-                     <class name="io.mosip.preregistration.tests.DiscardIndividual" />
-                     <class name="io.mosip.preregistration.tests.DocumentUpload" />
-                     <class
-                           name="io.mosip.preregistration.tests.FetchAllApplicationCreatedByUser" />
-                     <class name="io.mosip.preregistration.tests.FetchAllPreRegistrationIds" />
-                     <class name="io.mosip.preregistration.tests.FetchAppointmentDetails" />
-                     <class
-                            name="io.mosip.preregistration.tests.FetchAvailabilityDataOfRegistrationCenters" />
-                     <class name="io.mosip.preregistration.tests.FetchTheStatusOfApplication" />
-                     <class name="io.mosip.preregistration.tests.GetAllDocumentForDocId" />
-                     <class name="io.mosip.preregistration.tests.GetAllDocumentForPreRegId" />
-                     <class name="io.mosip.preregistration.tests.GetPreRegistartionData" />
-                     <class name="io.mosip.preregistration.tests.IntegrationScenarios" />
-                     <class name="io.mosip.preregistration.tests.InvalidateToken" />
-                     <class name="io.mosip.preregistration.tests.QRCode" />
-                      <class name="io.mosip.preregistration.tests.MultipleBookingAppointment" />
-                     <class name="io.mosip.preregistration.tests.RetriveAllPreRegIdByRegCenterId" />
-                     <class name="io.mosip.preregistration.tests.RetrivePreRegistration" />
-                     <class name="io.mosip.preregistration.tests.SendOtp" />
-                     <class name="io.mosip.preregistration.tests.Translitration" />
-                     <class name="io.mosip.preregistration.tests.TriggerNotification" />
-                     <class name="io.mosip.preregistration.tests.UpdateDemographicDetails" />
-                     <class name="io.mosip.preregistration.tests.ValidateOtp" /> 
-              </classes>
-       </test>
->>>>>>> b64221f7214ff97c5ec8fc15d9475ecede71275f
-
-
-
-</suite>
-       
-=======
-
-	<test name="AuthenticationTest">
+	<!-- <test name="AuthenticationTest">
 		<parameter name="testType" value="smokeandregression" />
 		<classes>
 		       <class name="io.mosip.authentication.tests.CreateUinRecord" />
@@ -212,7 +141,5 @@
 
 	                     
 	          
-	</test>
-</suite>
-	
->>>>>>> 5fcb649a
+	</test> -->
+</suite>