<?xml version="1.0" encoding="UTF-8"?>
<!DOCTYPE suite SYSTEM "http://testng.org/testng-1.0.dtd">

<suite name="Mosip API Suite" parallel="tests" thread-count="2">

	<!-- Passing Group as parmeter unsing "testType" Possible Groups are: smoke 
		regression smokeAndRegression -->
	<listeners>
		<listener class-name="io.mosip.report.CustomTestNGReporter" />
		<listener class-name="io.mosip.report.ExtentReportListener" />
		<listener class-name="io.mosip.authentication.fw.util.AuthenticationTestsListener" />
	</listeners>
<<<<<<< HEAD
                             
=======

	<!-- Passing Group as parmeter unsing "testType" Possible Groups are: smoke 

		regression smokeAndRegression -->
		
			<test name="Kernel Tests">
						 <classes>

                           <class name="io.mosip.kernel.tests.AuditLog" />   
                          <class name="io.mosip.kernel.tests.CentetMachineUserMappingToMasterData" /> 
                           <class name="io.mosip.kernel.tests.EmailNotification" />
                           <class name="io.mosip.kernel.tests.EncrptionDecryption" />
                           <class name="io.mosip.kernel.tests.FetchBiometricAttribute" />
                           <class name="io.mosip.kernel.tests.FetchBiometricAuthType" />
                           <class name="io.mosip.kernel.tests.FetchBlackListedWord" />
                           <class name="io.mosip.kernel.tests.FetchDevice" />
                           <class name="io.mosip.kernel.tests.FetchDeviceSpec" />
                           <class name="io.mosip.kernel.tests.FetchDocumentCategories" />
                           <class name="io.mosip.kernel.tests.FetchDocumentTypes" />
                           <class name="io.mosip.kernel.tests.FetchGenderType" />
                           <class name="io.mosip.kernel.tests.FetchHolidays" />
                           <class name="io.mosip.kernel.tests.FetchIDlist" />
                           <class name="io.mosip.kernel.tests.FetchLocationHierarchy" />
                           <class name="io.mosip.kernel.tests.FetchMachine" />
                           <class name="io.mosip.kernel.tests.FetchMachineHistory" /> 
                           <class name="io.mosip.kernel.tests.FetchRegCent" />                
                           <class name="io.mosip.kernel.tests.FetchRegCentHistory" />
                           <class name="io.mosip.kernel.tests.FetchRegCentHolidays" />       
                           <class name="io.mosip.kernel.tests.FetchRegcentMachUserMaping" /> 
                           <class name="io.mosip.kernel.tests.FetchRejectionReason" />
                           <class name="io.mosip.kernel.tests.FetchTemplate" />        
                           <class name="io.mosip.kernel.tests.FetchTitle" />   
                           <class name="io.mosip.kernel.tests.GetAllTemplateByTemplateTypeCode" />   
                           <class name="io.mosip.kernel.tests.GetApplicantType" /> 
                           <class name="io.mosip.kernel.tests.GetDeviceHistory" />
                           <class name="io.mosip.kernel.tests.GetDocTypeDocCatByAppID" />
                           <class name="io.mosip.kernel.tests.GetDocTypeDocCatByLangCode" /> 
                           <class name="io.mosip.kernel.tests.GetImmediateChildrenByLocCodeAndLangCode" />
                           <class name="io.mosip.kernel.tests.GetIndividualType" />
                           <class name="io.mosip.kernel.tests.GetListOfRoles" />
                           <class name="io.mosip.kernel.tests.GetRegCenterByIDTimestamp" />       
                           <class name="io.mosip.kernel.tests.GetRegistrationCenterDeviceHistory" />  
                           <class name="io.mosip.kernel.tests.GetRIDByUserId" />
                           <class name="io.mosip.kernel.tests.GetUserHistory" /> 
                           <class name="io.mosip.kernel.tests.GetUsersBasedOnRegCenter" />
                           <class name="io.mosip.kernel.tests.LicenseKeyController" />
                           <class name="io.mosip.kernel.tests.OtpGenerate" />
                           <class name="io.mosip.kernel.tests.OTP" />  
                           <class name="io.mosip.kernel.tests.RIDGenerator" />   
                           <class name="io.mosip.kernel.tests.SmsNotification" />
                           <class name="io.mosip.kernel.tests.SyncConfigurations" />
                           <class name="io.mosip.kernel.tests.SyncIncrementalData" />
                           <class name="io.mosip.kernel.tests.SyncMDataWithKeyIndex" />
                           <class name="io.mosip.kernel.tests.SyncMDataWithKeyIndexRegCentId" />
                           <class name="io.mosip.kernel.tests.SyncPublicKeyToRegClient" />
                           <class name="io.mosip.kernel.tests.TokenIdGenerator" />
                           <class name="io.mosip.kernel.tests.UINGeneration" />
                           <class name="io.mosip.kernel.tests.UINStatusCheck" />  
                           <class name="io.mosip.kernel.tests.UINStatusUpdate" /> 
                           <class name="io.mosip.kernel.tests.UploadPublickey" />
                           <class name="io.mosip.kernel.tests.ValidateGenderByName" /> 
                           <class name="io.mosip.kernel.tests.ValidateLocationByName" />
                 </classes>
				</test>   


 		  <test name="PreReg Tests">
		<classes>
		
			 <class name="io.mosip.preregistration.tests.BatchJob" />	
			 <class name="io.mosip.preregistration.tests.Audit" />
			<class name="io.mosip.preregistration.tests.BookingAppointment" />
			<class name="io.mosip.preregistration.tests.CancelAnBookedAppointment" />
			<class name="io.mosip.preregistration.tests.CopyUploadedDocument" />
			<class name="io.mosip.preregistration.tests.CreatePreRegistration" />
			<class name="io.mosip.preregistration.tests.DeleteAllDocumentsByPreRegID" />
			<class name="io.mosip.preregistration.tests.DeleteDocumentByDocId" />
			<class name="io.mosip.preregistration.tests.DiscardIndividual" />
			<class name="io.mosip.preregistration.tests.DocumentUpload" />
			<class name="io.mosip.preregistration.tests.FetchAllApplicationCreatedByUser" />
			<class name="io.mosip.preregistration.tests.FetchAllPreRegistrationIds" />
			<class name="io.mosip.preregistration.tests.FetchAppointmentDetails" />
			<class name="io.mosip.preregistration.tests.FetchAvailabilityDataOfRegistrationCenters" />
			<class name="io.mosip.preregistration.tests.FetchTheStatusOfApplication" />
			<class name="io.mosip.preregistration.tests.GetAllDocumentForDocId" />
			<class name="io.mosip.preregistration.tests.GetAllDocumentForPreRegId" />
			<class name="io.mosip.preregistration.tests.GetPreRegistartionData" />
			<class name="io.mosip.preregistration.tests.IntegrationScenarios" />
			<class name="io.mosip.preregistration.tests.InvalidateToken" />
			<class name="io.mosip.preregistration.tests.MultipleBookingAppointment" />
			<class name="io.mosip.preregistration.tests.QRCode" />	
			<class name="io.mosip.preregistration.tests.RetriveAllPreRegIdByRegCenterId" />
			<class name="io.mosip.preregistration.tests.RetrivePreRegistration" />
			<class name="io.mosip.preregistration.tests.SendOtp" />
			<class name="io.mosip.preregistration.tests.Translitration" />
			<class name="io.mosip.preregistration.tests.TriggerNotification" />
			<class name="io.mosip.preregistration.tests.UpdateDemographicDetails" />
			<class name="io.mosip.preregistration.tests.ValidateOtp" />  
			<class name="io.mosip.preregistration.tests.SyncAvailabilityBatchJob" />  

		</classes>
	</test>  

	

>>>>>>> f66d9c56
 	 <test name="RegistrationProcessor Tests">
		<classes>
					<class name="io.mosip.registrationProcessor.tests.SecurityTests" />
                    <class name="io.mosip.registrationProcessor.tests.Sync" />
                    <class name="io.mosip.registrationProcessor.tests.PacketStatus" />
                    <class name="io.mosip.registrationProcessor.tests.PacketReceiver" />
                    <class name="io.mosip.registrationProcessor.tests.StageValidationTests" />
                    <class name="io.mosip.registrationProcessor.tests.PacketGenerator" />
                    <class name="io.mosip.registrationProcessor.tests.PacketGeneratorReactivate" />
                    <class name="io.mosip.registrationProcessor.tests.Assignment" />
                    <class name="io.mosip.registrationProcessor.tests.Decision" />
                    <class name="io.mosip.registrationProcessor.tests.IntegrationScenarios" />
                    <class name="io.mosip.registrationProcessor.tests.ApplicantDemographic" />
                    <class name="io.mosip.registrationProcessor.tests.ApplicantBiometric" />
                   <class name="io.mosip.registrationProcessor.tests.PacketInfo" />  


		</classes>
	</test>     
<<<<<<< HEAD
=======



	<test name="AuthenticationTest">
		<classes>
			 <class name="io.mosip.authentication.idRepository.prerequiste.CreateUinRecord" />
			<class name="io.mosip.authentication.idRepository.prerequiste.CreateVID" />
			 <class name="io.mosip.authentication.idRepository.prerequiste.UpdateUinRecord" />
			 <class name="io.mosip.authentication.idRepository.prerequiste.UpdateVID" />  
			 <class name="io.mosip.authentication.tests.OtpGeneration" />
			<class name="io.mosip.authentication.tests.DemographicAuthentication" />
			 <class	name="io.mosip.authentication.tests.AuthPartnerAuthentication" />	
		    <class name="io.mosip.authentication.tests.OtpAuthentication" /> 
		    <class name="io.mosip.authentication.tests.BiometricAuthentication" />
		    <class name="io.mosip.authentication.tests.InternalBiometricAuthentication" /> 
			  <class name="io.mosip.authentication.tests.EkycWithBiometricAuthentication" />
			<class	name="io.mosip.authentication.tests.EkycWithOtpAuthentication" /> 
			 <class name="io.mosip.authentication.tests.EkycPartnerAuthentication" /> 	
						
		<!-- <class name="io.mosip.authentication.idRepository.tests.AddIdentity" />			
			<class name="io.mosip.authentication.idRepository.tests.CreateVid" />
			<class name="io.mosip.authentication.idRepository.tests.UpdateVidStatus" /> -->
		</classes>
	</test>  

>>>>>>> f66d9c56
</suite>
<|MERGE_RESOLUTION|>--- conflicted
+++ resolved
@@ -10,9 +10,6 @@
 		<listener class-name="io.mosip.report.ExtentReportListener" />
 		<listener class-name="io.mosip.authentication.fw.util.AuthenticationTestsListener" />
 	</listeners>
-<<<<<<< HEAD
-                             
-=======
 
 	<!-- Passing Group as parmeter unsing "testType" Possible Groups are: smoke 
 
@@ -117,8 +114,6 @@
 	</test>  
 
 	
-
->>>>>>> f66d9c56
  	 <test name="RegistrationProcessor Tests">
 		<classes>
 					<class name="io.mosip.registrationProcessor.tests.SecurityTests" />
@@ -138,8 +133,7 @@
 
 		</classes>
 	</test>     
-<<<<<<< HEAD
-=======
+
 
 
 
@@ -165,5 +159,4 @@
 		</classes>
 	</test>  
 
->>>>>>> f66d9c56
 </suite>
