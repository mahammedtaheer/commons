--- conflicted
+++ resolved
@@ -10,16 +10,6 @@
 		<listener class-name="io.mosip.report.ExtentReportListener" />
 		<listener class-name="io.mosip.authentication.fw.util.AuthenticationTestsListener" />
 	</listeners>
-<<<<<<< HEAD
-                             
-
-
-		<!-- <test name="Kernel Tests">
-		 <classes>
-                           <class name="io.mosip.kernel.tests.AuditLog" />   
-                          <class name="io.mosip.kernel.tests.CentetMachineUserMappingToMasterData" /> 
-=======
-
 
 	<!-- Passing Group as parmeter unsing "testType" Possible Groups are: smoke 
 
@@ -29,7 +19,6 @@
 						 <classes>
                            <class name="io.mosip.kernel.tests.AuditLog" />   
                            <class name="io.mosip.kernel.tests.CentetMachineUserMappingToMasterData" /> 
->>>>>>> a5c1238e
                            <class name="io.mosip.kernel.tests.EmailNotification" />
                            <class name="io.mosip.kernel.tests.EncrptionDecryption" />
                            <class name="io.mosip.kernel.tests.FetchBiometricAttribute" />
@@ -144,32 +133,17 @@
                     <class name="io.mosip.registrationProcessor.tests.PacketInfo" /> 
 
 		</classes>
-<<<<<<< HEAD
-	</test>     -->
-=======
+	</test>     
 
-
-	</test>    
-
->>>>>>> a5c1238e
 
 
 	<test name="AuthenticationTest">
 		<classes>
-<<<<<<< HEAD
-
 			<class name="io.mosip.authentication.idRepository.prerequiste.CreateUinRecord" />
 			<class name="io.mosip.authentication.idRepository.prerequiste.CreateVID" />
 			 <class name="io.mosip.authentication.idRepository.prerequiste.UpdateUinRecord" />
 		 <class name="io.mosip.authentication.idRepository.prerequiste.UpdateVID" /> 
 		 <class name="io.mosip.authentication.tests.OtpGeneration" />
-=======
-			 <class name="io.mosip.authentication.idRepository.prerequiste.CreateUinRecord" />
-			<class name="io.mosip.authentication.idRepository.prerequiste.CreateVID" />
-			<class name="io.mosip.authentication.idRepository.prerequiste.UpdateUinRecord" />		 
-		 <class name="io.mosip.authentication.idRepository.prerequiste.UpdateVID" />
-		 
->>>>>>> a5c1238e
 		 	<class name="io.mosip.authentication.tests.DemographicAuthentication" />
 		 <class	name="io.mosip.authentication.tests.AuthPartnerAuthentication" />	
 		    <class name="io.mosip.authentication.tests.OtpAuthentication" /> 
@@ -181,9 +155,7 @@
 						
 		<!--	<class name="io.mosip.authentication.idRepository.tests.AddIdentity" />			
 			<class name="io.mosip.authentication.idRepository.tests.CreateVid" />
-			<class name="io.mosip.authentication.idRepository.tests.UpdateVidStatus" /> 
+			<class name="io.mosip.authentication.idRepository.tests.UpdateVidStatus" /> -->
 		</classes>
 	</test> 
-</suite>
-		
-	
+</suite>