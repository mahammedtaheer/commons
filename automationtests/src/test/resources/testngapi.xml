--- conflicted
+++ resolved
@@ -17,13 +17,9 @@
 		
 			<test name="Kernel Tests">
 						 <classes>
-<<<<<<< HEAD
+
                            <class name="io.mosip.kernel.tests.AuditLog" />   
                           <class name="io.mosip.kernel.tests.CentetMachineUserMappingToMasterData" /> 
-=======
-                          <class name="io.mosip.kernel.tests.AuditLog" />   
-                           <class name="io.mosip.kernel.tests.CentetMachineUserMappingToMasterData" /> 
->>>>>>> cea4ccf6
                            <class name="io.mosip.kernel.tests.EmailNotification" />
                            <class name="io.mosip.kernel.tests.EncrptionDecryption" />
                            <class name="io.mosip.kernel.tests.FetchBiometricAttribute" />
@@ -78,7 +74,7 @@
                            <class name="io.mosip.kernel.tests.ValidateLocationByName" />
                  </classes>
 				</test>   
-<<<<<<< HEAD
+
 
  		  <test name="PreReg Tests">
 		<classes>
@@ -162,9 +158,5 @@
 			<class name="io.mosip.authentication.idRepository.tests.UpdateVidStatus" /> -->
 		</classes>
 	</test>  
-=======
- 	</suite>
-		
->>>>>>> cea4ccf6
-	
+
 </suite>
