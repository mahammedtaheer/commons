--- conflicted
+++ resolved
@@ -133,13 +133,7 @@
 		List<String> outerKeys = new ArrayList<String>();
 		List<String> innerKeys = new ArrayList<String>();
 		RegProcDataRead readDataFromDb = new RegProcDataRead();
-<<<<<<< HEAD
-		
-		
-=======
-		EncrypterDecrypter encrypter = new EncrypterDecrypter();
-
->>>>>>> b0fadab5
+
 		EncryptData encryptData=new EncryptData();
 		String regId = null;
 		JSONObject requestToEncrypt = null;
