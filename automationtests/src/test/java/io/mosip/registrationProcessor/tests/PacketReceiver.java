package io.mosip.registrationProcessor.tests;

import java.io.File;
import java.io.FileInputStream;
import java.io.FileReader;
import java.io.FileWriter;
import java.io.IOException;
import java.lang.reflect.Field;
import java.lang.reflect.Method;
import java.util.ArrayList;
import java.util.Iterator;
import java.util.List;
import java.util.Map;
import java.util.Properties;

import org.apache.log4j.Logger;
import org.json.simple.JSONArray;
import org.json.simple.JSONObject;
import org.json.simple.parser.JSONParser;
import org.json.simple.parser.ParseException;
import org.testng.ITest;
import org.testng.ITestContext;
import org.testng.ITestResult;
import org.testng.annotations.AfterClass;
import org.testng.annotations.AfterMethod;
import org.testng.annotations.BeforeClass;
import org.testng.annotations.BeforeMethod;
import org.testng.annotations.DataProvider;
import org.testng.annotations.Test;
import org.testng.asserts.SoftAssert;
import org.testng.internal.BaseTestMethod;
import org.testng.internal.TestResult;

import com.fasterxml.jackson.databind.ObjectMapper;

import io.mosip.dbaccess.RegProcDataRead;
import io.mosip.dbdto.SyncRegistrationDto;
import io.mosip.dbentity.RegistrationStatusEntity;
import io.mosip.service.ApplicationLibrary;
import io.mosip.service.AssertResponses;
import io.mosip.service.BaseTestCase;
import io.mosip.util.ReadFolder;
import io.mosip.util.ResponseRequestMapper;
import io.restassured.response.Response;

/**
 * This class is used for testing Packet Receiver API
 * 
 * @author Sayeri Mishra
 *
 */

public class PacketReceiver extends  BaseTestCase implements ITest {	

	private static Logger logger = Logger.getLogger(PacketReceiver.class);	
	protected static String testCaseName = "";
	boolean status = false;
	String finalStatus = "";	
	JSONArray arr = new JSONArray();	
	ObjectMapper mapper = new ObjectMapper();
	ApplicationLibrary applicationLibrary = new ApplicationLibrary();
	SoftAssert softAssert=new SoftAssert();
	Response actualResponse = null;
	JSONObject expectedResponse = null;
	String dest = "";
	static String folderPath = "regProc/PacketReceiver";
	static String outputFile = "PacketReceiverOutput.json";
	static String requestKeyFile = "PacketReceiverRequest.json";
	String rId = null;
	Properties pro =  new Properties();
	String testParam = null;

	/**
	 * This method is used for reading the test data based on the test case name passed
	 * 
	 * @param context
	 * @return object[][]
	 * @throws Exception
	 */
	@DataProvider(name = "PacketReceiver")
	public Object[][] readData(ITestContext context){

		testParam = context.getCurrentXmlTest().getParameter("testType");
		Object[][] readFolder = null;
		try {
			switch ("smokeAndRegression") {
			case "smoke":
				readFolder = ReadFolder.readFolders(folderPath, outputFile, requestKeyFile, "smoke");
				break;
			case "regression":
				readFolder = ReadFolder.readFolders(folderPath, outputFile, requestKeyFile, "regression");
				break;
			default:
				readFolder = ReadFolder.readFolders(folderPath, outputFile, requestKeyFile, "smokeAndRegression");
			}
		}catch (IOException | ParseException e) {
			logger.error("Exception occurred in Packet Receiver class in readData method"+e);
		}
		return readFolder;
	}

	/**
	 * This method is used for generating actual response and comparing it with expected response
	 * along with db check and audit log check
	 * @param testSuite
	 * @param i
	 * @param object
	 */
	@Test(dataProvider="PacketReceiver")
	public void packetReceiver(String testSuite, Integer i, JSONObject object){

		File file = null;
		List<String> outerKeys = new ArrayList<String>();
		List<String> innerKeys = new ArrayList<String>();
		RegProcDataRead readDataFromDb = new RegProcDataRead();
		String configPath = "src/test/resources/" + testSuite + "/";
		File folder = new File(configPath);
		File[] listOfFolders = folder.listFiles();
		JSONObject objectData = new JSONObject();

		try {
			JSONObject actualRequest = ResponseRequestMapper.mapRequest(testSuite, object);	
			expectedResponse = ResponseRequestMapper.mapResponse(testSuite, object);

			//outer and inner keys which are dynamic in the actual response
			outerKeys.add("requesttimestamp");
			outerKeys.add("responsetime");
			innerKeys.add("createdDateTime");
			innerKeys.add("updatedDateTime");

			for (int j = 0; j < listOfFolders.length; j++) {
				if (listOfFolders[j].isDirectory()) {
					if (listOfFolders[j].getName().equals(object.get("testCaseName").toString())) {
						logger.info("Testcase name is" + listOfFolders[j].getName());
						File[] listOfFiles = listOfFolders[j].listFiles();
						for (File f : listOfFiles) {
							if (f.getName().toLowerCase().contains("request")) {
								objectData = (JSONObject) new JSONParser().parse(new FileReader(f.getPath()));
								file=new File(f.getParent()+"/"+objectData.get("path"));
								rId = file.getName().substring(0, file.getName().length()-4);
							}
						}
					}
				}
			}

<<<<<<< HEAD
			case "smoke" :
				statusCode = response.get("status");
				logger.info("statusCode : "+statusCode);

				if(statusCode.matches("PACKET_UPLOADED_TO_VIRUS_SCAN")){
				//	RegistrationStatusEntity dbDto = RegProcDataRead.regproc_dbDataInRegistration(rId);	
					//String status = dbDto.getStatusCode();
					if (dbDto!=null) {
						logger.info("Validated in db..........");
						finalStatus="Pass";
						softAssert.assertTrue(true);
					}	
				}else {
					finalStatus="Fail";
					softAssert.assertTrue(false);
				}

			case "regression" :
				errorCode = error.get("errorcode");
				logger.info("errorCode in switch : "+errorCode);

				if(errorCode.matches("RPR-PKR-005")){
					//String status = dbDto.getStatusCode();
					logger.info("DUPLICATE PACKET RECEIVED");
					finalStatus="Pass";
					softAssert.assertTrue(true);
				}else if(errorCode.matches("RPR-PKR-001")){
					//String status = dbDto.getStatusCode();
					logger.info("PACKET NOT SYNCED");
					finalStatus="Pass";
					softAssert.assertTrue(true);
				}else if(errorCode.matches("RPR-PKR-002")){
					//String status = dbDto.getStatusCode();
					logger.info("PACKET SIZED INVALID");
					finalStatus="Pass";
					softAssert.assertTrue(true);
				}else {
					finalStatus="Fail";
					softAssert.assertTrue(false);
				}

			default : 
				statusCode = response.get("status");
				logger.info("statusCode : "+statusCode);

				if(statusCode.matches("PACKET_UPLOADED_TO_VIRUS_SCAN")){
					RegistrationStatusEntity dbDto = RegProcDataRead.regproc_dbDataInRegistration(rId);	
					//String status = dbDto.getStatusCode();
					if (dbDto!=null) {
						logger.info("Validated in db..........");
						finalStatus="Pass";
						softAssert.assertTrue(true);
					}	
				}else {
					finalStatus="Fail";
					softAssert.assertTrue(false);
				}
=======
			//generation of actual response
			actualResponse = applicationLibrary.putMultipartFile(file, pro.getProperty("packetReceiverApi"));

			//Asserting actual and expected response
			status = AssertResponses.assertResponses(actualResponse, expectedResponse, outerKeys, innerKeys);
			if (status) {
				boolean isError = expectedResponse.containsKey("errors");
				logger.info("isError ========= : "+isError);

				if(!isError){
					String actualStatus = null;
					String expectedStatus = null;
					List<Map<String,String>> response = actualResponse.jsonPath().get("response"); 
					JSONArray expected = (JSONArray) expectedResponse.get("response");
					Iterator<Object> iterator = expected.iterator();
					//extracting status from the expected response
					while(iterator.hasNext()){
						JSONObject jsonObject = (JSONObject) iterator.next();
						expectedStatus = jsonObject.get("status").toString().trim();
					}
>>>>>>> 5f585b7a

					for(Map<String,String> res : response){
						actualStatus=res.get("status").toString();
						if (expectedStatus.matches(actualStatus)){
							logger.info("STATUS MATCHED....");
							finalStatus = "Pass";
							softAssert.assertTrue(true);
						} 
					}

				}else{
					JSONArray expectedError = (JSONArray) expectedResponse.get("errors");
					String expectedErrorCode = null;
					List<Map<String,String>> error = actualResponse.jsonPath().get("errors"); 
					for(Map<String,String> err : error){
						String errorCode = err.get("errorcode").toString();
						Iterator<Object> iterator1 = expectedError.iterator();
						// extracting error code from expected response
						while(iterator1.hasNext()){
							JSONObject jsonObject = (JSONObject) iterator1.next();
							expectedErrorCode = jsonObject.get("errorcode").toString().trim();
						}
						if(expectedErrorCode.matches(errorCode)){
							finalStatus = "Pass";
							softAssert.assertTrue(true);
						}
					}
				}
			}else{
				finalStatus="Fail";
				softAssert.assertTrue(false);
			}

			object.put("status", finalStatus);
			arr.add(object);

		} catch (IOException | ParseException e) {
			logger.error("Exception occcurred in Packet Receiver class in packetReceiver method "+e);
		}
	}

	/**
	 * This method is used for reading and loading the property file
	 */
	@BeforeClass
	public void setUp(){
		// Create  FileInputStream object 
		FileInputStream fis;
		try {
			fis = new FileInputStream(new File("src\\config\\registrationProcessorAPI.properties"));
			// Load file so we can use into our script 
			pro.load(fis);
			fis.close();
		} catch (IOException e) {
			// TODO Auto-generated catch block
			e.printStackTrace();
		}

	}  

	/**
	 * This method is used for fetching test case name
	 * @param method
	 * @param testdata
	 * @param ctx
	 */
	@BeforeMethod
	public static void getTestCaseName(Method method, Object[] testdata, ITestContext ctx) {
		JSONObject object = (JSONObject) testdata[2];
		testCaseName = object.get("testCaseName").toString();
	}

	/**
	 * This method is used for generating report
	 * 
	 * @param result
	 */
	@AfterMethod(alwaysRun = true)
	public void setResultTestName(ITestResult result) {

		Field method = null;
		try {
			method = TestResult.class.getDeclaredField("m_method");
			method.setAccessible(true);
			method.set(result, result.getMethod().clone());
			BaseTestMethod baseTestMethod = (BaseTestMethod) result.getMethod();
			Field f = baseTestMethod.getClass().getSuperclass().getDeclaredField("m_methodName");
			f.setAccessible(true);
			f.set(baseTestMethod, PacketReceiver.testCaseName);
		} catch (IllegalArgumentException | IllegalAccessException | NoSuchFieldException | SecurityException e) {
			logger.error("Exception occurred in PacketReceiver class in setResultTestName "+e);
		}

	}

	/**
	 * This method is used for generating output file with the test case result
	 */
	@AfterClass
	public void statusUpdate() {
		String configPath =  "src/test/resources/" + folderPath + "/"
				+ outputFile;
		try (FileWriter file = new FileWriter(configPath)) {
			file.write(arr.toString());
			logger.info("Successfully updated Results to " + outputFile);
			file.close();
		} catch (IOException e) {
			logger.error("Exception occurred in PacketReceiver class in statusUpdate "+e);
		}
	}

	@Override
	public String getTestName() {
		return this.testCaseName;
	}
}<|MERGE_RESOLUTION|>--- conflicted
+++ resolved
@@ -144,65 +144,7 @@
 				}
 			}
 
-<<<<<<< HEAD
-			case "smoke" :
-				statusCode = response.get("status");
-				logger.info("statusCode : "+statusCode);
-
-				if(statusCode.matches("PACKET_UPLOADED_TO_VIRUS_SCAN")){
-				//	RegistrationStatusEntity dbDto = RegProcDataRead.regproc_dbDataInRegistration(rId);	
-					//String status = dbDto.getStatusCode();
-					if (dbDto!=null) {
-						logger.info("Validated in db..........");
-						finalStatus="Pass";
-						softAssert.assertTrue(true);
-					}	
-				}else {
-					finalStatus="Fail";
-					softAssert.assertTrue(false);
-				}
-
-			case "regression" :
-				errorCode = error.get("errorcode");
-				logger.info("errorCode in switch : "+errorCode);
-
-				if(errorCode.matches("RPR-PKR-005")){
-					//String status = dbDto.getStatusCode();
-					logger.info("DUPLICATE PACKET RECEIVED");
-					finalStatus="Pass";
-					softAssert.assertTrue(true);
-				}else if(errorCode.matches("RPR-PKR-001")){
-					//String status = dbDto.getStatusCode();
-					logger.info("PACKET NOT SYNCED");
-					finalStatus="Pass";
-					softAssert.assertTrue(true);
-				}else if(errorCode.matches("RPR-PKR-002")){
-					//String status = dbDto.getStatusCode();
-					logger.info("PACKET SIZED INVALID");
-					finalStatus="Pass";
-					softAssert.assertTrue(true);
-				}else {
-					finalStatus="Fail";
-					softAssert.assertTrue(false);
-				}
-
-			default : 
-				statusCode = response.get("status");
-				logger.info("statusCode : "+statusCode);
-
-				if(statusCode.matches("PACKET_UPLOADED_TO_VIRUS_SCAN")){
-					RegistrationStatusEntity dbDto = RegProcDataRead.regproc_dbDataInRegistration(rId);	
-					//String status = dbDto.getStatusCode();
-					if (dbDto!=null) {
-						logger.info("Validated in db..........");
-						finalStatus="Pass";
-						softAssert.assertTrue(true);
-					}	
-				}else {
-					finalStatus="Fail";
-					softAssert.assertTrue(false);
-				}
-=======
+
 			//generation of actual response
 			actualResponse = applicationLibrary.putMultipartFile(file, pro.getProperty("packetReceiverApi"));
 
@@ -223,7 +165,7 @@
 						JSONObject jsonObject = (JSONObject) iterator.next();
 						expectedStatus = jsonObject.get("status").toString().trim();
 					}
->>>>>>> 5f585b7a
+
 
 					for(Map<String,String> res : response){
 						actualStatus=res.get("status").toString();
