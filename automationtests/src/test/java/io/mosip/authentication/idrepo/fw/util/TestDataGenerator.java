package io.mosip.authentication.idrepo.fw.util;

import java.io.FileInputStream;
import java.io.FileNotFoundException;
import java.io.InputStream;
import java.util.List;
import java.util.Map;
import java.util.Random;

import org.yaml.snakeyaml.Yaml;

import io.mosip.testDataDTO.YamlDTO;

/**
 * @author Arjun chandramohan
 *
 */
public class TestDataGenerator {
	/**
	 * @param modulename
	 * @param apiname
	 * @param testData
	 * @param dataParam
	 * @return
	 */
	@SuppressWarnings("unchecked")
	public String getYamlData(String modulename, String apiname, String testData, String dataParam) {
		Yaml yaml = new Yaml();
		String testdata = null;
		InputStream inputStream;
		try {
			inputStream = new FileInputStream(
					"src/test/resources/" + modulename + "/" + apiname + "/" + testData + ".yaml");
			YamlDTO obj = new YamlDTO();
			obj.setYamlObject((Map<String, List<Object>>) yaml.load(inputStream));
			List<Object> list = obj.getYamlObject().get(dataParam);
			Random random = new Random();
			testdata = (String) list.get(random.nextInt(list.size())).toString();
		} catch (FileNotFoundException e) {
			e.printStackTrace();
		}
		return testdata;
<<<<<<< HEAD
=======

>>>>>>> 6c2d23d2
	}
}
<|MERGE_RESOLUTION|>--- conflicted
+++ resolved
@@ -1,48 +1,45 @@
-package io.mosip.authentication.idrepo.fw.util;
+package io.mosip.authentication.idrepo.fw.util;
+
+import java.io.FileInputStream;
+import java.io.FileNotFoundException;
+import java.io.InputStream;
+import java.util.List;
+import java.util.Map;
+import java.util.Random;
+
+import org.yaml.snakeyaml.Yaml;
+
+import io.mosip.testDataDTO.YamlDTO;
+
+/**
+ * @author Arjun chandramohan
+ *
+ */
+public class TestDataGenerator {
+	/**
+	 * @param modulename
+	 * @param apiname
+	 * @param testData
+	 * @param dataParam
+	 * @return
+	 */
+	@SuppressWarnings("unchecked")
+	public String getYamlData(String modulename, String apiname, String testData, String dataParam) {
+		Yaml yaml = new Yaml();
+		String testdata = null;
+		InputStream inputStream;
+		try {
+			inputStream = new FileInputStream(
+					"src/test/resources/" + modulename + "/" + apiname + "/" + testData + ".yaml");
+			YamlDTO obj = new YamlDTO();
+			obj.setYamlObject((Map<String, List<Object>>) yaml.load(inputStream));
+			List<Object> list = obj.getYamlObject().get(dataParam);
+			Random random = new Random();
+			testdata = (String) list.get(random.nextInt(list.size())).toString();
+		} catch (FileNotFoundException e) {
+			e.printStackTrace();
+		}
+		return testdata;
 
-import java.io.FileInputStream;
-import java.io.FileNotFoundException;
-import java.io.InputStream;
-import java.util.List;
-import java.util.Map;
-import java.util.Random;
-
-import org.yaml.snakeyaml.Yaml;
-
-import io.mosip.testDataDTO.YamlDTO;
-
-/**
- * @author Arjun chandramohan
- *
- */
-public class TestDataGenerator {
-	/**
-	 * @param modulename
-	 * @param apiname
-	 * @param testData
-	 * @param dataParam
-	 * @return
-	 */
-	@SuppressWarnings("unchecked")
-	public String getYamlData(String modulename, String apiname, String testData, String dataParam) {
-		Yaml yaml = new Yaml();
-		String testdata = null;
-		InputStream inputStream;
-		try {
-			inputStream = new FileInputStream(
-					"src/test/resources/" + modulename + "/" + apiname + "/" + testData + ".yaml");
-			YamlDTO obj = new YamlDTO();
-			obj.setYamlObject((Map<String, List<Object>>) yaml.load(inputStream));
-			List<Object> list = obj.getYamlObject().get(dataParam);
-			Random random = new Random();
-			testdata = (String) list.get(random.nextInt(list.size())).toString();
-		} catch (FileNotFoundException e) {
-			e.printStackTrace();
-		}
-		return testdata;
-<<<<<<< HEAD
-=======
-
->>>>>>> 6c2d23d2
-	}
-}
+	}
+}