--- conflicted
+++ resolved
@@ -1,54 +1,3 @@
-<<<<<<< HEAD
-package io.mosip.authentication.testdata;
-
-/**
- * To configure sourcepath, current user directory , modulename (ida,prereg,kernel,reg) to call
- * respective module keyword class and test data path to initialize test data
- * processor
- * 
- * @author Vignesh
- *
- */
-public class TestDataConfig {
-	
-	private static String srcPath;
-	private static String userDirectory;
-	private static String moduleName;
-	private static String testDataPath;
-	public static String getTestDataPath() {
-		return testDataPath;
-	}
-	public static void setTestDataPath(String testDataPath) {
-		TestDataConfig.testDataPath = testDataPath;
-	}
-	public static String getSrcPath() {
-		return srcPath;
-	}
-	public static void setSrcPath(String srcPath) {
-		TestDataConfig.srcPath = srcPath;
-	}
-	public static String getUserDirectory() {
-		return userDirectory;
-	}
-	public static void setUserDirectory(String userDirectory) {
-		TestDataConfig.userDirectory = userDirectory;
-	}
-	public static String getModuleName() {
-		return moduleName;
-	}
-	public static void setModuleName(String moduleName) {
-		TestDataConfig.moduleName = moduleName;
-	}
-	
-	public void setConfig(String moduleName, String testDataPath) {
-		setModuleName(moduleName);
-		setTestDataPath(testDataPath);
-		setSrcPath("/src/test/resources/");
-		setUserDirectory(System.getProperty("user.dir"));
-	}
-
-}
-=======
 package io.mosip.authentication.testdata;
 
 /**
@@ -98,4 +47,3 @@
 	}
 
 }
->>>>>>> d7523eaa
