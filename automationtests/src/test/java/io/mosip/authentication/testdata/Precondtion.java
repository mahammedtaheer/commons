--- conflicted
+++ resolved
@@ -1,317 +1,310 @@
-package io.mosip.authentication.testdata;
-
-import java.io.File;
-import java.io.FileOutputStream;
-import java.io.OutputStream;
-import java.io.OutputStreamWriter;
-import java.nio.charset.StandardCharsets;
-import java.nio.file.Files;
-import java.nio.file.Paths;
-import java.util.HashMap;
-import java.util.HashSet;
-import java.util.Iterator;
-import java.util.Map;
-import java.util.Properties;
-import java.util.Set;
-import java.util.regex.Pattern;
-import java.util.Map.Entry;
-
-import org.apache.commons.beanutils.PropertyUtils;
-import org.apache.log4j.Logger;
-import org.json.JSONArray;
-import org.json.JSONException;
-import org.json.JSONObject;
-import org.testng.Reporter;
-
-import com.fasterxml.jackson.databind.ObjectMapper;
-import io.mosip.authentication.fw.precon.JsonPrecondtion;
-import io.mosip.authentication.fw.util.FileUtil;
-import io.mosip.authentication.fw.util.AuthTestsUtil;
-import io.mosip.authentication.fw.util.RunConfig;
-import io.mosip.authentication.fw.util.RunConfigUtil;
-<<<<<<< HEAD
-import io.mosip.authentication.testdata.keywords.IdRepoKeywordUtil;
-import io.mosip.authentication.testdata.keywords.IdaKeywordUtil;
-import io.mosip.authentication.testdata.keywords.KeywordUtil;
-import io.mosip.idRepositoty.fw.util.IdRepoTestsUtil;
-=======
-import io.mosip.authentication.idRepositoty.fw.util.IdRepoTestsUtil;
-import io.mosip.authentication.testdata.keywords.IdRepoKeywordUtil;
-import io.mosip.authentication.testdata.keywords.IdaKeywordUtil;
-import io.mosip.authentication.testdata.keywords.KeywordUtil;
->>>>>>> 71da5d6c
-
-/**
- * Precondtion json file according to the input and mapping provided in test
- * data yml file
- * 
- * @author Vignesh
- */
-public class Precondtion {
-	
-	private static final Logger PRECON_LOGGER = Logger.getLogger(Precondtion.class);
-
-	/**
-	 * Method will return updated json field value , it will set property of json
-	 * according to the json mapping provided in test data yml file
-	 * 
-	 * @param inputFilePath
-	 * @param fieldvalue
-	 * @param outputFilePath
-	 * @param propFileName
-	 * @return map
-	 */
-	public static Map<String, String> parseAndWriteTestDataJsonFile(String inputFilePath, Map<String, String> fieldvalue,
-			String outputFilePath, String propFileName) {
-		try {
-			ObjectMapper mapper = new ObjectMapper();
-			Object jsonObj = mapper.readValue(
-					new String(Files.readAllBytes(Paths.get(inputFilePath)), StandardCharsets.UTF_8), Object.class);
-			fieldvalue = getObject(TestDataConfig.getModuleName()).precondtionKeywords(fieldvalue);// New Code . Need to
-																									// add
-			for (Entry<String, String> map : fieldvalue.entrySet()) {
-				if (map.getValue().contains("LONG:")) {
-					String value = map.getValue().replace("LONG:", "");
-					PropertyUtils.setProperty(jsonObj, AuthTestsUtil.getPropertyFromFilePath(propFileName).getProperty(map.getKey()),
-							Long.parseLong(value));
-				} else if (map.getValue().contains("DOUBLE:")) {
-					String value = map.getValue().replace("DOUBLE:", "");
-					PropertyUtils.setProperty(jsonObj, AuthTestsUtil.getPropertyFromFilePath(propFileName).getProperty(map.getKey()),
-							Double.parseDouble(value));
-				} else if (map.getValue().contains("BOOLEAN:")) {
-					String value = map.getValue();
-					if (value.contains("true"))
-						PropertyUtils.setProperty(jsonObj, AuthTestsUtil.getPropertyFromFilePath(propFileName).getProperty(map.getKey()),
-								true);
-					if (value.contains("false"))
-						PropertyUtils.setProperty(jsonObj, AuthTestsUtil.getPropertyFromFilePath(propFileName).getProperty(map.getKey()),
-								false);
-				} else
-					PropertyUtils.setProperty(jsonObj, AuthTestsUtil.getPropertyFromFilePath(propFileName).getProperty(map.getKey()),
-							map.getValue());
-			}
-			mapper.writeValue(new FileOutputStream(outputFilePath), jsonObj);
-			String outputJson = new String(Files.readAllBytes(Paths.get(outputFilePath)), StandardCharsets.UTF_8);
-			// Replacing the version in request
-			outputJson = outputJson.replace("$version$", RunConfigUtil.objRunConfig.getAuthVersion());
-			outputJson = outputJson.replaceAll("$version$", RunConfigUtil.objRunConfig.getAuthVersion());
-			if (outputJson.contains("$REMOVE$"))
-				outputJson = removeObject(new JSONObject(outputJson));
-			FileUtil.writeFile(outputFilePath, outputJson);
-			PRECON_LOGGER.info("Updated json file content: " + JsonPrecondtion.toPrettyFormat(outputJson.toString()));
-			return fieldvalue;
-		} catch (Exception e) {
-			PRECON_LOGGER.error("Exception Occured in precondtion message: " + e.getMessage());
-			Reporter.log("Exception Occured in precondtion message: " + e.getMessage());
-			return fieldvalue;
-		}
-	}
-	
-	/**
-	 * Method update the property file and return map of property
-	 * 
-	 * @param auditMappingPath
-	 * @param fieldvalue
-	 * @param outputFilePath
-	 * @return map
-	 */
-	public static Map<String, String> parseAndWritePropertyFile(String auditMappingPath,Map<String, String> fieldvalue,
-			String outputFilePath) {
-		try {
-			fieldvalue = getObject(TestDataConfig.getModuleName()).precondtionKeywords(fieldvalue);// New Code . Need to add
-			Map<String, String> auditTxnValue = new HashMap<String, String>();
-			for (Entry<String, String> entry : fieldvalue.entrySet()) {
-				String orgKey = AuthTestsUtil.getPropertyFromFilePath(auditMappingPath).get(entry.getKey()).toString();
-				auditTxnValue.put(orgKey, entry.getValue());
-			}
-			Properties prop = new Properties();
-			OutputStream output = new FileOutputStream(outputFilePath);
-				for (Entry<String, String> entry : auditTxnValue.entrySet()) {
-					prop.setProperty(entry.getKey(), entry.getValue());
-				}
-				prop.store(output, "UTF-8");
-			return auditTxnValue;
-		} catch (Exception e) {
-			PRECON_LOGGER.error("Exception Occured: " + e.getMessage());
-			Reporter.log("Exception Occured: " + e.getMessage());
-			return null;
-		}
-	}
-	/**
-	 * Method update the property file and return map of property
-	 * 
-	 * @param emailMappingPath
-	 * @param fieldvalue
-	 * @param outputFilePath
-	 * @return map
-	 */
-	public static Map<String, String> parseAndWriteEmailNotificationPropertyFile(String emailMappingPath,
-			Map<String, String> fieldvalue, String outputFilePath) {
-		try {
-			fieldvalue = getObject(TestDataConfig.getModuleName()).precondtionKeywords(fieldvalue);// New Code . Need to
-																									// add
-			Map<String, String> emailTemplatevalue = new HashMap<String, String>();
-			for (Entry<String, String> entry : fieldvalue.entrySet()) {
-				String key = entry.getKey().toString();
-				if (key.matches("email.template.*")) {
-					String[] templates = entry.getValue().split(Pattern.quote("|"));
-					emailTemplatevalue.put(templates[0], templates[1]);
-				} else if (entry.getKey().toString().contains("email.otp")) {
-					emailTemplatevalue.put(entry.getKey(), entry.getValue());
-				}
-			}
-			Properties prop = new Properties();
-			for (Entry<String, String> entry : emailTemplatevalue.entrySet()) {
-				prop.setProperty(entry.getKey(), entry.getValue());
-			}
-			prop.store(new OutputStreamWriter(new FileOutputStream(outputFilePath), "UTF-8"), null);
-			return emailTemplatevalue;
-		} catch (Exception e) {
-			PRECON_LOGGER.error("Exception Occured: " + e.getMessage());
-			Reporter.log("Exception Occured: " + e.getMessage());
-			return null;
-		}
-	}
-	
-	/**
-	 * Method update the property file and return map of property
-	 * 
-	 * @param fieldvalue
-	 * @param outputFilePath
-	 * @return map
-	 */
-	public static Map<String, String> parseAndWritePropertyFile(Map<String, String> fieldvalue, String outputFilePath) {
-		try {
-			fieldvalue = getObject(TestDataConfig.getModuleName()).precondtionKeywords(fieldvalue);// New Code . Need to
-																									// add
-			Properties prop = new Properties();
-			if (!new File(outputFilePath).exists())
-				new File(outputFilePath).getParentFile().mkdirs();
-			FileOutputStream output = new FileOutputStream(outputFilePath);
-			for (Entry<String, String> entry : fieldvalue.entrySet()) {
-				prop.setProperty(entry.getKey(), entry.getValue());
-			}
-			prop.store(output, null);
-			return fieldvalue;
-		} catch (Exception e) {
-			PRECON_LOGGER.error("Exception Occured: " + e.getMessage());
-			Reporter.log("Exception Occured: " + e.getMessage());
-			return null;
-		}
-	}
-	
-	/**
-	 * This method is to remove objects where ever REMOVE keyword is provided in
-	 * test data
-	 * 
-	 * @param object
-	 * @return string
-	 */
-	public static String removeObject(JSONObject object) {
-		Iterator<String> keysItr = object.keys();
-		while (keysItr.hasNext()) {
-			String key = keysItr.next();
-			Object value = object.get(key);
-			if (value instanceof JSONArray) {
-				JSONArray array = (JSONArray) value;
-				String finalarrayContent = "";
-				for (int i = 0; i < array.length(); ++i) {
-					if(!array.toString().contains("{") && !array.toString().contains("}"))
-					{
-						Set<String> arr = new HashSet<String>();
-						for (int k = 0; k < array.length(); k++)
-						{
-							arr.add(array.getString(k));
-						}
-						finalarrayContent=removObjectFromArray(arr);
-					}
-					else
-					{
-					String arrayContent = removeObject(new JSONObject(array.get(i).toString()), finalarrayContent);
-					if (!arrayContent.equals("{}"))
-						finalarrayContent = finalarrayContent + "," + arrayContent;
-					}
-				}
-				finalarrayContent = finalarrayContent.substring(1, finalarrayContent.length());
-				object.put(key, new JSONArray("[" + finalarrayContent + "]"));
-			} else if (value instanceof JSONObject) {
-				String objectContent = removeObject(new JSONObject(value.toString()));
-				object.put(key, new JSONObject(objectContent));
-			}
-			if (value.toString().equals("$REMOVE$")) {
-				object.remove(key);
-				keysItr = object.keys();
-			}
-		}
-		return object.toString();
-	}
-	
-	private static String removObjectFromArray(Set<String> content) {
-		String array = "[";
-		for (String str : content) {
-			if (!str.contains("$REMOVE$"))
-				array = array + '"' + str + '"' + ",";
-		}
-		array = array.substring(0, array.length() - 1);
-		array = array + "]";
-		return array;
-	}
-	public static boolean isJSONValid(String test) {
-	    try {
-	        new JSONObject(test);
-	    } catch (JSONException ex) {
-	        // edited, to include @Arthur's comment
-	        // e.g. in case JSONArray is valid as well...
-	        try {
-	            new JSONArray(test);
-	        } catch (JSONException ex1) {
-	            return false;
-	        }
-	    }
-	    return true;
-	}
-	/**
-	 * The method remove Object from Json array
-	 * 
-	 * @param object
-	 * @param tempArrayContent
-	 * @return string
-	 */
-	private static String removeObject(JSONObject object, String tempArrayContent) {
-		Iterator<String> keysItr = object.keys();
-		while (keysItr.hasNext()) {
-			String key = keysItr.next();
-			Object value = object.get(key);
-			if (value instanceof JSONArray) {
-				JSONArray array = (JSONArray) value;
-				for (int i = 0; i < array.length(); ++i) {
-					String arrayContent = removeObject(new JSONObject(array.get(i).toString()));
-					object.put(key, new JSONArray("[" + arrayContent + "]"));
-				}
-			} else if (value instanceof JSONObject) {
-				String objectContent = removeObject(new JSONObject(value.toString()));
-				object.put(key, new JSONObject(objectContent));
-			}
-			if (value.toString().equals("$REMOVE$")) {
-				object.remove(key);
-				keysItr = object.keys();
-			}
-		}
-		return object.toString();
-	}
-	/**
-	 * The method return object of KeywordUtil
-	 * 
-	 * @param moduleName
-	 * @return
-	 */
-	public static KeywordUtil getObject(String moduleName) {
-		KeywordUtil objKeywordUtil = null;
-		if (moduleName.equalsIgnoreCase("ida"))
-			objKeywordUtil = new IdaKeywordUtil();
-		else if (moduleName.equalsIgnoreCase("idrepo"))
-			objKeywordUtil = new IdRepoKeywordUtil();
-		return objKeywordUtil;
-	}
-
-}
+package io.mosip.authentication.testdata;
+
+import java.io.File;
+import java.io.FileOutputStream;
+import java.io.OutputStream;
+import java.io.OutputStreamWriter;
+import java.nio.charset.StandardCharsets;
+import java.nio.file.Files;
+import java.nio.file.Paths;
+import java.util.HashMap;
+import java.util.HashSet;
+import java.util.Iterator;
+import java.util.Map;
+import java.util.Properties;
+import java.util.Set;
+import java.util.regex.Pattern;
+import java.util.Map.Entry;
+
+import org.apache.commons.beanutils.PropertyUtils;
+import org.apache.log4j.Logger;
+import org.json.JSONArray;
+import org.json.JSONException;
+import org.json.JSONObject;
+import org.testng.Reporter;
+
+import com.fasterxml.jackson.databind.ObjectMapper;
+import io.mosip.authentication.fw.precon.JsonPrecondtion;
+import io.mosip.authentication.fw.util.FileUtil;
+import io.mosip.authentication.fw.util.AuthTestsUtil;
+import io.mosip.authentication.fw.util.RunConfig;
+import io.mosip.authentication.fw.util.RunConfigUtil;
+import io.mosip.authentication.idRepositoty.fw.util.IdRepoTestsUtil;
+import io.mosip.authentication.testdata.keywords.IdRepoKeywordUtil;
+import io.mosip.authentication.testdata.keywords.IdaKeywordUtil;
+import io.mosip.authentication.testdata.keywords.KeywordUtil;
+
+/**
+ * Precondtion json file according to the input and mapping provided in test
+ * data yml file
+ * 
+ * @author Vignesh
+ */
+public class Precondtion {
+	
+	private static final Logger PRECON_LOGGER = Logger.getLogger(Precondtion.class);
+
+	/**
+	 * Method will return updated json field value , it will set property of json
+	 * according to the json mapping provided in test data yml file
+	 * 
+	 * @param inputFilePath
+	 * @param fieldvalue
+	 * @param outputFilePath
+	 * @param propFileName
+	 * @return map
+	 */
+	public static Map<String, String> parseAndWriteTestDataJsonFile(String inputFilePath, Map<String, String> fieldvalue,
+			String outputFilePath, String propFileName) {
+		try {
+			ObjectMapper mapper = new ObjectMapper();
+			Object jsonObj = mapper.readValue(
+					new String(Files.readAllBytes(Paths.get(inputFilePath)), StandardCharsets.UTF_8), Object.class);
+			fieldvalue = getObject(TestDataConfig.getModuleName()).precondtionKeywords(fieldvalue);// New Code . Need to
+																									// add
+			for (Entry<String, String> map : fieldvalue.entrySet()) {
+				if (map.getValue().contains("LONG:")) {
+					String value = map.getValue().replace("LONG:", "");
+					PropertyUtils.setProperty(jsonObj, AuthTestsUtil.getPropertyFromFilePath(propFileName).getProperty(map.getKey()),
+							Long.parseLong(value));
+				} else if (map.getValue().contains("DOUBLE:")) {
+					String value = map.getValue().replace("DOUBLE:", "");
+					PropertyUtils.setProperty(jsonObj, AuthTestsUtil.getPropertyFromFilePath(propFileName).getProperty(map.getKey()),
+							Double.parseDouble(value));
+				} else if (map.getValue().contains("BOOLEAN:")) {
+					String value = map.getValue();
+					if (value.contains("true"))
+						PropertyUtils.setProperty(jsonObj, AuthTestsUtil.getPropertyFromFilePath(propFileName).getProperty(map.getKey()),
+								true);
+					if (value.contains("false"))
+						PropertyUtils.setProperty(jsonObj, AuthTestsUtil.getPropertyFromFilePath(propFileName).getProperty(map.getKey()),
+								false);
+				} else
+					PropertyUtils.setProperty(jsonObj, AuthTestsUtil.getPropertyFromFilePath(propFileName).getProperty(map.getKey()),
+							map.getValue());
+			}
+			mapper.writeValue(new FileOutputStream(outputFilePath), jsonObj);
+			String outputJson = new String(Files.readAllBytes(Paths.get(outputFilePath)), StandardCharsets.UTF_8);
+			// Replacing the version in request
+			outputJson = outputJson.replace("$version$", RunConfigUtil.objRunConfig.getAuthVersion());
+			outputJson = outputJson.replaceAll("$version$", RunConfigUtil.objRunConfig.getAuthVersion());
+			if (outputJson.contains("$REMOVE$"))
+				outputJson = removeObject(new JSONObject(outputJson));
+			FileUtil.writeFile(outputFilePath, outputJson);
+			PRECON_LOGGER.info("Updated json file content: " + JsonPrecondtion.toPrettyFormat(outputJson.toString()));
+			return fieldvalue;
+		} catch (Exception e) {
+			PRECON_LOGGER.error("Exception Occured in precondtion message: " + e.getMessage());
+			Reporter.log("Exception Occured in precondtion message: " + e.getMessage());
+			return fieldvalue;
+		}
+	}
+	
+	/**
+	 * Method update the property file and return map of property
+	 * 
+	 * @param auditMappingPath
+	 * @param fieldvalue
+	 * @param outputFilePath
+	 * @return map
+	 */
+	public static Map<String, String> parseAndWritePropertyFile(String auditMappingPath,Map<String, String> fieldvalue,
+			String outputFilePath) {
+		try {
+			fieldvalue = getObject(TestDataConfig.getModuleName()).precondtionKeywords(fieldvalue);// New Code . Need to add
+			Map<String, String> auditTxnValue = new HashMap<String, String>();
+			for (Entry<String, String> entry : fieldvalue.entrySet()) {
+				String orgKey = AuthTestsUtil.getPropertyFromFilePath(auditMappingPath).get(entry.getKey()).toString();
+				auditTxnValue.put(orgKey, entry.getValue());
+			}
+			Properties prop = new Properties();
+			OutputStream output = new FileOutputStream(outputFilePath);
+				for (Entry<String, String> entry : auditTxnValue.entrySet()) {
+					prop.setProperty(entry.getKey(), entry.getValue());
+				}
+				prop.store(output, "UTF-8");
+			return auditTxnValue;
+		} catch (Exception e) {
+			PRECON_LOGGER.error("Exception Occured: " + e.getMessage());
+			Reporter.log("Exception Occured: " + e.getMessage());
+			return null;
+		}
+	}
+	/**
+	 * Method update the property file and return map of property
+	 * 
+	 * @param emailMappingPath
+	 * @param fieldvalue
+	 * @param outputFilePath
+	 * @return map
+	 */
+	public static Map<String, String> parseAndWriteEmailNotificationPropertyFile(String emailMappingPath,
+			Map<String, String> fieldvalue, String outputFilePath) {
+		try {
+			fieldvalue = getObject(TestDataConfig.getModuleName()).precondtionKeywords(fieldvalue);// New Code . Need to
+																									// add
+			Map<String, String> emailTemplatevalue = new HashMap<String, String>();
+			for (Entry<String, String> entry : fieldvalue.entrySet()) {
+				String key = entry.getKey().toString();
+				if (key.matches("email.template.*")) {
+					String[] templates = entry.getValue().split(Pattern.quote("|"));
+					emailTemplatevalue.put(templates[0], templates[1]);
+				} else if (entry.getKey().toString().contains("email.otp")) {
+					emailTemplatevalue.put(entry.getKey(), entry.getValue());
+				}
+			}
+			Properties prop = new Properties();
+			for (Entry<String, String> entry : emailTemplatevalue.entrySet()) {
+				prop.setProperty(entry.getKey(), entry.getValue());
+			}
+			prop.store(new OutputStreamWriter(new FileOutputStream(outputFilePath), "UTF-8"), null);
+			return emailTemplatevalue;
+		} catch (Exception e) {
+			PRECON_LOGGER.error("Exception Occured: " + e.getMessage());
+			Reporter.log("Exception Occured: " + e.getMessage());
+			return null;
+		}
+	}
+	
+	/**
+	 * Method update the property file and return map of property
+	 * 
+	 * @param fieldvalue
+	 * @param outputFilePath
+	 * @return map
+	 */
+	public static Map<String, String> parseAndWritePropertyFile(Map<String, String> fieldvalue, String outputFilePath) {
+		try {
+			fieldvalue = getObject(TestDataConfig.getModuleName()).precondtionKeywords(fieldvalue);// New Code . Need to
+																									// add
+			Properties prop = new Properties();
+			if (!new File(outputFilePath).exists())
+				new File(outputFilePath).getParentFile().mkdirs();
+			FileOutputStream output = new FileOutputStream(outputFilePath);
+			for (Entry<String, String> entry : fieldvalue.entrySet()) {
+				prop.setProperty(entry.getKey(), entry.getValue());
+			}
+			prop.store(output, null);
+			return fieldvalue;
+		} catch (Exception e) {
+			PRECON_LOGGER.error("Exception Occured: " + e.getMessage());
+			Reporter.log("Exception Occured: " + e.getMessage());
+			return null;
+		}
+	}
+	
+	/**
+	 * This method is to remove objects where ever REMOVE keyword is provided in
+	 * test data
+	 * 
+	 * @param object
+	 * @return string
+	 */
+	public static String removeObject(JSONObject object) {
+		Iterator<String> keysItr = object.keys();
+		while (keysItr.hasNext()) {
+			String key = keysItr.next();
+			Object value = object.get(key);
+			if (value instanceof JSONArray) {
+				JSONArray array = (JSONArray) value;
+				String finalarrayContent = "";
+				for (int i = 0; i < array.length(); ++i) {
+					if(!array.toString().contains("{") && !array.toString().contains("}"))
+					{
+						Set<String> arr = new HashSet<String>();
+						for (int k = 0; k < array.length(); k++)
+						{
+							arr.add(array.getString(k));
+						}
+						finalarrayContent=removObjectFromArray(arr);
+					}
+					else
+					{
+					String arrayContent = removeObject(new JSONObject(array.get(i).toString()), finalarrayContent);
+					if (!arrayContent.equals("{}"))
+						finalarrayContent = finalarrayContent + "," + arrayContent;
+					}
+				}
+				finalarrayContent = finalarrayContent.substring(1, finalarrayContent.length());
+				object.put(key, new JSONArray("[" + finalarrayContent + "]"));
+			} else if (value instanceof JSONObject) {
+				String objectContent = removeObject(new JSONObject(value.toString()));
+				object.put(key, new JSONObject(objectContent));
+			}
+			if (value.toString().equals("$REMOVE$")) {
+				object.remove(key);
+				keysItr = object.keys();
+			}
+		}
+		return object.toString();
+	}
+	
+	private static String removObjectFromArray(Set<String> content) {
+		String array = "[";
+		for (String str : content) {
+			if (!str.contains("$REMOVE$"))
+				array = array + '"' + str + '"' + ",";
+		}
+		array = array.substring(0, array.length() - 1);
+		array = array + "]";
+		return array;
+	}
+	public static boolean isJSONValid(String test) {
+	    try {
+	        new JSONObject(test);
+	    } catch (JSONException ex) {
+	        // edited, to include @Arthur's comment
+	        // e.g. in case JSONArray is valid as well...
+	        try {
+	            new JSONArray(test);
+	        } catch (JSONException ex1) {
+	            return false;
+	        }
+	    }
+	    return true;
+	}
+	/**
+	 * The method remove Object from Json array
+	 * 
+	 * @param object
+	 * @param tempArrayContent
+	 * @return string
+	 */
+	private static String removeObject(JSONObject object, String tempArrayContent) {
+		Iterator<String> keysItr = object.keys();
+		while (keysItr.hasNext()) {
+			String key = keysItr.next();
+			Object value = object.get(key);
+			if (value instanceof JSONArray) {
+				JSONArray array = (JSONArray) value;
+				for (int i = 0; i < array.length(); ++i) {
+					String arrayContent = removeObject(new JSONObject(array.get(i).toString()));
+					object.put(key, new JSONArray("[" + arrayContent + "]"));
+				}
+			} else if (value instanceof JSONObject) {
+				String objectContent = removeObject(new JSONObject(value.toString()));
+				object.put(key, new JSONObject(objectContent));
+			}
+			if (value.toString().equals("$REMOVE$")) {
+				object.remove(key);
+				keysItr = object.keys();
+			}
+		}
+		return object.toString();
+	}
+	/**
+	 * The method return object of KeywordUtil
+	 * 
+	 * @param moduleName
+	 * @return
+	 */
+	public static KeywordUtil getObject(String moduleName) {
+		KeywordUtil objKeywordUtil = null;
+		if (moduleName.equalsIgnoreCase("ida"))
+			objKeywordUtil = new IdaKeywordUtil();
+		else if (moduleName.equalsIgnoreCase("idrepo"))
+			objKeywordUtil = new IdRepoKeywordUtil();
+		return objKeywordUtil;
+	}
+
+}