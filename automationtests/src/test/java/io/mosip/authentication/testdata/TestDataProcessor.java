<<<<<<< HEAD
package io.mosip.authentication.testdata;

import java.io.File;
import java.util.Map;
import java.util.Map.Entry;

import org.apache.log4j.Logger;

import io.mosip.authentication.fw.util.RunConfig;
import io.mosip.authentication.tests.BioIrisAuthentication;

/**
 * Initialization  of test data processor
 * 
 * @author Vignesh
 *
 */
public class TestDataProcessor {
	
	private TestDataUtil objTestDataUtil = new TestDataUtil();	
	private TestDataConfig objTestDataConfig = new TestDataConfig();
	private static Logger logger = Logger.getLogger(TestDataProcessor.class);

	/**
	 * To initiate test data processor with following argument
	 * 
	 * @param testDataFileName
	 * @param testDataPath
	 * @param moduleName
	 */
	public void initateTestDataProcess(String testDataFileName,String testDataPath, String moduleName) {
		try {
			objTestDataConfig.setConfig(moduleName, testDataPath);
			File testDataFilePath = new File(TestDataConfig.getUserDirectory() + TestDataConfig.getSrcPath()
					+ TestDataConfig.getTestDataPath() + testDataFileName);
			objTestDataUtil.loadTestData(testDataFilePath);
			objTestDataUtil.createTestData();
		} catch (Exception e1) {
			logger.error("Exception Occured in test data processor: " + e1.getMessage());
		}
	}

}
=======
package io.mosip.authentication.testdata;

import java.io.File;
import java.io.FileInputStream;
import java.io.FileNotFoundException;
import java.io.InputStream;
import java.util.List;
import java.util.Map;
import java.util.Random;
import java.util.Map.Entry;

import org.apache.log4j.Logger;
import org.yaml.snakeyaml.Yaml;

import io.mosip.authentication.fw.util.RunConfig;
import io.mosip.authentication.tests.BioIrisAuthentication;
import io.mosip.testDataDTO.YamlDTO;

/**
 * Initialization  of test data processor
 * 
 * @author Vignesh
 *
 */
public class TestDataProcessor {
	
	private TestDataUtil objTestDataUtil = new TestDataUtil();	
	private TestDataConfig objTestDataConfig = new TestDataConfig();
	private static Logger logger = Logger.getLogger(TestDataProcessor.class);

	/**
	 * To initiate test data processor with following argument
	 * 
	 * @param testDataFileName
	 * @param testDataPath
	 * @param moduleName
	 */
	public void initateTestDataProcess(String testDataFileName,String testDataPath, String moduleName) {
		try {
			objTestDataConfig.setConfig(moduleName, testDataPath);
			File testDataFilePath = new File("./"+TestDataConfig.getSrcPath()
					+ TestDataConfig.getTestDataPath() + testDataFileName);
			objTestDataUtil.loadTestData(testDataFilePath);
			objTestDataUtil.createTestData();
		} catch (Exception e1) {
			logger.error("Exception Occured in test data processor: " + e1.getMessage());
		}
	}
	
	/**
	 * To get random testdata from yml file for the key
	 * 
	 * @author Arjun
	 * 
	 * @param modulename
	 * @param apiname
	 * @param testData
	 * @param dataParam
	 * @return testdata
	 */
	@SuppressWarnings("unchecked")
	public String getYamlData(String modulename, String apiname, String testData, String dataParam) {
		Yaml yaml = new Yaml();
		String testdata = null;
		InputStream inputStream;
		try {
			inputStream = new FileInputStream(
					"src/test/resources/" + modulename + "/" + apiname + "/" + testData + ".yaml");
			YamlDTO obj = new YamlDTO();
			obj.setYamlObject((Map<String, List<Object>>) yaml.load(inputStream));
			List<Object> list = obj.getYamlObject().get(dataParam);
			Random random = new Random();
			testdata = (String) list.get(random.nextInt(list.size())).toString();
		} catch (FileNotFoundException e) {
			e.printStackTrace();
		}
		return testdata;
	}
}
>>>>>>> d7523eaa
<|MERGE_RESOLUTION|>--- conflicted
+++ resolved
@@ -1,48 +1,3 @@
-<<<<<<< HEAD
-package io.mosip.authentication.testdata;
-
-import java.io.File;
-import java.util.Map;
-import java.util.Map.Entry;
-
-import org.apache.log4j.Logger;
-
-import io.mosip.authentication.fw.util.RunConfig;
-import io.mosip.authentication.tests.BioIrisAuthentication;
-
-/**
- * Initialization  of test data processor
- * 
- * @author Vignesh
- *
- */
-public class TestDataProcessor {
-	
-	private TestDataUtil objTestDataUtil = new TestDataUtil();	
-	private TestDataConfig objTestDataConfig = new TestDataConfig();
-	private static Logger logger = Logger.getLogger(TestDataProcessor.class);
-
-	/**
-	 * To initiate test data processor with following argument
-	 * 
-	 * @param testDataFileName
-	 * @param testDataPath
-	 * @param moduleName
-	 */
-	public void initateTestDataProcess(String testDataFileName,String testDataPath, String moduleName) {
-		try {
-			objTestDataConfig.setConfig(moduleName, testDataPath);
-			File testDataFilePath = new File(TestDataConfig.getUserDirectory() + TestDataConfig.getSrcPath()
-					+ TestDataConfig.getTestDataPath() + testDataFileName);
-			objTestDataUtil.loadTestData(testDataFilePath);
-			objTestDataUtil.createTestData();
-		} catch (Exception e1) {
-			logger.error("Exception Occured in test data processor: " + e1.getMessage());
-		}
-	}
-
-}
-=======
 package io.mosip.authentication.testdata;
 
 import java.io.File;
@@ -122,4 +77,3 @@
 		return testdata;
 	}
 }
->>>>>>> d7523eaa
