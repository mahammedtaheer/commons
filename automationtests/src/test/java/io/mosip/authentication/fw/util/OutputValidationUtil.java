<<<<<<< HEAD
package io.mosip.authentication.fw.util;

import java.nio.file.Files; 
import java.nio.file.Paths;
import java.sql.Timestamp;
import java.util.ArrayList;
import java.util.Date;
import java.util.HashMap;
import java.util.List;
import java.util.Map;
import java.util.Map.Entry;
import java.util.regex.Pattern;

import org.apache.log4j.Logger;
import org.testng.Reporter;

import com.google.common.base.Verify;

import io.mosip.authentication.fw.dto.OutputValidationDto;
import io.mosip.authentication.fw.precon.JsonPrecondtion;

/**
 * Perform output validation between expected and actual json file or message
 * 
 * @author Vignesh
 *
 */
public class OutputValidationUtil extends IdaScriptsUtil{

	private static Logger logger = Logger.getLogger(OutputValidationUtil.class);
	private static FileUtil objFileUtil = new FileUtil();
	private JsonPrecondtion objJsonPrecondtion = new JsonPrecondtion();
	private static ReportUtil objReportUtil = new ReportUtil();
	private UinVidNumberUtil objUinVidNumberUtil = new UinVidNumberUtil();
	
	public Map<String, List<OutputValidationDto>> doOutputValidation(String actualOutputFile, String expOutputFile) {
		try {
			objJsonPrecondtion = new JsonPrecondtion(new String(Files.readAllBytes(Paths.get(actualOutputFile))));
			Map<String, String> actual = objJsonPrecondtion.getJsonFieldValue(actualOutputFile,
					objJsonPrecondtion.getPathList(actualOutputFile));
			objJsonPrecondtion = new JsonPrecondtion(new String(Files.readAllBytes(Paths.get(expOutputFile))));
			Map<String, String> exp = objJsonPrecondtion.getJsonFieldValue(expOutputFile,
					objJsonPrecondtion.getPathList(expOutputFile));
			actualOutputFile=actualOutputFile.substring(actualOutputFile.lastIndexOf("/")+1,actualOutputFile.length());
			expOutputFile=expOutputFile.substring(expOutputFile.lastIndexOf("/")+1, expOutputFile.length());
			return compareActuExpValue(actual,exp,actualOutputFile+ " vs "+expOutputFile);
		} catch (Exception e) {
			logger.error("Exceptione occured " + e.getMessage());
			return null;
		}
	}
	
	public Map<String, List<OutputValidationDto>> compareActuExpValue(Map<String, String> actual,
			Map<String, String> exp, String actVsExp) {
		Map<String, List<OutputValidationDto>> objMap = new HashMap<String, List<OutputValidationDto>>();
		List<OutputValidationDto> objList = new ArrayList<OutputValidationDto>();
		for (Entry<String, String> actualEntry : actual.entrySet()) {
			OutputValidationDto objOpDto = new OutputValidationDto();
			if (!exp.containsKey(actualEntry.getKey())) {
				objOpDto.setFieldName(actualEntry.getKey());
				objOpDto.setFiedlHierarchy(actualEntry.getKey());
				objOpDto.setActualValue(actualEntry.getValue());
				objOpDto.setExpValue("NOT VERIFIED");
				objOpDto.setStatus("WARNING");
				objList.add(objOpDto);
			}
		}
		// Comparing value with actual json
		for (Entry<String, String> expEntry : exp.entrySet()) {
			OutputValidationDto objOpDto = new OutputValidationDto();
			if (actual.containsKey(expEntry.getKey())) {
				if (!expEntry.getValue().equals("$IGNORE$") && !expEntry.getValue().contains("$DECODE$")) {
					if (expEntry.getValue().equals(actual.get(expEntry.getKey()))) {
						objOpDto.setFieldName(expEntry.getKey());
						objOpDto.setFiedlHierarchy(expEntry.getKey());
						objOpDto.setActualValue(actual.get(expEntry.getKey()));
						objOpDto.setExpValue(expEntry.getValue());
						objOpDto.setStatus("PASS");
					} else if (expEntry.getValue().equals("$TIMESTAMP$")) {
						if (validateTimestamp(actual.get(expEntry.getKey()))) {
							objOpDto.setFieldName(expEntry.getKey());
							objOpDto.setFiedlHierarchy(expEntry.getKey());
							objOpDto.setActualValue(actual.get(expEntry.getKey()));
							objOpDto.setExpValue(expEntry.getValue());
							objOpDto.setStatus("PASS");
						} else {
							objOpDto.setFieldName(expEntry.getKey());
							objOpDto.setFiedlHierarchy(expEntry.getKey());
							objOpDto.setActualValue(actual.get(expEntry.getKey()));
							objOpDto.setExpValue(expEntry.getValue());
							objOpDto.setStatus("FAIL");
						}
					}else if (expEntry.getValue().equals("$TIMESTAMPZ$")) {
						if (validateTimestampZ(actual.get(expEntry.getKey()))) {
							objOpDto.setFieldName(expEntry.getKey());
							objOpDto.setFiedlHierarchy(expEntry.getKey());
							objOpDto.setActualValue(actual.get(expEntry.getKey()));
							objOpDto.setExpValue(expEntry.getValue());
							objOpDto.setStatus("PASS");
						} else {
							objOpDto.setFieldName(expEntry.getKey());
							objOpDto.setFiedlHierarchy(expEntry.getKey());
							objOpDto.setActualValue(actual.get(expEntry.getKey()));
							objOpDto.setExpValue(expEntry.getValue());
							objOpDto.setStatus("FAIL");
						}
					}else if (expEntry.getValue().contains("TOKENID:") && expEntry.getValue().contains(".")) {
						String key = expEntry.getValue().replace("TOKENID:", "");
						String[] keys= key.split(Pattern.quote("."));
						String tokenid=objUinVidNumberUtil.getTokenId(keys[0], keys[1]);
						if(tokenid.equals(actual.get(expEntry.getKey()))) {
							objOpDto.setFieldName(expEntry.getKey());
							objOpDto.setFiedlHierarchy(expEntry.getKey());
							objOpDto.setActualValue(actual.get(expEntry.getKey()));
							objOpDto.setExpValue(expEntry.getValue());
							objOpDto.setStatus("PASS");
						} else {
							objOpDto.setFieldName(expEntry.getKey());
							objOpDto.setFiedlHierarchy(expEntry.getKey());
							objOpDto.setActualValue(actual.get(expEntry.getKey()));
							objOpDto.setExpValue(expEntry.getValue());
							objOpDto.setStatus("FAIL");
						}
					} else if (expEntry.getValue().contains("$REGEXP")) {
						String extractRegex = expEntry.getValue().replace("$", "");
						String[] array = extractRegex.split(":");
						String regex = array[1];
						if (validateRegularExpression(actual.get(expEntry.getKey()), regex)) {
							objOpDto.setFieldName(expEntry.getKey());
							objOpDto.setFiedlHierarchy(expEntry.getKey());
							objOpDto.setActualValue(actual.get(expEntry.getKey()));
							objOpDto.setExpValue(expEntry.getValue());
							objOpDto.setStatus("PASS");
						} else {
							objOpDto.setFieldName(expEntry.getKey());
							objOpDto.setFiedlHierarchy(expEntry.getKey());
							objOpDto.setActualValue(actual.get(expEntry.getKey()));
							objOpDto.setExpValue(expEntry.getValue());
							objOpDto.setStatus("FAIL");
						}
					} else {
						objOpDto.setFieldName(expEntry.getKey());
						objOpDto.setFiedlHierarchy(expEntry.getKey());
						objOpDto.setActualValue(actual.get(expEntry.getKey()));
						objOpDto.setExpValue(expEntry.getValue());
						objOpDto.setStatus("FAIL");
					}
					objList.add(objOpDto);
				} else if (expEntry.getValue().contains("$DECODE$")) {
					String keyword = expEntry.getValue().toString();
					String content = actual.get(expEntry.getKey());
					System.out.println("checkcheck: " + content);
					String expKeyword = keyword.substring(keyword.lastIndexOf("->") + 2, keyword.length());
					String actKeyword = expKeyword.replace("expected", "actual");
					objFileUtil.createAndWriteFile(actKeyword, getDecodedData(content));
					Map<String, List<OutputValidationDto>> ouputValid = doOutputValidation(
							objFileUtil.getFilePath(getTestFolder(), actKeyword).toString(),
							objFileUtil.getFilePath(getTestFolder(), expKeyword).toString());
					Reporter.log(objReportUtil.getOutputValiReport(ouputValid));
					Verify.verify(publishOutputResult(ouputValid));
				}
			} else if(!expEntry.getValue().equals("$IGNORE$")) {
				objOpDto.setFieldName(expEntry.getKey());
				objOpDto.setFiedlHierarchy(expEntry.getKey());
				objOpDto.setActualValue("NOT AVAILABLE");
				objOpDto.setExpValue(expEntry.getValue());
				objOpDto.setStatus("FAIL");
				objList.add(objOpDto);
				logger.error("The expected json path " + expEntry.getKey() + " is not available in actual json");
			}
		}
		objMap.put(actVsExp, objList);
		return objMap;
	}
	
	public boolean validateTimestamp(String timestamp) {
		try {
			Date date = new Date();
			long time = date.getTime();
			Timestamp ts = new Timestamp(time);
			String currentTimeStamp = ts.toString();
			if (!timestamp.substring(0, 4).equals(currentTimeStamp.substring(0, 4)))
				return false;
			if (!timestamp.substring(4, 5).equals("-"))
				return false;
			if (!(new Integer(timestamp.substring(5, 7)) <= 12))
				return false;
			if (!timestamp.substring(7, 8).equals("-"))
				return false;
			if (!(new Integer(timestamp.substring(8, 10)) <= 31))
				return false;
			if (!timestamp.substring(10, 11).equals("T"))
				return false;
			if (!(new Integer(timestamp.substring(11, 13)) <= 24))
				return false;
			if (!timestamp.substring(13, 14).equals(":"))
				return false;
			if (!(new Integer(timestamp.substring(14, 16)) <= 59))
				return false;
			if (!timestamp.substring(16, 17).equals(":"))
				return false;
			if (!(new Integer(timestamp.substring(17, 19)) <= 59))
				return false;
			if (!timestamp.substring(19, 20).equals("."))
				return false;
			if (!timestamp.substring(23, 24).equals("+"))
				return false;
			if (!timestamp.substring(26, 27).equals(":"))
				return false;
			return true;
		} catch (Exception e) {
			System.out.println(e);
			return false;
		}
	}
	
	public boolean validateTimestampZ(String timestamp) {
		try {
			Date date = new Date();
			long time = date.getTime();
			Timestamp ts = new Timestamp(time);
			String currentTimeStamp = ts.toString();
			if (!timestamp.substring(0, 4).equals(currentTimeStamp.substring(0, 4)))
				return false;
			if (!timestamp.substring(4, 5).equals("-"))
				return false;
			if (!(new Integer(timestamp.substring(5, 7)) <= 12))
				return false;
			if (!timestamp.substring(7, 8).equals("-"))
				return false;
			if (!(new Integer(timestamp.substring(8, 10)) <= 31))
				return false;
			if (!timestamp.substring(10, 11).equals("T"))
				return false;
			if (!(new Integer(timestamp.substring(11, 13)) <= 24))
				return false;
			if (!timestamp.substring(13, 14).equals(":"))
				return false;
			if (!(new Integer(timestamp.substring(14, 16)) <= 59))
				return false;
			if (!timestamp.substring(16, 17).equals(":"))
				return false;
			if (!(new Integer(timestamp.substring(17, 19)) <= 59))
				return false;
			if (!timestamp.substring(19, 20).equals("."))
				return false;
			if (!timestamp.substring(23, 24).equals("Z"))
				return false;
			return true;
		} catch (Exception e) {
			System.out.println(e);
			return false;
		}
	}
	
	public boolean validateRegularExpression(String actValue, String regex) {
		if (Pattern.matches(regex, actValue))
			return true;
		else
			return false;
	}
	
	public boolean publishOutputResult(Map<String, List<OutputValidationDto>> outputresult) {
		boolean outputStatus = true;
		logger.info(
				"*******************************************Output validation*******************************************");
		for (Entry<String, List<OutputValidationDto>> entry : outputresult.entrySet()) {
			logger.info("* OutputValidaiton For : " + entry.getKey());
			for (OutputValidationDto dto : entry.getValue()) {
				logger.info("*");
				if (dto.getStatus().equals("PASS")) {
					logger.info("* JsonField Path :" + dto.getFieldName());
					logger.info("* Expected Value :" + dto.getExpValue());
					logger.info("* Actual value :" + dto.getActualValue());
					logger.info("* Status :" + dto.getStatus());
				}else if (dto.getStatus().equals("WARNING")) {
					logger.info("* JsonField Path :" + dto.getFieldName());
					logger.info("* Expected Value :" + dto.getExpValue());
					logger.info("* Actual value :" + dto.getActualValue());
					logger.info("* Status :" + dto.getStatus());
				}else if (dto.getStatus().equals("FAIL")) {
					logger.error("* JsonField Path :" + dto.getFieldName());
					logger.error("* Expected Value :" + dto.getExpValue());
					logger.error("* Actual value :" + dto.getActualValue());
					logger.error("* Status :" + dto.getStatus());
					outputStatus = false;
				}
			}
		}
		logger.info(
				"*******************************************************************************************************");
		return outputStatus;
	}
}
=======
package io.mosip.authentication.fw.util;

import java.nio.file.Files; 
import java.nio.file.Paths;
import java.sql.Timestamp;
import java.util.ArrayList;
import java.util.Date;
import java.util.HashMap;
import java.util.List;
import java.util.Map;
import java.util.Map.Entry;
import java.util.regex.Pattern;

import org.apache.log4j.Logger;
import org.testng.Reporter;

import com.google.common.base.Verify;

import io.mosip.authentication.fw.dto.OutputValidationDto;
import io.mosip.authentication.fw.precon.JsonPrecondtion;

/**
 * Perform output validation between expected and actual json file or message
 * 
 * @author Vignesh
 *
 */
public class OutputValidationUtil extends IdaScriptsUtil{

	private static Logger logger = Logger.getLogger(OutputValidationUtil.class);
	private static FileUtil objFileUtil = new FileUtil();
	private JsonPrecondtion objJsonPrecondtion = new JsonPrecondtion();
	private static ReportUtil objReportUtil = new ReportUtil();
	private UinVidNumberUtil objUinVidNumberUtil = new UinVidNumberUtil();
	
	public Map<String, List<OutputValidationDto>> doOutputValidation(String actualOutputFile, String expOutputFile) {
		try {
			objJsonPrecondtion = new JsonPrecondtion(new String(Files.readAllBytes(Paths.get(actualOutputFile))));
			Map<String, String> actual = objJsonPrecondtion.getJsonFieldValue(actualOutputFile,
					objJsonPrecondtion.getPathList(actualOutputFile));
			objJsonPrecondtion = new JsonPrecondtion(new String(Files.readAllBytes(Paths.get(expOutputFile))));
			Map<String, String> exp = objJsonPrecondtion.getJsonFieldValue(expOutputFile,
					objJsonPrecondtion.getPathList(expOutputFile));
			actualOutputFile=actualOutputFile.substring(actualOutputFile.lastIndexOf("/")+1,actualOutputFile.length());
			expOutputFile=expOutputFile.substring(expOutputFile.lastIndexOf("/")+1, expOutputFile.length());
			return compareActuExpValue(actual,exp,actualOutputFile+ " vs "+expOutputFile);
		} catch (Exception e) {
			logger.error("Exceptione occured " + e.getMessage());
			return null;
		}
	}
	
	public Map<String, List<OutputValidationDto>> compareActuExpValue(Map<String, String> actual,
			Map<String, String> exp, String actVsExp) {
		Map<String, List<OutputValidationDto>> objMap = new HashMap<String, List<OutputValidationDto>>();
		List<OutputValidationDto> objList = new ArrayList<OutputValidationDto>();
		for (Entry<String, String> actualEntry : actual.entrySet()) {
			OutputValidationDto objOpDto = new OutputValidationDto();
			if (!exp.containsKey(actualEntry.getKey())) {
				objOpDto.setFieldName(actualEntry.getKey());
				objOpDto.setFiedlHierarchy(actualEntry.getKey());
				objOpDto.setActualValue(actualEntry.getValue());
				objOpDto.setExpValue("NOT VERIFIED");
				objOpDto.setStatus("WARNING");
				objList.add(objOpDto);
			}
		}
		// Comparing value with actual json
		for (Entry<String, String> expEntry : exp.entrySet()) {
			OutputValidationDto objOpDto = new OutputValidationDto();
			if (actual.containsKey(expEntry.getKey())) {
				if (!expEntry.getValue().equals("$IGNORE$") && !expEntry.getValue().contains("$DECODE$")) {
					if (expEntry.getValue().equals(actual.get(expEntry.getKey()))) {
						objOpDto.setFieldName(expEntry.getKey());
						objOpDto.setFiedlHierarchy(expEntry.getKey());
						objOpDto.setActualValue(actual.get(expEntry.getKey()));
						objOpDto.setExpValue(expEntry.getValue());
						objOpDto.setStatus("PASS");
					} else if (expEntry.getValue().equals("$TIMESTAMP$")) {
						if (validateTimestamp(actual.get(expEntry.getKey()))) {
							objOpDto.setFieldName(expEntry.getKey());
							objOpDto.setFiedlHierarchy(expEntry.getKey());
							objOpDto.setActualValue(actual.get(expEntry.getKey()));
							objOpDto.setExpValue(expEntry.getValue());
							objOpDto.setStatus("PASS");
						} else {
							objOpDto.setFieldName(expEntry.getKey());
							objOpDto.setFiedlHierarchy(expEntry.getKey());
							objOpDto.setActualValue(actual.get(expEntry.getKey()));
							objOpDto.setExpValue(expEntry.getValue());
							objOpDto.setStatus("FAIL");
						}
					}else if (expEntry.getValue().equals("$TIMESTAMPZ$")) {
						if (validateTimestampZ(actual.get(expEntry.getKey()))) {
							objOpDto.setFieldName(expEntry.getKey());
							objOpDto.setFiedlHierarchy(expEntry.getKey());
							objOpDto.setActualValue(actual.get(expEntry.getKey()));
							objOpDto.setExpValue(expEntry.getValue());
							objOpDto.setStatus("PASS");
						} else {
							objOpDto.setFieldName(expEntry.getKey());
							objOpDto.setFiedlHierarchy(expEntry.getKey());
							objOpDto.setActualValue(actual.get(expEntry.getKey()));
							objOpDto.setExpValue(expEntry.getValue());
							objOpDto.setStatus("FAIL");
						}
					}else if (expEntry.getValue().contains("TOKENID:") && expEntry.getValue().contains(".")) {
						String key = expEntry.getValue().replace("TOKENID:", "");
						String[] keys= key.split(Pattern.quote("."));
						String tokenid=objUinVidNumberUtil.getTokenId(keys[0], keys[1]);
						if(tokenid.equals(actual.get(expEntry.getKey()))) {
							objOpDto.setFieldName(expEntry.getKey());
							objOpDto.setFiedlHierarchy(expEntry.getKey());
							objOpDto.setActualValue(actual.get(expEntry.getKey()));
							objOpDto.setExpValue(expEntry.getValue());
							objOpDto.setStatus("PASS");
						} else {
							objOpDto.setFieldName(expEntry.getKey());
							objOpDto.setFiedlHierarchy(expEntry.getKey());
							objOpDto.setActualValue(actual.get(expEntry.getKey()));
							objOpDto.setExpValue(expEntry.getValue());
							objOpDto.setStatus("FAIL");
						}
					} else if (expEntry.getValue().contains("$REGEXP")) {
						String extractRegex = expEntry.getValue().replace("$", "");
						String[] array = extractRegex.split(":");
						String regex = array[1];
						if (validateRegularExpression(actual.get(expEntry.getKey()), regex)) {
							objOpDto.setFieldName(expEntry.getKey());
							objOpDto.setFiedlHierarchy(expEntry.getKey());
							objOpDto.setActualValue(actual.get(expEntry.getKey()));
							objOpDto.setExpValue(expEntry.getValue());
							objOpDto.setStatus("PASS");
						} else {
							objOpDto.setFieldName(expEntry.getKey());
							objOpDto.setFiedlHierarchy(expEntry.getKey());
							objOpDto.setActualValue(actual.get(expEntry.getKey()));
							objOpDto.setExpValue(expEntry.getValue());
							objOpDto.setStatus("FAIL");
						}
					} else {
						objOpDto.setFieldName(expEntry.getKey());
						objOpDto.setFiedlHierarchy(expEntry.getKey());
						objOpDto.setActualValue(actual.get(expEntry.getKey()));
						objOpDto.setExpValue(expEntry.getValue());
						objOpDto.setStatus("FAIL");
					}
					objList.add(objOpDto);
				} else if (expEntry.getValue().contains("$DECODE$")) {
					String keyword = expEntry.getValue().toString();
					String content = actual.get(expEntry.getKey());
					String expKeyword = keyword.substring(keyword.lastIndexOf("->") + 2, keyword.length());
					String actKeyword = expKeyword.replace("expected", "actual");
					objFileUtil.createAndWriteFile(actKeyword, getDecodedData(content));
					Map<String, List<OutputValidationDto>> ouputValid = doOutputValidation(
							objFileUtil.getFilePath(getTestFolder(), actKeyword).toString(),
							objFileUtil.getFilePath(getTestFolder(), expKeyword).toString());
					Reporter.log(objReportUtil.getOutputValiReport(ouputValid));
					Verify.verify(publishOutputResult(ouputValid));
				}
			} else if(!expEntry.getValue().equals("$IGNORE$")) {
				objOpDto.setFieldName(expEntry.getKey());
				objOpDto.setFiedlHierarchy(expEntry.getKey());
				objOpDto.setActualValue("NOT AVAILABLE");
				objOpDto.setExpValue(expEntry.getValue());
				objOpDto.setStatus("FAIL");
				objList.add(objOpDto);
				logger.error("The expected json path " + expEntry.getKey() + " is not available in actual json");
			}
		}
		objMap.put(actVsExp, objList);
		return objMap;
	}
	
	public boolean validateTimestamp(String timestamp) {
		try {
			Date date = new Date();
			long time = date.getTime();
			Timestamp ts = new Timestamp(time);
			String currentTimeStamp = ts.toString();
			if (!timestamp.substring(0, 4).equals(currentTimeStamp.substring(0, 4)))
				return false;
			if (!timestamp.substring(4, 5).equals("-"))
				return false;
			if (!(new Integer(timestamp.substring(5, 7)) <= 12))
				return false;
			if (!timestamp.substring(7, 8).equals("-"))
				return false;
			if (!(new Integer(timestamp.substring(8, 10)) <= 31))
				return false;
			if (!timestamp.substring(10, 11).equals("T"))
				return false;
			if (!(new Integer(timestamp.substring(11, 13)) <= 24))
				return false;
			if (!timestamp.substring(13, 14).equals(":"))
				return false;
			if (!(new Integer(timestamp.substring(14, 16)) <= 59))
				return false;
			if (!timestamp.substring(16, 17).equals(":"))
				return false;
			if (!(new Integer(timestamp.substring(17, 19)) <= 59))
				return false;
			if (!timestamp.substring(19, 20).equals("."))
				return false;
			if (!timestamp.substring(23, 24).equals("+"))
				return false;
			if (!timestamp.substring(26, 27).equals(":"))
				return false;
			return true;
		} catch (Exception e) {
			logger.error(e.getMessage());
			return false;
		}
	}
	
	public boolean validateTimestampZ(String timestamp) {
		try {
			Date date = new Date();
			long time = date.getTime();
			Timestamp ts = new Timestamp(time);
			String currentTimeStamp = ts.toString();
			if (!timestamp.substring(0, 4).equals(currentTimeStamp.substring(0, 4)))
				return false;
			if (!timestamp.substring(4, 5).equals("-"))
				return false;
			if (!(new Integer(timestamp.substring(5, 7)) <= 12))
				return false;
			if (!timestamp.substring(7, 8).equals("-"))
				return false;
			if (!(new Integer(timestamp.substring(8, 10)) <= 31))
				return false;
			if (!timestamp.substring(10, 11).equals("T"))
				return false;
			if (!(new Integer(timestamp.substring(11, 13)) <= 24))
				return false;
			if (!timestamp.substring(13, 14).equals(":"))
				return false;
			if (!(new Integer(timestamp.substring(14, 16)) <= 59))
				return false;
			if (!timestamp.substring(16, 17).equals(":"))
				return false;
			if (!(new Integer(timestamp.substring(17, 19)) <= 59))
				return false;
			if (!timestamp.substring(19, 20).equals("."))
				return false;
			if (!timestamp.substring(23, 24).equals("Z"))
				return false;
			return true;
		} catch (Exception e) {
			logger.error(e.getMessage());
			return false;
		}
	}
	
	public boolean validateRegularExpression(String actValue, String regex) {
		if (Pattern.matches(regex, actValue))
			return true;
		else
			return false;
	}
	
	public boolean publishOutputResult(Map<String, List<OutputValidationDto>> outputresult) {
		boolean outputStatus = true;
		logger.info(
				"*******************************************Output validation*******************************************");
		for (Entry<String, List<OutputValidationDto>> entry : outputresult.entrySet()) {
			logger.info("* OutputValidaiton For : " + entry.getKey());
			for (OutputValidationDto dto : entry.getValue()) {
				logger.info("*");
				if (dto.getStatus().equals("PASS")) {
					logger.info("* JsonField Path :" + dto.getFieldName());
					logger.info("* Expected Value :" + dto.getExpValue());
					logger.info("* Actual value :" + dto.getActualValue());
					logger.info("* Status :" + dto.getStatus());
				}else if (dto.getStatus().equals("WARNING")) {
					logger.info("* JsonField Path :" + dto.getFieldName());
					logger.info("* Expected Value :" + dto.getExpValue());
					logger.info("* Actual value :" + dto.getActualValue());
					logger.info("* Status :" + dto.getStatus());
				}else if (dto.getStatus().equals("FAIL")) {
					logger.error("* JsonField Path :" + dto.getFieldName());
					logger.error("* Expected Value :" + dto.getExpValue());
					logger.error("* Actual value :" + dto.getActualValue());
					logger.error("* Status :" + dto.getStatus());
					outputStatus = false;
				}
			}
		}
		logger.info(
				"*******************************************************************************************************");
		return outputStatus;
	}
}
>>>>>>> 80645a92
<|MERGE_RESOLUTION|>--- conflicted
+++ resolved
@@ -1,299 +1,3 @@
-<<<<<<< HEAD
-package io.mosip.authentication.fw.util;
-
-import java.nio.file.Files; 
-import java.nio.file.Paths;
-import java.sql.Timestamp;
-import java.util.ArrayList;
-import java.util.Date;
-import java.util.HashMap;
-import java.util.List;
-import java.util.Map;
-import java.util.Map.Entry;
-import java.util.regex.Pattern;
-
-import org.apache.log4j.Logger;
-import org.testng.Reporter;
-
-import com.google.common.base.Verify;
-
-import io.mosip.authentication.fw.dto.OutputValidationDto;
-import io.mosip.authentication.fw.precon.JsonPrecondtion;
-
-/**
- * Perform output validation between expected and actual json file or message
- * 
- * @author Vignesh
- *
- */
-public class OutputValidationUtil extends IdaScriptsUtil{
-
-	private static Logger logger = Logger.getLogger(OutputValidationUtil.class);
-	private static FileUtil objFileUtil = new FileUtil();
-	private JsonPrecondtion objJsonPrecondtion = new JsonPrecondtion();
-	private static ReportUtil objReportUtil = new ReportUtil();
-	private UinVidNumberUtil objUinVidNumberUtil = new UinVidNumberUtil();
-	
-	public Map<String, List<OutputValidationDto>> doOutputValidation(String actualOutputFile, String expOutputFile) {
-		try {
-			objJsonPrecondtion = new JsonPrecondtion(new String(Files.readAllBytes(Paths.get(actualOutputFile))));
-			Map<String, String> actual = objJsonPrecondtion.getJsonFieldValue(actualOutputFile,
-					objJsonPrecondtion.getPathList(actualOutputFile));
-			objJsonPrecondtion = new JsonPrecondtion(new String(Files.readAllBytes(Paths.get(expOutputFile))));
-			Map<String, String> exp = objJsonPrecondtion.getJsonFieldValue(expOutputFile,
-					objJsonPrecondtion.getPathList(expOutputFile));
-			actualOutputFile=actualOutputFile.substring(actualOutputFile.lastIndexOf("/")+1,actualOutputFile.length());
-			expOutputFile=expOutputFile.substring(expOutputFile.lastIndexOf("/")+1, expOutputFile.length());
-			return compareActuExpValue(actual,exp,actualOutputFile+ " vs "+expOutputFile);
-		} catch (Exception e) {
-			logger.error("Exceptione occured " + e.getMessage());
-			return null;
-		}
-	}
-	
-	public Map<String, List<OutputValidationDto>> compareActuExpValue(Map<String, String> actual,
-			Map<String, String> exp, String actVsExp) {
-		Map<String, List<OutputValidationDto>> objMap = new HashMap<String, List<OutputValidationDto>>();
-		List<OutputValidationDto> objList = new ArrayList<OutputValidationDto>();
-		for (Entry<String, String> actualEntry : actual.entrySet()) {
-			OutputValidationDto objOpDto = new OutputValidationDto();
-			if (!exp.containsKey(actualEntry.getKey())) {
-				objOpDto.setFieldName(actualEntry.getKey());
-				objOpDto.setFiedlHierarchy(actualEntry.getKey());
-				objOpDto.setActualValue(actualEntry.getValue());
-				objOpDto.setExpValue("NOT VERIFIED");
-				objOpDto.setStatus("WARNING");
-				objList.add(objOpDto);
-			}
-		}
-		// Comparing value with actual json
-		for (Entry<String, String> expEntry : exp.entrySet()) {
-			OutputValidationDto objOpDto = new OutputValidationDto();
-			if (actual.containsKey(expEntry.getKey())) {
-				if (!expEntry.getValue().equals("$IGNORE$") && !expEntry.getValue().contains("$DECODE$")) {
-					if (expEntry.getValue().equals(actual.get(expEntry.getKey()))) {
-						objOpDto.setFieldName(expEntry.getKey());
-						objOpDto.setFiedlHierarchy(expEntry.getKey());
-						objOpDto.setActualValue(actual.get(expEntry.getKey()));
-						objOpDto.setExpValue(expEntry.getValue());
-						objOpDto.setStatus("PASS");
-					} else if (expEntry.getValue().equals("$TIMESTAMP$")) {
-						if (validateTimestamp(actual.get(expEntry.getKey()))) {
-							objOpDto.setFieldName(expEntry.getKey());
-							objOpDto.setFiedlHierarchy(expEntry.getKey());
-							objOpDto.setActualValue(actual.get(expEntry.getKey()));
-							objOpDto.setExpValue(expEntry.getValue());
-							objOpDto.setStatus("PASS");
-						} else {
-							objOpDto.setFieldName(expEntry.getKey());
-							objOpDto.setFiedlHierarchy(expEntry.getKey());
-							objOpDto.setActualValue(actual.get(expEntry.getKey()));
-							objOpDto.setExpValue(expEntry.getValue());
-							objOpDto.setStatus("FAIL");
-						}
-					}else if (expEntry.getValue().equals("$TIMESTAMPZ$")) {
-						if (validateTimestampZ(actual.get(expEntry.getKey()))) {
-							objOpDto.setFieldName(expEntry.getKey());
-							objOpDto.setFiedlHierarchy(expEntry.getKey());
-							objOpDto.setActualValue(actual.get(expEntry.getKey()));
-							objOpDto.setExpValue(expEntry.getValue());
-							objOpDto.setStatus("PASS");
-						} else {
-							objOpDto.setFieldName(expEntry.getKey());
-							objOpDto.setFiedlHierarchy(expEntry.getKey());
-							objOpDto.setActualValue(actual.get(expEntry.getKey()));
-							objOpDto.setExpValue(expEntry.getValue());
-							objOpDto.setStatus("FAIL");
-						}
-					}else if (expEntry.getValue().contains("TOKENID:") && expEntry.getValue().contains(".")) {
-						String key = expEntry.getValue().replace("TOKENID:", "");
-						String[] keys= key.split(Pattern.quote("."));
-						String tokenid=objUinVidNumberUtil.getTokenId(keys[0], keys[1]);
-						if(tokenid.equals(actual.get(expEntry.getKey()))) {
-							objOpDto.setFieldName(expEntry.getKey());
-							objOpDto.setFiedlHierarchy(expEntry.getKey());
-							objOpDto.setActualValue(actual.get(expEntry.getKey()));
-							objOpDto.setExpValue(expEntry.getValue());
-							objOpDto.setStatus("PASS");
-						} else {
-							objOpDto.setFieldName(expEntry.getKey());
-							objOpDto.setFiedlHierarchy(expEntry.getKey());
-							objOpDto.setActualValue(actual.get(expEntry.getKey()));
-							objOpDto.setExpValue(expEntry.getValue());
-							objOpDto.setStatus("FAIL");
-						}
-					} else if (expEntry.getValue().contains("$REGEXP")) {
-						String extractRegex = expEntry.getValue().replace("$", "");
-						String[] array = extractRegex.split(":");
-						String regex = array[1];
-						if (validateRegularExpression(actual.get(expEntry.getKey()), regex)) {
-							objOpDto.setFieldName(expEntry.getKey());
-							objOpDto.setFiedlHierarchy(expEntry.getKey());
-							objOpDto.setActualValue(actual.get(expEntry.getKey()));
-							objOpDto.setExpValue(expEntry.getValue());
-							objOpDto.setStatus("PASS");
-						} else {
-							objOpDto.setFieldName(expEntry.getKey());
-							objOpDto.setFiedlHierarchy(expEntry.getKey());
-							objOpDto.setActualValue(actual.get(expEntry.getKey()));
-							objOpDto.setExpValue(expEntry.getValue());
-							objOpDto.setStatus("FAIL");
-						}
-					} else {
-						objOpDto.setFieldName(expEntry.getKey());
-						objOpDto.setFiedlHierarchy(expEntry.getKey());
-						objOpDto.setActualValue(actual.get(expEntry.getKey()));
-						objOpDto.setExpValue(expEntry.getValue());
-						objOpDto.setStatus("FAIL");
-					}
-					objList.add(objOpDto);
-				} else if (expEntry.getValue().contains("$DECODE$")) {
-					String keyword = expEntry.getValue().toString();
-					String content = actual.get(expEntry.getKey());
-					System.out.println("checkcheck: " + content);
-					String expKeyword = keyword.substring(keyword.lastIndexOf("->") + 2, keyword.length());
-					String actKeyword = expKeyword.replace("expected", "actual");
-					objFileUtil.createAndWriteFile(actKeyword, getDecodedData(content));
-					Map<String, List<OutputValidationDto>> ouputValid = doOutputValidation(
-							objFileUtil.getFilePath(getTestFolder(), actKeyword).toString(),
-							objFileUtil.getFilePath(getTestFolder(), expKeyword).toString());
-					Reporter.log(objReportUtil.getOutputValiReport(ouputValid));
-					Verify.verify(publishOutputResult(ouputValid));
-				}
-			} else if(!expEntry.getValue().equals("$IGNORE$")) {
-				objOpDto.setFieldName(expEntry.getKey());
-				objOpDto.setFiedlHierarchy(expEntry.getKey());
-				objOpDto.setActualValue("NOT AVAILABLE");
-				objOpDto.setExpValue(expEntry.getValue());
-				objOpDto.setStatus("FAIL");
-				objList.add(objOpDto);
-				logger.error("The expected json path " + expEntry.getKey() + " is not available in actual json");
-			}
-		}
-		objMap.put(actVsExp, objList);
-		return objMap;
-	}
-	
-	public boolean validateTimestamp(String timestamp) {
-		try {
-			Date date = new Date();
-			long time = date.getTime();
-			Timestamp ts = new Timestamp(time);
-			String currentTimeStamp = ts.toString();
-			if (!timestamp.substring(0, 4).equals(currentTimeStamp.substring(0, 4)))
-				return false;
-			if (!timestamp.substring(4, 5).equals("-"))
-				return false;
-			if (!(new Integer(timestamp.substring(5, 7)) <= 12))
-				return false;
-			if (!timestamp.substring(7, 8).equals("-"))
-				return false;
-			if (!(new Integer(timestamp.substring(8, 10)) <= 31))
-				return false;
-			if (!timestamp.substring(10, 11).equals("T"))
-				return false;
-			if (!(new Integer(timestamp.substring(11, 13)) <= 24))
-				return false;
-			if (!timestamp.substring(13, 14).equals(":"))
-				return false;
-			if (!(new Integer(timestamp.substring(14, 16)) <= 59))
-				return false;
-			if (!timestamp.substring(16, 17).equals(":"))
-				return false;
-			if (!(new Integer(timestamp.substring(17, 19)) <= 59))
-				return false;
-			if (!timestamp.substring(19, 20).equals("."))
-				return false;
-			if (!timestamp.substring(23, 24).equals("+"))
-				return false;
-			if (!timestamp.substring(26, 27).equals(":"))
-				return false;
-			return true;
-		} catch (Exception e) {
-			System.out.println(e);
-			return false;
-		}
-	}
-	
-	public boolean validateTimestampZ(String timestamp) {
-		try {
-			Date date = new Date();
-			long time = date.getTime();
-			Timestamp ts = new Timestamp(time);
-			String currentTimeStamp = ts.toString();
-			if (!timestamp.substring(0, 4).equals(currentTimeStamp.substring(0, 4)))
-				return false;
-			if (!timestamp.substring(4, 5).equals("-"))
-				return false;
-			if (!(new Integer(timestamp.substring(5, 7)) <= 12))
-				return false;
-			if (!timestamp.substring(7, 8).equals("-"))
-				return false;
-			if (!(new Integer(timestamp.substring(8, 10)) <= 31))
-				return false;
-			if (!timestamp.substring(10, 11).equals("T"))
-				return false;
-			if (!(new Integer(timestamp.substring(11, 13)) <= 24))
-				return false;
-			if (!timestamp.substring(13, 14).equals(":"))
-				return false;
-			if (!(new Integer(timestamp.substring(14, 16)) <= 59))
-				return false;
-			if (!timestamp.substring(16, 17).equals(":"))
-				return false;
-			if (!(new Integer(timestamp.substring(17, 19)) <= 59))
-				return false;
-			if (!timestamp.substring(19, 20).equals("."))
-				return false;
-			if (!timestamp.substring(23, 24).equals("Z"))
-				return false;
-			return true;
-		} catch (Exception e) {
-			System.out.println(e);
-			return false;
-		}
-	}
-	
-	public boolean validateRegularExpression(String actValue, String regex) {
-		if (Pattern.matches(regex, actValue))
-			return true;
-		else
-			return false;
-	}
-	
-	public boolean publishOutputResult(Map<String, List<OutputValidationDto>> outputresult) {
-		boolean outputStatus = true;
-		logger.info(
-				"*******************************************Output validation*******************************************");
-		for (Entry<String, List<OutputValidationDto>> entry : outputresult.entrySet()) {
-			logger.info("* OutputValidaiton For : " + entry.getKey());
-			for (OutputValidationDto dto : entry.getValue()) {
-				logger.info("*");
-				if (dto.getStatus().equals("PASS")) {
-					logger.info("* JsonField Path :" + dto.getFieldName());
-					logger.info("* Expected Value :" + dto.getExpValue());
-					logger.info("* Actual value :" + dto.getActualValue());
-					logger.info("* Status :" + dto.getStatus());
-				}else if (dto.getStatus().equals("WARNING")) {
-					logger.info("* JsonField Path :" + dto.getFieldName());
-					logger.info("* Expected Value :" + dto.getExpValue());
-					logger.info("* Actual value :" + dto.getActualValue());
-					logger.info("* Status :" + dto.getStatus());
-				}else if (dto.getStatus().equals("FAIL")) {
-					logger.error("* JsonField Path :" + dto.getFieldName());
-					logger.error("* Expected Value :" + dto.getExpValue());
-					logger.error("* Actual value :" + dto.getActualValue());
-					logger.error("* Status :" + dto.getStatus());
-					outputStatus = false;
-				}
-			}
-		}
-		logger.info(
-				"*******************************************************************************************************");
-		return outputStatus;
-	}
-}
-=======
 package io.mosip.authentication.fw.util;
 
 import java.nio.file.Files; 
@@ -587,4 +291,3 @@
 		return outputStatus;
 	}
 }
->>>>>>> 80645a92
