<<<<<<< HEAD
package io.mosip.authentication.fw.util;

import java.io.File; 
import java.util.Map;
import java.util.Map.Entry;

/**
 * Date Provider class will give list of test case or folder name as per the
 * test type such as smoke, regression
 * 
 * @author Vignesh
 *
 */
public class DataProviderClass {

	/**
	 * The method get data provider object for testng suite
	 * 
	 * @param configFile, config file path
	 * @param scenario, api name
	 * @param testType, smoke or regression or integration
	 * @return Object of data provider
	 */
	public static Object[][] getDataProvider(String configFile, String scenario, String testType) {
		//scenario = scenario.replace("/", "_");
		Object[][] returnObj = new Object[FileUtil.getFolders(new File(configFile)).size() + 1][];
		int numberOfTestcase = 1;
		for (File testcase : FileUtil.getFolders(new File(configFile))) {
			if (testType.equalsIgnoreCase("smoke")) {
				if (testcase.getName().contains(testType)) {
					returnObj[numberOfTestcase] = returnObject(testcase, scenario, numberOfTestcase);
					numberOfTestcase++;
				}
			} 
			else if (testType.equalsIgnoreCase("IntegrationTest")) {
				if (testcase.getName().contains(testType)) {
					returnObj[numberOfTestcase] = returnObject(testcase, scenario, numberOfTestcase);
					numberOfTestcase++;
				}
			}else if (testType.equalsIgnoreCase("regression")) {
				if (testcase.getName().contains(testType) || (!testcase.getName().contains(testType) && !testcase.getName().contains("smoke"))) {
					returnObj[numberOfTestcase] = returnObject(testcase, scenario, numberOfTestcase);
					numberOfTestcase++;
				}
			} else if (testType.equalsIgnoreCase("smokeandregression")) {
				if (testcase.getName().contains("smoke") || testcase.getName().contains("Smoke") || testcase.getName().contains("regression") || testcase.getName().contains("Regression")
						|| !testcase.getName().contains("regression")) {
					returnObj[numberOfTestcase] = returnObject(testcase, scenario, numberOfTestcase);
					numberOfTestcase++;
				}
			}
		}
		return returnObj;
	}
	
	/**
	 * The method will return the object of test parameter for testng suite
	 * 
	 * @param testcase
	 * @param scenario
	 * @param numberOfTestcase
	 * @return object of array
	 */
	private static Object[] returnObject(File testcase, String scenario, int numberOfTestcase) {
		return new Object[] {
				new TestParameters(testcase.getName(), scenario, testcase, String.valueOf(numberOfTestcase)), scenario,
				testcase.getName() };
	}
	
	/**
	 * The method will get integration testing data provider
	 * 
	 * @param uinKeyValue
	 * @return Object of data provider
	 */
	public static Object[][] getIntegTestDataProvider(Map<String, String> uinKeyValue) {
		Object[][] returnObj = new Object[uinKeyValue.size()][];
		int numberOfTestcase = 1;
		for (Entry<String, String> entry : uinKeyValue.entrySet()) {
			returnObj[numberOfTestcase-1] = new Object[] { entry.getKey(), entry.getValue() };
			numberOfTestcase++;
		}
		return returnObj;
	}

}
=======
package io.mosip.authentication.fw.util;

import java.io.File; 
import java.util.Map;
import java.util.Map.Entry;

/**
 * Date Provider class will give list of test case or folder name as per the
 * test type such as smoke, regression
 * 
 * @author Vignesh
 *
 */
public class DataProviderClass {

	/**
	 * The method get data provider object for testng suite
	 * 
	 * @param configFile, config file path
	 * @param scenario, api name
	 * @param testType, smoke or regression or integration
	 * @return Object of data provider
	 */
	public static Object[][] getDataProvider(String configFile, String scenario, String testType) {
		//scenario = scenario.replace("/", "_");
		Object[][] returnObj = new Object[FileUtil.getFolders(new File(configFile)).size() + 1][];
		int numberOfTestcase = 1;
		for (File testcase : FileUtil.getFolders(new File(configFile))) {
			if (testType.equalsIgnoreCase("smoke")) {
				if (testcase.getName().contains(testType)) {
					returnObj[numberOfTestcase] = returnObject(testcase, scenario, numberOfTestcase);
					numberOfTestcase++;
				}
			} 
			else if (testType.equalsIgnoreCase("IntegrationTest")) {
				if (testcase.getName().contains(testType)) {
					returnObj[numberOfTestcase] = returnObject(testcase, scenario, numberOfTestcase);
					numberOfTestcase++;
				}
			}else if (testType.equalsIgnoreCase("regression")) {
				if (testcase.getName().contains(testType) || (!testcase.getName().contains(testType) && !testcase.getName().contains("smoke"))) {
					returnObj[numberOfTestcase] = returnObject(testcase, scenario, numberOfTestcase);
					numberOfTestcase++;
				}
			} else if (testType.equalsIgnoreCase("smokeandregression")) {
				if (testcase.getName().contains("smoke") || testcase.getName().contains("Smoke") || testcase.getName().contains("regression")
						|| !testcase.getName().contains("regression")) {
					returnObj[numberOfTestcase] = returnObject(testcase, scenario, numberOfTestcase);
					numberOfTestcase++;
				}
			}
		}
		return returnObj;
	}
	
	/**
	 * The method will return the object of test parameter for testng suite
	 * 
	 * @param testcase
	 * @param scenario
	 * @param numberOfTestcase
	 * @return object of array
	 */
	private static Object[] returnObject(File testcase, String scenario, int numberOfTestcase) {
		return new Object[] {
				new TestParameters(testcase.getName(), scenario, testcase, String.valueOf(numberOfTestcase)), scenario,
				testcase.getName() };
	}
	
	/**
	 * The method will get integration testing data provider
	 * 
	 * @param uinKeyValue
	 * @return Object of data provider
	 */
	public static Object[][] getIntegTestDataProvider(Map<String, String> uinKeyValue) {
		Object[][] returnObj = new Object[uinKeyValue.size()][];
		int numberOfTestcase = 1;
		for (Entry<String, String> entry : uinKeyValue.entrySet()) {
			returnObj[numberOfTestcase-1] = new Object[] { entry.getKey(), entry.getValue() };
			numberOfTestcase++;
		}
		return returnObj;
	}

}
>>>>>>> 08ac9e06
<|MERGE_RESOLUTION|>--- conflicted
+++ resolved
@@ -1,91 +1,3 @@
-<<<<<<< HEAD
-package io.mosip.authentication.fw.util;
-
-import java.io.File; 
-import java.util.Map;
-import java.util.Map.Entry;
-
-/**
- * Date Provider class will give list of test case or folder name as per the
- * test type such as smoke, regression
- * 
- * @author Vignesh
- *
- */
-public class DataProviderClass {
-
-	/**
-	 * The method get data provider object for testng suite
-	 * 
-	 * @param configFile, config file path
-	 * @param scenario, api name
-	 * @param testType, smoke or regression or integration
-	 * @return Object of data provider
-	 */
-	public static Object[][] getDataProvider(String configFile, String scenario, String testType) {
-		//scenario = scenario.replace("/", "_");
-		Object[][] returnObj = new Object[FileUtil.getFolders(new File(configFile)).size() + 1][];
-		int numberOfTestcase = 1;
-		for (File testcase : FileUtil.getFolders(new File(configFile))) {
-			if (testType.equalsIgnoreCase("smoke")) {
-				if (testcase.getName().contains(testType)) {
-					returnObj[numberOfTestcase] = returnObject(testcase, scenario, numberOfTestcase);
-					numberOfTestcase++;
-				}
-			} 
-			else if (testType.equalsIgnoreCase("IntegrationTest")) {
-				if (testcase.getName().contains(testType)) {
-					returnObj[numberOfTestcase] = returnObject(testcase, scenario, numberOfTestcase);
-					numberOfTestcase++;
-				}
-			}else if (testType.equalsIgnoreCase("regression")) {
-				if (testcase.getName().contains(testType) || (!testcase.getName().contains(testType) && !testcase.getName().contains("smoke"))) {
-					returnObj[numberOfTestcase] = returnObject(testcase, scenario, numberOfTestcase);
-					numberOfTestcase++;
-				}
-			} else if (testType.equalsIgnoreCase("smokeandregression")) {
-				if (testcase.getName().contains("smoke") || testcase.getName().contains("Smoke") || testcase.getName().contains("regression") || testcase.getName().contains("Regression")
-						|| !testcase.getName().contains("regression")) {
-					returnObj[numberOfTestcase] = returnObject(testcase, scenario, numberOfTestcase);
-					numberOfTestcase++;
-				}
-			}
-		}
-		return returnObj;
-	}
-	
-	/**
-	 * The method will return the object of test parameter for testng suite
-	 * 
-	 * @param testcase
-	 * @param scenario
-	 * @param numberOfTestcase
-	 * @return object of array
-	 */
-	private static Object[] returnObject(File testcase, String scenario, int numberOfTestcase) {
-		return new Object[] {
-				new TestParameters(testcase.getName(), scenario, testcase, String.valueOf(numberOfTestcase)), scenario,
-				testcase.getName() };
-	}
-	
-	/**
-	 * The method will get integration testing data provider
-	 * 
-	 * @param uinKeyValue
-	 * @return Object of data provider
-	 */
-	public static Object[][] getIntegTestDataProvider(Map<String, String> uinKeyValue) {
-		Object[][] returnObj = new Object[uinKeyValue.size()][];
-		int numberOfTestcase = 1;
-		for (Entry<String, String> entry : uinKeyValue.entrySet()) {
-			returnObj[numberOfTestcase-1] = new Object[] { entry.getKey(), entry.getValue() };
-			numberOfTestcase++;
-		}
-		return returnObj;
-	}
-
-}
-=======
 package io.mosip.authentication.fw.util;
 
 import java.io.File; 
@@ -171,5 +83,4 @@
 		return returnObj;
 	}
 
-}
->>>>>>> 08ac9e06
+}