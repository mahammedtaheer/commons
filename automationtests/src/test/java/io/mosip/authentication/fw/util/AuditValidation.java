--- conflicted
+++ resolved
@@ -1,127 +1,3 @@
-<<<<<<< HEAD
-
-package io.mosip.authentication.fw.util;
-
-import java.io.File; 
-import java.util.List;
-import java.util.Map;
-import java.util.Map.Entry;
-import java.util.regex.Pattern;
-import io.mosip.authentication.fw.dto.OutputValidationDto;
-
-/**
- * The class to handle audit log and auth transaction validation
- * @author M1049813
- *
- */
-public class AuditValidation {
-	
-	private static File auth_txn_file;
-	private static File audit_log_file;
-
-	/**
-	 * The method verify audit Transaction of IDA
-	 *  
-	 * @param listOfFiles
-	 * @param keywordToFind
-	 * @return Map, Output Validation report
-	 */
-	public static Map<String, List<OutputValidationDto>> verifyAuditTxn(File[] listOfFiles, String keywordToFind) {
-		auth_txn_file = FileUtil.getFileFromList(listOfFiles, keywordToFind);
-		Map<String, String> exp = IdaScriptsUtil.getPropertyAsMap(auth_txn_file.getAbsolutePath());
-		Map<String, String> act = DbConnection.getDataForQuery(
-				"select request_dtimes,response_dtimes,id,request_trn_id,auth_type_code,status_code,status_comment,lang_code,ref_id_type,ref_id,cr_dtimes from ida.auth_transaction where request_trn_id = '"
-						+ exp.get("request_trn_id") + "' order by cr_dtimes desc limit 1",
-				"IDA");
-		IdaScriptsUtil.generateMappingDic(auth_txn_file.getAbsolutePath().toString(), preconAuditKeywords(exp, act));
-		return OutputValidationUtil.compareActuExpValue(act, exp, "Audit Transaction Validation");
-	}
-
-	/**
-	 * The method verify audit log of IDA
-	 * 
-	 * @param listOfFiles
-	 * @param keywordToFind
-	 * @return Map, Output Validation report
-	 */
-	public static Map<String, List<OutputValidationDto>> verifyAuditLog(File[] listOfFiles, String keywordToFind) {
-		audit_log_file = FileUtil.getFileFromList(listOfFiles, keywordToFind);
-		Map<String, String> exp = IdaScriptsUtil.getPropertyAsMap(audit_log_file.getAbsolutePath());
-		Map<String, String> act = null;
-		if (FileUtil.verifyFilePresent(listOfFiles, "auth_transaction")) {
-			Map<String, String> exp_auth_txn = IdaScriptsUtil.getPropertyAsMap(auth_txn_file.getAbsolutePath());
-			if (exp_auth_txn.containsKey("request_dtimes") && exp_auth_txn.containsKey("response_dtimes")) {
-				act = DbConnection
-						.getDataForQuery(
-								getAuditLogQuery(exp.get("app_name"), exp.get("module_name"), exp.get("ref_id"),
-										exp_auth_txn.get("request_dtimes"), exp_auth_txn.get("response_dtimes")),
-								"AUDIT");
-			} else {
-				act = DbConnection.getDataForQuery(
-						getAuditLogQuery(exp.get("app_name"), exp.get("module_name"), exp.get("ref_id")), "AUDIT");
-			}
-		} else {
-			act = DbConnection.getDataForQuery(
-					getAuditLogQuery(exp.get("app_name"), exp.get("module_name"), exp.get("ref_id")), "AUDIT");
-		}
-		return OutputValidationUtil.compareActuExpValue(act, exp, "Audit Log Validation");
-	}	
-	
-	/**
-	 * The method to precondtion audit impl keywords
-	 * 
-	 * @param exp, expected value as map
-	 * @param act, actual value as map
-	 * @return Map
-	 */
-	private static Map<String, String> preconAuditKeywords(Map<String, String> exp, Map<String, String> act) {
-		for (Entry<String, String> temp : exp.entrySet()) {
-			if (temp.getValue().contains("$FETCH$")) {
-				exp.put(temp.getKey(), act.get(temp.getKey()));
-			} else if (temp.getValue().contains("$") && temp.getValue().contains(":")
-					&& temp.getValue().contains("audit.")) {
-				String arr[] = temp.getValue().replace("$", "").split(Pattern.quote(":"));
-				String value = arr[1];
-				exp.put(temp.getKey(),
-						IdaScriptsUtil.getValueFromPropertyFile(auth_txn_file.getAbsolutePath().toString(), value));
-			}
-		}
-		return exp;
-	}	
-	
-	/**
-	 * The method get audit log query with timestamp
-	 * 
-	 * @param app_name
-	 * @param module_name
-	 * @param ref_id
-	 * @param action_dtimes_minTime
-	 * @param action_dtimes_maxTime
-	 * @return String, SQL Query
-	 */
-	private static String getAuditLogQuery(String app_name, String module_name, String ref_id, String action_dtimes_minTime,
-			String action_dtimes_maxTime) {
-		return "select * from audit.app_audit_log where app_name ='" + app_name + "' and module_name='" + module_name
-				+ "' and ref_id ='" + ref_id + "' and action_dtimes >= timestamp '" + action_dtimes_minTime
-				+ "'- interval '10 second'	and action_dtimes <= timestamp '" + action_dtimes_maxTime
-				+ "' + interval '10 second' order by log_dtimes limit 1";
-	}
-	
-	/**
-	 * The method get audit log query
-	 * 
-	 * @param app_name
-	 * @param module_name
-	 * @param ref_id
-	 * @return String, SQL Query
-	 */
-	private static String getAuditLogQuery(String app_name, String module_name, String ref_id) {
-		return "select * from audit.app_audit_log where app_name ='" + app_name + "' and module_name='" + module_name
-				+ "' and ref_id ='" + ref_id + "' order by log_dtimes limit 1";
-	}	
-
-}
-=======
 package io.mosip.authentication.fw.util;
 
 import java.io.File; 
@@ -243,4 +119,3 @@
 	}	
 
 }
->>>>>>> 8f0ba1f2
