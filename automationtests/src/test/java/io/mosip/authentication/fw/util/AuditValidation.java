package io.mosip.authentication.fw.util;

import java.io.File;
import java.io.IOException;
import java.util.List;
import java.util.Map;
import java.util.Map.Entry;
import java.util.regex.Pattern;

import com.fasterxml.jackson.core.JsonParseException;
import com.fasterxml.jackson.databind.JsonMappingException;

import io.mosip.authentication.fw.dto.OutputValidationDto;

/**
 * The class to handle audit log and auth transaction validation
 * @author M1049813
 *
 */
public class AuditValidation {
	
	private static File auth_txn_file;
	private static File audit_log_file;

	/**
	 * The method verify audit Transaction of IDA
	 *  
	 * @param listOfFiles
	 * @param keywordToFind
	 * @return Map, Output Validation report
<<<<<<< HEAD
	 */
	public static Map<String, List<OutputValidationDto>> verifyAuditTxn(File[] listOfFiles, String keywordToFind){
		/*
	 * @throws IOException 
	 * @throws JsonMappingException 
	 * @throws JsonParseException 
	 */

		auth_txn_file = FileUtil.getFileFromList(listOfFiles, keywordToFind);
		Map<String, String> exp = AuthTestsUtil.getPropertyAsMap(auth_txn_file.getAbsolutePath());
		Map<String, String> act = DbConnection.getDataForQuery(
				"select request_dtimes,response_dtimes,id,request_trn_id,auth_type_code,status_code,status_comment,lang_code,ref_id_type,ref_id,cr_dtimes from ida.auth_transaction where request_trn_id = '"
						+ exp.get("request_trn_id") + "' order by cr_dtimes desc limit 1",
				"IDA");
		AuthTestsUtil.generateMappingDic(auth_txn_file.getAbsolutePath().toString(), preconAuditKeywords(exp, act));
		return OutputValidationUtil.compareActuExpValue(act, exp, "Audit Transaction Validation");
	}

	/**
	 * The method verify audit log of IDA
	 * 
	 * @param listOfFiles
	 * @param keywordToFind
	 * @return Map, Output Validation report
<<<<<<< HEAD
=======
	 * @throws IOException 
	 * @throws JsonMappingException 
	 * @throws JsonParseException 
>>>>>>> origin/0.12.0_AutomationTest_Authentication
	 */
	public static Map<String, List<OutputValidationDto>> verifyAuditLog(File[] listOfFiles, String keywordToFind) {
		audit_log_file = FileUtil.getFileFromList(listOfFiles, keywordToFind);
		Map<String, String> exp = AuthTestsUtil.getPropertyAsMap(audit_log_file.getAbsolutePath());
		Map<String, String> act = null;
		if (FileUtil.verifyFilePresent(listOfFiles, "auth_transaction")) {
			Map<String, String> exp_auth_txn = AuthTestsUtil.getPropertyAsMap(auth_txn_file.getAbsolutePath());
			if (exp_auth_txn.containsKey("request_dtimes") && exp_auth_txn.containsKey("response_dtimes")) {
				act = DbConnection
						.getDataForQuery(
								getAuditLogQuery(exp.get("app_name"), exp.get("module_name"), exp.get("ref_id"),
										exp_auth_txn.get("request_dtimes"), exp_auth_txn.get("response_dtimes")),
								"AUDIT");
			} else {
				act = DbConnection.getDataForQuery(
						getAuditLogQuery(exp.get("app_name"), exp.get("module_name"), exp.get("ref_id")), "AUDIT");
			}
		} else {
			act = DbConnection.getDataForQuery(
					getAuditLogQuery(exp.get("app_name"), exp.get("module_name"), exp.get("ref_id")), "AUDIT");
		}
		return OutputValidationUtil.compareActuExpValue(act, exp, "Audit Log Validation");
	}	
	
	/**
	 * The method to precondtion audit impl keywords
	 * 
	 * @param exp, expected value as map
	 * @param act, actual value as map
	 * @return Map
	 */
	private static Map<String, String> preconAuditKeywords(Map<String, String> exp, Map<String, String> act) {
		for (Entry<String, String> temp : exp.entrySet()) {
			if (temp.getValue().contains("$FETCH$")) {
				exp.put(temp.getKey(), act.get(temp.getKey()));
			} else if (temp.getValue().contains("$") && temp.getValue().contains(":")
					&& temp.getValue().contains("audit.")) {
				String arr[] = temp.getValue().replace("$", "").split(Pattern.quote(":"));
				String value = arr[1];
				exp.put(temp.getKey(),
						AuthTestsUtil.getValueFromPropertyFile(auth_txn_file.getAbsolutePath().toString(), value));
			}
		}
		return exp;
	}	
	
	/**
	 * The method get audit log query with timestamp
	 * 
	 * @param app_name
	 * @param module_name
	 * @param ref_id
	 * @param action_dtimes_minTime
	 * @param action_dtimes_maxTime
	 * @return String, SQL Query
	 */
	private static String getAuditLogQuery(String app_name, String module_name, String ref_id, String action_dtimes_minTime,
			String action_dtimes_maxTime) {
		return "select * from audit.app_audit_log where app_name ='" + app_name + "' and module_name='" + module_name
				+ "' and ref_id ='" + ref_id + "' and action_dtimes >= timestamp '" + action_dtimes_minTime
				+ "'- interval '10 second'	and action_dtimes <= timestamp '" + action_dtimes_maxTime
				+ "' + interval '10 second' order by log_dtimes limit 1";
	}
	
	/**
	 * The method get audit log query
	 * 
	 * @param app_name
	 * @param module_name
	 * @param ref_id
	 * @return String, SQL Query
	 */
	private static String getAuditLogQuery(String app_name, String module_name, String ref_id) {
		return "select * from audit.app_audit_log where app_name ='" + app_name + "' and module_name='" + module_name
				+ "' and ref_id ='" + ref_id + "' order by log_dtimes limit 1";
	}	

}<|MERGE_RESOLUTION|>--- conflicted
+++ resolved
@@ -28,15 +28,11 @@
 	 * @param listOfFiles
 	 * @param keywordToFind
 	 * @return Map, Output Validation report
-<<<<<<< HEAD
-	 */
-	public static Map<String, List<OutputValidationDto>> verifyAuditTxn(File[] listOfFiles, String keywordToFind){
-		/*
 	 * @throws IOException 
 	 * @throws JsonMappingException 
 	 * @throws JsonParseException 
 	 */
-
+	public static Map<String, List<OutputValidationDto>> verifyAuditTxn(File[] listOfFiles, String keywordToFind){
 		auth_txn_file = FileUtil.getFileFromList(listOfFiles, keywordToFind);
 		Map<String, String> exp = AuthTestsUtil.getPropertyAsMap(auth_txn_file.getAbsolutePath());
 		Map<String, String> act = DbConnection.getDataForQuery(
@@ -53,12 +49,9 @@
 	 * @param listOfFiles
 	 * @param keywordToFind
 	 * @return Map, Output Validation report
-<<<<<<< HEAD
-=======
 	 * @throws IOException 
 	 * @throws JsonMappingException 
 	 * @throws JsonParseException 
->>>>>>> origin/0.12.0_AutomationTest_Authentication
 	 */
 	public static Map<String, List<OutputValidationDto>> verifyAuditLog(File[] listOfFiles, String keywordToFind) {
 		audit_log_file = FileUtil.getFileFromList(listOfFiles, keywordToFind);
