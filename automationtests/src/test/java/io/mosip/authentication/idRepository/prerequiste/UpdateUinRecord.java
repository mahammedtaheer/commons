--- conflicted
+++ resolved
@@ -1,207 +1,3 @@
-<<<<<<< HEAD
-package io.mosip.authentication.idRepository.prerequiste;
-
-import java.io.File;
-import java.lang.reflect.Field;
-import java.lang.reflect.Method;
-import java.util.HashMap;
-import java.util.List;
-import java.util.Map;
-
-import org.apache.log4j.Logger;
-import org.testng.Assert;
-import org.testng.ITest;
-import org.testng.ITestResult;
-import org.testng.Reporter;
-import org.testng.annotations.AfterClass;
-import org.testng.annotations.AfterMethod;
-import org.testng.annotations.BeforeClass;
-import org.testng.annotations.BeforeMethod;
-import org.testng.annotations.Parameters;
-import org.testng.annotations.Test;
-import org.testng.internal.BaseTestMethod;
-import org.testng.internal.TestResult;
-
-import com.beust.jcommander.Parameter;
-
-import io.mosip.authentication.fw.dto.OutputValidationDto;
-import io.mosip.authentication.fw.dto.UinDto;
-import io.mosip.authentication.fw.precon.JsonPrecondtion;
-import io.mosip.authentication.fw.util.DataProviderClass;
-import io.mosip.authentication.fw.util.FileUtil;
-import io.mosip.authentication.fw.util.IdRepoUtil;
-import io.mosip.authentication.fw.util.AuthTestsUtil;
-import io.mosip.authentication.fw.util.OutputValidationUtil;
-import io.mosip.authentication.fw.util.ReportUtil;
-import io.mosip.authentication.fw.util.RunConfig;
-import io.mosip.authentication.fw.util.TestParameters;
-import io.mosip.authentication.fw.util.RunConfigUtil;
-import io.mosip.authentication.testdata.TestDataProcessor;
-import io.mosip.authentication.testdata.TestDataUtil;
-import io.mosip.authentication.testdata.keywords.IdaKeywordUtil;
-import io.mosip.authentication.testdata.keywords.KeywordUtil;
-
-public class UpdateUinRecord extends AuthTestsUtil implements ITest {
-
-	private static Logger logger = Logger.getLogger(UpdateUinRecord.class);
-	protected static String testCaseName = "";
-	private Map<String, String> storeUinData = new HashMap<String, String>();
-	private String TESTDATA_PATH;
-	private String TESTDATA_FILENAME;
-	private String testType;
-	private int invocationCount = 0;
-	private String cookieValue;
-
-	/**
-	 * Set Test Type - Smoke, Regression or Integration
-	 * 
-	 * @param testType
-	 */
-	@BeforeClass
-	public void setTestType() {
-		this.testType = RunConfigUtil.getTestLevel();
-	}
-
-	/**
-	 * Method set Test data path and its filename
-	 * 
-	 * @param index
-	 */
-	public void setTestDataPathsAndFileNames(int index) {
-		this.TESTDATA_PATH = getTestDataPath(this.getClass().getSimpleName().toString(), index);
-		this.TESTDATA_FILENAME = getTestDataFileName(this.getClass().getSimpleName().toString(), index);
-	}
-
-	/**
-	 * Method set configuration
-	 * 
-	 * @param testType
-	 */
-	public void setConfigurations(String testType) {
-		RunConfigUtil.getRunConfigObject("ida");
-		RunConfigUtil.objRunConfig.setConfig(this.TESTDATA_PATH, this.TESTDATA_FILENAME, testType);
-		TestDataProcessor.initateTestDataProcess(this.TESTDATA_FILENAME, this.TESTDATA_PATH, "ida");
-	}
-
-	/**
-	 * The method set test case name
-	 * 
-	 * @param method
-	 * @param testData
-	 */
-	@BeforeMethod
-	public void testData(Method method, Object[] testData) {
-		String testCase = "";
-		if (testData != null && testData.length > 0) {
-			TestParameters testParams = null;
-			// Check if test method has actually received required parameters
-			for (Object testParameter : testData) {
-				if (testParameter instanceof TestParameters) {
-					testParams = (TestParameters) testParameter;
-					break;
-				}
-			}
-			if (testParams != null) {
-				testCase = testParams.getTestCaseName();
-			}
-		}
-		this.testCaseName = String.format("Update UIN");
-		invocationCount++;
-		setTestDataPathsAndFileNames(invocationCount);
-		setConfigurations(this.testType);
-	}
-
-	/**
-	 * The test update the generated UIN test data in property file
-	 */
-	@Test
-	public void updateUINTestData() {
-		Object[][] object = DataProviderClass.getDataProvider(
-				RunConfigUtil.objRunConfig.getUserDirectory() + RunConfigUtil.objRunConfig.getSrcPath() + RunConfigUtil.objRunConfig.getScenarioPath(),
-				RunConfigUtil.objRunConfig.getScenarioPath(), "smokeandregression");
-		cookieValue=getAuthorizationCookie(getCookieRequestFilePathForUinGenerator(),RunConfigUtil.objRunConfig.getIdRepoEndPointUrl()+RunConfigUtil.objRunConfig.getClientidsecretkey(),AUTHORIZATHION_COOKIENAME);
-		for (int i = 1; i < object.length; i++) {
-			updateUinRecordTest(new TestParameters((TestParameters) object[i][0]), object[i][1].toString(),
-					object[i][2].toString());
-		}
-	}
-
-	/**
-	 * Set current testcaseName
-	 */
-	@Override
-	public String getTestName() {
-		return this.testCaseName;
-	}
-
-	/**
-	 * The method ser current test name to result
-	 * 
-	 * @param result
-	 */
-	@AfterMethod(alwaysRun = true)
-	public void setResultTestName(ITestResult result) {
-		try {
-			Field method = TestResult.class.getDeclaredField("m_method");
-			method.setAccessible(true);
-			method.set(result, result.getMethod().clone());
-			BaseTestMethod baseTestMethod = (BaseTestMethod) result.getMethod();
-			Field f = baseTestMethod.getClass().getSuperclass().getDeclaredField("m_methodName");
-			f.setAccessible(true);
-			f.set(baseTestMethod, UpdateUinRecord.testCaseName);
-		} catch (Exception e) {
-			Reporter.log("Exception : " + e.getMessage());
-		}
-	}
-
-	/**
-	 * The method update the UIN record available in property file
-	 * 
-	 * @param objTestParameters
-	 * @param testScenario
-	 * @param testcaseName
-	 */
-	public void updateUinRecordTest(TestParameters objTestParameters, String testScenario, String testcaseName) {
-		File testCaseName = objTestParameters.getTestCaseFile();
-		int testCaseNumber = Integer.parseInt(objTestParameters.getTestId());
-		displayLog(testCaseName, testCaseNumber);
-		setTestFolder(testCaseName);
-		setTestCaseId(testCaseNumber);
-		setTestCaseName(testCaseName.getName());
-		String mapping = TestDataUtil.getMappingPath();
-		logger.info("************* IdRepo UIN Update request ******************");
-		Reporter.log("<b><u>UIN Update request</u></b>");
-		logger.info("******Post request Json to EndPointUrl: " + IdRepoUtil.getCreateUinPath() + " *******");
-		wait(10000);
-		Assert.assertEquals(postRequestAndGenerateOuputFileForUINUpdate(testCaseName.listFiles(),
-				IdRepoUtil.getCreateUinPath(), "update", "output-1-actual-res",AUTHORIZATHION_COOKIENAME,cookieValue, 0), true);
-		Map<String, List<OutputValidationDto>> ouputValid = OutputValidationUtil.doOutputValidation(
-				FileUtil.getFilePath(testCaseName, "output-1-actual").toString(),
-				FileUtil.getFilePath(testCaseName, "output-1-expected").toString());
-		Reporter.log(ReportUtil.getOutputValiReport(ouputValid));
-		String uin=JsonPrecondtion.getValueFromJson(getContentFromFile(testCaseName.listFiles(),"update"), "request.identity.UIN");
-		if (OutputValidationUtil.publishOutputResult(ouputValid)) {
-			Assert.assertEquals(true, true);
-			storeUinData.put(uin, testcaseName);
-		} else
-			Assert.assertEquals(true, false);
-	}
-
-	/**
-	 * The method store or modify updated UIN in property file
-	 * 
-	 */
-	@AfterClass
-	public void storeUinData() {
-		UinDto.setUinData(storeUinData);
-		logger.info("Updated UIN: " + UinDto.getUinData());
-		updateMappingDic(new File("./" + RunConfigUtil.objRunConfig.getSrcPath() + "ida/" + RunConfigUtil.objRunConfig.getTestDataFolderName()
-				+ "/RunConfig/uin.properties").getAbsolutePath(), UinDto.getUinData());
-		updateMappingDic(new File("./" + RunConfigUtil.objRunConfig.getSrcPath() + "idRepository/" + RunConfigUtil.objRunConfig.getTestDataFolderName()
-		+ "/RunConfig/uin.properties").getAbsolutePath(), UinDto.getUinData());
-	}
-}
-=======
 package io.mosip.authentication.idRepository.prerequiste;
 
 import java.io.File;
@@ -406,5 +202,4 @@
 		updateMappingDic(new File("./" + RunConfigUtil.objRunConfig.getSrcPath() + "idRepository/" + RunConfigUtil.objRunConfig.getTestDataFolderName()
 		+ "/RunConfig/uin.properties").getAbsolutePath(), UinDto.getUinData());
 	}
-}
->>>>>>> 08ac9e06
+}