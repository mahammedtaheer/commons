--- conflicted
+++ resolved
@@ -1,225 +1,3 @@
-<<<<<<< HEAD
-package io.mosip.authentication.idRepository.prerequiste;
-
-import java.io.File; 
-import java.lang.reflect.Field;
-import java.lang.reflect.Method;
-import java.util.HashMap;
-import java.util.List;
-import java.util.Map;
-import java.util.Map.Entry;
-import java.util.regex.Pattern;
-
-import org.apache.log4j.Logger;
-import org.testng.Assert;
-import org.testng.ITest;
-import org.testng.ITestResult;
-import org.testng.annotations.AfterMethod;
-import org.testng.annotations.BeforeClass;
-import org.testng.annotations.BeforeMethod;
-import org.testng.annotations.DataProvider;
-import org.testng.annotations.Parameters;
-import org.testng.annotations.Test;
-import org.testng.internal.BaseTestMethod;
-import org.testng.internal.TestResult;
-
-import io.mosip.authentication.fw.util.AuditValidation;
-import io.mosip.authentication.fw.util.AuthTestsUtil;
-import io.mosip.authentication.fw.util.DataProviderClass;
-import io.mosip.authentication.fw.util.FileUtil;
-import io.mosip.authentication.fw.util.IdRepoUtil;
-import io.mosip.authentication.fw.dto.OutputValidationDto;
-import io.mosip.authentication.fw.dto.VidDto;
-import io.mosip.authentication.fw.precon.JsonPrecondtion;
-import io.mosip.authentication.fw.util.OutputValidationUtil;
-import io.mosip.authentication.fw.util.ReportUtil;
-import io.mosip.authentication.fw.util.RunConfig;
-import io.mosip.authentication.fw.util.RunConfigUtil;
-import io.mosip.authentication.fw.util.TestParameters;
-import io.mosip.authentication.idRepository.fw.util.IdRepoTestsUtil;
-import io.mosip.authentication.testdata.TestDataProcessor;
-import io.mosip.authentication.testdata.TestDataUtil;
-
-import org.testng.Reporter;
-
-/**
- * Tests to execute the demographic authentication
- * 
- * @author Athila
- *
- */
-public class UpdateVID extends AuthTestsUtil implements ITest {
-
-	private static final Logger logger = Logger.getLogger(UpdateVID.class);
-	protected static String testCaseName = "";
-	private String TESTDATA_PATH;
-	private String TESTDATA_FILENAME;
-	private String testType;
-	private int invocationCount = 0;
-	private String cookieValue;
-
-	/**
-	 * Set Test Type - Smoke, Regression or Integration
-	 * 
-	 * @param testType
-	 */
-	@BeforeClass
-	public void setTestType() {
-		this.testType = RunConfigUtil.getTestLevel();
-	}
-
-	/**
-	 * Method set Test data path and its filename
-	 * 
-	 * @param index
-	 */
-	public void setTestDataPathsAndFileNames(int index) {
-		this.TESTDATA_PATH = getTestDataPath(this.getClass().getSimpleName().toString(), index);
-		this.TESTDATA_FILENAME = getTestDataFileName(this.getClass().getSimpleName().toString(), index);
-	}
-
-	/**
-	 * Method set configuration
-	 * 
-	 * @param testType
-	 */
-	public void setConfigurations(String testType) {
-		RunConfigUtil.getRunConfigObject("ida");
-		RunConfigUtil.objRunConfig.setConfig(this.TESTDATA_PATH, this.TESTDATA_FILENAME, testType);
-		TestDataProcessor.initateTestDataProcess(this.TESTDATA_FILENAME, this.TESTDATA_PATH, "ida");
-	}
-
-	/**
-	 * The method set test case name
-	 * 
-	 * @param method
-	 * @param testData
-	 */
-	@BeforeMethod
-	public void testData(Method method, Object[] testData) {
-		String testCase = "";
-		if (testData != null && testData.length > 0) {
-			TestParameters testParams = null;
-			// Check if test method has actually received required parameters
-			for (Object testParameter : testData) {
-				if (testParameter instanceof TestParameters) {
-					testParams = (TestParameters) testParameter;
-					break;
-				}
-			}
-			if (testParams != null) {
-				testCase = testParams.getTestCaseName();
-			}
-		}
-		this.testCaseName = String.format(testCase);
-	}
-
-	/**
-	 * Data provider class provides test case list
-	 * 
-	 * @return object of data provider
-	 */
-	@Test
-	public void updateVidStatus() {
-		invocationCount++;
-		setTestDataPathsAndFileNames(invocationCount);
-		setConfigurations(this.testType);
-		Object[][] object =DataProviderClass.getDataProvider(
-				RunConfigUtil.objRunConfig.getUserDirectory() + RunConfigUtil.objRunConfig.getSrcPath() + RunConfigUtil.objRunConfig.getScenarioPath(),
-				RunConfigUtil.objRunConfig.getScenarioPath(), "smokeandregression");
-		for (int i = 1; i < object.length; i++) {
-			updateVidStatusRecord(new TestParameters((TestParameters) object[i][0]), object[i][1].toString(),
-					object[i][2].toString());
-		}
-	}
-
-	/**
-	 * Set current testcaseName
-	 */
-	@Override
-	public String getTestName() {
-		return this.testCaseName;
-	}
-
-	/**
-	 * The method ser current test name to result
-	 * 
-	 * @param result
-	 */
-	@AfterMethod(alwaysRun = true)
-	public void setResultTestName(ITestResult result) {
-		try {
-			Field method = TestResult.class.getDeclaredField("m_method");
-			method.setAccessible(true);
-			method.set(result, result.getMethod().clone());
-			BaseTestMethod baseTestMethod = (BaseTestMethod) result.getMethod();
-			Field f = baseTestMethod.getClass().getSuperclass().getDeclaredField("m_methodName");
-			f.setAccessible(true);
-			f.set(baseTestMethod, UpdateVID.testCaseName);
-		} catch (Exception e) {
-			Reporter.log("Exception : " + e.getMessage());
-		}
-	}
-
-	/**
-	 * Test method for demographic authentication execution
-	 * 
-	 * @param objTestParameters
-	 * @param testScenario
-	 * @param testcaseName
-	 */
-	public void updateVidStatusRecord(TestParameters objTestParameters, String testScenario,
-			String testcaseName) {
-		cookieValue=getAuthorizationCookie(getCookieRequestFilePath(),RunConfigUtil.objRunConfig.getIdRepoEndPointUrl()+RunConfigUtil.objRunConfig.getClientidsecretkey(),AUTHORIZATHION_COOKIENAME);
-		File testCaseName = objTestParameters.getTestCaseFile();
-		int testCaseNumber = Integer.parseInt(objTestParameters.getTestId());
-		displayLog(testCaseName, testCaseNumber);
-		setTestFolder(testCaseName);
-		setTestCaseId(testCaseNumber);
-		setTestCaseName(testCaseName.getName());
-		String name = getTestCaseName();
-		String mapping = TestDataUtil.getMappingPath();
-		String vid[] = RunConfigUtil.getVidKeyForVIDUpdate(name).split(Pattern.quote(".")); 
-		String vidNumber=vid[0];
-		String vidType=vid[1];
-		
-		//String vid = RunConfigUtil.getRandomVidKey().split(".")[1].toString();
-		//if(getContentFromFile(testCaseName.listFiles(),"create").toString().contains("$generate_UIN$"))
-		//{
-			//Map<String, String> tempMap = new HashMap<String, String>();
-			//tempMap.put("UIN", "LONG:" + uin);
-			logger.info("************* IdRepo VID Update request ******************");
-			Reporter.log("<b><u>VID Update request</u></b>");
-			//Assert.assertEquals(modifyRequest(testCaseName.listFiles(), tempMap, mapping, "create"), true);
-		//}
-		logger.info("******Post request Json to EndPointUrl: " + IdRepoUtil.getUpdateVidStatusPath(vidNumber) + " *******");
-		postRequestAndGenerateOuputFileForUINUpdate(testCaseName.listFiles(), IdRepoUtil.getUpdateVidStatusPath(vidNumber),
-				"create", "output-1-actual-res",AUTHORIZATHION_COOKIENAME,cookieValue,0);
-		Map<String, List<OutputValidationDto>> ouputValid = OutputValidationUtil.doOutputValidation(
-				FileUtil.getFilePath(testCaseName, "output-1-actual").toString(),
-				FileUtil.getFilePath(testCaseName, "output-1-expected").toString());
-		Reporter.log(ReportUtil.getOutputValiReport(ouputValid));
-		if(OutputValidationUtil.publishOutputResult(ouputValid))
-		{
-			Map<String,String> tempMap = new HashMap<String,String>();
-			String responseJson=getContentFromFile(testCaseName.listFiles(), "output-1-actual");
-			String vidStatus=JsonPrecondtion.getValueFromJson(responseJson, "response.vidStatus");
-			String uin="";
-			for(Entry<String, String> entry: VidDto.getVid().entrySet())
-			{
-				if(entry.getValue().contains(vidNumber))
-					uin=entry.getKey();
-			}
-			tempMap.put(uin, vidNumber+"."+vidType+"."+vidStatus);
-			updateMappingDic(RunConfigUtil.objRunConfig.getUserDirectory()+RunConfigUtil.objRunConfig.getSrcPath()+"ida/TestData/RunConfig/vid.properties", tempMap);
-			updateMappingDic(RunConfigUtil.objRunConfig.getUserDirectory()+RunConfigUtil.objRunConfig.getSrcPath()+"idRepository/TestData/RunConfig/vid.properties", tempMap);
-		}
-		/*else
-			Assert.assertEquals(false, true);*/
-	}
-
-}
-=======
 package io.mosip.authentication.idRepository.prerequiste;
 
 import java.io.File; 
@@ -445,5 +223,4 @@
 			throw new AuthenticationTestException("Failed at output response validation");
 	}
 
-}
->>>>>>> 08ac9e06
+}