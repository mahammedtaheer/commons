<<<<<<< HEAD
package io.mosip.authentication.tests;

import java.io.File; 
import java.lang.reflect.Field;
import java.lang.reflect.Method;
import java.util.List;
import java.util.Map;
import org.apache.log4j.Logger;
import org.testng.Assert;
import org.testng.ITest;
import org.testng.ITestContext;
import org.testng.ITestResult;
import org.testng.annotations.AfterMethod;
import org.testng.annotations.BeforeClass;
import org.testng.annotations.BeforeMethod;
import org.testng.annotations.DataProvider;
import org.testng.annotations.Parameters;
import org.testng.annotations.Test;
import org.testng.internal.BaseTestMethod;
import org.testng.internal.TestResult;

import io.mosip.authentication.fw.util.AuditValidation;
import io.mosip.authentication.fw.util.DataProviderClass;
import io.mosip.authentication.fw.util.FileUtil;
import io.mosip.authentication.fw.util.AuthTestsUtil;
import io.mosip.authentication.fw.dto.OutputValidationDto;
import io.mosip.authentication.fw.util.OutputValidationUtil;
import io.mosip.authentication.fw.util.ReportUtil;
import io.mosip.authentication.fw.util.RunConfigUtil;
import io.mosip.authentication.fw.util.TestParameters;
import io.mosip.authentication.testdata.TestDataProcessor;
import io.mosip.authentication.testdata.TestDataUtil;
import io.mosip.util.Cookie;

import org.testng.Reporter;

/**
 * Tests to execute biometric authentication for ida
 * 
 * @author Vignesh
 *
 */
public class InternalBiometricAuthentication extends AuthTestsUtil implements ITest {

	private static final Logger logger = Logger.getLogger(InternalBiometricAuthentication.class);
	protected static String testCaseName = "";
	private String TESTDATA_PATH;
	private String TESTDATA_FILENAME;
	private String testType;
	private int invocationCount = 0;
	private static String cookieValue;
	private static String getCookieStartTime;

	/**
	 * Set Test Type - Smoke, Regression or Integration
	 * 
	 * @param testType
	 */
	@BeforeClass
	public void setTestType() {
		this.testType = RunConfigUtil.getTestLevel();
	}
	
	public void setCookie() {
		cookieValue = Cookie.getCookie(getCookieRequestFilePathForInternalAuth(),
				RunConfigUtil.objRunConfig.getIdRepoEndPointUrl() + RunConfigUtil.objRunConfig.getClientidsecretkey(),
				AUTHORIZATHION_COOKIENAME);
		getCookieStartTime = Cookie.getCookieCurrentDateTime();
	}

	/**
	 * Method set Test data path and its filename
	 * 
	 * @param index
	 */
	public void setTestDataPathsAndFileNames(int index) {
		this.TESTDATA_PATH = getTestDataPath(this.getClass().getSimpleName().toString(), index);
		this.TESTDATA_FILENAME = getTestDataFileName(this.getClass().getSimpleName().toString(), index);
	}

	/**
	 * Method set configuration
	 * 
	 * @param testType
	 */
	public void setConfigurations(String testType) {
		RunConfigUtil.getRunConfigObject("ida");
		RunConfigUtil.objRunConfig.setConfig(this.TESTDATA_PATH, this.TESTDATA_FILENAME, testType);
		TestDataProcessor.initateTestDataProcess(this.TESTDATA_FILENAME, this.TESTDATA_PATH, "ida");
	}

	/**
	 * The method set test case name
	 * 
	 * @param method
	 * @param testData
	 */
	@BeforeMethod
	public void testData(Method method, Object[] testData, ITestContext c) {
		String testCase = "";
		if (testData != null && testData.length > 0) {
			TestParameters testParams = null;
			// Check if test method has actually received required parameters
			for (Object testParameter : testData) {
				if (testParameter instanceof TestParameters) {
					testParams = (TestParameters) testParameter;
					break;
				}
			}
			if (testParams != null) {
				testCase = testParams.getTestCaseName();
			}
		}
		this.testCaseName = String.format(testCase);	
	}

	/**
	 * Data provider class provides test case list
	 * 
	 * @return object of data provider
	 */
	@DataProvider(name = "testcaselist")
	public Object[][] getTestCaseList() {		
		invocationCount++;
		setTestDataPathsAndFileNames(invocationCount);
		setConfigurations(this.testType);
		setCookie();
		return DataProviderClass.getDataProvider(
				RunConfigUtil.objRunConfig.getUserDirectory() + RunConfigUtil.objRunConfig.getSrcPath() + RunConfigUtil.objRunConfig.getScenarioPath(),
				RunConfigUtil.objRunConfig.getScenarioPath(), RunConfigUtil.objRunConfig.getTestType());
	}

	/**
	 * Set current testcaseName
	 */
	@Override
	public String getTestName() {
		return this.testCaseName;
	}

	/**
	 * The method ser current test name to result
	 * 
	 * @param result
	 */
	@AfterMethod(alwaysRun = true)
	public void setResultTestName(ITestResult result) {
		try {
			Field method = TestResult.class.getDeclaredField("m_method");
			method.setAccessible(true);
			method.set(result, result.getMethod().clone());
			BaseTestMethod baseTestMethod = (BaseTestMethod) result.getMethod();
			Field f = baseTestMethod.getClass().getSuperclass().getDeclaredField("m_methodName");
			f.setAccessible(true);
			f.set(baseTestMethod, InternalBiometricAuthentication.testCaseName);
		} catch (Exception e) {
			Reporter.log("Exception : " + e.getMessage());
		}
	}

	/**
	 * Test method for biometric authentication execution
	 * 
	 * @param objTestParameters
	 * @param testScenario
	 * @param testcaseName
	 */
	@Test(dataProvider = "testcaselist")
	public void internalBiometricAuthenticationTest(TestParameters objTestParameters, String testScenario,
			String testcaseName) {
		//if (Cookie.isTimeExpired(getCookieStartTime)) {
			setCookie();
		//}
		System.out.println("InternlaBioCookie: "+cookieValue);
		File testCaseName = objTestParameters.getTestCaseFile();
		int testCaseNumber = Integer.parseInt(objTestParameters.getTestId());
		displayLog(testCaseName, testCaseNumber);
		setTestFolder(testCaseName);
		setTestCaseId(testCaseNumber);
		setTestCaseName(testCaseName.getName());
		String mapping = TestDataUtil.getMappingPath();
		Map<String, String> tempMap = getInternalEncryptKeyvalue(testCaseName.listFiles(), "identity-encrypt");
		logger.info("************* Modification of internal bio auth request ******************");
		Reporter.log("<b><u>Modification of bio auth request</u></b>");
		Assert.assertEquals(modifyRequest(testCaseName.listFiles(), tempMap, mapping, "bio-auth"), true);
		logger.info("******Post request Json to EndPointUrl: " + RunConfigUtil.objRunConfig.getEndPointUrl() + RunConfigUtil.objRunConfig.getAuthPath()
				+" *******");
		Assert.assertEquals(postRequestAndGenerateOuputFileForIntenalAuth(testCaseName.listFiles(),
				RunConfigUtil.objRunConfig.getEndPointUrl() + RunConfigUtil.objRunConfig.getInternalAuthPath(), "request", "output-1-actual-res",AUTHORIZATHION_COOKIENAME,cookieValue, 200),
				true);
		Map<String, List<OutputValidationDto>> ouputValid = OutputValidationUtil.doOutputValidation(
				FileUtil.getFilePath(testCaseName, "output-1-actual").toString(),
				FileUtil.getFilePath(testCaseName, "output-1-expected").toString());
		Reporter.log(ReportUtil.getOutputValiReport(ouputValid));
		Assert.assertEquals(OutputValidationUtil.publishOutputResult(ouputValid), true);
		if (FileUtil.verifyFilePresent(testCaseName.listFiles(), "auth_transaction")) {
			wait(5000);
			logger.info("************* Auth Transaction Validation ******************");
			Reporter.log("<b><u>Auth Transaction Validation</u></b>");
			Map<String, List<OutputValidationDto>> auditTxnvalidation = AuditValidation
					.verifyAuditTxn(testCaseName.listFiles(), "auth_transaction");
			Reporter.log(ReportUtil.getOutputValiReport(auditTxnvalidation));
			Assert.assertEquals(OutputValidationUtil.publishOutputResult(auditTxnvalidation), true);
		}
		if (FileUtil.verifyFilePresent(testCaseName.listFiles(), "audit_log")) {
			wait(5000);
			logger.info("************* Audit Log Validation ******************");
			Reporter.log("<b><u>Audit Log Validation</u></b>");
			Map<String, List<OutputValidationDto>> auditLogValidation = AuditValidation
					.verifyAuditLog(testCaseName.listFiles(), "audit_log");
			Reporter.log(ReportUtil.getOutputValiReport(auditLogValidation));
			Assert.assertEquals(OutputValidationUtil.publishOutputResult(auditLogValidation), true);
		}
	}

}
=======
package io.mosip.authentication.tests;

import java.io.File; 
import java.lang.reflect.Field;
import java.lang.reflect.Method;
import java.util.List;
import java.util.Map;
import org.apache.log4j.Logger;
import org.testng.Assert;
import org.testng.ITest;
import org.testng.ITestContext;
import org.testng.ITestResult;
import org.testng.annotations.AfterMethod;
import org.testng.annotations.BeforeClass;
import org.testng.annotations.BeforeMethod;
import org.testng.annotations.DataProvider;
import org.testng.annotations.Parameters;
import org.testng.annotations.Test;
import org.testng.internal.BaseTestMethod;
import org.testng.internal.TestResult;

import io.mosip.authentication.fw.util.AuditValidation;
import io.mosip.authentication.fw.util.DataProviderClass;
import io.mosip.authentication.fw.util.FileUtil;
import io.mosip.authentication.fw.util.AuthTestsUtil;
import io.mosip.authentication.fw.util.AuthenticationTestException;
import io.mosip.authentication.fw.dto.OutputValidationDto;
import io.mosip.authentication.fw.util.OutputValidationUtil;
import io.mosip.authentication.fw.util.ReportUtil;
import io.mosip.authentication.fw.util.RunConfigUtil;
import io.mosip.authentication.fw.util.TestParameters;
import io.mosip.authentication.testdata.TestDataProcessor;
import io.mosip.authentication.testdata.TestDataUtil;
import io.mosip.util.Cookie;

import org.testng.Reporter;

/**
 * Tests to execute biometric authentication for ida
 * 
 * @author Vignesh
 *
 */
public class InternalBiometricAuthentication extends AuthTestsUtil implements ITest {

	private static final Logger logger = Logger.getLogger(InternalBiometricAuthentication.class);
	protected static String testCaseName = "";
	private String TESTDATA_PATH;
	private String TESTDATA_FILENAME;
	private String testType;
	private int invocationCount = 0;
	private static String cookieValue;
	private static String getCookieStartTime;

	/**
	 * Set Test Type - Smoke, Regression or Integration
	 * 
	 * @param testType
	 */
	@BeforeClass
	public void setTestType() {
		this.testType = RunConfigUtil.getTestLevel();
	}
	
	public void setCookie() {
		cookieValue = Cookie.getCookie(getCookieRequestFilePathForInternalAuth(),
				RunConfigUtil.objRunConfig.getIdRepoEndPointUrl() + RunConfigUtil.objRunConfig.getClientidsecretkey(),
				AUTHORIZATHION_COOKIENAME);
		getCookieStartTime = Cookie.getCookieCurrentDateTime();
	}

	/**
	 * Method set Test data path and its filename
	 * 
	 * @param index
	 */
	public void setTestDataPathsAndFileNames(int index) {
		this.TESTDATA_PATH = getTestDataPath(this.getClass().getSimpleName().toString(), index);
		this.TESTDATA_FILENAME = getTestDataFileName(this.getClass().getSimpleName().toString(), index);
	}

	/**
	 * Method set configuration
	 * 
	 * @param testType
	 */
	public void setConfigurations(String testType) {
		RunConfigUtil.getRunConfigObject("ida");
		RunConfigUtil.objRunConfig.setConfig(this.TESTDATA_PATH, this.TESTDATA_FILENAME, testType);
		TestDataProcessor.initateTestDataProcess(this.TESTDATA_FILENAME, this.TESTDATA_PATH, "ida");
	}

	/**
	 * The method set test case name
	 * 
	 * @param method
	 * @param testData
	 */
	@BeforeMethod
	public void testData(Method method, Object[] testData, ITestContext c) {
		String testCase = "";
		if (testData != null && testData.length > 0) {
			TestParameters testParams = null;
			// Check if test method has actually received required parameters
			for (Object testParameter : testData) {
				if (testParameter instanceof TestParameters) {
					testParams = (TestParameters) testParameter;
					break;
				}
			}
			if (testParams != null) {
				testCase = testParams.getTestCaseName();
			}
		}
		this.testCaseName = String.format(testCase);	
	}

	/**
	 * Data provider class provides test case list
	 * 
	 * @return object of data provider
	 */
	@DataProvider(name = "testcaselist")
	public Object[][] getTestCaseList() {		
		invocationCount++;
		setTestDataPathsAndFileNames(invocationCount);
		setConfigurations(this.testType);
		setCookie();
		return DataProviderClass.getDataProvider(
				RunConfigUtil.objRunConfig.getUserDirectory() + RunConfigUtil.objRunConfig.getSrcPath() + RunConfigUtil.objRunConfig.getScenarioPath(),
				RunConfigUtil.objRunConfig.getScenarioPath(), RunConfigUtil.objRunConfig.getTestType());
	}

	/**
	 * Set current testcaseName
	 */
	@Override
	public String getTestName() {
		return this.testCaseName;
	}

	/**
	 * The method ser current test name to result
	 * 
	 * @param result
	 */
	@AfterMethod(alwaysRun = true)
	public void setResultTestName(ITestResult result) {
		try {
			Field method = TestResult.class.getDeclaredField("m_method");
			method.setAccessible(true);
			method.set(result, result.getMethod().clone());
			BaseTestMethod baseTestMethod = (BaseTestMethod) result.getMethod();
			Field f = baseTestMethod.getClass().getSuperclass().getDeclaredField("m_methodName");
			f.setAccessible(true);
			f.set(baseTestMethod, InternalBiometricAuthentication.testCaseName);
		} catch (Exception e) {
			Reporter.log("Exception : " + e.getMessage());
		}
	}

	/**
	 * Test method for biometric authentication execution
	 * 
	 * @param objTestParameters
	 * @param testScenario
	 * @param testcaseName
	 * @throws AuthenticationTestException 
	 */
	@Test(dataProvider = "testcaselist")
	public void internalBiometricAuthenticationTest(TestParameters objTestParameters, String testScenario,
			String testcaseName) throws AuthenticationTestException {
		if (Cookie.isTimeExpired(getCookieStartTime)) {
			setCookie();
		}
		File testCaseName = objTestParameters.getTestCaseFile();
		int testCaseNumber = Integer.parseInt(objTestParameters.getTestId());
		displayLog(testCaseName, testCaseNumber);
		setTestFolder(testCaseName);
		setTestCaseId(testCaseNumber);
		setTestCaseName(testCaseName.getName());
		String mapping = TestDataUtil.getMappingPath();
		Map<String, String> tempMap = getInternalEncryptKeyvalue(testCaseName.listFiles(), "identity-encrypt");
		logger.info("************* Modification of internal bio auth request ******************");
		Reporter.log("<b><u>Modification of bio auth request</u></b>");
		if(!modifyRequest(testCaseName.listFiles(), tempMap, mapping, "bio-auth"))
			throw new AuthenticationTestException("Failed at modifying the request file. Kindly check testdata.");
		logger.info("******Post request Json to EndPointUrl: " + RunConfigUtil.objRunConfig.getEndPointUrl() + RunConfigUtil.objRunConfig.getAuthPath()
				+" *******");
		if(!postRequestAndGenerateOuputFileForIntenalAuth(testCaseName.listFiles(),
				RunConfigUtil.objRunConfig.getEndPointUrl() + RunConfigUtil.objRunConfig.getInternalAuthPath(), "request", "output-1-actual-res",AUTHORIZATHION_COOKIENAME,cookieValue, 200))
			throw new AuthenticationTestException("Failed at HTTP-POST request");
		Map<String, List<OutputValidationDto>> ouputValid = OutputValidationUtil.doOutputValidation(
				FileUtil.getFilePath(testCaseName, "output-1-actual").toString(),
				FileUtil.getFilePath(testCaseName, "output-1-expected").toString());
		Reporter.log(ReportUtil.getOutputValiReport(ouputValid));
		if(!OutputValidationUtil.publishOutputResult(ouputValid))
			throw new AuthenticationTestException("Failed at response output validation");
		if (FileUtil.verifyFilePresent(testCaseName.listFiles(), "auth_transaction")) {
			wait(5000);
			logger.info("************* Auth Transaction Validation ******************");
			Reporter.log("<b><u>Auth Transaction Validation</u></b>");
			Map<String, List<OutputValidationDto>> auditTxnvalidation = AuditValidation
					.verifyAuditTxn(testCaseName.listFiles(), "auth_transaction");
			Reporter.log(ReportUtil.getOutputValiReport(auditTxnvalidation));
			if(!OutputValidationUtil.publishOutputResult(auditTxnvalidation)) 
				throw new AuthenticationTestException("Failed at Authtransaction validation");
		}
		if (FileUtil.verifyFilePresent(testCaseName.listFiles(), "audit_log")) {
			wait(5000);
			logger.info("************* Audit Log Validation ******************");
			Reporter.log("<b><u>Audit Log Validation</u></b>");
			Map<String, List<OutputValidationDto>> auditLogValidation = AuditValidation
					.verifyAuditLog(testCaseName.listFiles(), "audit_log");
			Reporter.log(ReportUtil.getOutputValiReport(auditLogValidation));
			if(!OutputValidationUtil.publishOutputResult(auditLogValidation))
				throw new AuthenticationTestException("Failed at auditLog Validation");
		}
		if(!verifyResponseUsingDigitalSignature(responseJsonToVerifyDigtalSignature,
					responseDigitalSignatureValue))
				throw new AuthenticationTestException("Failed at digital signature verification");
	}

}
>>>>>>> 08ac9e06
<|MERGE_RESOLUTION|>--- conflicted
+++ resolved
@@ -1,221 +1,3 @@
-<<<<<<< HEAD
-package io.mosip.authentication.tests;
-
-import java.io.File; 
-import java.lang.reflect.Field;
-import java.lang.reflect.Method;
-import java.util.List;
-import java.util.Map;
-import org.apache.log4j.Logger;
-import org.testng.Assert;
-import org.testng.ITest;
-import org.testng.ITestContext;
-import org.testng.ITestResult;
-import org.testng.annotations.AfterMethod;
-import org.testng.annotations.BeforeClass;
-import org.testng.annotations.BeforeMethod;
-import org.testng.annotations.DataProvider;
-import org.testng.annotations.Parameters;
-import org.testng.annotations.Test;
-import org.testng.internal.BaseTestMethod;
-import org.testng.internal.TestResult;
-
-import io.mosip.authentication.fw.util.AuditValidation;
-import io.mosip.authentication.fw.util.DataProviderClass;
-import io.mosip.authentication.fw.util.FileUtil;
-import io.mosip.authentication.fw.util.AuthTestsUtil;
-import io.mosip.authentication.fw.dto.OutputValidationDto;
-import io.mosip.authentication.fw.util.OutputValidationUtil;
-import io.mosip.authentication.fw.util.ReportUtil;
-import io.mosip.authentication.fw.util.RunConfigUtil;
-import io.mosip.authentication.fw.util.TestParameters;
-import io.mosip.authentication.testdata.TestDataProcessor;
-import io.mosip.authentication.testdata.TestDataUtil;
-import io.mosip.util.Cookie;
-
-import org.testng.Reporter;
-
-/**
- * Tests to execute biometric authentication for ida
- * 
- * @author Vignesh
- *
- */
-public class InternalBiometricAuthentication extends AuthTestsUtil implements ITest {
-
-	private static final Logger logger = Logger.getLogger(InternalBiometricAuthentication.class);
-	protected static String testCaseName = "";
-	private String TESTDATA_PATH;
-	private String TESTDATA_FILENAME;
-	private String testType;
-	private int invocationCount = 0;
-	private static String cookieValue;
-	private static String getCookieStartTime;
-
-	/**
-	 * Set Test Type - Smoke, Regression or Integration
-	 * 
-	 * @param testType
-	 */
-	@BeforeClass
-	public void setTestType() {
-		this.testType = RunConfigUtil.getTestLevel();
-	}
-	
-	public void setCookie() {
-		cookieValue = Cookie.getCookie(getCookieRequestFilePathForInternalAuth(),
-				RunConfigUtil.objRunConfig.getIdRepoEndPointUrl() + RunConfigUtil.objRunConfig.getClientidsecretkey(),
-				AUTHORIZATHION_COOKIENAME);
-		getCookieStartTime = Cookie.getCookieCurrentDateTime();
-	}
-
-	/**
-	 * Method set Test data path and its filename
-	 * 
-	 * @param index
-	 */
-	public void setTestDataPathsAndFileNames(int index) {
-		this.TESTDATA_PATH = getTestDataPath(this.getClass().getSimpleName().toString(), index);
-		this.TESTDATA_FILENAME = getTestDataFileName(this.getClass().getSimpleName().toString(), index);
-	}
-
-	/**
-	 * Method set configuration
-	 * 
-	 * @param testType
-	 */
-	public void setConfigurations(String testType) {
-		RunConfigUtil.getRunConfigObject("ida");
-		RunConfigUtil.objRunConfig.setConfig(this.TESTDATA_PATH, this.TESTDATA_FILENAME, testType);
-		TestDataProcessor.initateTestDataProcess(this.TESTDATA_FILENAME, this.TESTDATA_PATH, "ida");
-	}
-
-	/**
-	 * The method set test case name
-	 * 
-	 * @param method
-	 * @param testData
-	 */
-	@BeforeMethod
-	public void testData(Method method, Object[] testData, ITestContext c) {
-		String testCase = "";
-		if (testData != null && testData.length > 0) {
-			TestParameters testParams = null;
-			// Check if test method has actually received required parameters
-			for (Object testParameter : testData) {
-				if (testParameter instanceof TestParameters) {
-					testParams = (TestParameters) testParameter;
-					break;
-				}
-			}
-			if (testParams != null) {
-				testCase = testParams.getTestCaseName();
-			}
-		}
-		this.testCaseName = String.format(testCase);	
-	}
-
-	/**
-	 * Data provider class provides test case list
-	 * 
-	 * @return object of data provider
-	 */
-	@DataProvider(name = "testcaselist")
-	public Object[][] getTestCaseList() {		
-		invocationCount++;
-		setTestDataPathsAndFileNames(invocationCount);
-		setConfigurations(this.testType);
-		setCookie();
-		return DataProviderClass.getDataProvider(
-				RunConfigUtil.objRunConfig.getUserDirectory() + RunConfigUtil.objRunConfig.getSrcPath() + RunConfigUtil.objRunConfig.getScenarioPath(),
-				RunConfigUtil.objRunConfig.getScenarioPath(), RunConfigUtil.objRunConfig.getTestType());
-	}
-
-	/**
-	 * Set current testcaseName
-	 */
-	@Override
-	public String getTestName() {
-		return this.testCaseName;
-	}
-
-	/**
-	 * The method ser current test name to result
-	 * 
-	 * @param result
-	 */
-	@AfterMethod(alwaysRun = true)
-	public void setResultTestName(ITestResult result) {
-		try {
-			Field method = TestResult.class.getDeclaredField("m_method");
-			method.setAccessible(true);
-			method.set(result, result.getMethod().clone());
-			BaseTestMethod baseTestMethod = (BaseTestMethod) result.getMethod();
-			Field f = baseTestMethod.getClass().getSuperclass().getDeclaredField("m_methodName");
-			f.setAccessible(true);
-			f.set(baseTestMethod, InternalBiometricAuthentication.testCaseName);
-		} catch (Exception e) {
-			Reporter.log("Exception : " + e.getMessage());
-		}
-	}
-
-	/**
-	 * Test method for biometric authentication execution
-	 * 
-	 * @param objTestParameters
-	 * @param testScenario
-	 * @param testcaseName
-	 */
-	@Test(dataProvider = "testcaselist")
-	public void internalBiometricAuthenticationTest(TestParameters objTestParameters, String testScenario,
-			String testcaseName) {
-		//if (Cookie.isTimeExpired(getCookieStartTime)) {
-			setCookie();
-		//}
-		System.out.println("InternlaBioCookie: "+cookieValue);
-		File testCaseName = objTestParameters.getTestCaseFile();
-		int testCaseNumber = Integer.parseInt(objTestParameters.getTestId());
-		displayLog(testCaseName, testCaseNumber);
-		setTestFolder(testCaseName);
-		setTestCaseId(testCaseNumber);
-		setTestCaseName(testCaseName.getName());
-		String mapping = TestDataUtil.getMappingPath();
-		Map<String, String> tempMap = getInternalEncryptKeyvalue(testCaseName.listFiles(), "identity-encrypt");
-		logger.info("************* Modification of internal bio auth request ******************");
-		Reporter.log("<b><u>Modification of bio auth request</u></b>");
-		Assert.assertEquals(modifyRequest(testCaseName.listFiles(), tempMap, mapping, "bio-auth"), true);
-		logger.info("******Post request Json to EndPointUrl: " + RunConfigUtil.objRunConfig.getEndPointUrl() + RunConfigUtil.objRunConfig.getAuthPath()
-				+" *******");
-		Assert.assertEquals(postRequestAndGenerateOuputFileForIntenalAuth(testCaseName.listFiles(),
-				RunConfigUtil.objRunConfig.getEndPointUrl() + RunConfigUtil.objRunConfig.getInternalAuthPath(), "request", "output-1-actual-res",AUTHORIZATHION_COOKIENAME,cookieValue, 200),
-				true);
-		Map<String, List<OutputValidationDto>> ouputValid = OutputValidationUtil.doOutputValidation(
-				FileUtil.getFilePath(testCaseName, "output-1-actual").toString(),
-				FileUtil.getFilePath(testCaseName, "output-1-expected").toString());
-		Reporter.log(ReportUtil.getOutputValiReport(ouputValid));
-		Assert.assertEquals(OutputValidationUtil.publishOutputResult(ouputValid), true);
-		if (FileUtil.verifyFilePresent(testCaseName.listFiles(), "auth_transaction")) {
-			wait(5000);
-			logger.info("************* Auth Transaction Validation ******************");
-			Reporter.log("<b><u>Auth Transaction Validation</u></b>");
-			Map<String, List<OutputValidationDto>> auditTxnvalidation = AuditValidation
-					.verifyAuditTxn(testCaseName.listFiles(), "auth_transaction");
-			Reporter.log(ReportUtil.getOutputValiReport(auditTxnvalidation));
-			Assert.assertEquals(OutputValidationUtil.publishOutputResult(auditTxnvalidation), true);
-		}
-		if (FileUtil.verifyFilePresent(testCaseName.listFiles(), "audit_log")) {
-			wait(5000);
-			logger.info("************* Audit Log Validation ******************");
-			Reporter.log("<b><u>Audit Log Validation</u></b>");
-			Map<String, List<OutputValidationDto>> auditLogValidation = AuditValidation
-					.verifyAuditLog(testCaseName.listFiles(), "audit_log");
-			Reporter.log(ReportUtil.getOutputValiReport(auditLogValidation));
-			Assert.assertEquals(OutputValidationUtil.publishOutputResult(auditLogValidation), true);
-		}
-	}
-
-}
-=======
 package io.mosip.authentication.tests;
 
 import java.io.File; 
@@ -439,5 +221,4 @@
 				throw new AuthenticationTestException("Failed at digital signature verification");
 	}
 
-}
->>>>>>> 08ac9e06
+}