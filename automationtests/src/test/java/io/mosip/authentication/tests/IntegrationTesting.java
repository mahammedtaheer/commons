<<<<<<< HEAD

package io.mosip.authentication.tests;

import java.io.File; 
import java.lang.reflect.Field;
import java.lang.reflect.Method;
import java.util.HashMap;
import java.util.List;
import java.util.Map;
import java.util.Properties;

import org.apache.log4j.Logger;
import org.testng.ITest;
import org.testng.ITestContext;
import org.testng.ITestResult;
import org.testng.Reporter;
import org.testng.TestNG;
import org.testng.annotations.AfterMethod;
import org.testng.annotations.AfterSuite;
import org.testng.annotations.BeforeMethod;
import org.testng.annotations.DataProvider;
import org.testng.annotations.Test;
import org.testng.collections.Lists;
import org.testng.internal.BaseTestMethod;
import org.testng.internal.TestResult;

import io.mosip.authentication.fw.util.DataProviderClass;
import io.mosip.authentication.fw.util.IdaScriptsUtil;

public class IntegrationTesting implements ITest{
	
	private static final Logger logger = Logger.getLogger(IntegrationTesting.class);
	protected static String testCaseName = "";
	public static String uinList="";
	
	public Map<String, String> getUinNumber() {
		Properties prop = IdaScriptsUtil.getPropertyFromFilePath((new File("./src/test/resources/ida/integrationTesting.properties").getAbsolutePath()).toString());
		Map<String, String> uinMap = new HashMap<String, String>();
		for (String str : prop.stringPropertyNames()) {
			uinMap.put(str, prop.getProperty(str));
		}
		return uinMap;
	}
	
	@DataProvider(name = "uinList")
	public Object[][] getTestCaseList() {
		return DataProviderClass.getIntegTestDataProvider(getUinNumber());
	}
	
	@Test(dataProvider = "uinList")
	public void startIntegTesting(String uinKey,String uinValue) {
			Map<String, String> map = new HashMap<String, String>();
			this.uinList=uinKey;
			map.put(uinKey, uinValue);
			IdaScriptsUtil.generateMappingDic("./src/test/resources/ida/TestData/RunConfig/uin.properties", map);
			startIntegTestSuite();
	}

	public void startIntegTestSuite()
	{
		TestNG testng = new TestNG();
		List<String> suites = Lists.newArrayList();
		suites.add(new File("./src/test/resources/testngAuthIntegTestingSuite.xml").getAbsolutePath().toString());
		testng.setTestSuites(suites);
		testng.getReporters();
		testng.run();
	}

	@Override
	public String getTestName() {
		return this.testCaseName;
	} 
	
	@BeforeMethod
	public void testData(Method method, Object[] testData) {
		String testCase = "";
		if (testData != null && testData.length > 0) {
			testCase=testData[0].toString()+"_"+testData[1].toString();
		}
		this.testCaseName = String.format(testCase);
	} 
	
	@AfterMethod(alwaysRun = true)
	public void setResultTestName(ITestResult result) {
		try {
			Field method = TestResult.class.getDeclaredField("m_method");
			method.setAccessible(true);
			
			method.set(result, result.getMethod().clone());
			BaseTestMethod baseTestMethod = (BaseTestMethod) result.getMethod();
			Field f = baseTestMethod.getClass().getSuperclass().getDeclaredField("m_methodName");
			f.setAccessible(true);
			f.set(baseTestMethod, IntegrationTesting.testCaseName);
		} catch (Exception e) {
			Reporter.log("Exception : " + e.getMessage());
		}
	} 
	
	@AfterSuite(alwaysRun = true)
	public void testTearDown(ITestContext ctx) {
		 
		String currentModule = ctx.getCurrentXmlTest().getClasses().get(0).getName().split("\\.")[2];
	}
}
=======
package io.mosip.authentication.tests;

import java.io.File; 
import java.lang.reflect.Field;
import java.lang.reflect.Method;
import java.util.HashMap;
import java.util.List;
import java.util.Map;
import java.util.Properties;

import org.apache.log4j.Logger;
import org.testng.ITest;
import org.testng.ITestContext;
import org.testng.ITestResult;
import org.testng.Reporter;
import org.testng.TestNG;
import org.testng.annotations.AfterMethod;
import org.testng.annotations.AfterSuite;
import org.testng.annotations.BeforeMethod;
import org.testng.annotations.DataProvider;
import org.testng.annotations.Test;
import org.testng.collections.Lists;
import org.testng.internal.BaseTestMethod;
import org.testng.internal.TestResult;

import io.mosip.authentication.fw.util.DataProviderClass;
import io.mosip.authentication.fw.util.AuthTestsUtil;

public class IntegrationTesting implements ITest{
	
	private static final Logger logger = Logger.getLogger(IntegrationTesting.class);
	protected static String testCaseName = "";
	public static String uinList="";
	
	public Map<String, String> getUinNumber() {
		Properties prop = AuthTestsUtil.getPropertyFromFilePath((new File("./src/test/resources/ida/integrationTesting.properties").getAbsolutePath()).toString());
		Map<String, String> uinMap = new HashMap<String, String>();
		for (String str : prop.stringPropertyNames()) {
			uinMap.put(str, prop.getProperty(str));
		}
		return uinMap;
	}
	
	@DataProvider(name = "uinList")
	public Object[][] getTestCaseList() {
		return DataProviderClass.getIntegTestDataProvider(getUinNumber());
	}
	
	@Test(dataProvider = "uinList")
	public void startIntegTesting(String uinKey,String uinValue) {
			Map<String, String> map = new HashMap<String, String>();
			this.uinList=uinKey;
			map.put(uinKey, uinValue);
			AuthTestsUtil.generateMappingDic("./src/test/resources/ida/TestData/RunConfig/uin.properties", map);
			startIntegTestSuite();
	}

	public void startIntegTestSuite()
	{
		TestNG testng = new TestNG();
		List<String> suites = Lists.newArrayList();
		suites.add(new File("./src/test/resources/testngAuthIntegTestingSuite.xml").getAbsolutePath().toString());
		testng.setTestSuites(suites);
		testng.getReporters();
		testng.run();
	}

	@Override
	public String getTestName() {
		return this.testCaseName;
	} 
	
	@BeforeMethod
	public void testData(Method method, Object[] testData) {
		String testCase = "";
		if (testData != null && testData.length > 0) {
			testCase=testData[0].toString()+"_"+testData[1].toString();
		}
		this.testCaseName = String.format(testCase);
	} 
	
	@AfterMethod(alwaysRun = true)
	public void setResultTestName(ITestResult result) {
		try {
			Field method = TestResult.class.getDeclaredField("m_method");
			method.setAccessible(true);
			
			method.set(result, result.getMethod().clone());
			BaseTestMethod baseTestMethod = (BaseTestMethod) result.getMethod();
			Field f = baseTestMethod.getClass().getSuperclass().getDeclaredField("m_methodName");
			f.setAccessible(true);
			f.set(baseTestMethod, IntegrationTesting.testCaseName);
		} catch (Exception e) {
			Reporter.log("Exception : " + e.getMessage());
		}
	} 
	
	@AfterSuite(alwaysRun = true)
	public void testTearDown(ITestContext ctx) {
		 
		String currentModule = ctx.getCurrentXmlTest().getClasses().get(0).getName().split("\\.")[2];
	}
}
>>>>>>> 8f0ba1f2
<|MERGE_RESOLUTION|>--- conflicted
+++ resolved
@@ -1,109 +1,3 @@
-<<<<<<< HEAD
-
-package io.mosip.authentication.tests;
-
-import java.io.File; 
-import java.lang.reflect.Field;
-import java.lang.reflect.Method;
-import java.util.HashMap;
-import java.util.List;
-import java.util.Map;
-import java.util.Properties;
-
-import org.apache.log4j.Logger;
-import org.testng.ITest;
-import org.testng.ITestContext;
-import org.testng.ITestResult;
-import org.testng.Reporter;
-import org.testng.TestNG;
-import org.testng.annotations.AfterMethod;
-import org.testng.annotations.AfterSuite;
-import org.testng.annotations.BeforeMethod;
-import org.testng.annotations.DataProvider;
-import org.testng.annotations.Test;
-import org.testng.collections.Lists;
-import org.testng.internal.BaseTestMethod;
-import org.testng.internal.TestResult;
-
-import io.mosip.authentication.fw.util.DataProviderClass;
-import io.mosip.authentication.fw.util.IdaScriptsUtil;
-
-public class IntegrationTesting implements ITest{
-	
-	private static final Logger logger = Logger.getLogger(IntegrationTesting.class);
-	protected static String testCaseName = "";
-	public static String uinList="";
-	
-	public Map<String, String> getUinNumber() {
-		Properties prop = IdaScriptsUtil.getPropertyFromFilePath((new File("./src/test/resources/ida/integrationTesting.properties").getAbsolutePath()).toString());
-		Map<String, String> uinMap = new HashMap<String, String>();
-		for (String str : prop.stringPropertyNames()) {
-			uinMap.put(str, prop.getProperty(str));
-		}
-		return uinMap;
-	}
-	
-	@DataProvider(name = "uinList")
-	public Object[][] getTestCaseList() {
-		return DataProviderClass.getIntegTestDataProvider(getUinNumber());
-	}
-	
-	@Test(dataProvider = "uinList")
-	public void startIntegTesting(String uinKey,String uinValue) {
-			Map<String, String> map = new HashMap<String, String>();
-			this.uinList=uinKey;
-			map.put(uinKey, uinValue);
-			IdaScriptsUtil.generateMappingDic("./src/test/resources/ida/TestData/RunConfig/uin.properties", map);
-			startIntegTestSuite();
-	}
-
-	public void startIntegTestSuite()
-	{
-		TestNG testng = new TestNG();
-		List<String> suites = Lists.newArrayList();
-		suites.add(new File("./src/test/resources/testngAuthIntegTestingSuite.xml").getAbsolutePath().toString());
-		testng.setTestSuites(suites);
-		testng.getReporters();
-		testng.run();
-	}
-
-	@Override
-	public String getTestName() {
-		return this.testCaseName;
-	} 
-	
-	@BeforeMethod
-	public void testData(Method method, Object[] testData) {
-		String testCase = "";
-		if (testData != null && testData.length > 0) {
-			testCase=testData[0].toString()+"_"+testData[1].toString();
-		}
-		this.testCaseName = String.format(testCase);
-	} 
-	
-	@AfterMethod(alwaysRun = true)
-	public void setResultTestName(ITestResult result) {
-		try {
-			Field method = TestResult.class.getDeclaredField("m_method");
-			method.setAccessible(true);
-			
-			method.set(result, result.getMethod().clone());
-			BaseTestMethod baseTestMethod = (BaseTestMethod) result.getMethod();
-			Field f = baseTestMethod.getClass().getSuperclass().getDeclaredField("m_methodName");
-			f.setAccessible(true);
-			f.set(baseTestMethod, IntegrationTesting.testCaseName);
-		} catch (Exception e) {
-			Reporter.log("Exception : " + e.getMessage());
-		}
-	} 
-	
-	@AfterSuite(alwaysRun = true)
-	public void testTearDown(ITestContext ctx) {
-		 
-		String currentModule = ctx.getCurrentXmlTest().getClasses().get(0).getName().split("\\.")[2];
-	}
-}
-=======
 package io.mosip.authentication.tests;
 
 import java.io.File; 
@@ -206,5 +100,4 @@
 		 
 		String currentModule = ctx.getCurrentXmlTest().getClasses().get(0).getName().split("\\.")[2];
 	}
-}
->>>>>>> 8f0ba1f2
+}