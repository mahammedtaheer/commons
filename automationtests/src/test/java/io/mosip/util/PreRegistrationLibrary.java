--- conflicted
+++ resolved
@@ -68,6 +68,7 @@
 import io.mosip.dbentity.OtpEntity;
 import io.mosip.dbentity.PreRegEntity;
 import io.mosip.preregistration.dao.PreregistrationDAO;
+import io.mosip.preregistration.util.PreRegistrationUtil;
 import io.mosip.service.ApplicationLibrary;
 import io.mosip.service.BaseTestCase;
 import io.mosip.util.GetHeader;
@@ -98,8 +99,8 @@
 	static ApplicationLibrary applnLib = new ApplicationLibrary();
 	private static Logger logger = Logger.getLogger(BaseTestCase.class);
 	private static CommonLibrary commonLibrary = new CommonLibrary();
-<<<<<<< HEAD
-	private static String preReg_CreateApplnURI;
+
+/*	private static String preReg_CreateApplnURI;
 	PreregistrationDAO dao = new PreregistrationDAO();
 	private static String preReg_DataSyncnURI;
 	private static String preReg_NotifyURI;
@@ -137,7 +138,7 @@
 	private static String uiConfigParams;
 	private static String preReg_syncAvailability;
 	private static String preReg_FecthAppointmentDetailsuri;
-=======
+*/
 	static String preReg_CreateApplnURI;
 	PreregistrationDAO dao = new PreregistrationDAO();
 	PreRegistrationUtil preRegUtil=new PreRegistrationUtil();
@@ -179,8 +180,6 @@
 	static String preReg_FecthAppointmentDetailsuri;
 	static String qrCode_URI;
 	static String QRCodeFilePath;
-	
->>>>>>> d6aa90d2
 
 	/*
 	 * We configure the jsonProvider using Configuration builder.
@@ -298,12 +297,7 @@
 		request = otpRequest(testSuite);
 		Response generateOTPResponse = generateOTP(request);
 		logger.info("userid is ++++++++++++++" + userId);
-<<<<<<< HEAD
 		otp = dao.getOTP(userId).get(0);
-=======
-		logger.info("generateOTPResponse ++++++++++++++" + userId);
-		otp=dao.getOTP(userId).get(0);
->>>>>>> d6aa90d2
 		logger.info("OTP is============" + otp);
 		testSuite = "validateOTP/validateOTP_smoke";
 		request = validateOTPRequest(testSuite);
@@ -918,14 +912,10 @@
 		String auth_token = cookieValue;
 		return auth_token;
 	}
-<<<<<<< HEAD
+
 	public Response syncAvailability()
 	{
-=======
-
-	public Response syncAvailability() {
-		logger.info("URI:Name"+preReg_syncAvailability);
->>>>>>> d6aa90d2
+
 		return response = applnLib.get_RequestSync(preReg_syncAvailability);
 	}
 
@@ -1061,36 +1051,6 @@
 		
 		return response;
 	}
-<<<<<<< HEAD
-	/*public Response FetchCentre() {
-		testSuite = "FetchAvailabilityDataOfRegCenters/FetchAvailabilityDataOfRegCenters_smoke";
-		String configPath = "src/test/resources/" + folder + "/" + testSuite;
-		String regCenterId = randomRegistrationCenterId();
-
-		File folder = new File(configPath);
-		File[] listOfFiles = folder.listFiles();
-		for (File f : listOfFiles) {
-			if (f.getName().toLowerCase().contains("request")) {
-				try {
-					request = (JSONObject) new JSONParser().parse(new FileReader(f.getPath()));
-					request.put("registrationCenterId", regCenterId);
-				} catch (Exception e) {
-					// TODO Auto-generated catch block
-					e.printStackTrace();
-				}
-			}
-		}
-		try {
-			response = applnLib.getRequestParm(preReg_FetchCenterIDURI, request);
-		} catch (Exception e) {
-			e.printStackTrace();
-		}
-		return response;
-	}*/
-
-=======
-	
->>>>>>> d6aa90d2
 	public Response fetchCentreWithCerterId(String regCenterId) {
 		testSuite = "FetchAvailabilityDataOfRegCenters/prereg_FetchAvailabilityDataOfRegCenters_smoke";
 		String configPath = "src/test/resources/" + folder + "/" + testSuite;
@@ -1342,9 +1302,8 @@
 	 * 
 	 */
 	public Response FetchAppointmentDetails(String preID) {
-		testSuite = "FetchAppointmentDetails/FetchAppointmentDetails_smoke";
+		testSuite = "FetchAppointmentDetails/preReg_FetchAppointmentDetails_smoke";
 		request = getRequest(testSuite);
-<<<<<<< HEAD
 		/*
 		 * 
 		 * Pass the configuration object to using method of JsonPath and pass the json
@@ -1353,8 +1312,6 @@
 		 * need in post Data to set method, which returns the updated POST (JSON) Data.
 		 *
 		 */
-=======
->>>>>>> d6aa90d2
 		request.put("preRegistrationId", preID);
 		response = applnLib.getRequestParm(preReg_FecthAppointmentDetailsuri, request);
 		return response;
@@ -1527,35 +1484,9 @@
 		
 		parm.put("from_date", fromDate.toString());
 		parm.put("to_date", toDate);
-
-<<<<<<< HEAD
-		/*
-		 * testSuite = "RetrivePreIdByRegCenterId/RetrivePreIdByRegCenterId_smoke";
-		 * request = getRequest(testSuite); ObjectNode setRegCenterId =
-		 * JsonPath.using(config).parse(request.toJSONString())
-		 * .set("$.request.registartion_center_id", regCenterId).json();
-		 * 
-		 * ObjectNode setPreRegId =
-		 * JsonPath.using(config).parse(setRegCenterId.toString())
-		 * .set("$.request.pre_registration_ids[0]", preId).json();
-		 * 
-		 * String retPreIdDetStr = setPreRegId.toString();
-		 * 
-		 * JSONObject retriveAllPreIdByRegIdjson = (JSONObject)
-		 * parser.parse(retPreIdDetStr);
-		 * 
-		 * response = applnLib.postRequest(retriveAllPreIdByRegIdjson,
-		 * preReg_FetchBookedPreIdByRegIdURI);
-		 */
-
-		preReg_RetriveBookedPreIdsByRegId = preReg_RetriveBookedPreIdsByRegId + regCenterId;
-		// preReg_RetriveBookedPreIdsByRegId=preReg_RetriveBookedPreIdsByRegId+preId+"/"+regCenterId;
-		response = applnLib.get_Request_multiplePathAndMultipleQueryParam(preReg_RetriveBookedPreIdsByRegId, parm);
-=======
 		String preReg_RetriveBookedPreIdsByRegIdURI = preReg_RetriveBookedPreIdsByRegId + regCenterId;
 		
 		response = applnLib.get_Request_multiplePathAndMultipleQueryParam(preReg_RetriveBookedPreIdsByRegIdURI, parm);
->>>>>>> d6aa90d2
 
 
 		return response;
@@ -1948,18 +1879,6 @@
 	 * Generic method for sync master data
 	 * 
 	 */
-	public Response syncMasterData() {
-		Response syncMasterDataRes = null;
-		try {
-
-			syncMasterDataRes = applnLib.get_RequestWithoutBody(preReg_SyncMasterDataURI);
-		} catch (Exception e) {
-			logger.info(e);
-		}
-
-		return syncMasterDataRes;
-	}
-
 	public static String getCurrentDate() {
 		String timeStamp = new SimpleDateFormat("yyyy-MM-dd'T'HH:mm:ss.SSS'Z'")
 				.format(Calendar.getInstance().getTime());
@@ -2043,8 +1962,7 @@
 		return true;
 
 	}
-<<<<<<< HEAD
-=======
+
 	
 	
 	
@@ -2090,7 +2008,6 @@
 
 		return syncMasterDataRes;
 	}
->>>>>>> d6aa90d2
 
 	@BeforeClass
 	public void PreRegistrationResourceIntialize() {
@@ -2128,9 +2045,7 @@
 		preReg_BookingAppointmenturi = commonLibrary.fetch_IDRepo().get("preReg_BookingAppointmenturi");
 		preReg_syncAvailability = commonLibrary.fetch_IDRepo().get("preReg_syncAvailability");
 		preReg_FecthAppointmentDetailsuri = commonLibrary.fetch_IDRepo().get("preReg_FecthAppointmentDetailsuri");
-<<<<<<< HEAD
-	}
-=======
+
 		qrCode_URI = commonLibrary.fetch_IDRepo().get("qrCode_URI");
 		
 		
@@ -2140,6 +2055,5 @@
 		preReg_SyncMasterDataURI = preRegUtil.fetchPreregProp().get("preReg_SyncMasterDataURI");
 		preReg_FetchCenterIDURI = preRegUtil.fetchPreregProp().get("preReg_FetchCenterIDURI");
 		}
->>>>>>> d6aa90d2
 
 }