--- conflicted
+++ resolved
@@ -1,969 +1,482 @@
-<<<<<<< HEAD
-package io.mosip.preregistration.tests;
 
-import java.io.FileWriter;
-import java.io.IOException;
-import java.lang.reflect.Field;
-import java.lang.reflect.Method;
-import java.util.ArrayList;
-import java.util.List;
-
-import org.apache.log4j.Logger;
-import org.json.simple.JSONArray;
-import org.json.simple.JSONObject;
-import org.json.simple.parser.JSONParser;
-import org.json.simple.parser.ParseException;
-import org.testng.ITest;
-import org.testng.ITestContext;
-import org.testng.ITestResult;
-import org.testng.Reporter;
-import org.testng.annotations.AfterClass;
-import org.testng.annotations.AfterMethod;
-import org.testng.annotations.BeforeMethod;
-import org.testng.annotations.DataProvider;
-import org.testng.annotations.Test;
-import org.testng.asserts.SoftAssert;
-import org.testng.internal.BaseTestMethod;
-import org.testng.internal.TestResult;
-
-import com.fasterxml.jackson.core.JsonParseException;
-import com.fasterxml.jackson.databind.JsonMappingException;
-import com.fasterxml.jackson.databind.ObjectMapper;
-import com.fasterxml.jackson.databind.node.ObjectNode;
-import com.google.common.base.Verify;
-
-import io.mosip.preregistration.util.PreRegistrationUtil;
-import io.mosip.service.ApplicationLibrary;
-import io.mosip.service.AssertResponses;
-import io.mosip.service.BaseTestCase;
-import io.mosip.util.CommonLibrary;
-import io.mosip.util.PreRegistrationLibrary;
-import io.mosip.util.ReadFolder;
-import io.mosip.util.ResponseRequestMapper;
-import io.restassured.response.Response;
-
-/**
- * Test Class to perform Booking Appointment related Positive and Negative test
- * cases
- * 
- * @author Lavanya R
- * @since 1.0.0
- */
-
-public class BookingAppointment extends BaseTestCase implements ITest {
-
-	/**
-	 * Declaration of all variables
-	 **/
-
-	private static Logger logger = Logger.getLogger(BookingAppointment.class);
-	PreRegistrationLibrary preRegLib = new PreRegistrationLibrary();
-	CommonLibrary commonLibrary = new CommonLibrary();
-	static String testCaseName = "";
-	String preId = "";
-	SoftAssert softAssert = new SoftAssert();
-	boolean status = false;
-	boolean statuOfSmokeTest = false;
-	String finalStatus = "";
-	JSONArray arr = new JSONArray();
-	ObjectMapper mapper = new ObjectMapper();
-	Response Actualresponse = null;
-	JSONObject Expectedresponse = null;
-	ApplicationLibrary applicationLibrary = new ApplicationLibrary();
-	String preReg_URI;
-	String dest = "";
-	String configPaths = "";
-	String folderPath = "preReg/BookingAppointment";
-	String outputFile = "BookingAppointmentOutput.json";
-	String requestKeyFile = "BookingAppointmentRequest.json";
-	String testParam = null;
-	boolean status_val = false;
-	JSONParser parser = new JSONParser();
-	String URI;
-	Response fetchCenter;
-	JSONObject actRes;
-	JSONObject dynamicReq;
-	JSONObject dynamicRes;
-	Response response;
-	PreRegistrationUtil preRegUtil=new PreRegistrationUtil();
-	
-
-	/* implement,IInvokedMethodListener */
-	public BookingAppointment() {
-
-	}
-
-	/*
-	 * Given Booking Appointment valid request when User Send POST request to
-	 * https://mosip.io/preregistration/v1/appointment/:preRegistrationId Then I
-	 * should get success response with elements defined as per specifications
-	 * 
-	 * Given Invalid request when User send POST request to
-	 * https://mosip.io/preregistration/v1/appointment/:preRegistrationId Then I
-	 * should get Error response along with Error Code and Error messages as per
-	 * Specification
-	 */
-	@DataProvider(name = "bookAppointment")
-	public  Object[][] readData(ITestContext context) throws Exception {
-		switch (testLevel) {
-		case "smoke":
-			return ReadFolder.readFolders(folderPath, outputFile, requestKeyFile, "smoke");
-		case "regression":
-			return ReadFolder.readFolders(folderPath, outputFile, requestKeyFile, "regression");
-		default:
-			return ReadFolder.readFolders(folderPath, outputFile, requestKeyFile, "smokeAndRegression");
-		}
-	}
-
-	
-
-	@SuppressWarnings("unchecked")
-	@Test(dataProvider = "bookAppointment")
-	public void bookingAppointment(String testSuite, Integer i, JSONObject object) throws Exception {
-
-		List<String> outerKeys = new ArrayList<String>();
-		List<String> innerKeys = new ArrayList<String>();
-		JSONObject actualRequest = ResponseRequestMapper.mapRequest(testSuite, object);
-
-		Expectedresponse = ResponseRequestMapper.mapResponse(testSuite, object);
-
-		String val = null;
-		String name = null;
-		
-		/*Reading test case name from folder and based on the test case name the switching happens */
-		if (testCaseName.contains("smoke")) {
-			val = testCaseName;
-		} else {
-			String[] parts = testCaseName.split("_");
-			val = parts[0];
-			name = parts[1];
-		}
-		
-		/*Creating the Pre-Registration Application*/
-		Response createApplicationResponse = preRegLib.CreatePreReg();
-		preId = createApplicationResponse.jsonPath().get("response.preRegistrationId").toString();
-
-		/* Fetch availability[or]center details */
-		Response fetchCenter = preRegLib.FetchCentre();
-
-		/* Book An Appointment for the available data */
-		Response bookAppointmentResponse = preRegLib.BookAppointment(fetchCenter, preId.toString());
-		logger.info("bookAppointmentResponse::"+bookAppointmentResponse.asString());
-		
-		switch (val) {
-
-		case "BookingAppointment_smoke":
-
-			outerKeys.add("responsetime");
-			status = AssertResponses.assertResponses(bookAppointmentResponse, Expectedresponse, outerKeys, innerKeys);
-
-			break;
-
-		case "ReBookingAppointment_smoke":
-			
-			Response rebookAppointmentRes = null;
-			try {
-				fetchCenter = preRegLib.FetchCentre();
-				 rebookAppointmentRes = preRegLib.BookAppointment(fetchCenter, preId.toString());
-				 logger.info("rebookAppointmentRes::"+rebookAppointmentRes.asString());
-				break;
-			} catch (Exception e) {
-				// TODO Auto-generated catch block
-				e.printStackTrace();
-			}
-			outerKeys.add("responsetime");
-			status = AssertResponses.assertResponses(rebookAppointmentRes, Expectedresponse, outerKeys, innerKeys);
-
-			break;
-          case "BookAnAppointmentByPassingValidStatusCodeExpired_smoke":
-			
-        	  preRegLib.updateStatusCode("Expired", preId);
-  			/* Fetch availability[or]center details */
-  			Response fetchCenStatus = preRegLib.FetchCentre();
-
-  			/* Book An Appointment for the available data */
-  			Response bookAppointmentResStatus = preRegLib.BookAppointment(fetchCenStatus, preId.toString());
-  			 logger.info("BookAnAppointmentByPassingInvalidStatusCode::"+bookAppointmentResStatus.asString());
-  			outerKeys.add("responsetime");
-  			innerKeys.add("preRegistrationId");
-  			status = AssertResponses.assertResponses(bookAppointmentResponse, Expectedresponse, outerKeys, innerKeys);
-
-            break;
-		case "BookAnAppointmentByPassingInvalidPreRegistrationId":
-			
-			String preRegId= actualRequest.get("preRegistrationId").toString();
-			String preRegBookingAppointmentURI = preReg_URI + preRegId;
-			Response fetchCentInvPreId = preRegLib.FetchCentre();
-			JSONObject actualReqInvPreId = preRegLib.BookAppointmentRequest(fetchCentInvPreId, preId.toString());
-			//JSONObject actualReqInvPreId = preRegLib.BookAppointmentRequest(fetchCentInvPreId, preId.toString());
-			actualReqInvPreId.put("requesttime", preRegLib.getCurrentDate());
-			logger.info("BookAnAppointmentByPassingRegCen::"+actualReqInvPreId.toString());
-			Response respInvPreId = applicationLibrary.postRequest(actualReqInvPreId, preRegBookingAppointmentURI);
-			logger.info("BookAnAppointmentByPassingInvalidRegistrationCenterId::"+respInvPreId.asString());
-			outerKeys.add("responsetime");
-			innerKeys.add("preRegistrationId");
-			status = AssertResponses.assertResponses(respInvPreId, Expectedresponse, outerKeys, innerKeys);
-
-			break;
-
-		case "BookAnAppointmentByPassingInvalidStatusCode":
-
-			//preRegLib.updateStatusCode("Consumed", preId);
-			preRegLib.updateStatusCode("Consumed", preId);
-			
-			/* Fetch availability[or]center details */
-			Response fetchCen = preRegLib.FetchCentre();
-			
-			/* Book An Appointment for the available data */
-			Response bookAppointmentRes = preRegLib.BookAppointment(fetchCen, preId.toString());
-			 logger.info("BookAnAppointmentByPassingInvalidStatusCode::"+bookAppointmentRes.asString());
-			outerKeys.add("responsetime");
-			innerKeys.add("preRegistrationId");
-			status = AssertResponses.assertResponses(bookAppointmentResponse, Expectedresponse, outerKeys, innerKeys);
-
-			break;
-		case "BookAnAppointmentByPassingInvalidId":
-
-		    String id= actualRequest.get("id").toString();
-		    
-		    
-		    String preRegBookAppURIInvId = preReg_URI + preId;
-			Response fetchCenIdInvId = preRegLib.FetchCentre();
-			JSONObject actualReqInvId = preRegLib.BookAppointmentRequest(fetchCenIdInvId, preId.toString());
-			actualReqInvId.put("id", id);
-			actualReqInvId.put("requesttime", preRegLib.getCurrentDate());
-			logger.info("BookAnAppointmentByPassingInvalidIdRegCen::"+actualReqInvId.toString());
-			Response respInvId = applicationLibrary.postRequest(actualReqInvId, preRegBookAppURIInvId);
-			logger.info("BookAnAppointmentByPassingInvalidId::"+respInvId.asString());
-			outerKeys.add("responsetime");
-			innerKeys.add("preRegistrationId");
-			status = AssertResponses.assertResponses(respInvId, Expectedresponse, outerKeys, innerKeys);
-		    
-			
-			break;
-		case "BookAnAppointmentByPassingInvalidVer":
-
-		    String version= actualRequest.get("version").toString();
-		    
-		    
-		    URI = preReg_URI + preId;
-		    fetchCenter = preRegLib.FetchCentre();
-		    actRes = preRegLib.BookAppointmentRequest(fetchCenter, preId.toString());
-		    actRes.put("version", version);
-		    actRes.put("requesttime", preRegLib.getCurrentDate());
-			logger.info("BookAnAppointmentByPassingInvalidVersion::"+actRes.toString());
-			response = applicationLibrary.postRequest(actRes, URI);
-			logger.info("BookAnAppointmentByPassingInvalidVersion::"+response.asString());
-			outerKeys.add("responsetime");
-			innerKeys.add("preRegistrationId");
-			status = AssertResponses.assertResponses(response, Expectedresponse, outerKeys, innerKeys);
-		    
-			
-			break;
-		case "BookAnAppointmentByPassingInvalidRegistrationCenterId":
-			String regCenterId = actualRequest.get("registration_center_id").toString();
-			logger.info("Invalid reg centterererer:"+regCenterId);
-			
-			//dynamicChangeOfRequest
-			
-			String preRegBookAppURI = preReg_URI + preId;
-			Response fetchCent = preRegLib.FetchCentre();
-			JSONObject actualReq = preRegLib.BookAppointmentRequest(fetchCent, preId.toString());
-			JSONObject actReqInvRegCenter = preRegUtil.dynamicChangeOfRequest(actualReq, "$.request.registration_center_id", regCenterId);
-			
-			actReqInvRegCenter.put("requesttime", preRegLib.getCurrentDate());
-			logger.info("BookAnAppointmentByPassingRegCen::"+actReqInvRegCenter.toString());
-			Response resp = applicationLibrary.postRequest(actReqInvRegCenter, preRegBookAppURI);
-			logger.info("BookAnAppointmentByPassingInvalidRegistrationCenterId::"+resp.asString());
-			outerKeys.add("responsetime");
-			innerKeys.add("preRegistrationId");
-			status = AssertResponses.assertResponses(resp, Expectedresponse, outerKeys, innerKeys);
-
-			break;
-		case "BookAnAppointmentByPassingInvalidAppointmentDate":
-
-			String appDate = actualRequest.get("appointment_date").toString();
-			logger.info("Invalid reg centterererer:"+appDate);
-			
-			//dynamicChangeOfRequest
-			
-			String preRegBookAppAppDateURI = preReg_URI + preId;
-			Response fetchCentAppDate = preRegLib.FetchCentre();
-			JSONObject actualAppDateReq = preRegLib.BookAppointmentRequest(fetchCentAppDate, preId.toString());
-			JSONObject actReqInvAppDate = preRegUtil.dynamicChangeOfRequest(actualAppDateReq, "$.request.appointment_date", appDate);
-			
-			actReqInvAppDate.put("requesttime", preRegLib.getCurrentDate());
-			logger.info("BookAnAppointmentByPassingRegCen::"+actReqInvAppDate.toString());
-			Response respAppDate = applicationLibrary.postRequest(actReqInvAppDate, preRegBookAppAppDateURI);
-			logger.info("BookAnAppointmentByPassingInvalidAppointmentDate::"+respAppDate.asString());
-			if(testCaseName.contains("DateLessThanToday"))
-			{
-				outerKeys.add("responsetime");
-				innerKeys.add("message");
-				
-				preRegLib.compareValues(respAppDate.jsonPath().get("errors[0].message"), "Invalid Booking Date Time found for preregistration id - "+preId);
-				
-			}else
-			{
-				outerKeys.add("responsetime");
-				innerKeys.add("preRegistrationId");
-				innerKeys.add("message");
-			}
-			
-			status = AssertResponses.assertResponses(respAppDate, Expectedresponse, outerKeys, innerKeys);
-
-			break;
-		case "BookAnAppointmentByPassingInvalidTimeSlotFrom":
-			
-			String timeSlotFrom = actualRequest.get("time_slot_from").toString();
-			logger.info("Invalid reg centterererer:"+timeSlotFrom);
-			
-			//dynamicChangeOfRequest
-			
-			String preRegBookAppTimeSlotFrmURI = preReg_URI + preId;
-			Response fetchCentTimeSlotFrm = preRegLib.FetchCentre();
-			JSONObject actualTimeSlotFrmReq = preRegLib.BookAppointmentRequest(fetchCentTimeSlotFrm, preId.toString());
-			JSONObject actReqInvTimeSlotFrm = preRegUtil.dynamicChangeOfRequest(actualTimeSlotFrmReq, "$.request.time_slot_from", timeSlotFrom);
-			
-			actReqInvTimeSlotFrm.put("requesttime", preRegLib.getCurrentDate());
-			logger.info("BookAnAppointmentByPassingRegCen::"+actReqInvTimeSlotFrm.toString());
-			Response respTimeSlotFrm = applicationLibrary.postRequest(actReqInvTimeSlotFrm, preRegBookAppTimeSlotFrmURI);
-			logger.info("BookAnAppointmentByPassingInvalidRegistrationCenterId::"+respTimeSlotFrm.asString());
-			outerKeys.add("responsetime");
-			innerKeys.add("preRegistrationId");
-			status = AssertResponses.assertResponses(respTimeSlotFrm, Expectedresponse, outerKeys, innerKeys);
-
-			break;
-
-		case "BookAnAppointmentByPassingInvalidTimeSlotTo":
-
-
-			String timeSlotTo = actualRequest.get("time_slot_to").toString();
-			logger.info("Invalid reg centterererer:"+timeSlotTo);
-			
-			//dynamicChangeOfRequest
-			
-			String preRegBookAppTimeSlotToURI = preReg_URI + preId;
-			Response fetchCentTimeSlotTo = preRegLib.FetchCentre();
-			JSONObject actualTimeSlotToReq = preRegLib.BookAppointmentRequest(fetchCentTimeSlotTo, preId.toString());
-			JSONObject actReqInvTimeSlotTo = preRegUtil.dynamicChangeOfRequest(actualTimeSlotToReq, "$.request.time_slot_to", timeSlotTo);
-			
-			actReqInvTimeSlotTo.put("requesttime", preRegLib.getCurrentDate());
-			logger.info("BookAnAppointmentByPassingRegCen To::"+actReqInvTimeSlotTo.toString());
-			Response respTimeSlotTo = applicationLibrary.postRequest(actReqInvTimeSlotTo, preRegBookAppTimeSlotToURI);
-			logger.info("BookAnAppointmentByPassingInvalidRegistrationCenterId To::"+respTimeSlotTo.asString());
-			outerKeys.add("responsetime");
-			innerKeys.add("preRegistrationId");
-			status = AssertResponses.assertResponses(respTimeSlotTo, Expectedresponse, outerKeys, innerKeys);
-
-			break;
-
-       case "BookAnAppointmentByPassingInvalidRequestTime":
-			
-			String reqTime = actualRequest.get("requesttime").toString();
-			logger.info("Invalid requesttime:"+reqTime);
-			
-			//dynamicChangeOfRequest
-			
-			 URI = preReg_URI + preId;
-			 fetchCenter = preRegLib.FetchCentre();
-			JSONObject actRes = preRegLib.BookAppointmentRequest(fetchCenter, preId.toString());
-			JSONObject dynamicReq = preRegUtil.dynamicChangeOfRequest(actRes, "$.requesttime", reqTime);
-			
-			
-			logger.info("BookAnAppointmentByPassingInvalidRequestTime::"+dynamicReq.toString());
-			 response = applicationLibrary.postRequest(dynamicReq, URI);
-			logger.info("BookAnAppointmentByPassingInvalidRequestTime::"+response.asString());
-			outerKeys.add("responsetime");
-			innerKeys.add("preRegistrationId");
-			status = AssertResponses.assertResponses(response, Expectedresponse, outerKeys, innerKeys);
-
-			break;
-		default:
-
-			break;
-		}
-
-		if (status) {
-			finalStatus = "Pass";
-			softAssert.assertAll();
-			object.put("status", finalStatus);
-			arr.add(object);
-		} else {
-			finalStatus = "Fail";
-		}
-
-		boolean setFinalStatus = false;
-
-		setFinalStatus = finalStatus.equals("Pass") ? true : false;
-
-		Verify.verify(setFinalStatus);
-		softAssert.assertAll();
-
-	}
-
-	/**
-	 * Writing output into configpath
-	 * 
-	 * @throws IOException
-	 * @throws NoSuchFieldException
-	 * @throws SecurityException
-	 * @throws IllegalArgumentException
-	 * @throws IllegalAccessException
-	 */
-
-	@AfterClass
-	public void statusUpdate() throws IOException, NoSuchFieldException, SecurityException, IllegalArgumentException,
-			IllegalAccessException {
-
-		String configPath = "src/test/resources/" + folderPath + "/" + outputFile;
-
-		try (FileWriter file = new FileWriter(configPath)) {
-			file.write(arr.toString());
-			logger.info("Successfully updated Results to " + outputFile);
-		}
-
-		String source = "src/test/resources/" + folderPath + "/";
-		CommonLibrary.backUpFiles(source, folderPath);
-
-		/*
-		 * Add generated PreRegistrationId to list to be Deleted from DB AfterSuite
-		 */
-
-		// preIds.add(preId); 
-
-	}
-
-	/**
-	 * Writing test case name into testng
-	 * 
-	 * @param result
-	 */
-	@AfterMethod(alwaysRun = true)
-	public void setResultTestName(ITestResult result) {
-		try {
-			Field method = TestResult.class.getDeclaredField("m_method");
-			method.setAccessible(true);
-			method.set(result, result.getMethod().clone());
-			BaseTestMethod baseTestMethod = (BaseTestMethod) result.getMethod();
-			Field f = baseTestMethod.getClass().getSuperclass().getDeclaredField("m_methodName");
-			f.setAccessible(true);
-			f.set(baseTestMethod, "Pre Reg_BookAnAppointment_" +BookingAppointment.testCaseName);
-			//f.set(baseTestMethod, BookingAppointment.testCaseName);
-		} catch (Exception e) {
-			Reporter.log("Exception : " + e.getMessage());
-		}
-	}
-
-	/**
-	 * Declaring the Booking Appointment Resource URI and getting the test case
-	 * name
-	 * 
-	 * @param result
-	 */
-	@BeforeMethod(alwaysRun = true)
-	public void getTestCaseName(Method method, Object[] testdata, ITestContext ctx) throws Exception {
-		JSONObject object = (JSONObject) testdata[2];
-		testCaseName = object.get("testCaseName").toString();
-
-		// Booking Appointment Resource URI
-		preReg_URI = commonLibrary.fetch_IDRepo().get("preReg_BookingAppointmentURI");
-		//Fetch the generated Authorization Token by using following Kernel AuthManager APIs
-		authToken = preRegLib.getToken();
-	}
-
-	@Override
-	public String getTestName() {
-		return this.testCaseName;
-	}
+package io.mosip.preregistration.tests;
+
+import java.io.FileWriter;
+import java.io.IOException;
+import java.lang.reflect.Field;
+import java.lang.reflect.Method;
+import java.util.ArrayList;
+import java.util.List;
+
+import org.apache.log4j.Logger;
+import org.json.simple.JSONArray;
+import org.json.simple.JSONObject;
+import org.json.simple.parser.JSONParser;
+import org.json.simple.parser.ParseException;
+import org.testng.ITest;
+import org.testng.ITestContext;
+import org.testng.ITestResult;
+import org.testng.Reporter;
+import org.testng.annotations.AfterClass;
+import org.testng.annotations.AfterMethod;
+import org.testng.annotations.BeforeMethod;
+import org.testng.annotations.DataProvider;
+import org.testng.annotations.Test;
+import org.testng.asserts.SoftAssert;
+import org.testng.internal.BaseTestMethod;
+import org.testng.internal.TestResult;
+
+import com.fasterxml.jackson.core.JsonParseException;
+import com.fasterxml.jackson.databind.JsonMappingException;
+import com.fasterxml.jackson.databind.ObjectMapper;
+import com.fasterxml.jackson.databind.node.ObjectNode;
+import com.google.common.base.Verify;
+
+import io.mosip.preregistration.util.PreRegistrationUtil;
+import io.mosip.service.ApplicationLibrary;
+import io.mosip.service.AssertResponses;
+import io.mosip.service.BaseTestCase;
+import io.mosip.util.CommonLibrary;
+import io.mosip.util.PreRegistrationLibrary;
+import io.mosip.util.ReadFolder;
+import io.mosip.util.ResponseRequestMapper;
+import io.restassured.response.Response;
+
+/**
+ * Test Class to perform Booking Appointment related Positive and Negative test
+ * cases
+ * 
+ * @author Lavanya R
+ * @since 1.0.0
+ */
+
+public class BookingAppointment extends BaseTestCase implements ITest {
+
+	/**
+	 * Declaration of all variables
+	 **/
+
+	private static Logger logger = Logger.getLogger(BookingAppointment.class);
+	PreRegistrationLibrary preRegLib = new PreRegistrationLibrary();
+	CommonLibrary commonLibrary = new CommonLibrary();
+	static String testCaseName = "";
+	String preId = "";
+	SoftAssert softAssert = new SoftAssert();
+	boolean status = false;
+	boolean statuOfSmokeTest = false;
+	String finalStatus = "";
+	JSONArray arr = new JSONArray();
+	ObjectMapper mapper = new ObjectMapper();
+	Response Actualresponse = null;
+	JSONObject Expectedresponse = null;
+	ApplicationLibrary applicationLibrary = new ApplicationLibrary();
+	String preReg_URI;
+	String dest = "";
+	String configPaths = "";
+	String folderPath = "preReg/BookingAppointment";
+	String outputFile = "BookingAppointmentOutput.json";
+	String requestKeyFile = "BookingAppointmentRequest.json";
+	String testParam = null;
+	boolean status_val = false;
+	JSONParser parser = new JSONParser();
+	String URI;
+	Response fetchCenter;
+	JSONObject actRes;
+	JSONObject dynamicReq;
+	JSONObject dynamicRes;
+	Response response;
+	PreRegistrationUtil preRegUtil=new PreRegistrationUtil();
+	
+
+	/* implement,IInvokedMethodListener */
+	public BookingAppointment() {
+
+	}
+
+	/*
+	 * Given Booking Appointment valid request when User Send POST request to
+	 * https://mosip.io/preregistration/v1/appointment/:preRegistrationId Then I
+	 * should get success response with elements defined as per specifications
+	 * 
+	 * Given Invalid request when User send POST request to
+	 * https://mosip.io/preregistration/v1/appointment/:preRegistrationId Then I
+	 * should get Error response along with Error Code and Error messages as per
+	 * Specification
+	 */
+	@DataProvider(name = "bookAppointment")
+	public  Object[][] readData(ITestContext context) throws Exception {
+		switch (testLevel) {
+		case "smoke":
+			return ReadFolder.readFolders(folderPath, outputFile, requestKeyFile, "smoke");
+		case "regression":
+			return ReadFolder.readFolders(folderPath, outputFile, requestKeyFile, "regression");
+		default:
+			return ReadFolder.readFolders(folderPath, outputFile, requestKeyFile, "smokeAndRegression");
+		}
+	}
+
+	
+
+	@SuppressWarnings("unchecked")
+	@Test(dataProvider = "bookAppointment")
+	public void bookingAppointment(String testSuite, Integer i, JSONObject object) throws Exception {
+
+		List<String> outerKeys = new ArrayList<String>();
+		List<String> innerKeys = new ArrayList<String>();
+		JSONObject actualRequest = ResponseRequestMapper.mapRequest(testSuite, object);
+
+		Expectedresponse = ResponseRequestMapper.mapResponse(testSuite, object);
+
+		String val = null;
+		String name = null;
+		
+		/*Reading test case name from folder and based on the test case name the switching happens */
+		if (testCaseName.contains("smoke")) {
+			val = testCaseName;
+		} else {
+			String[] parts = testCaseName.split("_");
+			val = parts[0];
+			name = parts[1];
+		}
+		
+		/*Creating the Pre-Registration Application*/
+		Response createApplicationResponse = preRegLib.CreatePreReg();
+		preId = createApplicationResponse.jsonPath().get("response.preRegistrationId").toString();
+
+		/* Fetch availability[or]center details */
+		Response fetchCenter = preRegLib.FetchCentre();
+
+		/* Book An Appointment for the available data */
+		Response bookAppointmentResponse = preRegLib.BookAppointment(fetchCenter, preId.toString());
+		logger.info("bookAppointmentResponse::"+bookAppointmentResponse.asString());
+		
+		switch (val) {
+
+		case "BookingAppointment_smoke":
+
+			outerKeys.add("responsetime");
+			status = AssertResponses.assertResponses(bookAppointmentResponse, Expectedresponse, outerKeys, innerKeys);
+
+			break;
+
+		case "ReBookingAppointment_smoke":
+			
+			Response rebookAppointmentRes = null;
+			try {
+				fetchCenter = preRegLib.FetchCentre();
+				 rebookAppointmentRes = preRegLib.BookAppointment(fetchCenter, preId.toString());
+				 logger.info("rebookAppointmentRes::"+rebookAppointmentRes.asString());
+				break;
+			} catch (Exception e) {
+				// TODO Auto-generated catch block
+				e.printStackTrace();
+			}
+			outerKeys.add("responsetime");
+			status = AssertResponses.assertResponses(rebookAppointmentRes, Expectedresponse, outerKeys, innerKeys);
+
+			break;
+          case "BookAnAppointmentByPassingValidStatusCodeExpired_smoke":
+			
+        	  preRegLib.updateStatusCode("Expired", preId);
+  			/* Fetch availability[or]center details */
+  			Response fetchCenStatus = preRegLib.FetchCentre();
+
+  			/* Book An Appointment for the available data */
+  			Response bookAppointmentResStatus = preRegLib.BookAppointment(fetchCenStatus, preId.toString());
+  			 logger.info("BookAnAppointmentByPassingInvalidStatusCode::"+bookAppointmentResStatus.asString());
+  			outerKeys.add("responsetime");
+  			innerKeys.add("preRegistrationId");
+  			status = AssertResponses.assertResponses(bookAppointmentResponse, Expectedresponse, outerKeys, innerKeys);
+
+            break;
+		case "BookAnAppointmentByPassingInvalidPreRegistrationId":
+			
+			String preRegId= actualRequest.get("preRegistrationId").toString();
+			String preRegBookingAppointmentURI = preReg_URI + preRegId;
+			Response fetchCentInvPreId = preRegLib.FetchCentre();
+			JSONObject actualReqInvPreId = preRegLib.BookAppointmentRequest(fetchCentInvPreId, preId.toString());
+			//JSONObject actualReqInvPreId = preRegLib.BookAppointmentRequest(fetchCentInvPreId, preId.toString());
+			actualReqInvPreId.put("requesttime", preRegLib.getCurrentDate());
+			logger.info("BookAnAppointmentByPassingRegCen::"+actualReqInvPreId.toString());
+			Response respInvPreId = applicationLibrary.postRequest(actualReqInvPreId, preRegBookingAppointmentURI);
+			logger.info("BookAnAppointmentByPassingInvalidRegistrationCenterId::"+respInvPreId.asString());
+			outerKeys.add("responsetime");
+			innerKeys.add("preRegistrationId");
+			status = AssertResponses.assertResponses(respInvPreId, Expectedresponse, outerKeys, innerKeys);
+
+			break;
+
+		case "BookAnAppointmentByPassingInvalidStatusCode":
+
+			//preRegLib.updateStatusCode("Consumed", preId);
+			preRegLib.updateStatusCode("Consumed", preId);
+			
+			/* Fetch availability[or]center details */
+			Response fetchCen = preRegLib.FetchCentre();
+			
+			/* Book An Appointment for the available data */
+			Response bookAppointmentRes = preRegLib.BookAppointment(fetchCen, preId.toString());
+			 logger.info("BookAnAppointmentByPassingInvalidStatusCode::"+bookAppointmentRes.asString());
+			outerKeys.add("responsetime");
+			innerKeys.add("preRegistrationId");
+			status = AssertResponses.assertResponses(bookAppointmentResponse, Expectedresponse, outerKeys, innerKeys);
+
+			break;
+		case "BookAnAppointmentByPassingInvalidId":
+
+		    String id= actualRequest.get("id").toString();
+		    
+		    
+		    String preRegBookAppURIInvId = preReg_URI + preId;
+			Response fetchCenIdInvId = preRegLib.FetchCentre();
+			JSONObject actualReqInvId = preRegLib.BookAppointmentRequest(fetchCenIdInvId, preId.toString());
+			actualReqInvId.put("id", id);
+			actualReqInvId.put("requesttime", preRegLib.getCurrentDate());
+			logger.info("BookAnAppointmentByPassingInvalidIdRegCen::"+actualReqInvId.toString());
+			Response respInvId = applicationLibrary.postRequest(actualReqInvId, preRegBookAppURIInvId);
+			logger.info("BookAnAppointmentByPassingInvalidId::"+respInvId.asString());
+			outerKeys.add("responsetime");
+			innerKeys.add("preRegistrationId");
+			status = AssertResponses.assertResponses(respInvId, Expectedresponse, outerKeys, innerKeys);
+		    
+			
+			break;
+		case "BookAnAppointmentByPassingInvalidVer":
+
+		    String version= actualRequest.get("version").toString();
+		    
+		    
+		    URI = preReg_URI + preId;
+		    fetchCenter = preRegLib.FetchCentre();
+		    actRes = preRegLib.BookAppointmentRequest(fetchCenter, preId.toString());
+		    actRes.put("version", version);
+		    actRes.put("requesttime", preRegLib.getCurrentDate());
+			logger.info("BookAnAppointmentByPassingInvalidVersion::"+actRes.toString());
+			response = applicationLibrary.postRequest(actRes, URI);
+			logger.info("BookAnAppointmentByPassingInvalidVersion::"+response.asString());
+			outerKeys.add("responsetime");
+			innerKeys.add("preRegistrationId");
+			status = AssertResponses.assertResponses(response, Expectedresponse, outerKeys, innerKeys);
+		    
+			
+			break;
+		case "BookAnAppointmentByPassingInvalidRegistrationCenterId":
+			String regCenterId = actualRequest.get("registration_center_id").toString();
+			logger.info("Invalid reg centterererer:"+regCenterId);
+			
+			//dynamicChangeOfRequest
+			
+			String preRegBookAppURI = preReg_URI + preId;
+			Response fetchCent = preRegLib.FetchCentre();
+			JSONObject actualReq = preRegLib.BookAppointmentRequest(fetchCent, preId.toString());
+			JSONObject actReqInvRegCenter = preRegUtil.dynamicChangeOfRequest(actualReq, "$.request.registration_center_id", regCenterId);
+			
+			actReqInvRegCenter.put("requesttime", preRegLib.getCurrentDate());
+			logger.info("BookAnAppointmentByPassingRegCen::"+actReqInvRegCenter.toString());
+			Response resp = applicationLibrary.postRequest(actReqInvRegCenter, preRegBookAppURI);
+			logger.info("BookAnAppointmentByPassingInvalidRegistrationCenterId::"+resp.asString());
+			outerKeys.add("responsetime");
+			innerKeys.add("preRegistrationId");
+			status = AssertResponses.assertResponses(resp, Expectedresponse, outerKeys, innerKeys);
+
+			break;
+		case "BookAnAppointmentByPassingInvalidAppointmentDate":
+
+			String appDate = actualRequest.get("appointment_date").toString();
+			logger.info("Invalid reg centterererer:"+appDate);
+			
+			//dynamicChangeOfRequest
+			
+			String preRegBookAppAppDateURI = preReg_URI + preId;
+			Response fetchCentAppDate = preRegLib.FetchCentre();
+			JSONObject actualAppDateReq = preRegLib.BookAppointmentRequest(fetchCentAppDate, preId.toString());
+			JSONObject actReqInvAppDate = preRegUtil.dynamicChangeOfRequest(actualAppDateReq, "$.request.appointment_date", appDate);
+			
+			actReqInvAppDate.put("requesttime", preRegLib.getCurrentDate());
+			logger.info("BookAnAppointmentByPassingRegCen::"+actReqInvAppDate.toString());
+			Response respAppDate = applicationLibrary.postRequest(actReqInvAppDate, preRegBookAppAppDateURI);
+			logger.info("BookAnAppointmentByPassingInvalidAppointmentDate::"+respAppDate.asString());
+			if(testCaseName.contains("DateLessThanToday"))
+			{
+				outerKeys.add("responsetime");
+				innerKeys.add("message");
+				
+				preRegLib.compareValues(respAppDate.jsonPath().get("errors[0].message"), "Invalid Booking Date Time found for preregistration id - "+preId);
+				
+			}else
+			{
+				outerKeys.add("responsetime");
+				innerKeys.add("preRegistrationId");
+				innerKeys.add("message");
+			}
+			
+			status = AssertResponses.assertResponses(respAppDate, Expectedresponse, outerKeys, innerKeys);
+
+			break;
+		case "BookAnAppointmentByPassingInvalidTimeSlotFrom":
+			
+			String timeSlotFrom = actualRequest.get("time_slot_from").toString();
+			logger.info("Invalid reg centterererer:"+timeSlotFrom);
+			
+			//dynamicChangeOfRequest
+			
+			String preRegBookAppTimeSlotFrmURI = preReg_URI + preId;
+			Response fetchCentTimeSlotFrm = preRegLib.FetchCentre();
+			JSONObject actualTimeSlotFrmReq = preRegLib.BookAppointmentRequest(fetchCentTimeSlotFrm, preId.toString());
+			JSONObject actReqInvTimeSlotFrm = preRegUtil.dynamicChangeOfRequest(actualTimeSlotFrmReq, "$.request.time_slot_from", timeSlotFrom);
+			
+			actReqInvTimeSlotFrm.put("requesttime", preRegLib.getCurrentDate());
+			logger.info("BookAnAppointmentByPassingRegCen::"+actReqInvTimeSlotFrm.toString());
+			Response respTimeSlotFrm = applicationLibrary.postRequest(actReqInvTimeSlotFrm, preRegBookAppTimeSlotFrmURI);
+			logger.info("BookAnAppointmentByPassingInvalidRegistrationCenterId::"+respTimeSlotFrm.asString());
+			outerKeys.add("responsetime");
+			innerKeys.add("preRegistrationId");
+			status = AssertResponses.assertResponses(respTimeSlotFrm, Expectedresponse, outerKeys, innerKeys);
+
+			break;
+
+		case "BookAnAppointmentByPassingInvalidTimeSlotTo":
+
+
+			String timeSlotTo = actualRequest.get("time_slot_to").toString();
+			logger.info("Invalid reg centterererer:"+timeSlotTo);
+			
+			//dynamicChangeOfRequest
+			
+			String preRegBookAppTimeSlotToURI = preReg_URI + preId;
+			Response fetchCentTimeSlotTo = preRegLib.FetchCentre();
+			JSONObject actualTimeSlotToReq = preRegLib.BookAppointmentRequest(fetchCentTimeSlotTo, preId.toString());
+			JSONObject actReqInvTimeSlotTo = preRegUtil.dynamicChangeOfRequest(actualTimeSlotToReq, "$.request.time_slot_to", timeSlotTo);
+			
+			actReqInvTimeSlotTo.put("requesttime", preRegLib.getCurrentDate());
+			logger.info("BookAnAppointmentByPassingRegCen To::"+actReqInvTimeSlotTo.toString());
+			Response respTimeSlotTo = applicationLibrary.postRequest(actReqInvTimeSlotTo, preRegBookAppTimeSlotToURI);
+			logger.info("BookAnAppointmentByPassingInvalidRegistrationCenterId To::"+respTimeSlotTo.asString());
+			outerKeys.add("responsetime");
+			innerKeys.add("preRegistrationId");
+			status = AssertResponses.assertResponses(respTimeSlotTo, Expectedresponse, outerKeys, innerKeys);
+
+			break;
+
+       case "BookAnAppointmentByPassingInvalidRequestTime":
+			
+			String reqTime = actualRequest.get("requesttime").toString();
+			logger.info("Invalid requesttime:"+reqTime);
+			
+			//dynamicChangeOfRequest
+			
+			 URI = preReg_URI + preId;
+			 fetchCenter = preRegLib.FetchCentre();
+			JSONObject actRes = preRegLib.BookAppointmentRequest(fetchCenter, preId.toString());
+			JSONObject dynamicReq = preRegUtil.dynamicChangeOfRequest(actRes, "$.requesttime", reqTime);
+			
+			
+			logger.info("BookAnAppointmentByPassingInvalidRequestTime::"+dynamicReq.toString());
+			 response = applicationLibrary.postRequest(dynamicReq, URI);
+			logger.info("BookAnAppointmentByPassingInvalidRequestTime::"+response.asString());
+			outerKeys.add("responsetime");
+			innerKeys.add("preRegistrationId");
+			status = AssertResponses.assertResponses(response, Expectedresponse, outerKeys, innerKeys);
+
+			break;
+		default:
+
+			break;
+		}
+
+		if (status) {
+			finalStatus = "Pass";
+			softAssert.assertAll();
+			object.put("status", finalStatus);
+			arr.add(object);
+		} else {
+			finalStatus = "Fail";
+		}
+
+		boolean setFinalStatus = false;
+
+		setFinalStatus = finalStatus.equals("Pass") ? true : false;
+
+		Verify.verify(setFinalStatus);
+		softAssert.assertAll();
+
+	}
+
+	/**
+	 * Writing output into configpath
+	 * 
+	 * @throws IOException
+	 * @throws NoSuchFieldException
+	 * @throws SecurityException
+	 * @throws IllegalArgumentException
+	 * @throws IllegalAccessException
+	 */
+
+	@AfterClass
+	public void statusUpdate() throws IOException, NoSuchFieldException, SecurityException, IllegalArgumentException,
+			IllegalAccessException {
+
+		String configPath = "src/test/resources/" + folderPath + "/" + outputFile;
+
+		try (FileWriter file = new FileWriter(configPath)) {
+			file.write(arr.toString());
+			logger.info("Successfully updated Results to " + outputFile);
+		}
+
+		String source = "src/test/resources/" + folderPath + "/";
+		CommonLibrary.backUpFiles(source, folderPath);
+
+		/*
+		 * Add generated PreRegistrationId to list to be Deleted from DB AfterSuite
+		 */
+
+		// preIds.add(preId); 
+
+	}
+
+	/**
+	 * Writing test case name into testng
+	 * 
+	 * @param result
+	 */
+	@AfterMethod(alwaysRun = true)
+	public void setResultTestName(ITestResult result) {
+		try {
+			Field method = TestResult.class.getDeclaredField("m_method");
+			method.setAccessible(true);
+			method.set(result, result.getMethod().clone());
+			BaseTestMethod baseTestMethod = (BaseTestMethod) result.getMethod();
+			Field f = baseTestMethod.getClass().getSuperclass().getDeclaredField("m_methodName");
+			f.setAccessible(true);
+			f.set(baseTestMethod, "Pre Reg_BookAnAppointment_" +BookingAppointment.testCaseName);
+			//f.set(baseTestMethod, BookingAppointment.testCaseName);
+		} catch (Exception e) {
+			Reporter.log("Exception : " + e.getMessage());
+		}
+	}
+
+	/**
+	 * Declaring the Booking Appointment Resource URI and getting the test case
+	 * name
+	 * 
+	 * @param result
+	 */
+	@BeforeMethod(alwaysRun = true)
+	public void getTestCaseName(Method method, Object[] testdata, ITestContext ctx) throws Exception {
+		JSONObject object = (JSONObject) testdata[2];
+		testCaseName = object.get("testCaseName").toString();
+
+		// Booking Appointment Resource URI
+		preReg_URI = commonLibrary.fetch_IDRepo().get("preReg_BookingAppointmentURI");
+		//Fetch the generated Authorization Token by using following Kernel AuthManager APIs
+		authToken = preRegLib.getToken();
+	}
+
+	@Override
+	public String getTestName() {
+		return this.testCaseName;
+	}
 }
 
 
 
-
-
-
-
-
-
-
-
-
-
-
-
-=======
-package io.mosip.preregistration.tests;
-
-import java.io.FileWriter;
-import java.io.IOException;
-import java.lang.reflect.Field;
-import java.lang.reflect.Method;
-import java.util.ArrayList;
-import java.util.List;
-
-import org.apache.log4j.Logger;
-import org.json.simple.JSONArray;
-import org.json.simple.JSONObject;
-import org.json.simple.parser.JSONParser;
-import org.json.simple.parser.ParseException;
-import org.testng.ITest;
-import org.testng.ITestContext;
-import org.testng.ITestResult;
-import org.testng.Reporter;
-import org.testng.annotations.AfterClass;
-import org.testng.annotations.AfterMethod;
-import org.testng.annotations.BeforeMethod;
-import org.testng.annotations.DataProvider;
-import org.testng.annotations.Test;
-import org.testng.asserts.SoftAssert;
-import org.testng.internal.BaseTestMethod;
-import org.testng.internal.TestResult;
-
-import com.fasterxml.jackson.core.JsonParseException;
-import com.fasterxml.jackson.databind.JsonMappingException;
-import com.fasterxml.jackson.databind.ObjectMapper;
-import com.fasterxml.jackson.databind.node.ObjectNode;
-import com.google.common.base.Verify;
-
-import io.mosip.preregistration.util.PreRegistrationUtil;
-import io.mosip.service.ApplicationLibrary;
-import io.mosip.service.AssertResponses;
-import io.mosip.service.BaseTestCase;
-import io.mosip.util.CommonLibrary;
-import io.mosip.util.PreRegistrationLibrary;
-import io.mosip.util.ReadFolder;
-import io.mosip.util.ResponseRequestMapper;
-import io.restassured.response.Response;
-
-/**
- * Test Class to perform Booking Appointment related Positive and Negative test
- * cases
- * 
- * @author Lavanya R
- * @since 1.0.0
- */
-
-public class BookingAppointment extends BaseTestCase implements ITest {
-
-	/**
-	 * Declaration of all variables
-	 **/
-
-	private static Logger logger = Logger.getLogger(BookingAppointment.class);
-	PreRegistrationLibrary preRegLib = new PreRegistrationLibrary();
-	CommonLibrary commonLibrary = new CommonLibrary();
-	static String testCaseName = "";
-	String preId = "";
-	SoftAssert softAssert = new SoftAssert();
-	boolean status = false;
-	boolean statuOfSmokeTest = false;
-	String finalStatus = "";
-	JSONArray arr = new JSONArray();
-	ObjectMapper mapper = new ObjectMapper();
-	Response Actualresponse = null;
-	JSONObject Expectedresponse = null;
-	ApplicationLibrary applicationLibrary = new ApplicationLibrary();
-	String preReg_URI;
-	String dest = "";
-	String configPaths = "";
-	String folderPath = "preReg/BookingAppointment";
-	String outputFile = "BookingAppointmentOutput.json";
-	String requestKeyFile = "BookingAppointmentRequest.json";
-	String testParam = null;
-	boolean status_val = false;
-	JSONParser parser = new JSONParser();
-	String URI;
-	Response fetchCenter;
-	JSONObject actRes;
-	JSONObject dynamicReq;
-	JSONObject dynamicRes;
-	Response response;
-	PreRegistrationUtil preRegUtil=new PreRegistrationUtil();
-	
-
-	/* implement,IInvokedMethodListener */
-	public BookingAppointment() {
-
-	}
-
-	/*
-	 * Given Booking Appointment valid request when User Send POST request to
-	 * https://mosip.io/preregistration/v1/appointment/:preRegistrationId Then I
-	 * should get success response with elements defined as per specifications
-	 * 
-	 * Given Invalid request when User send POST request to
-	 * https://mosip.io/preregistration/v1/appointment/:preRegistrationId Then I
-	 * should get Error response along with Error Code and Error messages as per
-	 * Specification
-	 */
-	@DataProvider(name = "bookAppointment")
-	public  Object[][] readData(ITestContext context) throws Exception {
-		switch (testLevel) {
-		case "smoke":
-			return ReadFolder.readFolders(folderPath, outputFile, requestKeyFile, "smoke");
-		case "regression":
-			return ReadFolder.readFolders(folderPath, outputFile, requestKeyFile, "regression");
-		default:
-			return ReadFolder.readFolders(folderPath, outputFile, requestKeyFile, "smokeAndRegression");
-		}
-	}
-
-	
-
-	@SuppressWarnings("unchecked")
-	@Test(dataProvider = "bookAppointment")
-	public void bookingAppointment(String testSuite, Integer i, JSONObject object) throws Exception {
-
-		List<String> outerKeys = new ArrayList<String>();
-		List<String> innerKeys = new ArrayList<String>();
-		JSONObject actualRequest = ResponseRequestMapper.mapRequest(testSuite, object);
-
-		Expectedresponse = ResponseRequestMapper.mapResponse(testSuite, object);
-
-		String val = null;
-		String name = null;
-		
-		/*Reading test case name from folder and based on the test case name the switching happens */
-		if (testCaseName.contains("smoke")) {
-			val = testCaseName;
-		} else {
-			String[] parts = testCaseName.split("_");
-			val = parts[0];
-			name = parts[1];
-		}
-		
-		/*Creating the Pre-Registration Application*/
-		Response createApplicationResponse = preRegLib.CreatePreReg();
-		preId = createApplicationResponse.jsonPath().get("response.preRegistrationId").toString();
-
-		/* Fetch availability[or]center details */
-		Response fetchCenter = preRegLib.FetchCentre();
-
-		/* Book An Appointment for the available data */
-		Response bookAppointmentResponse = preRegLib.BookAppointment(fetchCenter, preId.toString());
-		logger.info("bookAppointmentResponse::"+bookAppointmentResponse.asString());
-		
-		switch (val) {
-
-		case "BookingAppointment_smoke":
-
-			outerKeys.add("responsetime");
-			status = AssertResponses.assertResponses(bookAppointmentResponse, Expectedresponse, outerKeys, innerKeys);
-
-			break;
-
-		case "ReBookingAppointment_smoke":
-			
-			Response rebookAppointmentRes = null;
-			try {
-				fetchCenter = preRegLib.FetchCentre();
-				 rebookAppointmentRes = preRegLib.BookAppointment(fetchCenter, preId.toString());
-				 logger.info("rebookAppointmentRes::"+rebookAppointmentRes.asString());
-				break;
-			} catch (Exception e) {
-				// TODO Auto-generated catch block
-				e.printStackTrace();
-			}
-			outerKeys.add("responsetime");
-			status = AssertResponses.assertResponses(rebookAppointmentRes, Expectedresponse, outerKeys, innerKeys);
-
-			break;
-          case "BookAnAppointmentByPassingValidStatusCodeExpired_smoke":
-			
-        	  preRegLib.updateStatusCode("Expired", preId);
-  			/* Fetch availability[or]center details */
-  			Response fetchCenStatus = preRegLib.FetchCentre();
-
-  			/* Book An Appointment for the available data */
-  			Response bookAppointmentResStatus = preRegLib.BookAppointment(fetchCenStatus, preId.toString());
-  			 logger.info("BookAnAppointmentByPassingInvalidStatusCode::"+bookAppointmentResStatus.asString());
-  			outerKeys.add("responsetime");
-  			innerKeys.add("preRegistrationId");
-  			status = AssertResponses.assertResponses(bookAppointmentResponse, Expectedresponse, outerKeys, innerKeys);
-
-            break;
-		case "BookAnAppointmentByPassingInvalidPreRegistrationId":
-			
-			String preRegId= actualRequest.get("preRegistrationId").toString();
-			String preRegBookingAppointmentURI = preReg_URI + preRegId;
-			Response fetchCentInvPreId = preRegLib.FetchCentre();
-			JSONObject actualReqInvPreId = preRegLib.BookAppointmentRequest(fetchCentInvPreId, preId.toString());
-			//JSONObject actualReqInvPreId = preRegLib.BookAppointmentRequest(fetchCentInvPreId, preId.toString());
-			actualReqInvPreId.put("requesttime", preRegLib.getCurrentDate());
-			logger.info("BookAnAppointmentByPassingRegCen::"+actualReqInvPreId.toString());
-			Response respInvPreId = applicationLibrary.postRequest(actualReqInvPreId, preRegBookingAppointmentURI);
-			logger.info("BookAnAppointmentByPassingInvalidRegistrationCenterId::"+respInvPreId.asString());
-			outerKeys.add("responsetime");
-			innerKeys.add("preRegistrationId");
-			status = AssertResponses.assertResponses(respInvPreId, Expectedresponse, outerKeys, innerKeys);
-
-			break;
-
-		case "BookAnAppointmentByPassingInvalidStatusCode":
-
-			//preRegLib.updateStatusCode("Consumed", preId);
-			preRegLib.updateStatusCode("Consumed", preId);
-			
-			/* Fetch availability[or]center details */
-			Response fetchCen = preRegLib.FetchCentre();
-			
-			/* Book An Appointment for the available data */
-			Response bookAppointmentRes = preRegLib.BookAppointment(fetchCen, preId.toString());
-			 logger.info("BookAnAppointmentByPassingInvalidStatusCode::"+bookAppointmentRes.asString());
-			outerKeys.add("responsetime");
-			innerKeys.add("preRegistrationId");
-			status = AssertResponses.assertResponses(bookAppointmentResponse, Expectedresponse, outerKeys, innerKeys);
-
-			break;
-		case "BookAnAppointmentByPassingInvalidId":
-
-		    String id= actualRequest.get("id").toString();
-		    
-		    
-		    String preRegBookAppURIInvId = preReg_URI + preId;
-			Response fetchCenIdInvId = preRegLib.FetchCentre();
-			JSONObject actualReqInvId = preRegLib.BookAppointmentRequest(fetchCenIdInvId, preId.toString());
-			actualReqInvId.put("id", id);
-			actualReqInvId.put("requesttime", preRegLib.getCurrentDate());
-			logger.info("BookAnAppointmentByPassingInvalidIdRegCen::"+actualReqInvId.toString());
-			Response respInvId = applicationLibrary.postRequest(actualReqInvId, preRegBookAppURIInvId);
-			logger.info("BookAnAppointmentByPassingInvalidId::"+respInvId.asString());
-			outerKeys.add("responsetime");
-			innerKeys.add("preRegistrationId");
-			status = AssertResponses.assertResponses(respInvId, Expectedresponse, outerKeys, innerKeys);
-		    
-			
-			break;
-		case "BookAnAppointmentByPassingInvalidRegistrationCenterId":
-			String regCenterId = actualRequest.get("registration_center_id").toString();
-			logger.info("Invalid reg centterererer:"+regCenterId);
-			
-			//dynamicChangeOfRequest
-			
-			String preRegBookAppURI = preReg_URI + preId;
-			Response fetchCent = preRegLib.FetchCentre();
-			JSONObject actualReq = preRegLib.BookAppointmentRequest(fetchCent, preId.toString());
-			JSONObject actReqInvRegCenter = preRegUtil.dynamicChangeOfRequest(actualReq, "$.request.registration_center_id", regCenterId);
-			
-			actReqInvRegCenter.put("requesttime", preRegLib.getCurrentDate());
-			logger.info("BookAnAppointmentByPassingRegCen::"+actReqInvRegCenter.toString());
-			Response resp = applicationLibrary.postRequest(actReqInvRegCenter, preRegBookAppURI);
-			logger.info("BookAnAppointmentByPassingInvalidRegistrationCenterId::"+resp.asString());
-			outerKeys.add("responsetime");
-			innerKeys.add("preRegistrationId");
-			status = AssertResponses.assertResponses(resp, Expectedresponse, outerKeys, innerKeys);
-
-			break;
-		case "BookAnAppointmentByPassingInvalidAppointmentDate":
-
-			String appDate = actualRequest.get("appointment_date").toString();
-			logger.info("Invalid reg centterererer:"+appDate);
-			
-			//dynamicChangeOfRequest
-			
-			String preRegBookAppAppDateURI = preReg_URI + preId;
-			Response fetchCentAppDate = preRegLib.FetchCentre();
-			JSONObject actualAppDateReq = preRegLib.BookAppointmentRequest(fetchCentAppDate, preId.toString());
-			JSONObject actReqInvAppDate = preRegUtil.dynamicChangeOfRequest(actualAppDateReq, "$.request.appointment_date", appDate);
-			
-			actReqInvAppDate.put("requesttime", preRegLib.getCurrentDate());
-			logger.info("BookAnAppointmentByPassingRegCen::"+actReqInvAppDate.toString());
-			Response respAppDate = applicationLibrary.postRequest(actReqInvAppDate, preRegBookAppAppDateURI);
-			logger.info("BookAnAppointmentByPassingInvalidAppointmentDate::"+respAppDate.asString());
-			if(testCaseName.contains("DateLessThanToday"))
-			{
-				outerKeys.add("responsetime");
-				innerKeys.add("message");
-				
-				preRegLib.compareValues(respAppDate.jsonPath().get("errors[0].message"), "Invalid Booking Date Time found for preregistration id - "+preId);
-				
-			}else
-			{
-				outerKeys.add("responsetime");
-				innerKeys.add("preRegistrationId");
-				innerKeys.add("message");
-			}
-			
-			status = AssertResponses.assertResponses(respAppDate, Expectedresponse, outerKeys, innerKeys);
-
-			break;
-		case "BookAnAppointmentByPassingInvalidTimeSlotFrom":
-			
-			String timeSlotFrom = actualRequest.get("time_slot_from").toString();
-			logger.info("Invalid reg centterererer:"+timeSlotFrom);
-			
-			//dynamicChangeOfRequest
-			
-			String preRegBookAppTimeSlotFrmURI = preReg_URI + preId;
-			Response fetchCentTimeSlotFrm = preRegLib.FetchCentre();
-			JSONObject actualTimeSlotFrmReq = preRegLib.BookAppointmentRequest(fetchCentTimeSlotFrm, preId.toString());
-			JSONObject actReqInvTimeSlotFrm = preRegUtil.dynamicChangeOfRequest(actualTimeSlotFrmReq, "$.request.time_slot_from", timeSlotFrom);
-			
-			actReqInvTimeSlotFrm.put("requesttime", preRegLib.getCurrentDate());
-			logger.info("BookAnAppointmentByPassingRegCen::"+actReqInvTimeSlotFrm.toString());
-			Response respTimeSlotFrm = applicationLibrary.postRequest(actReqInvTimeSlotFrm, preRegBookAppTimeSlotFrmURI);
-			logger.info("BookAnAppointmentByPassingInvalidRegistrationCenterId::"+respTimeSlotFrm.asString());
-			outerKeys.add("responsetime");
-			innerKeys.add("preRegistrationId");
-			status = AssertResponses.assertResponses(respTimeSlotFrm, Expectedresponse, outerKeys, innerKeys);
-
-			break;
-
-		case "BookAnAppointmentByPassingInvalidTimeSlotTo":
-
-
-			String timeSlotTo = actualRequest.get("time_slot_to").toString();
-			logger.info("Invalid reg centterererer:"+timeSlotTo);
-			
-			//dynamicChangeOfRequest
-			
-			String preRegBookAppTimeSlotToURI = preReg_URI + preId;
-			Response fetchCentTimeSlotTo = preRegLib.FetchCentre();
-			JSONObject actualTimeSlotToReq = preRegLib.BookAppointmentRequest(fetchCentTimeSlotTo, preId.toString());
-			JSONObject actReqInvTimeSlotTo = preRegUtil.dynamicChangeOfRequest(actualTimeSlotToReq, "$.request.time_slot_to", timeSlotTo);
-			
-			actReqInvTimeSlotTo.put("requesttime", preRegLib.getCurrentDate());
-			logger.info("BookAnAppointmentByPassingRegCen To::"+actReqInvTimeSlotTo.toString());
-			Response respTimeSlotTo = applicationLibrary.postRequest(actReqInvTimeSlotTo, preRegBookAppTimeSlotToURI);
-			logger.info("BookAnAppointmentByPassingInvalidRegistrationCenterId To::"+respTimeSlotTo.asString());
-			outerKeys.add("responsetime");
-			innerKeys.add("preRegistrationId");
-			status = AssertResponses.assertResponses(respTimeSlotTo, Expectedresponse, outerKeys, innerKeys);
-
-			break;
-
-       case "BookAnAppointmentByPassingInvalidRequestTime":
-			
-			String reqTime = actualRequest.get("requesttime").toString();
-			logger.info("Invalid requesttime:"+reqTime);
-			
-			//dynamicChangeOfRequest
-			
-			 URI = preReg_URI + preId;
-			 fetchCenter = preRegLib.FetchCentre();
-			JSONObject actRes = preRegLib.BookAppointmentRequest(fetchCenter, preId.toString());
-			JSONObject dynamicReq = preRegUtil.dynamicChangeOfRequest(actRes, "$.requesttime", reqTime);
-			
-			
-			logger.info("BookAnAppointmentByPassingInvalidRequestTime::"+dynamicReq.toString());
-			 response = applicationLibrary.postRequest(dynamicReq, URI);
-			logger.info("BookAnAppointmentByPassingInvalidRequestTime::"+response.asString());
-			outerKeys.add("responsetime");
-			innerKeys.add("preRegistrationId");
-			status = AssertResponses.assertResponses(response, Expectedresponse, outerKeys, innerKeys);
-
-			break;
-		default:
-
-			break;
-		}
-
-		if (status) {
-			finalStatus = "Pass";
-			softAssert.assertAll();
-			object.put("status", finalStatus);
-			arr.add(object);
-		} else {
-			finalStatus = "Fail";
-		}
-
-		boolean setFinalStatus = false;
-
-		setFinalStatus = finalStatus.equals("Pass") ? true : false;
-
-		Verify.verify(setFinalStatus);
-		softAssert.assertAll();
-
-	}
-
-	/**
-	 * Writing output into configpath
-	 * 
-	 * @throws IOException
-	 * @throws NoSuchFieldException
-	 * @throws SecurityException
-	 * @throws IllegalArgumentException
-	 * @throws IllegalAccessException
-	 */
-
-	@AfterClass
-	public void statusUpdate() throws IOException, NoSuchFieldException, SecurityException, IllegalArgumentException,
-			IllegalAccessException {
-
-		String configPath = "src/test/resources/" + folderPath + "/" + outputFile;
-
-		try (FileWriter file = new FileWriter(configPath)) {
-			file.write(arr.toString());
-			logger.info("Successfully updated Results to " + outputFile);
-		}
-
-		String source = "src/test/resources/" + folderPath + "/";
-		CommonLibrary.backUpFiles(source, folderPath);
-
-		/*
-		 * Add generated PreRegistrationId to list to be Deleted from DB AfterSuite
-		 */
-
-		// preIds.add(preId); 
-
-	}
-
-	/**
-	 * Writing test case name into testng
-	 * 
-	 * @param result
-	 */
-	@AfterMethod(alwaysRun = true)
-	public void setResultTestName(ITestResult result) {
-		try {
-			Field method = TestResult.class.getDeclaredField("m_method");
-			method.setAccessible(true);
-			method.set(result, result.getMethod().clone());
-			BaseTestMethod baseTestMethod = (BaseTestMethod) result.getMethod();
-			Field f = baseTestMethod.getClass().getSuperclass().getDeclaredField("m_methodName");
-			f.setAccessible(true);
-			f.set(baseTestMethod, "Pre Reg_BookAnAppointment_" +BookingAppointment.testCaseName);
-			//f.set(baseTestMethod, BookingAppointment.testCaseName);
-		} catch (Exception e) {
-			Reporter.log("Exception : " + e.getMessage());
-		}
-	}
-
-	/**
-	 * Declaring the Booking Appointment Resource URI and getting the test case
-	 * name
-	 * 
-	 * @param result
-	 */
-	@BeforeMethod(alwaysRun = true)
-	public void getTestCaseName(Method method, Object[] testdata, ITestContext ctx) throws Exception {
-		JSONObject object = (JSONObject) testdata[2];
-		testCaseName = object.get("testCaseName").toString();
-
-		// Booking Appointment Resource URI
-		preReg_URI = commonLibrary.fetch_IDRepo().get("preReg_BookingAppointmentURI");
-		//Fetch the generated Authorization Token by using following Kernel AuthManager APIs
-		authToken = preRegLib.getToken();
-	}
-
-	@Override
-	public String getTestName() {
-		return this.testCaseName;
-	}
-}
-
-
-
-
-
-
-
-
-
-
-
-
-
-
->>>>>>> 5da4cea7
