--- conflicted
+++ resolved
@@ -1,259 +1,4 @@
-<<<<<<< HEAD
-package io.mosip.preregistration.tests;
-
-import java.io.FileWriter;
-import java.io.IOException;
-import java.lang.reflect.Field;
-import java.lang.reflect.Method;
-import java.util.ArrayList;
-import java.util.HashMap;
-import java.util.List;
-
-import org.apache.log4j.Logger;
-import org.json.simple.JSONArray;
-import org.json.simple.JSONObject;
-import org.json.simple.parser.JSONParser;
-import org.json.simple.parser.ParseException;
-import org.testng.IInvokedMethod;
-import org.testng.IInvokedMethodListener;
-import org.testng.ITest;
-import org.testng.ITestContext;
-import org.testng.ITestResult;
-import org.testng.Reporter;
-import org.testng.annotations.AfterClass;
-import org.testng.annotations.AfterMethod;
-import org.testng.annotations.BeforeClass;
-import org.testng.annotations.BeforeMethod;
-import org.testng.annotations.DataProvider;
-import org.testng.annotations.Test;
-import org.testng.asserts.SoftAssert;
-import org.testng.internal.BaseTestMethod;
-import org.testng.internal.TestResult;
-
-import com.fasterxml.jackson.core.JsonParseException;
-import com.fasterxml.jackson.databind.JsonMappingException;
-import com.fasterxml.jackson.databind.ObjectMapper;
-import com.google.common.base.Verify;
-
-import io.mosip.dbaccess.PreRegDbread;
-
-import io.mosip.service.ApplicationLibrary;
-import io.mosip.service.AssertKernel;
-import io.mosip.service.AssertResponses;
-import io.mosip.service.BaseTestCase;
-import io.mosip.util.CommonLibrary;
-import io.mosip.util.PreRegistrationLibrary;
-import io.mosip.util.ReadFolder;
-import io.mosip.util.ResponseRequestMapper;
-import io.restassured.response.Response;
-
-/**
- * Test Class to perform GetAll Document For PreRegId related Positive and
- * Negative test cases
- * 
- * @author Lavanya R
- * @since 1.0.0
- */
-public class GetAllDocumentForPreRegId extends BaseTestCase implements ITest {
-
-	/**
-	 * Declaration of all variables
-	 **/
-	String preId = "";
-	SoftAssert softAssert = new SoftAssert();
-	static String testCaseName = "";
-	Logger logger = Logger.getLogger(GetAllDocumentForPreRegId.class);
-	boolean status = false;
-	String finalStatus = "";
-	JSONArray arr = new JSONArray();
-	ObjectMapper mapper = new ObjectMapper();
-	Response Actualresponse = null;
-	JSONObject xpectedresponse = null;
-	String preReg_URI;
-	CommonLibrary commonLibrary = new CommonLibrary();
-	JSONObject Expectedresponse = null;
-	String dest = "";
-	String folderPath = "preReg/GetAllDocumentForPreRegId";
-	String outputFile = "GetAllDocumentForPreRegIdOutput.json";
-	String requestKeyFile = "GetAllDocumentForPreRegIdRequest.json";
-	PreRegistrationLibrary preRegLib = new PreRegistrationLibrary();
-	ApplicationLibrary applicationLibrary = new ApplicationLibrary();
-
-	// implement,IInvokedMethodListener
-	public GetAllDocumentForPreRegId() {
-
-	}
-
-	/**
-	 * This method is used for reading the test data based on the test case name
-	 * passed
-	 * 
-	 * @param context
-	 * @return object[][]
-	 * @throws Exception
-	 */
-	@DataProvider(name = "GetAllDocumentForPreRegId")
-	public Object[][] readData(ITestContext context) throws Exception {
-		switch (testLevel) {
-		case "smoke":
-			return ReadFolder.readFolders(folderPath, outputFile, requestKeyFile, "smoke");
-		case "regression":
-			return ReadFolder.readFolders(folderPath, outputFile, requestKeyFile, "regression");
-		default:
-			return ReadFolder.readFolders(folderPath, outputFile, requestKeyFile, "smokeAndRegression");
-		}
-	}
-
-	/*
-	 * Given Document Upload valid request when I Send GET request to
-	 * https://mosip.io/preregistration/v1/documents/:documentId?preRegistrationId=:preRegistrationId
-	 *  Then I should get success
-	 * response with elements defined as per specifications Given Invalid
-	 * request when I send GET request to
-	 * https://mosip.io/preregistration/v1/documents/:documentId?preRegistrationId=:preRegistrationId 
-	 * Then I should get Error
-	 * response along with Error Code and Error messages as per Specification
-	 * 
-	 */
-	@Test(dataProvider = "GetAllDocumentForPreRegId")
-	public void getAllDocumentForPreRegId(String testSuite, Integer i, JSONObject object) throws Exception {
-
-		List<String> outerKeys = new ArrayList<String>();
-		List<String> innerKeys = new ArrayList<String>();
-		JSONObject actualRequest = ResponseRequestMapper.mapRequest(testSuite, object);
-		AssertKernel assertions = new AssertKernel();
-
-		Expectedresponse = ResponseRequestMapper.mapResponse(testSuite, object);
-
-		// Creating the Pre-Registration Application
-		Response createApplicationResponse = preRegLib.CreatePreReg();
-		preId = createApplicationResponse.jsonPath().get("response.preRegistrationId").toString();
-
-	
-		// Document Upload for created application
-		Response docUploadResponse = preRegLib.documentUploadParm(createApplicationResponse, preId);
-
-		// Get PreId from Document upload response
-		docUploadResponse.jsonPath().get("response.preRegistrationId").toString();
-
-		if (testCaseName.contains("smoke")) {
-			// Get All Document For PreID
-			Response getAllDocRes = preRegLib.getAllDocumentForPreId(preId);
-			logger.info("getAllDocRes::"+getAllDocRes.asString());
-			outerKeys.add("responsetime");
-			innerKeys.add("documentsMetaData");
-			preRegLib.compareValues(getAllDocRes.jsonPath().get("response.documentsMetaData[0].docName").toString(),
-					"AadhaarCard_POI.pdf");
-			preRegLib.compareValues(getAllDocRes.jsonPath().get("response.documentsMetaData[0].docCatCode").toString(),
-					"POA");
-			preRegLib.compareValues(getAllDocRes.jsonPath().get("response.documentsMetaData[0].docTypCode").toString(),
-					"RNC");
-			preRegLib.compareValues(getAllDocRes.jsonPath().get("response.documentsMetaData[0].langCode").toString(),
-					"fra");
-			
-			
-			status = AssertResponses.assertResponses(getAllDocRes, Expectedresponse, outerKeys, innerKeys);
-		} else {
-
-		String	preIdVal = actualRequest.get("preRegistrationId").toString();
-		String preRegURL=preReg_URI+preIdVal;
-			HashMap<String, String> parm = new HashMap<>();
-			parm.put("preRegistrationId", preIdVal);
-			//Actualresponse = applicationLibrary.getRequestPathParam(preReg_URI, parm);
-			Actualresponse = applicationLibrary.getRequestWithoutParm(preRegURL);
-			logger.info(
-					"Test Case name:" + testCaseName + "getAllDocResDoc Actualresponse::" + Actualresponse.asString());
-			
-			
-			outerKeys.add("responsetime");
-			innerKeys.add("docId");
-			innerKeys.add("multipartFile");
-			
-			status = AssertResponses.assertResponses(Actualresponse, Expectedresponse, outerKeys, innerKeys);
-
-		}
-
-		if (status) {
-			finalStatus = "Pass";
-			softAssert.assertAll();
-			object.put("status", finalStatus);
-			arr.add(object);
-		} else {
-			finalStatus = "Fail";
-		}
-		boolean setFinalStatus = false;
-		if (finalStatus.equals("Fail"))
-			setFinalStatus = false;
-		else if (finalStatus.equals("Pass"))
-			setFinalStatus = true;
-		Verify.verify(setFinalStatus);
-		softAssert.assertAll();
-
-	}
-
-	/**
-	  * This method is used for fetching test case name
-	  * @param method
-	  * @param testdata
-	  * @param ctx
-	  */
-	@BeforeMethod(alwaysRun = true)
-	public void getTestCaseName(Method method, Object[] testdata, ITestContext ctx) throws Exception {
-		JSONObject object = (JSONObject) testdata[2];
-
-		testCaseName = object.get("testCaseName").toString();
-		
-		//Get All document by PreReg Id Resource URI
-		preReg_URI = commonLibrary.fetch_IDRepo().get("preReg_GetDocByPreId");
-		//Fetch the generated Authorization Token by using following Kernel AuthManager APIs
-		authToken = preRegLib.getToken();
-	}
-
-	/**
-	 * This method is used for generating report
-	 * 
-	 * @param result
-	 */
-	@AfterMethod(alwaysRun = true)
-	public void setResultTestName(ITestResult result) {
-		try {
-			Field method = TestResult.class.getDeclaredField("m_method");
-			method.setAccessible(true);
-			method.set(result, result.getMethod().clone());
-			BaseTestMethod baseTestMethod = (BaseTestMethod) result.getMethod();
-			Field f = baseTestMethod.getClass().getSuperclass().getDeclaredField("m_methodName");
-			f.setAccessible(true);
-			//f.set(baseTestMethod, GetAllDocumentForPreRegId.testCaseName);
-			f.set(baseTestMethod, "Pre Reg_GetAllDocumentForPreRegId_" +GetAllDocumentForPreRegId.testCaseName);
-		} catch (Exception e) {
-			Reporter.log("Exception : " + e.getMessage());
-		}
-	}
-
-	/**
-	 * This method is used for generating output file with the test case result
-	 */
-	@AfterClass
-	public void statusUpdate() throws IOException, NoSuchFieldException, SecurityException, IllegalArgumentException,
-			IllegalAccessException {
-		String configPath = System.getProperty("user.dir") + "/src/test/resources/" + folderPath + "/" + outputFile;
-		try (FileWriter file = new FileWriter(configPath)) {
-			file.write(arr.toString());
-			logger.info("Successfully updated Results to " + outputFile);
-		}
-		String source = "src/test/resources/" + folderPath + "/";
-
-		// Add generated PreRegistrationId to list to be Deleted from DB
-		// AfterSuite
-		// preIds.add(preId);
-	}
-
-	@Override
-	public String getTestName() {
-		return this.testCaseName;
-	}
-
-=======
+
 package io.mosip.preregistration.tests;
 
 import java.io.FileWriter;
@@ -508,5 +253,4 @@
 		return this.testCaseName;
 	}
 
->>>>>>> cf3ada02
 }