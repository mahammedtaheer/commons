--- conflicted
+++ resolved
@@ -70,11 +70,8 @@
 	@BeforeClass
 	public void readPropertiesFile() {
 		initialize();
-<<<<<<< HEAD
-		//authToken = lib.getToken();
-=======
+
 		//authToken=lib.getToken();
->>>>>>> c56f9ecb
 	}
 
 
@@ -87,15 +84,6 @@
 	 */
 
 	@Test
-<<<<<<< HEAD
-	public void validateWithoutGeneratingOtp(){
-		
-		dao.makeregistartionCenterActive("10006");
-		dao.makeregistartionCenterActive("10012");
-
-		
-		lib.syncAvailability();
-=======
 	public void makeRegistartionCenterInactive() {
 		testSuite = "Create_PreRegistration/createPreRegistration_smoke";
 		JSONObject createPregRequest = lib.createRequest(testSuite);
@@ -106,7 +94,6 @@
 			Reporter.log("create application failed");
 		}
 		
->>>>>>> c56f9ecb
 	}
 
 	@BeforeMethod(alwaysRun = true)
