package io.mosip.preregistration.tests;

import java.io.File;
import java.util.ArrayList;
import java.util.Calendar;
import java.util.Date;
import java.util.HashMap;
import java.util.List;
import java.util.Map;
import java.io.FileNotFoundException;
import java.io.FileReader;
import java.io.IOException;
import java.lang.reflect.Field;
import java.lang.reflect.Method;
import java.text.DateFormat;
import java.text.SimpleDateFormat;

import org.apache.log4j.Logger;
import org.apache.maven.plugins.assembly.io.AssemblyReadException;
import org.json.simple.JSONObject;
import org.json.simple.parser.JSONParser;
import org.json.simple.parser.ParseException;
import org.testng.Assert;
import org.testng.ITest;
import org.testng.ITestContext;
import org.testng.ITestResult;
import org.testng.Reporter;
import org.testng.annotations.AfterClass;
import org.testng.annotations.AfterMethod;
import org.testng.annotations.BeforeClass;
import org.testng.annotations.BeforeMethod;
import org.testng.annotations.BeforeTest;
import org.testng.annotations.Test;
import org.testng.internal.BaseTestMethod;
import org.testng.internal.TestResult;

import com.fasterxml.jackson.databind.JsonNode;
import com.fasterxml.jackson.databind.ObjectMapper;
import com.google.gson.JsonObject;

import io.mosip.dbentity.OtpEntity;
import io.mosip.preregistration.dao.PreRegistartionDAOO;
import io.mosip.preregistration.dao.PreregistrationDAO;
import io.mosip.service.ApplicationLibrary;
import io.mosip.service.BaseTestCase;
import io.mosip.util.CommonLibrary;
import io.mosip.util.PreRegistrationLibrary;
import io.restassured.response.Response;

/**
 * @author Ashish Rastogi
 *
 */

public class Sample extends BaseTestCase implements ITest {
	Logger logger = Logger.getLogger(Sample.class);
	PreRegistrationLibrary lib = new PreRegistrationLibrary();
	String testSuite;
	String preRegID = null;
	String createdBy = null;
	Response response = null;
	String preID = null;
	protected static String testCaseName = "";
	static String folder = "preReg";
	private static CommonLibrary commonLibrary = new CommonLibrary();
	ApplicationLibrary applnLib = new ApplicationLibrary();
	PreRegistartionDAOO dao = new PreRegistartionDAOO();
	String updateSuite = "UpdateDemographicData/UpdateDemographicData_smoke";
	@BeforeClass
	public void readPropertiesFile() {
		initialize();
		authToken = lib.getToken();
	}

	/**
	 * Batch job service for expired application
	 * @throws InterruptedException 
	 */
	@Test(groups = { "IntegrationScenarios" })
	public void updatePreRegistrationDataForExpiredApplication()
			throws FileNotFoundException, IOException, ParseException, InterruptedException {
		
		/*testSuite = "Create_PreRegistration/createPreRegistration_smoke";
		JSONObject createPregRequest = lib.createRequest(testSuite);
			Response createResponse = lib.CreatePreReg(createPregRequest);
		String preID = createResponse.jsonPath().get("response.preRegistrationId").toString();
		Response documentResponse = lib.documentUpload(createResponse);
		Response avilibityResponse = lib.FetchCentre("10002");
		lib.BookAppointment(documentResponse, avilibityResponse, preID);
<<<<<<< HEAD
		lib.syncAvailability();
		lib.FetchAppointmentDetails(preID);
		lib.getPreRegistrationStatus(preID);*/
		lib.syncAvailability();

	
	//	System.out.println("=========="+preID);
		
=======
		dao.setDate(preID);
		Response FetchAppointmentDetailsResponse = lib.FetchAppointmentDetails(preID);*/
		//lib.expiredStatus();
//lib.pagination("1");
>>>>>>> 5d0a7f9f
	}


	

	@BeforeMethod(alwaysRun=true)
	public void run()
	{
		
	}
	@Override
	public String getTestName() {
		return this.testCaseName;
	}

	@AfterMethod
	public void afterMethod(ITestResult result) {
		System.out.println("method name:" + result.getMethod().getMethodName());
	}
}<|MERGE_RESOLUTION|>--- conflicted
+++ resolved
@@ -87,7 +87,6 @@
 		Response documentResponse = lib.documentUpload(createResponse);
 		Response avilibityResponse = lib.FetchCentre("10002");
 		lib.BookAppointment(documentResponse, avilibityResponse, preID);
-<<<<<<< HEAD
 		lib.syncAvailability();
 		lib.FetchAppointmentDetails(preID);
 		lib.getPreRegistrationStatus(preID);*/
@@ -96,12 +95,7 @@
 	
 	//	System.out.println("=========="+preID);
 		
-=======
-		dao.setDate(preID);
-		Response FetchAppointmentDetailsResponse = lib.FetchAppointmentDetails(preID);*/
-		//lib.expiredStatus();
-//lib.pagination("1");
->>>>>>> 5d0a7f9f
+
 	}
 
 
