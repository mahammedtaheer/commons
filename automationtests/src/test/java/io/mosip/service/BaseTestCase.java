
package io.mosip.service;


import java.io.File;
import java.io.FileInputStream;
import java.io.FileReader;
import java.io.IOException;
import java.io.InputStream;
import java.nio.file.Files;
import java.nio.file.Path;
import java.nio.file.Paths;
import java.text.SimpleDateFormat;
import java.util.ArrayList;
import java.util.Calendar;
import java.util.Date;
import java.util.List;
import java.util.Properties;

import org.apache.log4j.BasicConfigurator;
import org.apache.log4j.Logger;
import org.apache.maven.model.Model;
import org.apache.maven.model.io.xpp3.MavenXpp3Reader;
import org.codehaus.plexus.util.xml.pull.XmlPullParserException;
import org.testng.ITestContext;
import org.testng.ITestResult;
import org.testng.annotations.AfterMethod;
import org.testng.annotations.AfterSuite;
import org.testng.annotations.BeforeSuite;

import com.aventstack.extentreports.ExtentReports;
import com.aventstack.extentreports.ExtentTest;
import com.aventstack.extentreports.markuputils.ExtentColor;
import com.aventstack.extentreports.markuputils.MarkupHelper;
import com.aventstack.extentreports.reporter.ExtentHtmlReporter;
import com.aventstack.extentreports.reporter.configuration.Theme;

import io.mosip.authentication.fw.util.AuthTestsUtil;
import io.mosip.dbaccess.KernelMasterDataR;
import io.mosip.dbaccess.PreRegDbread;

import io.mosip.dbentity.TokenGenerationEntity;
import io.mosip.util.PreRegistrationLibrary;
import io.mosip.util.TokenGeneration;

//import io.mosip.dbentity.TokenGenerationEntity;
import io.mosip.util.PreRegistrationLibrary;
//import io.mosip.util.TokenGeneration;

//import io.mosip.prereg.scripts.Create_PreRegistration;
import io.restassured.RestAssured;
/**
 * This is the main class for TestNG that will setup and begin running tests.
 * All suite level before and after tests will be completed here.
 *
 */



public class BaseTestCase{

	protected static Logger logger = Logger.getLogger(BaseTestCase.class);
	
	public static List<String> preIds=new ArrayList<String> ();
	public ExtentHtmlReporter htmlReporter;
	public ExtentReports extent;
	public ExtentTest test;
	
		
	/**
	 * Method that will take care of framework setup
	 */
	// GLOBAL CLASS VARIABLES
	private Properties prop;
	public static String ApplnURI;
	protected static String authToken;
	public static String regProcAuthToken;
	public static String getStatusRegProcAuthToken;
	public static String environment;
	public static String testLevel;
	public static String adminRegProcAuthToken;
		public static String SEPRATOR="";
	public static String buildNumber="";
	public  static String getOSType(){
		String type=System.getProperty("os.name");
		if(type.toLowerCase().contains("windows")){
			SEPRATOR="\\\\";

			return "WINDOWS";
		}else if(type.toLowerCase().contains("linux")||type.toLowerCase().contains("unix"))
		{
			SEPRATOR="/";
			return "OTHERS";
		}
		return null;
	}
	
	
	
	public void initialize()
	{
		BasicConfigurator.configure();
		
		/**
		 * Make sure test-output is there 
		 */
		File testOutput = new File("test-output");
		File oldReport = new File(System.getProperty("user.dir")+"/test-output/emailable-report.html");
		oldReport.delete();
		testOutput.mkdirs();
		
		getOSType();
		/*logger.info("We have created a Config Manager. Beginning to read properties!");
		prop = new Properties();
		InputStream inputStream = new FileInputStream("src"+BaseTestCase.SEPRATOR+"config"+BaseTestCase.SEPRATOR+"test.properties");
		prop.load(inputStream);

		logger.info("Setting test configs/TestEnvironment from " + "src/config/test.properties");
		// ApplnURI = prop.getProperty("testEnvironment");
*/
		environment = System.getProperty("env.user");
		logger.info("Environemnt is  ==== :" + environment);
		ApplnURI = System.getProperty("env.endpoint");
		logger.info("Application URI ======" + ApplnURI);
		testLevel = System.getProperty("env.testLevel");
		logger.info("Test Level ======" + testLevel);

		logger.info("Configs from properties file are set.");
		
	
	}

	// ================================================================================================================
		// TESTNG BEFORE AND AFTER SUITE ANNOTATIONS
		// ================================================================================================================


		/*
		 * Saving TestNG reports to be published
		 */
		@BeforeSuite(alwaysRun = true)
		public void suiteSetup() {
			
				buildNumber=getBuildTag();
				logger.info("Test Framework for Mosip api Initialized");
				logger.info("Logging initialized: All logs are located at " +  "src/logs/mosip-api-test.log");
				initialize();
				logger.info("Done with BeforeSuite and test case setup! BEGINNING TEST EXECUTION!\n\n");


<<<<<<< HEAD
				PreRegistrationLibrary pil=new PreRegistrationLibrary();
				pil.PreRegistrationResourceIntialize();
				//AuthTestsUtil.wakeDemoApp();
				htmlReporter=new ExtentHtmlReporter(System.getProperty("user.dir")+"/test-output/MyOwnReport.html");
				extent=new ExtentReports();
				extent.setSystemInfo("Build Number", buildNumber);
				extent.attachReporter(htmlReporter);

				
				htmlReporter.config().setDocumentTitle("MosipAutomationTesting Report");
				htmlReporter.config().setReportName("Mosip Automation Report");
				htmlReporter.config().setTheme(Theme.STANDARD);
				/*TokenGeneration generateToken = new TokenGeneration();
				TokenGenerationEntity tokenEntity = new TokenGenerationEntity();
				String tokenGenerationProperties = generateToken.readPropertyFile("syncTokenGenerationFilePath");
				tokenEntity = generateToken.createTokenGeneratorDto(tokenGenerationProperties);
				regProcAuthToken = generateToken.getToken(tokenEntity);
				TokenGenerationEntity adminTokenEntity = new TokenGenerationEntity();
				String adminTokenGenerationProperties = generateToken.readPropertyFile("getStatusTokenGenerationFilePath");
				adminTokenEntity = generateToken.createTokenGeneratorDto(adminTokenGenerationProperties);
				adminRegProcAuthToken = generateToken.getToken(adminTokenEntity);*/
=======
			PreRegistrationLibrary pil=new PreRegistrationLibrary();
			pil.PreRegistrationResourceIntialize();
			//AuthTestsUtil.wakeDemoApp();

			htmlReporter=new ExtentHtmlReporter(System.getProperty("user.dir")+"/test-output/MyOwnReport.html");
			extent=new ExtentReports();
			extent.setSystemInfo("Build Number", buildNumber);
			extent.attachReporter(htmlReporter);

			
			htmlReporter.config().setDocumentTitle("MosipAutomationTesting Report");
			htmlReporter.config().setReportName("Mosip Automation Report");
			htmlReporter.config().setTheme(Theme.STANDARD);
			/*TokenGeneration generateToken = new TokenGeneration();
			TokenGenerationEntity tokenEntity = new TokenGenerationEntity();
			String tokenGenerationProperties = generateToken.readPropertyFile("syncTokenGenerationFilePath");
			tokenEntity = generateToken.createTokenGeneratorDto(tokenGenerationProperties);
			regProcAuthToken = generateToken.getToken(tokenEntity);
			TokenGenerationEntity adminTokenEntity = new TokenGenerationEntity();
			String adminTokenGenerationProperties = generateToken.readPropertyFile("getStatusTokenGenerationFilePath");
			adminTokenEntity = generateToken.createTokenGeneratorDto(adminTokenGenerationProperties);
			adminRegProcAuthToken = generateToken.getToken(adminTokenEntity);*/
>>>>>>> c56f9ecb

			
		
		} // End suiteSetup

		/**
		 * After the entire test suite clean up rest assured
		 */
		@AfterSuite(alwaysRun = true)
		public void testTearDown(ITestContext ctx) {
			
			
			/*Calling up PreReg DB clean Up step*/
			if(preIds.size()>=1)
			{
            logger.info("Elements from PreId List are========");
            for(String elem : preIds) {
            	logger.info(elem.toString());
            }
            boolean status=false;
           status=PreRegDbread.prereg_db_CleanUp(preIds);
            if(status)
           	 logger.info("PreId is deleted from the DB");
            else
                   logger.info("PreId is NOT deleted from the DB");
			}
			/*
			 * Saving TestNG reports to be published
			 */
			
			/*String currentModule = ctx.getCurrentXmlTest().getClasses().get(0).getName().split("\\.")[2];
			Runnable reporting  = ()->{
				reportMove(currentModule);	
			};
			new Thread(reporting).start();*/
			RestAssured.reset();
			logger.info("\n\n");
			logger.info("Rest Assured framework has been reset because all tests have been executed.");
			logger.info("TESTING COMPLETE: SHUTTING DOWN FRAMEWORK!!");
			extent.flush();
		} // end testTearDown
		
		/*@AfterMethod
		public void getResult(ITestResult result) {
			if(result.getStatus()==ITestResult.FAILURE) {
				test.fail(MarkupHelper.createLabel(result.getName()+"  Test Case Failed", ExtentColor.RED));
				test.fail(result.getThrowable());
			}
			else if(result.getStatus()==ITestResult.SUCCESS) {
				test.pass(MarkupHelper.createLabel(result.getName()+"  Test Case Passed", ExtentColor.GREEN));
				//test.pass(result.getThrowable());
				
			}
			else if(result.getStatus() == ITestResult.SKIP) {
				test.skip(MarkupHelper.createLabel(result.getName()+"  Test Case Skipped", ExtentColor.YELLOW));
				test.skip(result.getThrowable());
			}
		}*/

		public void reportMove(String currentModule)
		{
			
			while(true){
				File f = new File(System.getProperty("user.dir")+"/test-output/" + "emailable-report.html");
				if(f.exists())
					break;
			}
			Path temp = null;
			SimpleDateFormat sdf = new SimpleDateFormat("yyyy-MM-dd-HHmmss");
			Calendar c = Calendar.getInstance();
			c.setTime(new Date()); // Now use today date.
			String date = sdf.format(c.getTime());
			try {
				Path sourcePath = Paths.get(System.getProperty("user.dir")+"/test-output/" + "emailable-report.html");
				//Path sourcePath = Paths.get("target/surefire-reports/" + "emailable-report.html");
				Path DesPath = Paths.get("src/test/resources/" + "Reports" + "/" 
				+ currentModule+"-emailable-report-"+date+".html");
				
				boolean createCurrentPathStatus = new File("src/test/resources/Reports/current-build-reports").mkdirs();
				boolean createBackupPathStatus = new File("src/test/resources/Reports/backup-build-reports").mkdirs();
				
				
				Path currentPathWithFileName = Paths.get("src/test/resources/Reports/current-build-reports/"+ currentModule+"-emailable-report.html");
				Path backupPathWithFileName = Paths.get("src/test/resources/Reports/backup-build-reports/"+ currentModule+"-emailable-report-"+date+".html");
				
				logger.info("createCurrentPathStatus---->"+createCurrentPathStatus);
				logger.info("backupPathWithFileName---->"+backupPathWithFileName);
				
				temp = Files.copy(sourcePath,currentPathWithFileName,java.nio.file.StandardCopyOption.REPLACE_EXISTING);
				temp = Files.copy(sourcePath,backupPathWithFileName);
			} catch (IOException e) {
				// TODO Auto-generated catch block
				e.printStackTrace();
			} 
			
			
			        if(temp != null) 
			        { 
			            logger.info("File renamed and moved successfully"); 
			        } 
			        else
			        { 
			            logger.info("Failed to move the file"); 
			        } 
			        
			        
		}
		
		public String getBuildTag() {
			MavenXpp3Reader reader = new MavenXpp3Reader();
	        Model model=null;
			
				try {
					model = reader.read(new FileReader("pom.xml"));
				} catch (IOException | XmlPullParserException e) {
					// TODO Auto-generated catch block
					e.printStackTrace();
				}
			

			return model.getParent().getVersion();

			
		}

	}
<|MERGE_RESOLUTION|>--- conflicted
+++ resolved
@@ -147,15 +147,15 @@
 				initialize();
 				logger.info("Done with BeforeSuite and test case setup! BEGINNING TEST EXECUTION!\n\n");
 
-
-<<<<<<< HEAD
-				PreRegistrationLibrary pil=new PreRegistrationLibrary();
-				pil.PreRegistrationResourceIntialize();
-				//AuthTestsUtil.wakeDemoApp();
-				htmlReporter=new ExtentHtmlReporter(System.getProperty("user.dir")+"/test-output/MyOwnReport.html");
-				extent=new ExtentReports();
-				extent.setSystemInfo("Build Number", buildNumber);
-				extent.attachReporter(htmlReporter);
+			PreRegistrationLibrary pil=new PreRegistrationLibrary();
+			pil.PreRegistrationResourceIntialize();
+			//AuthTestsUtil.wakeDemoApp();
+
+			htmlReporter=new ExtentHtmlReporter(System.getProperty("user.dir")+"/test-output/MyOwnReport.html");
+			extent=new ExtentReports();
+			extent.setSystemInfo("Build Number", buildNumber);
+			extent.attachReporter(htmlReporter);
+
 
 				
 				htmlReporter.config().setDocumentTitle("MosipAutomationTesting Report");
@@ -170,30 +170,6 @@
 				String adminTokenGenerationProperties = generateToken.readPropertyFile("getStatusTokenGenerationFilePath");
 				adminTokenEntity = generateToken.createTokenGeneratorDto(adminTokenGenerationProperties);
 				adminRegProcAuthToken = generateToken.getToken(adminTokenEntity);*/
-=======
-			PreRegistrationLibrary pil=new PreRegistrationLibrary();
-			pil.PreRegistrationResourceIntialize();
-			//AuthTestsUtil.wakeDemoApp();
-
-			htmlReporter=new ExtentHtmlReporter(System.getProperty("user.dir")+"/test-output/MyOwnReport.html");
-			extent=new ExtentReports();
-			extent.setSystemInfo("Build Number", buildNumber);
-			extent.attachReporter(htmlReporter);
-
-			
-			htmlReporter.config().setDocumentTitle("MosipAutomationTesting Report");
-			htmlReporter.config().setReportName("Mosip Automation Report");
-			htmlReporter.config().setTheme(Theme.STANDARD);
-			/*TokenGeneration generateToken = new TokenGeneration();
-			TokenGenerationEntity tokenEntity = new TokenGenerationEntity();
-			String tokenGenerationProperties = generateToken.readPropertyFile("syncTokenGenerationFilePath");
-			tokenEntity = generateToken.createTokenGeneratorDto(tokenGenerationProperties);
-			regProcAuthToken = generateToken.getToken(tokenEntity);
-			TokenGenerationEntity adminTokenEntity = new TokenGenerationEntity();
-			String adminTokenGenerationProperties = generateToken.readPropertyFile("getStatusTokenGenerationFilePath");
-			adminTokenEntity = generateToken.createTokenGeneratorDto(adminTokenGenerationProperties);
-			adminRegProcAuthToken = generateToken.getToken(adminTokenEntity);*/
->>>>>>> c56f9ecb
 
 			
 		
