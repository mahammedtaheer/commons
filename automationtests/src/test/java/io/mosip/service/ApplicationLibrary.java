
package io.mosip.service;

import java.io.File;
import java.util.HashMap;
import java.util.List;

import javax.ws.rs.core.MediaType;

import org.json.simple.JSONObject;

import io.mosip.util.CommonLibrary;
import io.restassured.response.Response;

public class ApplicationLibrary extends BaseTestCase {

	private static CommonLibrary commonLibrary = new CommonLibrary();

	public Response postRequest(Object body, String Resource_URI) {
		return commonLibrary.postRequest(ApplnURI + Resource_URI, body, MediaType.APPLICATION_JSON,
				MediaType.APPLICATION_JSON);
	}

	public Response dataSyncPostRequest(Object body, String Resource_URI) {
		return commonLibrary.dataSyncPostRequest(ApplnURI + Resource_URI, body, MediaType.APPLICATION_JSON,
				MediaType.APPLICATION_JSON);
	}
	public Response authPostRequest(Object body, String Resource_URI) {
		return commonLibrary.authPost_Request(ApplnURI + Resource_URI, body, MediaType.APPLICATION_JSON,
				MediaType.APPLICATION_JSON);
	}
<<<<<<< HEAD





=======
	
	public Response getRequest(String Resource_URI, HashMap<String, String> valueMap) {
		return commonLibrary.get_Request_queryParam(ApplnURI + Resource_URI, valueMap);
	}
>>>>>>> d8807480
	public Response getRequestDataSync(String Resource_URI, HashMap<String, String> valueMap) {
		return commonLibrary.getRequestQueryParamDataSync(ApplnURI + Resource_URI, valueMap);
	}


	public Response postRequestToDecrypt(Object body, String Resource_URI) {
		return commonLibrary.postRequestToDecrypt(Resource_URI, body,
				MediaType.APPLICATION_JSON, MediaType.APPLICATION_JSON);
	}

<<<<<<< HEAD
	public Response getRequest(String Resource_URI, HashMap<String, String> valueMap) {
		return commonLibrary.getRequestQueryParam(ApplnURI + Resource_URI , valueMap);
=======
	public Response getRequestParam2(String Resource_URI, String id, String keyId, String timestamp,
			String Keytimestamp) {
		return commonLibrary.getRequestPathParam(ApplnURI + Resource_URI, id, keyId, timestamp, Keytimestamp);
>>>>>>> d8807480
	}

	public Response putRequest(Object body, String Resource_URI) {
		return commonLibrary.putRequest(ApplnURI + Resource_URI, body,
				MediaType.APPLICATION_JSON, MediaType.APPLICATION_JSON);
	}

	public Response getRequestParam2(String Resource_URI,String id,String keyId, String timestamp, String Keytimestamp) {
		return commonLibrary.getRequestPathParam(ApplnURI + Resource_URI, id,keyId,  timestamp,  Keytimestamp);
	}
	public Response putRequest(String Resource_URI, HashMap<String, String> valueMap) {
		return commonLibrary.putRequest(ApplnURI+Resource_URI,MediaType.APPLICATION_JSON,MediaType.APPLICATION_JSON,valueMap);
	}

	public Response deleteRequest(String Resource_URI,HashMap<String, String> valueMap) {
		return commonLibrary.deleteRequest(ApplnURI+Resource_URI,valueMap);
	}
	//public Response PutRequest(String Resource_URI, String )
	public Response putMultipartFile(File file, String Url) {
		return commonLibrary.postDataPacket(file,ApplnURI+Url);
	}
	public Response putFile(File file, String Url) {
		return commonLibrary. postFileEncrypt(file,Url);
	}
	public Response putDecryptedFile(File file,String Url) {
		return commonLibrary.Post_File_Decrypt(file, Url);
	}
	public Response putFileAndJson(String Resource_Uri,Object body,File file) {
		return commonLibrary.postJsonWithFile(body, file, ApplnURI+Resource_Uri,MediaType.MULTIPART_FORM_DATA);
	}

	public Response getRequestPathPara(String Resource_URI, HashMap<String, String> valueMap) {
		return commonLibrary.getRequestPathParameters(ApplnURI + Resource_URI , valueMap);

	} 
	/** Author Arjun
	 * @param Resource_URI
	 * @param valueMap
	 * @return
	 */
	public Response getRequestAsQueryParam(String Resource_URI, HashMap<String, String> valueMap) {
		return commonLibrary.getRequestQueryParam(ApplnURI + Resource_URI , valueMap);

	}

<<<<<<< HEAD


	// public Response PutRequest(String Resource_URI, String )





=======
>>>>>>> d8807480
	public Response getRequestWithoutBody(String Resource_URI) {
		return commonLibrary.getRequestWithoutBody(ApplnURI + Resource_URI, MediaType.APPLICATION_JSON,
				MediaType.APPLICATION_JSON);
	}

	/**
	 * Author Arjun
	 * 
	 * @param Resource_URI
	 * @param valueMap
	 * @return
	 */


	/**
	 * @author Arjun patch request for id repo
	 * @param body
	 * @param Resource_URI
	 * @return
	 */
	public Response patchRequest(Object body, String Resource_URI) {
		return commonLibrary.patchRequest(ApplnURI + Resource_URI, body, MediaType.APPLICATION_JSON,
				MediaType.APPLICATION_JSON);
	}

	public Response getRequestNoParameter(String Resource_URI) {
		return commonLibrary.getRequestWithoutParameters(ApplnURI + Resource_URI);

	}

	public Response deleteRequestPathParam(String Resource_URI, HashMap<String, String> valueMap) {
		return commonLibrary.deleteRequestPathParameters(ApplnURI + Resource_URI, valueMap);

	}

	public Response postModifiedGetRequest(String Resource_URI, HashMap<String, String> valueMap) {
		return commonLibrary.postRequestWithQueryParams(ApplnURI + Resource_URI, new JSONObject(),
				MediaType.APPLICATION_JSON, MediaType.APPLICATION_JSON, valueMap);
	}

	public Response putRequestWithBody(String Resource_URI, JSONObject object) {
		return commonLibrary.putRequestWithBody(ApplnURI + Resource_URI, MediaType.APPLICATION_JSON,
				MediaType.APPLICATION_JSON, object);
	}

	public Response postRequestFormData(JSONObject jsonString, String serviceUri) {
		return commonLibrary.postRequestWithBodyAsMultipartFormData(jsonString, ApplnURI + serviceUri);
	}

	public Response putRequestWithoutBody(String Resource_URI) {
		return commonLibrary.putRequestWithoutBody(ApplnURI + Resource_URI, MediaType.APPLICATION_JSON,
				MediaType.APPLICATION_JSON);
	}
	public Response adminputRequest_WithoutBody(String Resource_URI) {
		return commonLibrary.adminPut_RequestWithoutBody(ApplnURI + Resource_URI, MediaType.APPLICATION_JSON,
				MediaType.APPLICATION_JSON);
	}
<<<<<<< HEAD
	public Response getRequestPathQueryPara(String Resource_URI, HashMap<String, String> path_value,HashMap<String, List<String>> query_value) {
		return commonLibrary.getRequestPathQueryParam(ApplnURI + Resource_URI , path_value,query_value);
	} 
	public Response getRequestPathQueryParaString(String Resource_URI, HashMap<String, String> path_value,HashMap<String, String> query_value) {
		return commonLibrary.getRequestPathQueryParamString(ApplnURI + Resource_URI , path_value,query_value);
	} 
	//Notify
	public Response putFileAndJsonParam(String Resource_Uri,Object body,File file,String langCodeKey,String value) {

		return commonLibrary.postJsonWithFileParam(body, file, ApplnURI+Resource_Uri, MediaType.MULTIPART_FORM_DATA,langCodeKey,value);

	}

	public Response getRequestDev(String Resource_URI) {
		return commonLibrary.getRequestDev(Resource_URI);

	}
=======
	 public Response getRequestPathQueryPara(String Resource_URI, HashMap<String, String> path_value,HashMap<String, List<String>> query_value) {
	        return commonLibrary.getRequestPathQueryParam(ApplnURI + Resource_URI , path_value,query_value);
	    } 
	 public Response getRequestPathQueryParaString(String Resource_URI, HashMap<String, String> path_value,HashMap<String, String> query_value) {
	        return commonLibrary.getRequestPathQueryParamString(ApplnURI + Resource_URI , path_value,query_value);
	    } 
	  //Notify
	    public Response putFileAndJsonParam(String Resource_Uri,Object body,File file,String langCodeKey,String value) {
	    	
	    	return commonLibrary.Post_JSONwithFileParam(body, file, ApplnURI+Resource_Uri, MediaType.MULTIPART_FORM_DATA,langCodeKey,value);
	        
	    }
>>>>>>> d8807480


}<|MERGE_RESOLUTION|>--- conflicted
+++ resolved
@@ -29,18 +29,10 @@
 		return commonLibrary.authPost_Request(ApplnURI + Resource_URI, body, MediaType.APPLICATION_JSON,
 				MediaType.APPLICATION_JSON);
 	}
-<<<<<<< HEAD
+
+	
 
 
-
-
-
-=======
-	
-	public Response getRequest(String Resource_URI, HashMap<String, String> valueMap) {
-		return commonLibrary.get_Request_queryParam(ApplnURI + Resource_URI, valueMap);
-	}
->>>>>>> d8807480
 	public Response getRequestDataSync(String Resource_URI, HashMap<String, String> valueMap) {
 		return commonLibrary.getRequestQueryParamDataSync(ApplnURI + Resource_URI, valueMap);
 	}
@@ -51,14 +43,10 @@
 				MediaType.APPLICATION_JSON, MediaType.APPLICATION_JSON);
 	}
 
-<<<<<<< HEAD
+
 	public Response getRequest(String Resource_URI, HashMap<String, String> valueMap) {
 		return commonLibrary.getRequestQueryParam(ApplnURI + Resource_URI , valueMap);
-=======
-	public Response getRequestParam2(String Resource_URI, String id, String keyId, String timestamp,
-			String Keytimestamp) {
-		return commonLibrary.getRequestPathParam(ApplnURI + Resource_URI, id, keyId, timestamp, Keytimestamp);
->>>>>>> d8807480
+
 	}
 
 	public Response putRequest(Object body, String Resource_URI) {
@@ -104,17 +92,7 @@
 
 	}
 
-<<<<<<< HEAD
 
-
-	// public Response PutRequest(String Resource_URI, String )
-
-
-
-
-
-=======
->>>>>>> d8807480
 	public Response getRequestWithoutBody(String Resource_URI) {
 		return commonLibrary.getRequestWithoutBody(ApplnURI + Resource_URI, MediaType.APPLICATION_JSON,
 				MediaType.APPLICATION_JSON);
@@ -172,25 +150,9 @@
 		return commonLibrary.adminPut_RequestWithoutBody(ApplnURI + Resource_URI, MediaType.APPLICATION_JSON,
 				MediaType.APPLICATION_JSON);
 	}
-<<<<<<< HEAD
-	public Response getRequestPathQueryPara(String Resource_URI, HashMap<String, String> path_value,HashMap<String, List<String>> query_value) {
-		return commonLibrary.getRequestPathQueryParam(ApplnURI + Resource_URI , path_value,query_value);
-	} 
-	public Response getRequestPathQueryParaString(String Resource_URI, HashMap<String, String> path_value,HashMap<String, String> query_value) {
-		return commonLibrary.getRequestPathQueryParamString(ApplnURI + Resource_URI , path_value,query_value);
-	} 
-	//Notify
-	public Response putFileAndJsonParam(String Resource_Uri,Object body,File file,String langCodeKey,String value) {
 
-		return commonLibrary.postJsonWithFileParam(body, file, ApplnURI+Resource_Uri, MediaType.MULTIPART_FORM_DATA,langCodeKey,value);
 
-	}
 
-	public Response getRequestDev(String Resource_URI) {
-		return commonLibrary.getRequestDev(Resource_URI);
-
-	}
-=======
 	 public Response getRequestPathQueryPara(String Resource_URI, HashMap<String, String> path_value,HashMap<String, List<String>> query_value) {
 	        return commonLibrary.getRequestPathQueryParam(ApplnURI + Resource_URI , path_value,query_value);
 	    } 
@@ -198,12 +160,11 @@
 	        return commonLibrary.getRequestPathQueryParamString(ApplnURI + Resource_URI , path_value,query_value);
 	    } 
 	  //Notify
-	    public Response putFileAndJsonParam(String Resource_Uri,Object body,File file,String langCodeKey,String value) {
+	  /*  public Response putFileAndJsonParam(String Resource_Uri,Object body,File file,String langCodeKey,String value) {
 	    	
 	    	return commonLibrary.Post_JSONwithFileParam(body, file, ApplnURI+Resource_Uri, MediaType.MULTIPART_FORM_DATA,langCodeKey,value);
 	        
-	    }
->>>>>>> d8807480
+	    }*/
 
 
 }