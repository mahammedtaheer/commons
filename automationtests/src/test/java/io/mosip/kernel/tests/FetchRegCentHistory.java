--- conflicted
+++ resolved
@@ -112,7 +112,6 @@
 		logger.info("Test Case Name:" + testcaseName);
 		object.put("Jira ID", jiraID);
 
-<<<<<<< HEAD
 		// getting request and expected response jsondata from json files.
 		JSONObject objectDataArray[] = new TestCaseReader().readRequestResponseJson(moduleName, apiName, testcaseName);
 
@@ -128,45 +127,9 @@
 		response = applicationLibrary.getRequestPathPara(FetchRegCentHistory_URI, objectData, cookie);
 
 		// DB Validation
-=======
-		String fieldNameArray[] = testcaseName.split("_");
-		String fieldName = fieldNameArray[1];
-
-		JSONObject requestJson = new TestCaseReader().readRequestJson(moduleName, apiName, requestJsonName);
-		
-		for (Object key : requestJson.keySet()) {
-			if (fieldName.equals(key.toString()))
-				object.put(key.toString(), "invalid");
-			else
-				object.put(key.toString(), "valid");
-		}
-
-		String configPath =  "src/test/resources/" + moduleName + "/" + apiName
-				+ "/" + testcaseName;
-		
-		File folder = new File(configPath);
-		File[] listofFiles = folder.listFiles();
-		JSONObject objectData = null;
-		for (int k = 0; k < listofFiles.length; k++) {
-
-			if (listofFiles[k].getName().toLowerCase().contains("request")) {
-				 objectData = (JSONObject) new JSONParser().parse(new FileReader(listofFiles[k].getPath()));
-				logger.info("Json Request Is : " + objectData.toJSONString());
-
-				response = applicationLibrary.getRequestPathPara(FetchRegCentHistory_URI, objectData,cookie);
-
-			} else if (listofFiles[k].getName().toLowerCase().contains("response")
-					&& !testcaseName.toLowerCase().contains("smoke")) {
-				responseObject = (JSONObject) new JSONParser().parse(new FileReader(listofFiles[k].getPath()));
-				logger.info("Expected Response:" + responseObject.toJSONString());
-			}
-		}
-		
-		int statusCode = response.statusCode();
-		logger.info("Status Code is : " + statusCode);
+
 		//This method is for checking the authentication is pass or fail in rest services
 		new CommonLibrary().responseAuthValidation(response);
->>>>>>> 01430073
 		if (testcaseName.toLowerCase().contains("smoke")) {
 
 			String query = "select count(*) from master.registration_center_h where id = '"
