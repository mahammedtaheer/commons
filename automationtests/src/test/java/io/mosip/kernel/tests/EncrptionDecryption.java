package io.mosip.kernel.tests;

import java.io.FileWriter;
import java.io.IOException;
import java.lang.reflect.Field;
import java.lang.reflect.Method;
import java.util.ArrayList;
import java.util.Base64;
import java.util.HashMap;
import java.util.Map;

import org.apache.log4j.Logger;
import org.json.simple.JSONArray;
import org.json.simple.JSONObject;
import org.json.simple.parser.JSONParser;
import org.json.simple.parser.ParseException;
import org.testng.ITest;
import org.testng.ITestContext;
import org.testng.ITestResult;
import org.testng.Reporter;
import org.testng.annotations.AfterClass;
import org.testng.annotations.AfterMethod;
import org.testng.annotations.BeforeMethod;
import org.testng.annotations.DataProvider;
import org.testng.annotations.Test;
import org.testng.asserts.SoftAssert;
import org.testng.internal.BaseTestMethod;
import org.testng.internal.TestResult;

import com.fasterxml.jackson.core.JsonParseException;
import com.fasterxml.jackson.core.JsonProcessingException;
import com.fasterxml.jackson.databind.JsonMappingException;
import com.google.common.base.Verify;

import io.mosip.kernel.util.CommonLibrary;
import io.mosip.kernel.util.KernelAuthentication;
import io.mosip.kernel.service.ApplicationLibrary;
import io.mosip.kernel.service.AssertKernel;
import io.mosip.service.BaseTestCase;
import io.mosip.kernel.util.TestCaseReader;
import io.restassured.response.Response;

/**
 * @author Ravi Kant
 *
 */
public class EncrptionDecryption extends BaseTestCase implements ITest {

	EncrptionDecryption() {
		super();
	}

	private static Logger logger = Logger.getLogger(EncrptionDecryption.class);
	private final String jiraID = "MOS-9284";
	private final String moduleName = "kernel";
	private final String apiName = "EncrptionDecryption";
	private final String requestJsonName = "encryptdecryptRequest";
	private final String outputJsonName = "encryptdecryptOutput";

	private final Map<String, String> props = new CommonLibrary().kernenReadProperty();

	private final String encrypt_URI = props.get("encrypt_URI").toString();
	private final String decrypt_URI = props.get("decrypt_URI").toString();

	protected String testCaseName = "";
	SoftAssert softAssert = new SoftAssert();
	boolean status = false;
	public JSONArray arr = new JSONArray();
	Response response = null;
	JSONObject responseObject = null;
	private AssertKernel assertions = new AssertKernel();
	private ApplicationLibrary applicationLibrary = new ApplicationLibrary();
	KernelAuthentication auth = new KernelAuthentication();
	String cookie = null;

	/**
	 * method to set the test case name to the report
	 * 
	 * @param method
	 * @param testdata
	 * @param ctx
	 */
	@BeforeMethod(alwaysRun = true)
	public void getTestCaseName(Method method, Object[] testdata, ITestContext ctx) throws Exception {
		String object = (String) testdata[0];
		testCaseName = moduleName + "_" + apiName + "_" + object.toString();
		cookie = auth.getAuthForRegistrationProcessor();
	}

	/**
	 * This data provider will return a test case name
	 * 
	 * @param context
	 * @return test case name as object
	 */
	@DataProvider(name = "fetchData")
	public Object[][] readData(ITestContext context)
			throws JsonParseException, JsonMappingException, IOException, ParseException {
		return new TestCaseReader().readTestCases(moduleName + "/" + apiName, testLevel, requestJsonName);
	}

	/**
	 * This fetch the value of the data provider and run for each test case
	 * 
	 * @param fileName
	 * @param object
	 * @throws ParseException
	 * @throws IOException
	 * @throws JsonProcessingException
	 * 
	 */
	@SuppressWarnings("unchecked")
	@Test(dataProvider = "fetchData", alwaysRun = true)
<<<<<<< HEAD
	public void auditLog(String testcaseName, JSONObject object) throws ParseException {
=======
	public void encrptionDecryption(String testcaseName, JSONObject object) throws ParseException {
>>>>>>> c56f9ecb
		logger.info("Test Case Name:" + testcaseName);
		object.put("Jira ID", jiraID);

		// getting request and expected response jsondata from json files.
		JSONObject objectDataArray[] = new TestCaseReader().readRequestResponseJson(moduleName, apiName, testcaseName);

		JSONObject objectData = objectDataArray[0];
		responseObject = objectDataArray[1];
		String requestData = null;
		JSONObject request = null;
		String encDecCase = "default";
		if (objectData.containsKey("case"))
			encDecCase = objectData.get("case").toString();
		objectData.remove("case");

		requestData = ((JSONObject) objectData.get("request")).get("data").toString();
		String encoded = Base64.getEncoder().encodeToString(requestData.getBytes());
		request = (JSONObject) objectData.get("request");
		request.put("data", encoded);
		objectData.put("request", request);

		logger.info("Json Request Is : " + objectData.toJSONString());
<<<<<<< HEAD

		response = applicationLibrary.postRequest(objectData.toJSONString(), encrypt_URI, cookie);

		logger.info("Expected Response:" + responseObject.toJSONString());
=======

		response = applicationLibrary.postRequest(objectData.toJSONString(), encrypt_URI, cookie);
>>>>>>> c56f9ecb

		//This method is for checking the authentication is pass or fail in rest services
		new CommonLibrary().responseAuthValidation(response);
		int statusCode = response.statusCode();
		logger.info("Encryption Status Code is : " + statusCode);
		ArrayList<String> listOfElementToRemove = new ArrayList<String>();
		listOfElementToRemove.add("responsetime");

		JSONObject responseJson = (JSONObject) ((JSONObject) new JSONParser().parse(response.asString()))
				.get("response");
<<<<<<< HEAD

		if (responseJson != null) {

=======

		if (responseJson != null) {

>>>>>>> c56f9ecb
			request = ((JSONObject) objectData.get("request"));
			request.put("data", ((HashMap<String, String>) response.jsonPath().get("response")).get("data"));
			objectData.put("request", request);
			switch (encDecCase) {
			case "diffRefToDecrypt":
				request.put("referenceId", "diffFromEncrypt");
				break;
			case "diffAppIdToDecrypt":
				request.put("applicationId", "diffFromEncrypt");
				break;
			case "diffDataToDecrypt":
				request.put("data", "diffFromEncrypt");
				break;
			case "diffTimeStampBefToDecrypt":
				request.put("timeStamp", "2018-12-09T06:12:52.994Z");
				break;
			case "diffTimeStampAfToDecrypt":
				request.put("timeStamp", "2018-12-11T06:12:52.994Z");
				break;

			}
			objectData.put("request", request);
			
			response = applicationLibrary.postRequest(objectData.toJSONString(), decrypt_URI, cookie);
			statusCode = response.statusCode();
			logger.info("Decryption Status Code is : " + statusCode);
			//This method is for checking the authentication is pass or fail in rest services
			new CommonLibrary().responseAuthValidation(response);
			responseJson = (JSONObject) ((JSONObject)new JSONParser().parse(response.asString())).get("response");
			if (responseJson!=null) {

				String responseData = new String(
						Base64.getDecoder().decode(((HashMap<String, String>) response.jsonPath().get("response"))
								.get("data").toString().getBytes()));

				status = requestData.equals(responseData);

			} else {
				status = assertions.assertKernel(response, responseObject, listOfElementToRemove);

			}

		}

		else {
			status = assertions.assertKernel(response, responseObject, listOfElementToRemove);

		}

		if (!status) {
			logger.debug(response);
			object.put("status", "Fail");
		} else if (status) {
			object.put("status", "Pass");
		}
		Verify.verify(status);
		softAssert.assertAll();
		arr.add(object);
	}

	@SuppressWarnings("static-access")
	@Override
	public String getTestName() {
		return this.testCaseName;
	}

	@AfterMethod(alwaysRun = true)
	public void setResultTestName(ITestResult result) {
		try {
			Field method = TestResult.class.getDeclaredField("m_method");
			method.setAccessible(true);
			method.set(result, result.getMethod().clone());
			BaseTestMethod baseTestMethod = (BaseTestMethod) result.getMethod();
			Field f = baseTestMethod.getClass().getSuperclass().getDeclaredField("m_methodName");
			f.setAccessible(true);
			f.set(baseTestMethod, testCaseName);
		} catch (Exception e) {
			Reporter.log("Exception : " + e.getMessage());
		}
	}

	/**
	 * this method write the output to corressponding json
	 */
	@AfterClass
	public void updateOutput() throws IOException {
		String configPath = "src/test/resources/" + moduleName + "/" + apiName + "/" + outputJsonName + ".json";
		try (FileWriter file = new FileWriter(configPath)) {
			file.write(arr.toString());
			logger.info("Successfully updated Results to " + outputJsonName + ".json file.......................!!");
		}
	}
}<|MERGE_RESOLUTION|>--- conflicted
+++ resolved
@@ -111,11 +111,7 @@
 	 */
 	@SuppressWarnings("unchecked")
 	@Test(dataProvider = "fetchData", alwaysRun = true)
-<<<<<<< HEAD
-	public void auditLog(String testcaseName, JSONObject object) throws ParseException {
-=======
 	public void encrptionDecryption(String testcaseName, JSONObject object) throws ParseException {
->>>>>>> c56f9ecb
 		logger.info("Test Case Name:" + testcaseName);
 		object.put("Jira ID", jiraID);
 
@@ -138,15 +134,8 @@
 		objectData.put("request", request);
 
 		logger.info("Json Request Is : " + objectData.toJSONString());
-<<<<<<< HEAD
 
 		response = applicationLibrary.postRequest(objectData.toJSONString(), encrypt_URI, cookie);
-
-		logger.info("Expected Response:" + responseObject.toJSONString());
-=======
-
-		response = applicationLibrary.postRequest(objectData.toJSONString(), encrypt_URI, cookie);
->>>>>>> c56f9ecb
 
 		//This method is for checking the authentication is pass or fail in rest services
 		new CommonLibrary().responseAuthValidation(response);
@@ -157,15 +146,9 @@
 
 		JSONObject responseJson = (JSONObject) ((JSONObject) new JSONParser().parse(response.asString()))
 				.get("response");
-<<<<<<< HEAD
 
 		if (responseJson != null) {
 
-=======
-
-		if (responseJson != null) {
-
->>>>>>> c56f9ecb
 			request = ((JSONObject) objectData.get("request"));
 			request.put("data", ((HashMap<String, String>) response.jsonPath().get("response")).get("data"));
 			objectData.put("request", request);
