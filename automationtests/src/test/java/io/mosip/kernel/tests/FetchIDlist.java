
package io.mosip.kernel.tests;

import java.io.FileWriter;
import java.io.IOException;
import java.lang.reflect.Field;
import java.lang.reflect.Method;
import java.util.ArrayList;
import java.util.Map;

import org.apache.log4j.Logger;
import org.json.simple.JSONArray;
import org.json.simple.JSONObject;
import org.json.simple.parser.ParseException;
import org.testng.ITest;
import org.testng.ITestContext;
import org.testng.ITestResult;
import org.testng.Reporter;
import org.testng.annotations.AfterClass;
import org.testng.annotations.AfterMethod;
import org.testng.annotations.BeforeMethod;
import org.testng.annotations.DataProvider;
import org.testng.annotations.Test;
import org.testng.asserts.SoftAssert;
import org.testng.internal.BaseTestMethod;
import org.testng.internal.TestResult;

import com.google.common.base.Verify;

import io.mosip.kernel.service.ApplicationLibrary;
import io.mosip.kernel.util.CommonLibrary;
import io.mosip.kernel.util.KernelAuthentication;
import io.mosip.kernel.service.AssertKernel;
import io.mosip.service.BaseTestCase;
import io.mosip.kernel.util.TestCaseReader;
import io.restassured.response.Response;

public class FetchIDlist extends BaseTestCase implements ITest {
	FetchIDlist() {
		super();
	}

	private static Logger logger = Logger.getLogger(FetchIDlist.class);
	private final String jiraID = "MOS-8247";
	private final String moduleName = "kernel";
	private final String apiName = "fetchIDlist";
	private final String requestJsonName = "fetchIDlistRequest";
	private final String outputJsonName = "fetchIDlistOutput";
	private final Map<String, String> props = new CommonLibrary().kernenReadProperty();
	private final String FetchIDlist_URI = props.get("FetchIDlist_URI").toString();
	protected String testCaseName = "";
	SoftAssert softAssert = new SoftAssert();
	boolean status = false;
	public JSONArray arr = new JSONArray();
	Response response = null;
	JSONObject responseObject = null;
	private AssertKernel assertions = new AssertKernel();
	private ApplicationLibrary applicationLibrary = new ApplicationLibrary();
	KernelAuthentication auth=new KernelAuthentication();
	String cookie=null;

	/**
	 * method to set the test case name to the report
	 * 
	 * @param method
	 * @param testdata
	 * @param ctx
	 */
	@BeforeMethod(alwaysRun=true)
	public void getTestCaseName(Method method, Object[] testdata, ITestContext ctx) throws Exception {
		String object = (String) testdata[0];
		testCaseName = moduleName+"_"+apiName+"_"+object.toString();
		cookie = auth.getAuthForZonalApprover();
	}

	/**
	 * This data provider will return a test case name
	 * 
	 * @param context
	 * @return test case name as object
	 */
	@DataProvider(name = "fetchData")
	public Object[][] readData(ITestContext context)
			throws ParseException {
		return new TestCaseReader().readTestCases(moduleName + "/" + apiName, testLevel, requestJsonName);
	}

	/**
	 * This fetch the value of the data provider and run for each test case
	 * 
	 * @param fileName
	 * @param object
	 * 
	 */
	@SuppressWarnings("unchecked")
	@Test(dataProvider = "fetchData", alwaysRun = true)
<<<<<<< HEAD
	public void auditLog(String testcaseName, JSONObject object){
=======
	public void fetchIDlist(String testcaseName, JSONObject object){
>>>>>>> c56f9ecb
		logger.info("Test Case Name:" + testcaseName);
		object.put("Jira ID", jiraID);

		// getting request and expected response jsondata from json files.
		JSONObject objectDataArray[] = new TestCaseReader().readRequestResponseJson(moduleName, apiName, testcaseName);

		JSONObject objectData = objectDataArray[0];
		responseObject = objectDataArray[1];
				response = applicationLibrary.getRequestPathPara(FetchIDlist_URI,objectData,cookie);


		// add parameters to remove in response before comparison like time stamp
		ArrayList<String> listOfElementToRemove = new ArrayList<String>();
		listOfElementToRemove.add("responsetime");

		//This method is for checking the authentication is pass or fail in rest services
		new CommonLibrary().responseAuthValidation(response);
		status = assertions.assertKernel(response, responseObject, listOfElementToRemove);
		if (!status) {
			logger.debug(response);
			object.put("status", "Fail");
		} else if (status) {
			object.put("status", "Pass");
		}
		Verify.verify(status);
		softAssert.assertAll();
		arr.add(object);
	}

	@Override
	public String getTestName() {
		return this.testCaseName;
	}

	@AfterMethod(alwaysRun = true)
	public void setResultTestName(ITestResult result) {
		try {
			Field method = TestResult.class.getDeclaredField("m_method");
			method.setAccessible(true);
			method.set(result, result.getMethod().clone());
			BaseTestMethod baseTestMethod = (BaseTestMethod) result.getMethod();
			Field f = baseTestMethod.getClass().getSuperclass().getDeclaredField("m_methodName");
			f.setAccessible(true);
			f.set(baseTestMethod, testCaseName);
		} catch (Exception e) {
			Reporter.log("Exception : " + e.getMessage());
		}
	}

	/**
	 * this method write the output to corressponding json
	 */
	@AfterClass
	public void updateOutput() throws IOException {
		String configPath =  "./src/test/resources/" + moduleName + "/" + apiName
				+ "/" + outputJsonName + ".json";
		try (FileWriter file = new FileWriter(configPath)) {
			file.write(arr.toString());
			logger.info("Successfully updated Results to " + outputJsonName + ".json file.......................!!");
		}
	}
}<|MERGE_RESOLUTION|>--- conflicted
+++ resolved
@@ -94,11 +94,7 @@
 	 */
 	@SuppressWarnings("unchecked")
 	@Test(dataProvider = "fetchData", alwaysRun = true)
-<<<<<<< HEAD
-	public void auditLog(String testcaseName, JSONObject object){
-=======
 	public void fetchIDlist(String testcaseName, JSONObject object){
->>>>>>> c56f9ecb
 		logger.info("Test Case Name:" + testcaseName);
 		object.put("Jira ID", jiraID);
 
