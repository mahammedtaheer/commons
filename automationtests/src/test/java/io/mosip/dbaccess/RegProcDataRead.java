--- conflicted
+++ resolved
@@ -13,6 +13,7 @@
 
 import io.mosip.dbentity.OtpEntity;
 import io.mosip.dbentity.RegistrationStatusEntity;
+import io.mosip.service.BaseTestCase;
 import io.mosip.dbdto.SyncRegistrationDto;
 import io.mosip.dbdto.SyncStatusDto;
 import io.mosip.dbdto.SyncTypeDto;
@@ -29,7 +30,6 @@
 	{
 		boolean flag=false;
 		try {	
-<<<<<<< HEAD
 			if(BaseTestCase.environment.equalsIgnoreCase("integration"))	
 				factory = new Configuration().configure("regprocinteg.cfg.xml")
 						.addAnnotatedClass(OtpEntity.class).buildSessionFactory();	
@@ -39,10 +39,6 @@
 						factory = new Configuration().configure("regprocqa.cfg.xml")
 								.addAnnotatedClass(OtpEntity.class).buildSessionFactory();	
 				}
-=======
-			factory = new Configuration().configure("regproc.cfg.xml")
-					.addAnnotatedClass(OtpEntity.class).buildSessionFactory();	
->>>>>>> a36ccda8
 			session = factory.getCurrentSession();
 			session.beginTransaction();
 			logger.info("Session value is :" +session);
