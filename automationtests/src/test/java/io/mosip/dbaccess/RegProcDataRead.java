--- conflicted
+++ resolved
@@ -36,20 +36,7 @@
 	{
 		boolean flag=false;
 		try {	
-<<<<<<< HEAD
-			factory = new Configuration().configure(registrationListConfigFile)
-					.addAnnotatedClass(RegistrationStatusEntity.class).buildSessionFactory();	
-=======
-			if(BaseTestCase.environment.equalsIgnoreCase("integration"))	
-				factory = new Configuration().configure("regprocinteg.cfg.xml")
-						.addAnnotatedClass(OtpEntity.class).buildSessionFactory();	
-				else
-				{
-					if(BaseTestCase.environment.equalsIgnoreCase("qa"))	
-						factory = new Configuration().configure("regprocqa.cfg.xml")
-								.addAnnotatedClass(OtpEntity.class).buildSessionFactory();	
-				}
->>>>>>> 15458d51
+
 			session = factory.getCurrentSession();
 			session.beginTransaction();
 			logger.info("Session value is :" +session);
@@ -78,23 +65,7 @@
 	public static SyncRegistrationDto regproc_dbDataInRegistrationList(String regId)
 	{
 		boolean flag=false;
-<<<<<<< HEAD
-		String hibernateConfigFile=System.getProperty("user.dir")+"\\"+"src\\test\\resources\\regprocinteg.cfg.xml";
-		File f=new File(hibernateConfigFile);
-		factory = new Configuration().configure(registrationListConfigFile)
-				.addAnnotatedClass(RegistrationStatusEntity.class).buildSessionFactory();	
-=======
-
-		if(BaseTestCase.environment.equalsIgnoreCase("integration"))	
-			factory = new Configuration().configure("regprocinteg.cfg.xml")
-					.addAnnotatedClass(OtpEntity.class).buildSessionFactory();	
-			else
-			{
-				if(BaseTestCase.environment.equalsIgnoreCase("qa"))	
-					factory = new Configuration().configure("regprocqa.cfg.xml")
-							.addAnnotatedClass(OtpEntity.class).buildSessionFactory();	
-			}
->>>>>>> 15458d51
+
 		session = factory.getCurrentSession();
 		session.beginTransaction();
 
@@ -117,20 +88,6 @@
 	{
 		boolean flag=false;
 
-<<<<<<< HEAD
-		factory = new Configuration().configure(registrationListConfigFile)
-				.addAnnotatedClass(RegistrationStatusEntity.class).buildSessionFactory();	
-=======
-		if(BaseTestCase.environment.equalsIgnoreCase("integration"))	
-			factory = new Configuration().configure("regprocinteg.cfg.xml")
-					.addAnnotatedClass(OtpEntity.class).buildSessionFactory();	
-			else
-			{
-				if(BaseTestCase.environment.equalsIgnoreCase("qa"))	
-					factory = new Configuration().configure("regprocqa.cfg.xml")
-							.addAnnotatedClass(OtpEntity.class).buildSessionFactory();	
-			}
->>>>>>> 15458d51
 		session = factory.getCurrentSession();
 		session.beginTransaction();
 
@@ -283,20 +240,7 @@
     {
           boolean flag=false;
 
-<<<<<<< HEAD
-          factory = new Configuration().configure(registrationListConfigFile)
-                .addAnnotatedClass(RegistrationStatusEntity.class).buildSessionFactory();      
-=======
-          if(BaseTestCase.environment.equalsIgnoreCase("integration"))	
-				factory = new Configuration().configure("regprocinteg.cfg.xml")
-						.addAnnotatedClass(OtpEntity.class).buildSessionFactory();	
-				else
-				{
-					if(BaseTestCase.environment.equalsIgnoreCase("qa"))	
-						factory = new Configuration().configure("regprocqa.cfg.xml")
-								.addAnnotatedClass(OtpEntity.class).buildSessionFactory();	
-				}    
->>>>>>> 15458d51
+
           session = factory.getCurrentSession();
           session.beginTransaction();
 
@@ -319,20 +263,6 @@
     {
           boolean flag=false;
 
-<<<<<<< HEAD
-          factory = new Configuration().configure(registrationListConfigFile)
-                .addAnnotatedClass(RegistrationStatusEntity.class).buildSessionFactory();      
-=======
-          if(BaseTestCase.environment.equalsIgnoreCase("integration"))	
-				factory = new Configuration().configure("regprocinteg.cfg.xml")
-						.addAnnotatedClass(OtpEntity.class).buildSessionFactory();	
-				else
-				{
-					if(BaseTestCase.environment.equalsIgnoreCase("qa"))	
-						factory = new Configuration().configure("regprocqa.cfg.xml")
-								.addAnnotatedClass(OtpEntity.class).buildSessionFactory();	
-				}     
->>>>>>> 15458d51
           session = factory.getCurrentSession();
           session.beginTransaction();
 
