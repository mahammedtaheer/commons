--- conflicted
+++ resolved
@@ -47,7 +47,6 @@
 			 TestData = (Object[]) obj;
 			 statusComment.add((String) TestData[1]);
 			 }
-<<<<<<< HEAD
 		 	
 		 //List<TransactionStatusDTO> sortedregId=listOfEntries.stream().sorted(Comparator.comparing(TransactionStatusDTO :: getCr_dtimes).reversed()).collect(Collectors.toList());
 		 List<TransactionStatusDTO> sortedregId=new ArrayList<TransactionStatusDTO>();
@@ -57,8 +56,6 @@
 		 for(TransactionStatusDTO statusDto:sortedregId) {
 			 statusFromDb.add(statusDto.getStatus_code());
 		 }
-=======
->>>>>>> 05679702
 	        t.commit();
 	        session.close();
 			return statusComment;
