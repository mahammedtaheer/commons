--- conflicted
+++ resolved
@@ -93,10 +93,7 @@
 				.addAnnotatedClass(OtpEntity.class).buildSessionFactory();	
 			}
 		
-<<<<<<< HEAD
-=======
-		
->>>>>>> 4abffd18
+
 		session = factory.getCurrentSession();
 		session.beginTransaction();
 		flag=validateGenderCode(session, code);
