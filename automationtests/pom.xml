--- conflicted
+++ resolved
@@ -1,13 +1,8 @@
-<<<<<<< HEAD
-<?xml version="1.0" encoding="UTF-8"?>
-=======
->>>>>>> 6731ead1
 <project xmlns="http://maven.apache.org/POM/4.0.0"
 	xmlns:xsi="http://www.w3.org/2001/XMLSchema-instance"
 	xsi:schemaLocation="http://maven.apache.org/POM/4.0.0 http://maven.apache.org/xsd/maven-4.0.0.xsd">
 	<modelVersion>4.0.0</modelVersion>
-<<<<<<< HEAD
-	<groupId>io.mosip</groupId>
+	<groupId>io.mosip.automationtests</groupId>
 	<artifactId>automationtests</artifactId>
 	<version>1.0.0-SNAPSHOT</version>
  
@@ -15,21 +10,10 @@
 
 	<name>automationtests</name>
 	<url>http://maven.apache.org</url> 
-=======
-	<groupId>customlib</groupId>
-	<artifactId>automationtests-vignesh</artifactId>
-
-	<packaging>jar</packaging>
-
-	<name>automationtests</name>
-	<url>http://maven.apache.org</url>
-
->>>>>>> 6731ead1
 
 	<parent>
 		<groupId>io.mosip</groupId>
 		<artifactId>mosip-parent</artifactId>
-<<<<<<< HEAD
 		<version>0.12.6</version>
 	</parent>
 
@@ -39,13 +23,6 @@
     <artifactId>commons-collections4</artifactId>
     <version>4.0</version>
 </dependency> 
-	
-=======
-		<version>0.12.0</version>
-	</parent>
-
-	<dependencies>
->>>>>>> 6731ead1
 		<dependency>
 			<groupId>com.flipkart.zjsonpatch</groupId>
 			<artifactId>zjsonpatch</artifactId>
@@ -65,6 +42,7 @@
 			<artifactId>extentreports</artifactId>
 			<version>2.41.2</version>
 		</dependency>
+	
 		<!-- <dependency> <groupId>io.mosip.kernel</groupId> <artifactId>kernel-qrcodegenerator-zxing</artifactId> 
 			<version>0.9.0</version> </dependency> -->
 
@@ -109,16 +87,13 @@
 		</dependency>
 
 
-<<<<<<< HEAD
-=======
+
 		<dependency>
 			<groupId>com.aventstack</groupId>
 			<artifactId>extentreports</artifactId>
 			<version>3.0.0</version>
 		</dependency>
 
-
->>>>>>> 6731ead1
 		<!-- https://mvnrepository.com/artifact/com.fasterxml.jackson.core/jackson-core -->
 		<dependency>
 			<groupId>com.fasterxml.jackson.core</groupId>
@@ -287,11 +262,8 @@
 			<groupId>org.apache.hadoop</groupId>
 			<artifactId>hadoop-client</artifactId>
 			<version>2.8.1</version>
-<<<<<<< HEAD
 			<!-- <exclusions>
-=======
-			<exclusions>
->>>>>>> 6731ead1
+
 				<exclusion>
 					<groupId>org.slf4j</groupId>
 					<artifactId>slf4j-api</artifactId>
@@ -304,11 +276,9 @@
 					<groupId>com.google.code.gson</groupId>
 					<artifactId>gson</artifactId>
 				</exclusion>
-<<<<<<< HEAD
+
 			</exclusions> -->
-=======
-			</exclusions>
->>>>>>> 6731ead1
+
 		</dependency>
 
 		<!-- https://mvnrepository.com/artifact/org.bouncycastle/bcprov-jdk16 -->
@@ -377,46 +347,15 @@
 			<groupId>com.itextpdf</groupId>
 			<artifactId>itextpdf</artifactId>
 			<version>5.5.13</version>
-		</dependency>
-<<<<<<< HEAD
+		</dependency>	
 	
-=======
-		<dependency>
-			<groupId>com.aventstack</groupId>
-			<artifactId>extentreports</artifactId>
-			<version>3.0.0</version>
-		</dependency>
-
-		<dependency>
-			<groupId>com.relevantcodes</groupId>
-			<artifactId>extentreports</artifactId>
-			<version>2.41.2</version>
-		</dependency>
-
->>>>>>> 6731ead1
+
 		<dependency>
 			<groupId>javax.mail</groupId>
 			<artifactId>javax.mail-api</artifactId>
 			<version>1.6.2</version>
 		</dependency>
-<<<<<<< HEAD
-
-	<!-- Encryption Decryption Util Jar -->
-		<dependency>
-			<groupId>io.mosip.authentication</groupId>
-			<artifactId>authentication-partnerdemo-service</artifactId>
-			<version>0.11.1</version>
-			<exclusions>
-				<exclusion>
-					<groupId>ch.qos.logback</groupId>
-					<artifactId>logback-classic</artifactId>
-				</exclusion>
-			</exclusions>
-		</dependency>
-		
-		
-		
-=======
+
 		<!-- Encryption Decryption Util Jar -->
 		<dependency>
 			<groupId>io.mosip.authentication</groupId>
@@ -434,7 +373,6 @@
 			<artifactId>wink-json4j-provider</artifactId>
 			<version>1.1.2-incubating</version>
 		</dependency>
->>>>>>> 6731ead1
 
 	</dependencies>
 
@@ -450,7 +388,6 @@
 						<target>1.8</target>
 					</configuration>
 				</plugin>
-<<<<<<< HEAD
 				
 				<plugin>
                            <artifactId>maven-assembly-plugin</artifactId>
@@ -480,27 +417,16 @@
 
 
 			<plugin>
-=======
-
-
-
-				<plugin>
->>>>>>> 6731ead1
+
 					<groupId>org.apache.maven.plugins</groupId>
 					<artifactId>maven-surefire-plugin</artifactId>
 					<version>2.19.1</version>
 					<inherited>true</inherited>
 					<configuration>
 						<argLine>-Dfile.encoding=UTF-8</argLine>
-<<<<<<< HEAD
 						 <suiteXmlFiles>
 							<suiteXmlFile>src/test/resources/testngapi.xml</suiteXmlFile>
 						</suiteXmlFiles> 
-=======
-						<suiteXmlFiles>
-							<suiteXmlFile>src/test/resources/testngapi.xml</suiteXmlFile>
-						</suiteXmlFiles>
->>>>>>> 6731ead1
 					</configuration>
 				</plugin>
 
