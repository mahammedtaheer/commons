--- conflicted
+++ resolved
@@ -146,11 +146,6 @@
 			<version>1.8.2</version>
 		</dependency>
 
-<<<<<<< HEAD
-=======
-		<!-- <dependency> <groupId>io.mosip</groupId> <artifactId>testing</artifactId> 
-			<version>demoApp</version> </dependency> -->
->>>>>>> d8807480
 		<dependency>
 			<groupId>javax.validation</groupId>
 			<artifactId>validation-api</artifactId>
@@ -319,28 +314,7 @@
 				</configuration>
 			</plugin>
 
-<<<<<<< HEAD
-			<!-- <plugin> <groupId>org.apache.maven.plugins</groupId> <artifactId>maven-surefire-plugin</artifactId> 
-				<version>2.19.1</version> <inherited>true</inherited> <configuration> <suiteXmlFiles> 
-				<suiteXmlFile>src/test/resources/testngapi.xml</suiteXmlFile> <suiteXmlFile>src/test/resources/testngapi.xml</suiteXmlFile> 
-				</suiteXmlFiles> <systemPropertyVariables>                         <environment>${env.user}</environment> 
-				                    </systemPropertyVariables> <suiteXmlFile>src/test/resources/testngapi.xml</suiteXmlFile> 
-				</configuration> </plugin> -->
-
-			<plugin>
-				<groupId>org.apache.maven.plugins</groupId>
-				<artifactId>maven-surefire-plugin</artifactId>
-				<version>2.14.1</version>
-				<configuration>
-					<!-- Suite testng xml file to consider for test execution -->
-					<suiteXmlFiles>
-						<suiteXmlFile>src\test\resources\registrationProcessorTestNgApi.xml</suiteXmlFile>
-						<!-- <suiteXmlFile>suites-test-testng.xml</suiteXmlFile> -->
-					</suiteXmlFiles>
-				</configuration>
-			</plugin>
-		</plugins>
-=======
+
 				<plugin>
 					<groupId>org.apache.maven.plugins</groupId>
 					<artifactId>maven-surefire-plugin</artifactId>
@@ -357,7 +331,7 @@
 			</plugins>
 		</pluginManagement>
 
->>>>>>> d8807480
+
 	</build>
 
 
