<project xmlns="http://maven.apache.org/POM/4.0.0"
	xmlns:xsi="http://www.w3.org/2001/XMLSchema-instance"
	xsi:schemaLocation="http://maven.apache.org/POM/4.0.0 http://maven.apache.org/xsd/maven-4.0.0.xsd">
	<modelVersion>4.0.0</modelVersion>
	<groupId>customlib</groupId>
	<artifactId>automationtests</artifactId>
	<version>0.0.1-SNAPSHOT</version>
	<packaging>jar</packaging>

	<name>automationtests</name>
	<url>http://maven.apache.org</url>
	<parent>
		<groupId>io.mosip</groupId>
		<artifactId>mosip-parent</artifactId>
<<<<<<< HEAD
		<version>0.11.1</version>
=======
		<version>0.11.5</version>
>>>>>>> 71da5d6c
	</parent>
	<dependencies>
		<dependency>	
			<groupId>com.flipkart.zjsonpatch</groupId>
			<artifactId>zjsonpatch</artifactId>
			<version>0.4.7</version>
		</dependency>

		<dependency>
			<groupId>io.mosip.kernel</groupId>
			<artifactId>kernel-qrcodegenerator-zxing</artifactId>
			<version>0.9.0</version>
		</dependency>

		<dependency>
			<groupId>junit</groupId>
			<artifactId>junit</artifactId>
			<version>3.8.1</version>
			<scope>test</scope>
		</dependency>
		<!-- https://mvnrepository.com/artifact/com.jayway.jsonpath/json-path -->
		<dependency>
			<groupId>com.jayway.jsonpath</groupId>
			<artifactId>json-path</artifactId>
			<version>2.4.0</version>
		</dependency>

		<!-- https://mvnrepository.com/artifact/io.rest-assured/rest-assured -->
		<dependency>
			<groupId>io.rest-assured</groupId>
			<artifactId>rest-assured</artifactId>
			<version>3.0.7</version>
		</dependency>

		<dependency>
			<groupId>org.testng</groupId>
			<artifactId>testng</artifactId>
			<version>6.11</version>
			<scope>test</scope>
		</dependency>
		<!-- https://mvnrepository.com/artifact/com.fasterxml.jackson.core/jackson-core -->
		<dependency>
			<groupId>com.fasterxml.jackson.core</groupId>
			<artifactId>jackson-core</artifactId>
			<version>2.8.6</version>
		</dependency>

		<!-- https://mvnrepository.com/artifact/com.fasterxml.jackson.core/jackson-annotations -->
		<dependency>
			<groupId>com.fasterxml.jackson.core</groupId>
			<artifactId>jackson-annotations</artifactId>
			<version>2.8.6</version>
		</dependency>
		<!-- https://mvnrepository.com/artifact/com.fasterxml.jackson.core/jackson-databind -->
		<dependency>
			<groupId>com.fasterxml.jackson.core</groupId>
			<artifactId>jackson-databind</artifactId>
			<version>2.8.6</version>
		</dependency>

		<!-- https://mvnrepository.com/artifact/javax.ws.rs/javax.ws.rs-api -->
		<dependency>
			<groupId>javax.ws.rs</groupId>
			<artifactId>javax.ws.rs-api</artifactId>
			<version>2.1</version>
		</dependency>

		<!-- https://mvnrepository.com/artifact/org.hamcrest/hamcrest-core -->
		<dependency>
			<groupId>org.hamcrest</groupId>
			<artifactId>hamcrest-core</artifactId>
			<version>1.3</version>
			<scope>test</scope>
		</dependency>

		<dependency>
			<groupId>org.apache.httpcomponents</groupId>
			<artifactId>httpclient</artifactId>
			<version>4.5.3</version>
		</dependency>

		<!-- https://mvnrepository.com/artifact/org.projectlombok/lombok -->
		<dependency>
			<groupId>org.projectlombok</groupId>
			<artifactId>lombok</artifactId>
			<version>1.18.4</version>
			<scope>provided</scope>
		</dependency>
		<dependency>
			<groupId>com.fasterxml.jackson.dataformat</groupId>
			<artifactId>jackson-dataformat-xml</artifactId>
			<version>2.9.0</version>
		</dependency>

		<!-- https://mvnrepository.com/artifact/org.json/json -->
		<dependency>
			<groupId>org.json</groupId>
			<artifactId>json</artifactId>
			<version>20180813</version>
		</dependency>
		<dependency>
			<groupId>com.googlecode.json-simple</groupId>
			<artifactId>json-simple</artifactId>
			<version>1.1</version>
		</dependency>
		<!-- https://mvnrepository.com/artifact/com.google.code.gson/gson -->
		<dependency>
			<groupId>com.google.code.gson</groupId>
			<artifactId>gson</artifactId>
			<version>2.3.1</version>
		</dependency>
		<!-- https://mvnrepository.com/artifact/org.apache.maven.plugins/maven-assembly-plugin -->
		<dependency>
			<groupId>org.apache.maven.plugins</groupId>
			<artifactId>maven-assembly-plugin</artifactId>
			<version>3.1.0</version>
		</dependency>
		<!-- https://mvnrepository.com/artifact/com.google.guava/guava -->
		<dependency>
			<groupId>com.google.guava</groupId>
			<artifactId>guava</artifactId>
			<version>27.0.1-jre</version>
		</dependency>

		<!-- https://mvnrepository.com/artifact/org.hibernate/hibernate-core -->
		<dependency>
			<groupId>org.hibernate</groupId>
			<artifactId>hibernate-core</artifactId>
			<version>5.4.0.Final</version>
		</dependency>
		<dependency>
			<groupId>commons-beanutils</groupId>
			<artifactId>commons-beanutils</artifactId>
			<version>1.8.2</version>
		</dependency>
		<!-- Encryption Decryption Util Jar -->
		<dependency>
			<groupId>io.mosip.authentication</groupId>
			<artifactId>authentication-partnerdemo-service</artifactId>
			<version>0.11.1</version>
		</dependency>
		<dependency>
			<groupId>io.mosip.authentication</groupId>
			<artifactId>authentication-demo</artifactId>
			<version>0.10.2</version>
		</dependency>

		<dependency>
			<groupId>javax.validation</groupId>
			<artifactId>validation-api</artifactId>
			<version>2.0.1.Final</version>
		</dependency>
		<dependency>
			<groupId>io.swagger</groupId>
			<artifactId>swagger-annotations</artifactId>
			<version>1.5.15</version>
		</dependency>

		<dependency>
			<groupId>org.postgresql</groupId>
			<artifactId>postgresql</artifactId>
			<version>42.2.2</version>
		</dependency>
		<dependency>
			<groupId>org.slf4j</groupId>
			<artifactId>slf4j-log4j12</artifactId>
			<version>1.6.2</version>
		</dependency>

		<dependency>
			<groupId>org.apache.logging.log4j</groupId>
			<artifactId>log4j-api</artifactId>
			<version>2.11.1</version>
		</dependency>

		<dependency>
			<groupId>org.apache.logging.log4j</groupId>
			<artifactId>log4j-core</artifactId>
			<version>2.11.1</version>
		</dependency>

		<dependency>
			<groupId>com.ibm.icu</groupId>
			<artifactId>icu4j</artifactId>
			<version>63.1</version>
		</dependency>
		<dependency>
			<groupId>javax.mail</groupId>
			<artifactId>javax.mail-api</artifactId>
			<version>1.6.2</version>
		</dependency>
		<dependency>
			<groupId>com.sun.mail</groupId>
			<artifactId>javax.mail</artifactId>
			<version>1.6.0</version>
		</dependency>
<<<<<<< HEAD
		<!-- Extent Report Tabish-->
=======
		<!-- Extent Report Tabish -->
>>>>>>> 71da5d6c
		<dependency>
			<groupId>com.aventstack</groupId>
			<artifactId>extentreports</artifactId>
			<version>3.0.0</version>
		</dependency>
<<<<<<< HEAD
		<!-- Extent Report Arjun-->
=======
		<!-- Extent Report Arjun -->
>>>>>>> 71da5d6c
		<dependency>
			<groupId>com.relevantcodes</groupId>
			<artifactId>extentreports</artifactId>
			<version>2.41.2</version>
		</dependency>
	</dependencies>

	<build>
		<resources>
			<resource>
				<directory>src/main/resources</directory>
				<filtering>true</filtering>
				<includes>
					<include>**/version.txt</include>
				</includes>
			</resource>
			<resource>
				<directory>src/main/resources</directory>
				<filtering>false</filtering>
				<excludes>
					<exclude>**/version.txt</exclude>
				</excludes>
			</resource>
		</resources>

		<pluginManagement>
			<plugins>
				<plugin>
					<groupId>org.apache.maven.plugins</groupId>
					<artifactId>maven-compiler-plugin</artifactId>
					<version>3.5.1</version>
					<configuration>
						<source>1.8</source>
						<target>1.8</target>
					</configuration>
				</plugin>


				<plugin>
					<groupId>org.apache.maven.plugins</groupId>
					<artifactId>maven-surefire-plugin</artifactId>
					<version>2.19.1</version>
					<inherited>true</inherited>
					<configuration>
						<argLine>-Dfile.encoding=UTF-8</argLine>
						<suiteXmlFiles>
							<suiteXmlFile>src/test/resources/testngapi.xml</suiteXmlFile>
						</suiteXmlFiles>
					</configuration>
				</plugin>

			</plugins>
		</pluginManagement>


	</build>


	<properties>
		<maven.compiler.source>1.8</maven.compiler.source>
		<maven.compiler.target>1.8</maven.compiler.target>
		<project.build.sourceEncoding>UTF-8</project.build.sourceEncoding>
		<project.reporting.outputEncoding>UTF-8</project.reporting.outputEncoding>
	</properties>
</project><|MERGE_RESOLUTION|>--- conflicted
+++ resolved
@@ -12,11 +12,7 @@
 	<parent>
 		<groupId>io.mosip</groupId>
 		<artifactId>mosip-parent</artifactId>
-<<<<<<< HEAD
-		<version>0.11.1</version>
-=======
 		<version>0.11.5</version>
->>>>>>> 71da5d6c
 	</parent>
 	<dependencies>
 		<dependency>	
@@ -213,21 +209,13 @@
 			<artifactId>javax.mail</artifactId>
 			<version>1.6.0</version>
 		</dependency>
-<<<<<<< HEAD
-		<!-- Extent Report Tabish-->
-=======
 		<!-- Extent Report Tabish -->
->>>>>>> 71da5d6c
 		<dependency>
 			<groupId>com.aventstack</groupId>
 			<artifactId>extentreports</artifactId>
 			<version>3.0.0</version>
 		</dependency>
-<<<<<<< HEAD
-		<!-- Extent Report Arjun-->
-=======
 		<!-- Extent Report Arjun -->
->>>>>>> 71da5d6c
 		<dependency>
 			<groupId>com.relevantcodes</groupId>
 			<artifactId>extentreports</artifactId>
