<project xmlns="http://maven.apache.org/POM/4.0.0"
	xmlns:xsi="http://www.w3.org/2001/XMLSchema-instance"
	xsi:schemaLocation="http://maven.apache.org/POM/4.0.0 http://maven.apache.org/xsd/maven-4.0.0.xsd">
	<modelVersion>4.0.0</modelVersion>
	<groupId>customlib</groupId>
	<artifactId>automationtests</artifactId>
<<<<<<< HEAD
	<version>1.0.0-SNAPSHOT</version>
=======
>>>>>>> 166e33f3

	<packaging>jar</packaging>

	<name>automationtests</name>
	<url>http://maven.apache.org</url>
<<<<<<< HEAD
=======

>>>>>>> 166e33f3

	<parent>
		<groupId>io.mosip</groupId>
		<artifactId>mosip-parent</artifactId>
		<version>0.12.2</version>
	</parent>

	<dependencies>
<<<<<<< HEAD
		<dependency>
			<groupId>org.apache.commons</groupId>
			<artifactId>commons-collections4</artifactId>
			<version>4.0</version>
		</dependency>

=======
>>>>>>> 166e33f3
		<dependency>
			<groupId>com.flipkart.zjsonpatch</groupId>
			<artifactId>zjsonpatch</artifactId>
			<version>0.4.7</version>
		</dependency>

		<!-- <dependency> <groupId>io.mosip.kernel</groupId> <artifactId>kernel-qrcodegenerator-zxing</artifactId> 
			<version>0.9.0</version> </dependency> -->

		<dependency>
			<groupId>com.aventstack</groupId>
			<artifactId>extentreports</artifactId>
			<version>3.0.0</version>
		</dependency>
		<dependency>
			<groupId>com.relevantcodes</groupId>
			<artifactId>extentreports</artifactId>
			<version>2.41.2</version>
		</dependency>
		<!-- <dependency> <groupId>io.mosip.kernel</groupId> <artifactId>kernel-qrcodegenerator-zxing</artifactId> 
			<version>0.9.0</version> </dependency> -->

		<dependency>
			<groupId>junit</groupId>
			<artifactId>junit</artifactId>
			<version>3.8.1</version>
			<scope>test</scope>
		</dependency>
		<!-- https://mvnrepository.com/artifact/com.jayway.jsonpath/json-path -->
		<dependency>
			<groupId>com.jayway.jsonpath</groupId>
			<artifactId>json-path</artifactId>
			<version>2.4.0</version>
		</dependency>

		<dependency>
			<groupId>org.apache.maven</groupId>
			<artifactId>maven-model</artifactId>
			<version>3.3.9</version>
		</dependency>
		<!-- https://mvnrepository.com/artifact/io.rest-assured/rest-assured -->
		<dependency>
			<groupId>io.rest-assured</groupId>
			<artifactId>rest-assured</artifactId>
			<version>3.0.7</version>
		</dependency>

		<dependency>
			<groupId>org.testng</groupId>
			<artifactId>testng</artifactId>
			<version>6.11</version>
			<scope>test</scope>
		</dependency>

		<!-- https://mvnrepository.com/artifact/org.zeroturnaround/zt-exec -->
		<!-- https://mvnrepository.com/artifact/org.zeroturnaround/zt-zip -->
		<dependency>
			<groupId>org.zeroturnaround</groupId>
			<artifactId>zt-zip</artifactId>
			<version>1.13</version>
		</dependency>


		<dependency>
			<groupId>com.aventstack</groupId>
			<artifactId>extentreports</artifactId>
			<version>3.0.0</version>
		</dependency>


		<!-- https://mvnrepository.com/artifact/com.fasterxml.jackson.core/jackson-core -->
		<dependency>
			<groupId>com.fasterxml.jackson.core</groupId>
			<artifactId>jackson-core</artifactId>
			<version>2.9.5</version>
		</dependency>

		<!-- https://mvnrepository.com/artifact/com.fasterxml.jackson.core/jackson-annotations -->
		<dependency>
			<groupId>com.fasterxml.jackson.core</groupId>
			<artifactId>jackson-annotations</artifactId>
			<version>2.9.5</version>
		</dependency>
		<!-- https://mvnrepository.com/artifact/com.fasterxml.jackson.core/jackson-databind -->
		<dependency>
			<groupId>com.fasterxml.jackson.core</groupId>
			<artifactId>jackson-databind</artifactId>
			<version>2.9.5</version>
		</dependency>

		<!-- https://mvnrepository.com/artifact/javax.ws.rs/javax.ws.rs-api -->
		<dependency>
			<groupId>javax.ws.rs</groupId>
			<artifactId>javax.ws.rs-api</artifactId>
			<version>2.1</version>
		</dependency>

		<!-- https://mvnrepository.com/artifact/org.hamcrest/hamcrest-core -->
		<dependency>
			<groupId>org.hamcrest</groupId>
			<artifactId>hamcrest-core</artifactId>
			<version>1.3</version>
			<scope>test</scope>
		</dependency>

		<!-- https://mvnrepository.com/artifact/org.projectlombok/lombok -->
		<dependency>
			<groupId>org.projectlombok</groupId>
			<artifactId>lombok</artifactId>
			<version>1.18.4</version>
			<scope>provided</scope>
		</dependency>
		<dependency>
			<groupId>com.fasterxml.jackson.dataformat</groupId>
			<artifactId>jackson-dataformat-xml</artifactId>
			<version>2.9.0</version>
		</dependency>

		<!-- https://mvnrepository.com/artifact/org.json/json -->
		<dependency>
			<groupId>org.json</groupId>
			<artifactId>json</artifactId>
			<version>20180813</version>
		</dependency>
		<dependency>
			<groupId>com.googlecode.json-simple</groupId>
			<artifactId>json-simple</artifactId>
			<version>1.1.1</version>
		</dependency>
		<!-- https://mvnrepository.com/artifact/com.google.code.gson/gson -->
		<dependency>
			<groupId>com.google.code.gson</groupId>
			<artifactId>gson</artifactId>
			<version>2.8.4</version>
		</dependency>
		<!-- https://mvnrepository.com/artifact/org.apache.maven.plugins/maven-assembly-plugin -->
		<dependency>
			<groupId>org.apache.maven.plugins</groupId>
			<artifactId>maven-assembly-plugin</artifactId>
			<version>3.1.0</version>
		</dependency>
		<!-- https://mvnrepository.com/artifact/com.google.guava/guava -->
		<dependency>
			<groupId>com.google.guava</groupId>
			<artifactId>guava</artifactId>
			<version>27.0.1-jre</version>
		</dependency>

		<!-- https://mvnrepository.com/artifact/org.hibernate/hibernate-core -->
		<dependency>
			<groupId>org.hibernate</groupId>
			<artifactId>hibernate-core</artifactId>
			<version>5.4.0.Final</version>
		</dependency>
		<dependency>
			<groupId>commons-beanutils</groupId>
			<artifactId>commons-beanutils</artifactId>
			<version>1.8.2</version>
		</dependency>


		<!-- <dependency> <groupId>io.mosip.authentication</groupId> <artifactId>authentication-demo</artifactId> 
			<version>0.10.2</version> </dependency> -->


		<dependency>
			<groupId>javax.validation</groupId>
			<artifactId>validation-api</artifactId>
			<version>2.0.1.Final</version>
		</dependency>
		<dependency>
			<groupId>io.swagger</groupId>
			<artifactId>swagger-annotations</artifactId>
			<version>1.5.15</version>
		</dependency>


		<!-- https://mvnrepository.com/artifact/com.fasterxml.jackson.datatype/jackson-datatype-jsr310 -->
		<dependency>
			<groupId>com.fasterxml.jackson.datatype</groupId>
			<artifactId>jackson-datatype-jsr310</artifactId>
			<version>2.9.5</version>
		</dependency>


		<dependency>
			<groupId>org.postgresql</groupId>
			<artifactId>postgresql</artifactId>
			<version>42.2.2</version>
		</dependency>




		<dependency>
			<groupId>org.slf4j</groupId>
			<artifactId>slf4j-log4j12</artifactId>
			<version>1.6.2</version>
		</dependency>

		<dependency>
			<groupId>org.apache.logging.log4j</groupId>
			<artifactId>log4j-api</artifactId>
			<version>2.11.1</version>
		</dependency>
		<!-- https://mvnrepository.com/artifact/net.lingala.zip4j/zip4j -->
		<dependency>
			<groupId>net.lingala.zip4j</groupId>
			<artifactId>zip4j</artifactId>
			<version>1.3.2</version>
		</dependency>

		<dependency>
			<groupId>com.ibm.icu</groupId>
			<artifactId>icu4j</artifactId>
			<version>63.1</version>
		</dependency>



		<!-- https://mvnrepository.com/artifact/com.amazonaws/aws-java-sdk -->
		<dependency>
			<groupId>com.amazonaws</groupId>
			<artifactId>aws-java-sdk</artifactId>
			<version>1.11.368</version>
		</dependency>

		<!-- <dependency> <groupId>org.apache.httpcomponents</groupId> <artifactId>httpclient</artifactId> 
			<version>4.5.3</version> <scope>runtime</scope> </dependency> -->
		<dependency>
			<groupId>org.apache.hadoop</groupId>
			<artifactId>hadoop-client</artifactId>
			<version>2.8.1</version>
<<<<<<< HEAD
=======
			<exclusions>
				<exclusion>
					<groupId>org.slf4j</groupId>
					<artifactId>slf4j-api</artifactId>
				</exclusion>
				<exclusion>
					<groupId>org.slf4j</groupId>
					<artifactId>slf4j-log4j12</artifactId>
				</exclusion>
				<exclusion>
					<groupId>com.google.code.gson</groupId>
					<artifactId>gson</artifactId>
				</exclusion>
			</exclusions>
>>>>>>> 166e33f3
		</dependency>

		<!-- https://mvnrepository.com/artifact/org.bouncycastle/bcprov-jdk16 -->
		<dependency>
			<groupId>org.bouncycastle</groupId>
			<artifactId>bcprov-jdk16</artifactId>
			<version>1.45</version>
		</dependency>
		<dependency>
			<groupId>org.springframework</groupId>
			<artifactId>spring-web</artifactId>
			<version>3.0.2.RELEASE</version>
		</dependency>





		<dependency>
			<groupId>org.apache.hadoop</groupId>
			<artifactId>hadoop-client</artifactId>
			<version>2.8.1</version>

		</dependency>



		<!-- https://mvnrepository.com/artifact/commons-codec/commons-codec -->
		<dependency>
			<groupId>commons-codec</groupId>
			<artifactId>commons-codec</artifactId>
			<version>1.10</version>
		</dependency>

		<dependency>
			<groupId>commons-io</groupId>
			<artifactId>commons-io</artifactId>
			<version>2.6</version>
		</dependency>

		<!-- https://mvnrepository.com/artifact/org.apache.activemq/activemq-core -->
		<dependency>
			<groupId>org.apache.activemq</groupId>
			<artifactId>activemq-core</artifactId>
			<version>5.7.0</version>
		</dependency>
		<!-- https://mvnrepository.com/artifact/com.google.zxing/core -->
		<dependency>
			<groupId>com.google.zxing</groupId>
			<artifactId>core</artifactId>
			<version>3.3.3</version>
		</dependency>

		<!-- https://mvnrepository.com/artifact/com.google.zxing/javase -->
		<dependency>
			<groupId>com.google.zxing</groupId>
			<artifactId>javase</artifactId>
			<version>2.0</version>
		</dependency>

		<!-- https://mvnrepository.com/artifact/org.apache.velocity/velocity -->
		<dependency>
			<groupId>org.apache.velocity</groupId>
			<artifactId>velocity</artifactId>
			<version>1.7</version>
		</dependency>
		<dependency>
			<groupId>org.apache.httpcomponents</groupId>
			<artifactId>httpclient</artifactId>
			<version>4.5.3</version>
		</dependency>

		<!-- https://mvnrepository.com/artifact/com.itextpdf/html2pdf -->
		<dependency>
			<groupId>com.itextpdf</groupId>
			<artifactId>html2pdf</artifactId>
			<version>2.0.0</version>
		</dependency>

		<!-- https://mvnrepository.com/artifact/com.itextpdf/itextpdf -->
		<dependency>
			<groupId>com.itextpdf</groupId>
			<artifactId>itextpdf</artifactId>
			<version>5.5.13</version>
		</dependency>
<<<<<<< HEAD
=======
		<dependency>
			<groupId>com.aventstack</groupId>
			<artifactId>extentreports</artifactId>
			<version>3.0.0</version>
		</dependency>

		<dependency>
			<groupId>com.relevantcodes</groupId>
			<artifactId>extentreports</artifactId>
			<version>2.41.2</version>
		</dependency>
>>>>>>> 166e33f3

		<dependency>
			<groupId>javax.mail</groupId>
			<artifactId>javax.mail-api</artifactId>
			<version>1.6.2</version>
		</dependency>
<<<<<<< HEAD
		
		<dependency>
			<groupId>io.mosip.kernel</groupId>
			<artifactId>kernel-core</artifactId>
			<version>0.12.4</version>
		</dependency> 
		
		<!-- Encryption Decryption Util Jar -->
		<!-- <dependency>
			<groupId>io.mosip.authentication</groupId>
			<artifactId>authentication-partnerdemo-service</artifactId>
			<version>0.12.4</version>
		</dependency> -->
=======

	

>>>>>>> 166e33f3
	</dependencies>

	<build>
		<pluginManagement>
			<plugins>
				<plugin>
					<groupId>org.apache.maven.plugins</groupId>
					<artifactId>maven-compiler-plugin</artifactId>
					<version>3.5.1</version>
					<configuration>
						<source>1.8</source>
						<target>1.8</target>
					</configuration>
				</plugin>

<<<<<<< HEAD
				<plugin>
					<artifactId>maven-assembly-plugin</artifactId>
					<executions>
						<execution>
							<phase>package</phase>
							<goals>
								<goal>single</goal>
							</goals>
						</execution>
					</executions>
					<configuration>
						<archive>
							<manifest>
								<addClasspath>true</addClasspath>
								<classpathPrefix>lib/</classpathPrefix>
								<mainClass>io.mosip.testcontroller.TestNgApplication</mainClass>
							</manifest>
						</archive>
						<descriptorRefs>
							<descriptorRef>jar-with-dependencies</descriptorRef>
						</descriptorRefs>
					</configuration>
				</plugin>


=======
>>>>>>> 166e33f3


				<plugin>
					<groupId>org.apache.maven.plugins</groupId>
					<artifactId>maven-surefire-plugin</artifactId>
					<version>2.19.1</version>
					<inherited>true</inherited>
					<configuration>
						<argLine>-Dfile.encoding=UTF-8</argLine>
						<suiteXmlFiles>
							<suiteXmlFile>src/test/resources/testngapi.xml</suiteXmlFile>
						</suiteXmlFiles>
					</configuration>
				</plugin>

			</plugins>
		</pluginManagement>


	</build>


	<properties>
		<maven.compiler.source>1.8</maven.compiler.source>
		<maven.compiler.target>1.8</maven.compiler.target>
		<project.build.sourceEncoding>UTF-8</project.build.sourceEncoding>
		<project.reporting.outputEncoding>UTF-8</project.reporting.outputEncoding>
	</properties>
</project>
<|MERGE_RESOLUTION|>--- conflicted
+++ resolved
@@ -4,36 +4,29 @@
 	<modelVersion>4.0.0</modelVersion>
 	<groupId>customlib</groupId>
 	<artifactId>automationtests</artifactId>
-<<<<<<< HEAD
 	<version>1.0.0-SNAPSHOT</version>
-=======
->>>>>>> 166e33f3
+
 
 	<packaging>jar</packaging>
 
 	<name>automationtests</name>
 	<url>http://maven.apache.org</url>
-<<<<<<< HEAD
-=======
-
->>>>>>> 166e33f3
+
 
 	<parent>
 		<groupId>io.mosip</groupId>
 		<artifactId>mosip-parent</artifactId>
-		<version>0.12.2</version>
+		<version>0.12.4</version>
 	</parent>
 
 	<dependencies>
-<<<<<<< HEAD
+
 		<dependency>
 			<groupId>org.apache.commons</groupId>
 			<artifactId>commons-collections4</artifactId>
 			<version>4.0</version>
 		</dependency>
 
-=======
->>>>>>> 166e33f3
 		<dependency>
 			<groupId>com.flipkart.zjsonpatch</groupId>
 			<artifactId>zjsonpatch</artifactId>
@@ -267,8 +260,6 @@
 			<groupId>org.apache.hadoop</groupId>
 			<artifactId>hadoop-client</artifactId>
 			<version>2.8.1</version>
-<<<<<<< HEAD
-=======
 			<exclusions>
 				<exclusion>
 					<groupId>org.slf4j</groupId>
@@ -283,7 +274,6 @@
 					<artifactId>gson</artifactId>
 				</exclusion>
 			</exclusions>
->>>>>>> 166e33f3
 		</dependency>
 
 		<!-- https://mvnrepository.com/artifact/org.bouncycastle/bcprov-jdk16 -->
@@ -369,8 +359,6 @@
 			<artifactId>itextpdf</artifactId>
 			<version>5.5.13</version>
 		</dependency>
-<<<<<<< HEAD
-=======
 		<dependency>
 			<groupId>com.aventstack</groupId>
 			<artifactId>extentreports</artifactId>
@@ -382,14 +370,13 @@
 			<artifactId>extentreports</artifactId>
 			<version>2.41.2</version>
 		</dependency>
->>>>>>> 166e33f3
+
 
 		<dependency>
 			<groupId>javax.mail</groupId>
 			<artifactId>javax.mail-api</artifactId>
 			<version>1.6.2</version>
 		</dependency>
-<<<<<<< HEAD
 		
 		<dependency>
 			<groupId>io.mosip.kernel</groupId>
@@ -403,11 +390,6 @@
 			<artifactId>authentication-partnerdemo-service</artifactId>
 			<version>0.12.4</version>
 		</dependency> -->
-=======
-
-	
-
->>>>>>> 166e33f3
 	</dependencies>
 
 	<build>
@@ -423,7 +405,7 @@
 					</configuration>
 				</plugin>
 
-<<<<<<< HEAD
+
 				<plugin>
 					<artifactId>maven-assembly-plugin</artifactId>
 					<executions>
@@ -449,8 +431,6 @@
 				</plugin>
 
 
-=======
->>>>>>> 166e33f3
 
 
 				<plugin>
