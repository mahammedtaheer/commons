<project xmlns="http://maven.apache.org/POM/4.0.0"
	xmlns:xsi="http://www.w3.org/2001/XMLSchema-instance"
	xsi:schemaLocation="http://maven.apache.org/POM/4.0.0 http://maven.apache.org/xsd/maven-4.0.0.xsd">
	<modelVersion>4.0.0</modelVersion>
	<groupId>io.mosip.automationtests</groupId>
	<artifactId>automationtests</artifactId>
	<packaging>jar</packaging>
	<name>automationtests</name>
	<url>http://maven.apache.org</url>

	<parent>
		<groupId>io.mosip</groupId>
		<artifactId>mosip-parent</artifactId>
		<version>0.12.11</version>
<<<<<<< HEAD
=======

>>>>>>> af7a41ea
	</parent>

	<dependencies>
		<dependency>
			<groupId>org.apache.commons</groupId>
			<artifactId>commons-collections4</artifactId>
			<version>4.0</version>
		</dependency>
		<dependency>
			<groupId>io.jsonwebtoken</groupId>
			<artifactId>jjwt</artifactId>
			<version>0.6.0</version>
		</dependency>
		<dependency>
			<groupId>com.flipkart.zjsonpatch</groupId>
			<artifactId>zjsonpatch</artifactId>
			<version>0.4.7</version>
		</dependency>

		<!-- <dependency> <groupId>io.mosip.kernel</groupId> <artifactId>kernel-qrcodegenerator-zxing</artifactId> 
			<version>0.9.0</version> </dependency> -->

		<dependency>
			<groupId>com.aventstack</groupId>
			<artifactId>extentreports</artifactId>
			<version>3.0.0</version>
		</dependency>
		<dependency>
			<groupId>com.relevantcodes</groupId>
			<artifactId>extentreports</artifactId>
			<version>2.41.2</version>
		</dependency>
		
		<dependency>
			<groupId>io.jsonwebtoken</groupId>
			<artifactId>jjwt</artifactId>
			<version>0.6.0</version>
		</dependency>
	

		<!-- <dependency> <groupId>io.mosip.kernel</groupId> <artifactId>kernel-qrcodegenerator-zxing</artifactId> 
			<version>0.9.0</version> </dependency> -->

		<dependency>
			<groupId>junit</groupId>
			<artifactId>junit</artifactId>
			<version>3.8.1</version>
			<scope>test</scope>
		</dependency>

		<dependency>
			<groupId>com.jayway.jsonpath</groupId>
			<artifactId>json-path</artifactId>
			<version>2.4.0</version>
		</dependency>

		<dependency>
			<groupId>org.apache.maven</groupId>
			<artifactId>maven-model</artifactId>
			<version>3.3.9</version>
		</dependency>
		
		<dependency>
			<groupId>io.rest-assured</groupId>
			<artifactId>rest-assured</artifactId>
			<version>3.0.7</version>
		</dependency>

		<dependency>
			<groupId>org.testng</groupId>
			<artifactId>testng</artifactId>
			<version>6.11</version>
		</dependency>
		
		<dependency>
			<groupId>org.zeroturnaround</groupId>
			<artifactId>zt-zip</artifactId>
			<version>1.13</version>
		</dependency>
		
			<dependency>
			<groupId>com.fasterxml.jackson.core</groupId>
			<artifactId>jackson-core</artifactId>
			<version>2.9.5</version>
		</dependency>

		<dependency>
			<groupId>com.fasterxml.jackson.core</groupId>
			<artifactId>jackson-annotations</artifactId>
			<version>2.9.5</version>
		</dependency>

		<dependency>
			<groupId>com.fasterxml.jackson.core</groupId>
			<artifactId>jackson-databind</artifactId>
			<version>2.9.5</version>
		</dependency>


		<dependency>
			<groupId>javax.ws.rs</groupId>
			<artifactId>javax.ws.rs-api</artifactId>
			<version>2.1</version>
		</dependency>

		<dependency>
			<groupId>org.hamcrest</groupId>
			<artifactId>hamcrest-core</artifactId>
			<version>1.3</version>
		</dependency>

		<dependency>
			<groupId>org.projectlombok</groupId>
			<artifactId>lombok</artifactId>
			<version>1.18.4</version>
			<scope>provided</scope>
		</dependency>
		<dependency>
			<groupId>com.fasterxml.jackson.dataformat</groupId>
			<artifactId>jackson-dataformat-xml</artifactId>
			<version>2.9.0</version>
		</dependency>

		<dependency>
			<groupId>org.json</groupId>
			<artifactId>json</artifactId>
			<version>20180813</version>
		</dependency>
		<dependency>
			<groupId>com.googlecode.json-simple</groupId>
			<artifactId>json-simple</artifactId>
			<version>1.1.1</version>
		</dependency>

		<dependency>
			<groupId>com.google.code.gson</groupId>
			<artifactId>gson</artifactId>
			<version>2.8.4</version>
		</dependency>

		<dependency>
			<groupId>org.apache.maven.plugins</groupId>
			<artifactId>maven-assembly-plugin</artifactId>
			<version>3.1.0</version>
		</dependency>

		<dependency>
			<groupId>com.google.guava</groupId>
			<artifactId>guava</artifactId>
			<version>27.0.1-jre</version>
		</dependency>

		<dependency>
			<groupId>org.hibernate</groupId>
			<artifactId>hibernate-core</artifactId>
			<version>5.4.0.Final</version>
		</dependency>
		<dependency>
			<groupId>commons-beanutils</groupId>
			<artifactId>commons-beanutils</artifactId>
			<version>1.8.2</version>
		</dependency>


		<!-- <dependency> <groupId>io.mosip.authentication</groupId> <artifactId>authentication-demo</artifactId> 
			<version>0.10.2</version> </dependency> -->

		<dependency>
			<groupId>javax.validation</groupId>
			<artifactId>validation-api</artifactId>
			<version>2.0.1.Final</version>
		</dependency>
		<dependency>
			<groupId>io.swagger</groupId>
			<artifactId>swagger-annotations</artifactId>
			<version>1.5.15</version>
		</dependency>

		<dependency>
			<groupId>com.fasterxml.jackson.datatype</groupId>
			<artifactId>jackson-datatype-jsr310</artifactId>
			<version>2.9.5</version>
		</dependency>


		<dependency>
			<groupId>org.postgresql</groupId>
			<artifactId>postgresql</artifactId>
			<version>42.2.2</version>
		</dependency>

		<dependency>
			<groupId>org.slf4j</groupId>
			<artifactId>slf4j-log4j12</artifactId>
			<version>1.6.2</version>
		</dependency>

		<dependency>
			<groupId>org.apache.logging.log4j</groupId>
			<artifactId>log4j-api</artifactId>
			<version>2.11.1</version>
		</dependency>

		<dependency>
			<groupId>net.lingala.zip4j</groupId>
			<artifactId>zip4j</artifactId>
			<version>1.3.2</version>
		</dependency>

		<dependency>
			<groupId>com.ibm.icu</groupId>
			<artifactId>icu4j</artifactId>
			<version>63.1</version>
		</dependency>


		<dependency>
			<groupId>com.amazonaws</groupId>
			<artifactId>aws-java-sdk</artifactId>
			<version>1.11.368</version>
		</dependency>

		<dependency>
			<groupId>org.apache.httpcomponents</groupId>
			<artifactId>httpclient</artifactId>
			<version>4.5.3</version>
			<scope>runtime</scope>
		</dependency>

		<dependency>
			<groupId>org.apache.hadoop</groupId>
			<artifactId>hadoop-client</artifactId>
			<version>2.8.1</version>

			<!-- <exclusions> <exclusion> <groupId>org.slf4j</groupId> <artifactId>slf4j-api</artifactId> 
				</exclusion> <exclusion> <groupId>org.slf4j</groupId> <artifactId>slf4j-log4j12</artifactId> 
				</exclusion> <exclusion> <groupId>com.google.code.gson</groupId> <artifactId>gson</artifactId> 
				</exclusion> </exclusions> -->

		</dependency>

		<dependency>
			<groupId>org.bouncycastle</groupId>
			<artifactId>bcprov-jdk16</artifactId>
			<version>1.45</version>
		</dependency>
		<dependency>
			<groupId>org.springframework</groupId>
			<artifactId>spring-web</artifactId>
			<version>3.0.2.RELEASE</version>
		</dependency>


		<dependency>
			<groupId>commons-codec</groupId>
			<artifactId>commons-codec</artifactId>
			<version>1.10</version>
		</dependency>

		<dependency>
			<groupId>commons-io</groupId>
			<artifactId>commons-io</artifactId>
			<version>2.6</version>
		</dependency>


		<dependency>
			<groupId>org.apache.activemq</groupId>
			<artifactId>activemq-core</artifactId>
			<version>5.7.0</version>
		</dependency>

		<dependency>
			<groupId>com.google.zxing</groupId>
			<artifactId>core</artifactId>
			<version>3.3.3</version>
		</dependency>


		<dependency>
			<groupId>com.google.zxing</groupId>
			<artifactId>javase</artifactId>
			<version>2.0</version>
		</dependency>


		<dependency>
			<groupId>org.apache.velocity</groupId>
			<artifactId>velocity</artifactId>
			<version>1.7</version>
		</dependency>


		<dependency>
			<groupId>com.itextpdf</groupId>
			<artifactId>html2pdf</artifactId>
			<version>2.0.0</version>
		</dependency>

		<dependency>
			<groupId>com.itextpdf</groupId>
			<artifactId>itextpdf</artifactId>
			<version>5.5.13</version>

		</dependency>

		<dependency>
			<groupId>javax.mail</groupId>
			<artifactId>javax.mail-api</artifactId>
			<version>1.6.2</version>
		</dependency>
		<!-- Encryption Decryption Util Jar -->

		<!-- <dependency> <groupId>io.mosip.authentication</groupId> <artifactId>authentication-partnerdemo-service</artifactId> 
			<version>0.12.4</version> </dependency> -->

		<dependency>
			<groupId>io.mosip.authentication</groupId>
			<artifactId>authentication-partnerdemo-service</artifactId>
			<version>0.12.4</version>
		</dependency>

		<!-- <dependency>
			<groupId>io.mosip.kernel</groupId>
			<artifactId>kernel-core</artifactId>
			<version>0.12.7</version>
		</dependency> -->

		<dependency>
			<groupId>org.apache.wink</groupId>
			<artifactId>wink-json4j-provider</artifactId>
			<version>1.1.2-incubating</version>
		</dependency>

	</dependencies>

	<build>
		<pluginManagement>
			<plugins>
				<plugin>
					<groupId>org.apache.maven.plugins</groupId>
					<artifactId>maven-compiler-plugin</artifactId>
					<version>3.5.1</version>
					<configuration>
						<source>1.8</source>
						<target>1.8</target>
					</configuration>
				</plugin>
				
				<plugin>
                           <artifactId>maven-assembly-plugin</artifactId>
                           <executions>
                                  <execution>
                                         <phase>package</phase>
                                         <goals>
                                                <goal>single</goal>
                                         </goals>
                                  </execution>
                           </executions>
                           <configuration>
                                  <archive>
                                         <manifest>
                                                <addClasspath>true</addClasspath>
                                                <classpathPrefix>lib/</classpathPrefix>
                                                <mainClass>io.mosip.testcontroller.TestNgApplication</mainClass>
                                         </manifest>
                                  </archive>
                                  <descriptorRefs>
                                         <descriptorRef>jar-with-dependencies</descriptorRef>
                                  </descriptorRefs>
                           </configuration>
                     </plugin>

				


			<plugin>

					<groupId>org.apache.maven.plugins</groupId>
					<artifactId>maven-surefire-plugin</artifactId>
					<version>2.19.1</version>
					<inherited>true</inherited>
					<configuration>
						<argLine>-Dfile.encoding=UTF-8</argLine>
						 <suiteXmlFiles>
							<suiteXmlFile>src/test/resources/testngapi.xml</suiteXmlFile>
						</suiteXmlFiles> 
					</configuration>
				</plugin>

			</plugins>
		</pluginManagement>


	</build>

	<properties>
		<maven.compiler.source>1.8</maven.compiler.source>
		<maven.compiler.target>1.8</maven.compiler.target>
		<project.build.sourceEncoding>UTF-8</project.build.sourceEncoding>
		<project.reporting.outputEncoding>UTF-8</project.reporting.outputEncoding>
	</properties>
</project><|MERGE_RESOLUTION|>--- conflicted
+++ resolved
@@ -12,10 +12,6 @@
 		<groupId>io.mosip</groupId>
 		<artifactId>mosip-parent</artifactId>
 		<version>0.12.11</version>
-<<<<<<< HEAD
-=======
-
->>>>>>> af7a41ea
 	</parent>
 
 	<dependencies>
