<project xmlns="http://maven.apache.org/POM/4.0.0"
       xmlns:xsi="http://www.w3.org/2001/XMLSchema-instance"
       xsi:schemaLocation="http://maven.apache.org/POM/4.0.0 http://maven.apache.org/xsd/maven-4.0.0.xsd">
       <modelVersion>4.0.0</modelVersion>
       <groupId>customlib</groupId>
       <artifactId>automationtests</artifactId>
       <version>0.0.1-SNAPSHOT</version>
       <packaging>jar</packaging>

<<<<<<< HEAD
       <name>automationtests</name>
       <url>http://maven.apache.org</url>
       <parent>
              <groupId>io.mosip</groupId>
              <artifactId>mosip-parent</artifactId>
              <version>0.11.5</version>
       </parent>
       <dependencies>
              <dependency>
                     <groupId>com.flipkart.zjsonpatch</groupId>
                     <artifactId>zjsonpatch</artifactId>
                     <version>0.4.7</version>
              </dependency>
=======
	<name>automationtests</name>
	<url>http://maven.apache.org</url>
	<parent>
		<groupId>io.mosip</groupId>
		<artifactId>mosip-parent</artifactId>
		<version>0.11.5</version>
	</parent>
	<dependencies>
		<dependency>	
			<groupId>com.flipkart.zjsonpatch</groupId>
			<artifactId>zjsonpatch</artifactId>
			<version>0.4.7</version>
		</dependency>
>>>>>>> 864345de

<!--         <dependency>
                     <groupId>io.mosip.kernel</groupId>
                     <artifactId>kernel-qrcodegenerator-zxing</artifactId>
                     <version>0.9.0</version>
              </dependency>
-->
              <dependency>
                     <groupId>junit</groupId>
                     <artifactId>junit</artifactId>
                     <version>3.8.1</version>
                     <scope>test</scope>
              </dependency>
              <!-- https://mvnrepository.com/artifact/com.jayway.jsonpath/json-path -->
              <dependency>
                     <groupId>com.jayway.jsonpath</groupId>
                     <artifactId>json-path</artifactId>
                     <version>2.4.0</version>
              </dependency>

              <!-- https://mvnrepository.com/artifact/io.rest-assured/rest-assured -->
              <dependency>
                     <groupId>io.rest-assured</groupId>
                     <artifactId>rest-assured</artifactId>
                     <version>3.0.7</version>
              </dependency>

              <dependency>
                     <groupId>org.testng</groupId>
                     <artifactId>testng</artifactId>
                     <version>6.11</version>
                     <scope>test</scope>
              </dependency>
              <!-- https://mvnrepository.com/artifact/org.springframework/spring-web -->
<dependency>
    <groupId>org.springframework</groupId>
    <artifactId>spring-web</artifactId>
    <version>3.0.2.RELEASE</version>
</dependency>
              <!-- https://mvnrepository.com/artifact/com.fasterxml.jackson.core/jackson-core -->
              <dependency>
                     <groupId>com.fasterxml.jackson.core</groupId>
                     <artifactId>jackson-core</artifactId>
                     <version>2.8.6</version>
              </dependency>

              <!-- https://mvnrepository.com/artifact/com.fasterxml.jackson.core/jackson-annotations -->
              <dependency>
                     <groupId>com.fasterxml.jackson.core</groupId>
                     <artifactId>jackson-annotations</artifactId>
                     <version>2.8.6</version>
              </dependency>
              <!-- https://mvnrepository.com/artifact/com.fasterxml.jackson.core/jackson-databind -->
              <dependency>
                     <groupId>com.fasterxml.jackson.core</groupId>
                     <artifactId>jackson-databind</artifactId>
                     <version>2.8.6</version>
              </dependency>

              <!-- https://mvnrepository.com/artifact/javax.ws.rs/javax.ws.rs-api -->
              <dependency>
                     <groupId>javax.ws.rs</groupId>
                     <artifactId>javax.ws.rs-api</artifactId>
                     <version>2.1</version>
              </dependency>

              <!-- https://mvnrepository.com/artifact/org.hamcrest/hamcrest-core -->
              <dependency>
                     <groupId>org.hamcrest</groupId>
                     <artifactId>hamcrest-core</artifactId>
                     <version>1.3</version>
                     <scope>test</scope>
              </dependency>

              <dependency>
                     <groupId>org.apache.httpcomponents</groupId>
                     <artifactId>httpclient</artifactId>
                     <version>4.5.3</version>
              </dependency>

              <!-- https://mvnrepository.com/artifact/org.projectlombok/lombok -->
              <dependency>
                     <groupId>org.projectlombok</groupId>
                     <artifactId>lombok</artifactId>
                     <version>1.18.4</version>
                     <scope>provided</scope>
              </dependency>
              <dependency>
                     <groupId>com.fasterxml.jackson.dataformat</groupId>
                     <artifactId>jackson-dataformat-xml</artifactId>
                     <version>2.9.0</version>
              </dependency>

              <!-- https://mvnrepository.com/artifact/org.json/json -->
              <dependency>
                     <groupId>org.json</groupId>
                     <artifactId>json</artifactId>
                     <version>20180813</version>
              </dependency>
              <dependency>
                     <groupId>com.googlecode.json-simple</groupId>
                     <artifactId>json-simple</artifactId>
                     <version>1.1</version>
              </dependency>
              <!-- https://mvnrepository.com/artifact/com.google.code.gson/gson -->
              <dependency>
                     <groupId>com.google.code.gson</groupId>
                     <artifactId>gson</artifactId>
                     <version>2.3.1</version>
              </dependency>
              <!-- https://mvnrepository.com/artifact/org.apache.maven.plugins/maven-assembly-plugin -->
              <dependency>
                     <groupId>org.apache.maven.plugins</groupId>
                     <artifactId>maven-assembly-plugin</artifactId>
                     <version>3.1.0</version>
              </dependency>
              <!-- https://mvnrepository.com/artifact/com.google.guava/guava -->
              <dependency>
                     <groupId>com.google.guava</groupId>
                     <artifactId>guava</artifactId>
                     <version>27.0.1-jre</version>
              </dependency>

              <!-- https://mvnrepository.com/artifact/org.hibernate/hibernate-core -->
              <dependency>
                     <groupId>org.hibernate</groupId>
                     <artifactId>hibernate-core</artifactId>
                     <version>5.4.0.Final</version>
              </dependency>
              <dependency>
                     <groupId>commons-beanutils</groupId>
                     <artifactId>commons-beanutils</artifactId>
                     <version>1.8.2</version>
              </dependency>
              <!-- Encryption Decryption Util Jar -->
       <!--   <dependency>
                     <groupId>io.mosip.authentication</groupId>
                     <artifactId>authentication-partnerdemo-service</artifactId>
                     <version>0.11.1</version>
              </dependency> -->
              <!-- <dependency>
                     <groupId>io.mosip.authentication</groupId>
                     <artifactId>authentication-demo</artifactId>
                     <version>0.10.2</version>
              </dependency> -->

              <dependency>
                     <groupId>javax.validation</groupId>
                     <artifactId>validation-api</artifactId>
                     <version>2.0.1.Final</version>
              </dependency>
              <dependency>
                     <groupId>io.swagger</groupId>
                     <artifactId>swagger-annotations</artifactId>
                     <version>1.5.15</version>
              </dependency>

              <dependency>
                     <groupId>org.postgresql</groupId>
                     <artifactId>postgresql</artifactId>
                     <version>42.2.2</version>
              </dependency>
              <dependency>
                     <groupId>org.slf4j</groupId>
                     <artifactId>slf4j-log4j12</artifactId>
                     <version>1.6.2</version>
              </dependency>

              <dependency>
                     <groupId>org.apache.logging.log4j</groupId>
                     <artifactId>log4j-api</artifactId>
                     <version>2.11.1</version>
              </dependency>

              <dependency>
                     <groupId>org.apache.logging.log4j</groupId>
                     <artifactId>log4j-core</artifactId>
                     <version>2.11.1</version>
              </dependency>

              <dependency>
                     <groupId>com.ibm.icu</groupId>
                     <artifactId>icu4j</artifactId>
                     <version>63.1</version>
              </dependency>
              <dependency>
                     <groupId>javax.mail</groupId>
                     <artifactId>javax.mail-api</artifactId>
                     <version>1.6.2</version>
              </dependency>
              <dependency>
                     <groupId>com.sun.mail</groupId>
                     <artifactId>javax.mail</artifactId>
                     <version>1.6.0</version>
              </dependency>
              <!-- Extent Report Tabish-->
              <dependency>
                     <groupId>com.aventstack</groupId>
                     <artifactId>extentreports</artifactId>
                     <version>3.0.0</version>
              </dependency>
              <!-- Extent Report Arjun-->
              <dependency>
                     <groupId>com.relevantcodes</groupId>
                     <artifactId>extentreports</artifactId>
                     <version>2.41.2</version>
              </dependency>
       </dependencies>

<<<<<<< HEAD
       <build>
              <pluginManagement>
                     <plugins>
                           <plugin>
                                  <groupId>org.apache.maven.plugins</groupId>
                                  <artifactId>maven-compiler-plugin</artifactId>
                                  <version>3.5.1</version>
                                  <configuration>
                                         <source>1.8</source>
                                         <target>1.8</target>
                                  </configuration>
                           </plugin>

=======
		<dependency>
			<groupId>com.ibm.icu</groupId>
			<artifactId>icu4j</artifactId>
			<version>63.1</version>
		</dependency>
		<dependency>
			<groupId>javax.mail</groupId>
			<artifactId>javax.mail-api</artifactId>
			<version>1.6.2</version>
		</dependency>
		<dependency>
			<groupId>com.sun.mail</groupId>
			<artifactId>javax.mail</artifactId>
			<version>1.6.0</version>
		</dependency>
		<!-- Extent Report Tabish -->
		<dependency>
			<groupId>com.aventstack</groupId>
			<artifactId>extentreports</artifactId>
			<version>3.0.0</version>
		</dependency>
		<!-- Extent Report Arjun -->
		<dependency>
			<groupId>com.relevantcodes</groupId>
			<artifactId>extentreports</artifactId>
			<version>2.41.2</version>
		</dependency>
	</dependencies>

	<build>
		<resources>
			<resource>
				<directory>src/main/resources</directory>
				<filtering>true</filtering>
				<includes>
					<include>**/version.txt</include>
				</includes>
			</resource>
			<resource>
				<directory>src/main/resources</directory>
				<filtering>false</filtering>
				<excludes>
					<exclude>**/version.txt</exclude>
				</excludes>
			</resource>
		</resources>

		<pluginManagement>
			<plugins>
				<plugin>
					<groupId>org.apache.maven.plugins</groupId>
					<artifactId>maven-compiler-plugin</artifactId>
					<version>3.5.1</version>
					<configuration>
						<source>1.8</source>
						<target>1.8</target>
					</configuration>
				</plugin>
>>>>>>> 864345de

                           <plugin>
                                  <groupId>org.apache.maven.plugins</groupId>
                                  <artifactId>maven-surefire-plugin</artifactId>
                                  <version>2.19.1</version>
                                  <inherited>true</inherited>
                                  <configuration>
                                         <argLine>-Dfile.encoding=UTF-8</argLine>
                                         <suiteXmlFiles>
                                                <suiteXmlFile>src/test/resources/testngapi.xml</suiteXmlFile>
                                         </suiteXmlFiles>
                                  </configuration>
                           </plugin>

                     </plugins>
              </pluginManagement>


       </build>


       <properties>
              <maven.compiler.source>1.8</maven.compiler.source>
              <maven.compiler.target>1.8</maven.compiler.target>
              <project.build.sourceEncoding>UTF-8</project.build.sourceEncoding>
              <project.reporting.outputEncoding>UTF-8</project.reporting.outputEncoding>
       </properties>
</project><|MERGE_RESOLUTION|>--- conflicted
+++ resolved
@@ -7,21 +7,6 @@
        <version>0.0.1-SNAPSHOT</version>
        <packaging>jar</packaging>
 
-<<<<<<< HEAD
-       <name>automationtests</name>
-       <url>http://maven.apache.org</url>
-       <parent>
-              <groupId>io.mosip</groupId>
-              <artifactId>mosip-parent</artifactId>
-              <version>0.11.5</version>
-       </parent>
-       <dependencies>
-              <dependency>
-                     <groupId>com.flipkart.zjsonpatch</groupId>
-                     <artifactId>zjsonpatch</artifactId>
-                     <version>0.4.7</version>
-              </dependency>
-=======
 	<name>automationtests</name>
 	<url>http://maven.apache.org</url>
 	<parent>
@@ -35,7 +20,6 @@
 			<artifactId>zjsonpatch</artifactId>
 			<version>0.4.7</version>
 		</dependency>
->>>>>>> 864345de
 
 <!--         <dependency>
                      <groupId>io.mosip.kernel</groupId>
@@ -245,49 +229,7 @@
               </dependency>
        </dependencies>
 
-<<<<<<< HEAD
-       <build>
-              <pluginManagement>
-                     <plugins>
-                           <plugin>
-                                  <groupId>org.apache.maven.plugins</groupId>
-                                  <artifactId>maven-compiler-plugin</artifactId>
-                                  <version>3.5.1</version>
-                                  <configuration>
-                                         <source>1.8</source>
-                                         <target>1.8</target>
-                                  </configuration>
-                           </plugin>
-
-=======
-		<dependency>
-			<groupId>com.ibm.icu</groupId>
-			<artifactId>icu4j</artifactId>
-			<version>63.1</version>
-		</dependency>
-		<dependency>
-			<groupId>javax.mail</groupId>
-			<artifactId>javax.mail-api</artifactId>
-			<version>1.6.2</version>
-		</dependency>
-		<dependency>
-			<groupId>com.sun.mail</groupId>
-			<artifactId>javax.mail</artifactId>
-			<version>1.6.0</version>
-		</dependency>
-		<!-- Extent Report Tabish -->
-		<dependency>
-			<groupId>com.aventstack</groupId>
-			<artifactId>extentreports</artifactId>
-			<version>3.0.0</version>
-		</dependency>
-		<!-- Extent Report Arjun -->
-		<dependency>
-			<groupId>com.relevantcodes</groupId>
-			<artifactId>extentreports</artifactId>
-			<version>2.41.2</version>
-		</dependency>
-	</dependencies>
+
 
 	<build>
 		<resources>
@@ -318,7 +260,6 @@
 						<target>1.8</target>
 					</configuration>
 				</plugin>
->>>>>>> 864345de
 
                            <plugin>
                                   <groupId>org.apache.maven.plugins</groupId>
