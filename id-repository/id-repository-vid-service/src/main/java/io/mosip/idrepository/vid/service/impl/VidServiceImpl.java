--- conflicted
+++ resolved
@@ -1,301 +1,302 @@
-package io.mosip.idrepository.vid.service.impl;
-
-import java.time.LocalDateTime;
-import java.time.ZoneId;
-import java.util.Collections;
-import java.util.List;
-import java.util.Map;
-import java.util.Objects;
-
-import javax.annotation.Resource;
-import javax.transaction.Transactional;
-
-import org.springframework.beans.factory.annotation.Autowired;
-import org.springframework.boot.context.properties.ConfigurationProperties;
-import org.springframework.core.env.Environment;
-import org.springframework.stereotype.Component;
-
-import io.mosip.idrepository.core.builder.RestRequestBuilder;
-import io.mosip.idrepository.core.constant.IdRepoConstants;
-import io.mosip.idrepository.core.constant.IdRepoErrorConstants;
-import io.mosip.idrepository.core.constant.RestServicesConstants;
-import io.mosip.idrepository.core.dto.IdResponseDTO;
-import io.mosip.idrepository.core.dto.RestRequestDTO;
-import io.mosip.idrepository.core.exception.IdRepoAppException;
-import io.mosip.idrepository.core.exception.IdRepoDataValidationException;
-import io.mosip.idrepository.core.exception.RestServiceException;
-import io.mosip.idrepository.core.helper.RestHelper;
-import io.mosip.idrepository.core.logger.IdRepoLogger;
-import io.mosip.idrepository.core.security.IdRepoSecurityManager;
-import io.mosip.idrepository.core.spi.VidService;
-import io.mosip.idrepository.vid.dto.RequestDTO;
-import io.mosip.idrepository.vid.dto.ResponseDTO;
-import io.mosip.idrepository.vid.dto.VidPolicy;
-import io.mosip.idrepository.vid.dto.VidRequestDTO;
-import io.mosip.idrepository.vid.dto.VidResponseDTO;
-import io.mosip.idrepository.vid.entity.Vid;
-import io.mosip.idrepository.vid.provider.VidPolicyProvider;
-import io.mosip.idrepository.vid.repository.VidRepo;
-import io.mosip.kernel.core.exception.ExceptionUtils;
-import io.mosip.kernel.core.exception.ServiceError;
-import io.mosip.kernel.core.idgenerator.spi.VidGenerator;
-import io.mosip.kernel.core.logger.spi.Logger;
-import io.mosip.kernel.core.util.DateUtils;
-import io.mosip.kernel.core.util.UUIDUtils;
-import io.mosip.kernel.idgenerator.vid.exception.VidException;
-
-/**
- * 
- * @author Manoj SP
- * @author Prem Kumar
- *
- */
-@Component
-@ConfigurationProperties("mosip.idrepo.vid")
-@Transactional
-public class VidServiceImpl implements VidService<VidRequestDTO, VidResponseDTO> {
-	
-	private Logger mosipLogger = IdRepoLogger.getLogger(VidServiceImpl.class);
-
-	private static final String EXPIRED = "Expired";
-
-	private static final String ID_REPO_VID_SERVICE = "VidService";
-
-	/** The env. */
-	@Autowired
-	private Environment env;
-
-	@Autowired
-	private VidRepo vidRepo;
-
-	@Autowired
-	private VidGenerator<String> vidGenerator;
-
-	@Autowired
-	private RestRequestBuilder restBuilder;
-
-	@Autowired
-	private RestHelper restHelper;
-
-	@Autowired
-	private VidPolicyProvider policyProvider;
-	
-	@Autowired
-	private IdRepoSecurityManager securityManager;
-
-	/** The id. */
-	@Resource
-	private Map<String, String> id;
-	
-	@Autowired
-	private VidPolicyProvider vidpolicyProvider;
-
-	@Override
-	public VidResponseDTO createVid(VidRequestDTO vidRequest) throws IdRepoAppException {
-		try {
-			String uinHash = securityManager.hash(vidRequest.getRequest().getUin().getBytes());
-			checkUinStatus(vidRequest.getRequest().getUin());
-			List<Vid> vidDetails = vidRepo.findByUinHashAndStatusCodeAndVidTypeCode(uinHash,
-					env.getProperty(IdRepoConstants.VID_ACTIVE_STATUS.getValue()),
-					vidRequest.getRequest().getVidType());
-			VidPolicy policy = policyProvider.getPolicy(vidRequest.getRequest().getVidType());
-			if (Objects.isNull(vidDetails) || vidDetails.isEmpty()
-					|| vidDetails.size() < policy.getAllowedInstances()) {
-				ResponseDTO responseDTO= new ResponseDTO();
-				LocalDateTime currentTime = DateUtils.getUTCCurrentDateTime();
-				String vidRefId = UUIDUtils.getUUID(UUIDUtils.NAMESPACE_OID,
-						vidRequest.getRequest().getUin() + "_" + DateUtils.getUTCCurrentDateTime()
-								.atZone(ZoneId.of(env.getProperty(IdRepoConstants.DATETIME_TIMEZONE.getValue())))
-								.toInstant().toEpochMilli())
-						.toString();
-				Vid vid = vidRepo.save(new Vid(vidRefId, vidGenerator.generateId(),
-						uinHash, vidRequest.getRequest().getUin(),
-						vidRequest.getRequest().getVidType(), currentTime,
-						Objects.nonNull(policy.getValidForInMinutes())
-								? DateUtils.getUTCCurrentDateTime().plusMinutes(policy.getValidForInMinutes())
-								: LocalDateTime.MAX.withYear(9999),
-						env.getProperty(IdRepoConstants.VID_ACTIVE_STATUS.getValue()), "createdBy", currentTime,
-						"updatedBy", currentTime, false, currentTime));
-				responseDTO.setVidStatus(vid.getStatusCode());
-				responseDTO.setVid(vid.getVid());
-				return buildResponse(responseDTO , id.get("create"));
-			} else {
-				mosipLogger.error(IdRepoLogger.getUin(), ID_REPO_VID_SERVICE, "createVid",
-						"throwing vid creation failed");
-				throw new IdRepoAppException(IdRepoErrorConstants.VID_CREATION_FAILED);
-			}
-		} catch (VidException e) {
-			mosipLogger.error(IdRepoLogger.getUin(), ID_REPO_VID_SERVICE, "createVid", e.getErrorText());
-			throw new IdRepoAppException(IdRepoErrorConstants.VID_GENERATION_FAILED, e);
-		}
-	}
-
-	private void checkUinStatus(String uin) throws IdRepoAppException {
-		try {
-			RestRequestDTO request = restBuilder.buildRequest(RestServicesConstants.IDREPO_IDENTITY_SERVICE, null,
-					IdResponseDTO.class);
-			request.setPathVariables(Collections.singletonMap("uin", uin));
-			IdResponseDTO identityResponse = restHelper.requestSync(request);
-			String uinStatus = identityResponse.getResponse().getStatus();
-			if (!uinStatus.equals(env.getProperty(IdRepoConstants.ACTIVE_STATUS.getValue()))) {
-				throw new IdRepoAppException(IdRepoErrorConstants.INVALID_UIN.getErrorCode(),
-						String.format(IdRepoErrorConstants.INVALID_UIN.getErrorMessage(), uinStatus));
-			}
-		} catch (RestServiceException e) {
-			mosipLogger.error(IdRepoLogger.getUin(), ID_REPO_VID_SERVICE, "checkUinStatus",
-					"\n" + ExceptionUtils.getStackTrace(e));
-			List<ServiceError> errorList = ExceptionUtils.getServiceErrorList(
-					e.getResponseBodyAsString().isPresent() ? e.getResponseBodyAsString().get() : null);
-			mosipLogger.error(IdRepoLogger.getUin(), ID_REPO_VID_SERVICE, "checkUinStatus",
-					"\n" + errorList);
-			if (Objects.nonNull(errorList) && !errorList.isEmpty()
-					&& errorList.get(0).getErrorCode().equals(IdRepoErrorConstants.NO_RECORD_FOUND.getErrorCode())) {
-				mosipLogger.error(IdRepoLogger.getUin(), ID_REPO_VID_SERVICE, "checkUinStatus",
-						"throwing no record found");
-				throw new IdRepoAppException(IdRepoErrorConstants.NO_RECORD_FOUND_VID);
-			} else {
-				mosipLogger.error(IdRepoLogger.getUin(), ID_REPO_VID_SERVICE, "checkUinStatus",
-						"throwing UIN_RETRIEVAL_FAILED");
-				throw new IdRepoAppException(IdRepoErrorConstants.UIN_RETRIEVAL_FAILED);
-			}
-		} catch (IdRepoDataValidationException e) {
-			mosipLogger.error(IdRepoLogger.getUin(), ID_REPO_VID_SERVICE, "checkUinStatus",
-					"\n" + ExceptionUtils.getStackTrace(e));
-			throw new IdRepoAppException(IdRepoErrorConstants.INVALID_INPUT_PARAMETER_VID.getErrorCode(),
-					e.getErrorText());
-		}
-	}
-
-	/*
-	 * (non-Javadoc)
-	 * 
-	 * @see
-	 * io.mosip.idrepository.core.spi.VidService#retrieveUinByVid(java.lang.String)
-	 */
-	@Override
-	public VidResponseDTO retrieveUinByVid(String vid) throws IdRepoAppException {
-
-		Vid vidObject = retrieveVidEntity(vid);
-		if (vidObject != null) {
-			checkExpiry(vidObject.getExpiryDTimes());
-			checkStatus(vidObject.getStatusCode());
-			ResponseDTO resDTO=new ResponseDTO();
-			resDTO.setUin(vidObject.getUin());
-			return buildResponse(resDTO, id.get("read"));
-		} else {
-			mosipLogger.error(IdRepoLogger.getUin(), ID_REPO_VID_SERVICE, "retrieveUinByVid",
-					"throwing NO_RECORD_FOUND_VID");
-			throw new IdRepoAppException(IdRepoErrorConstants.NO_RECORD_FOUND_VID);
-		}
-	}
-
-	/*
-	 * (non-Javadoc)
-	 * 
-	 * @see io.mosip.idrepository.core.spi.VidService#updateVid(java.lang.String,
-	 * java.lang.Object)
-	 */
-	@Override
-	public VidResponseDTO updateVid(String vid, VidRequestDTO request) throws IdRepoAppException {
-		Vid vidObject = retrieveVidEntity(vid);
-		String vidStatus = request.getRequest().getVidStatus();
-		if (Objects.isNull(vidObject)) {
-			mosipLogger.error(IdRepoLogger.getUin(), ID_REPO_VID_SERVICE, "updateVid",
-					"throwing NO_RECORD_FOUND_VID");
-			throw new IdRepoAppException(IdRepoErrorConstants.NO_RECORD_FOUND_VID);
-		}
-<<<<<<< HEAD
-		if (vidObject.getStatusCode().equals(env.getProperty(IdRepoConstants.VID_ACTIVE_STATUS.getValue()))) {
-			vidObject.setStatusCode(vidStatus);
-			vidRepo.save(vidObject);
-			return buildResponse(null, null, vidStatus, id.get("update"));
-		} else {
-			mosipLogger.error(IdRepoLogger.getUin(), ID_REPO_VID_SERVICE, "updateVid",
-					"throwing INVALID_VID");
-			throw new IdRepoAppException(IdRepoErrorConstants.INVALID_VID.getErrorCode(),
-					String.format(IdRepoErrorConstants.INVALID_VID.getErrorMessage(), vidObject.getStatusCode()));
-=======
-		checkStatus(vidObject.getStatusCode());
-		checkExpiry(vidObject.getExpiryDTimes());
-
-		VidPolicy policy = vidpolicyProvider.getPolicy(vidObject.getVidTypeCode());
-		vidObject.setStatusCode(vidStatus);
-		vidRepo.save(vidObject);
-		ResponseDTO response = new ResponseDTO();
-		response.setVidStatus(vidStatus);
-		if (policy.getAutoRestoreAllowed() && policy.getRestoreOnAction().equals(vidStatus)) {
-			// create
-			RequestDTO reqDTO=new RequestDTO();
-			reqDTO.setUin(vidObject.getUin());
-			reqDTO.setVidType(vidObject.getVidTypeCode());
-			reqDTO.setVidStatus(vidStatus);
-			request.setRequest(reqDTO);
-			VidResponseDTO createVidResponse = createVid(request);
-			response.setUpdatedVid(createVidResponse.getResponse().getVid());
-			response.setUpdatedVidStatus(createVidResponse.getResponse().getVidStatus());
->>>>>>> 82770ad6
-		}
-		
-		return buildResponse(response, id.get("update"));
-
-	}
-
-	/**
-	 * This Method will accepts vid as parameter and will return Vid Object from DB.
-	 * 
-	 * @param Vid
-	 * @return The Vid Object
-	 */
-	private Vid retrieveVidEntity(String vid) {
-		return vidRepo.findByVid(vid);
-	}
-
-	/**
-	 * This method will check expiry date of the vid, if vid is expired then it will
-	 * throw IdRepoAppException.
-	 * 
-	 * @param expiryDTimes
-	 * @throws IdRepoAppException
-	 */
-	private void checkExpiry(LocalDateTime expiryDTimes) throws IdRepoAppException {
-		LocalDateTime currentTime = DateUtils.getUTCCurrentDateTime()
-				.atZone(ZoneId.of(env.getProperty(IdRepoConstants.DATETIME_TIMEZONE.getValue()))).toLocalDateTime();
-		if (!DateUtils.after(expiryDTimes, currentTime)) {
-			mosipLogger.error(IdRepoLogger.getUin(), ID_REPO_VID_SERVICE, "checkExpiry",
-					"throwing Expired VID");
-			throw new IdRepoAppException(IdRepoErrorConstants.INVALID_VID.getErrorCode(),
-					String.format(IdRepoErrorConstants.INVALID_VID.getErrorMessage(), EXPIRED));
-		}
-	}
-
-	/**
-	 * This method will check Status of the vid.
-	 * 
-	 * @param statusCode
-	 * @throws IdRepoAppException
-	 */
-	private void checkStatus(String statusCode) throws IdRepoAppException {
-		if (!statusCode.equalsIgnoreCase(env.getProperty(IdRepoConstants.VID_ACTIVE_STATUS.getValue()))) {
-			mosipLogger.error(IdRepoLogger.getUin(), ID_REPO_VID_SERVICE, "checkStatus",
-					"throwing INVALID_VID with status - " + statusCode);
-			throw new IdRepoAppException(IdRepoErrorConstants.INVALID_VID.getErrorCode(),
-					String.format(IdRepoErrorConstants.INVALID_VID.getErrorMessage(), statusCode));
-		}
-	}
-
-	/**
-	 * This Method will build the Vid Response
-	 * 
-	 * @param response
-	 * @param id
-	 * @return The Vid Response
-	 */
-	private VidResponseDTO buildResponse(ResponseDTO response, String id) {
-		VidResponseDTO responseDto = new VidResponseDTO();
-		responseDto.setId(id);
-		responseDto.setVersion(env.getProperty(IdRepoConstants.APPLICATION_VERSION.getValue()));
-		responseDto.setResponse(response);
-		return responseDto;
-	}
-
-}
+package io.mosip.idrepository.vid.service.impl;
+
+import java.time.LocalDateTime;
+import java.time.ZoneId;
+import java.util.Collections;
+import java.util.List;
+import java.util.Map;
+import java.util.Objects;
+
+import javax.annotation.Resource;
+import javax.transaction.Transactional;
+
+import org.springframework.beans.factory.annotation.Autowired;
+import org.springframework.boot.context.properties.ConfigurationProperties;
+import org.springframework.core.env.Environment;
+import org.springframework.stereotype.Component;
+
+import io.mosip.idrepository.core.builder.RestRequestBuilder;
+import io.mosip.idrepository.core.constant.IdRepoConstants;
+import io.mosip.idrepository.core.constant.IdRepoErrorConstants;
+import io.mosip.idrepository.core.constant.RestServicesConstants;
+import io.mosip.idrepository.core.dto.IdResponseDTO;
+import io.mosip.idrepository.core.dto.RestRequestDTO;
+import io.mosip.idrepository.core.exception.IdRepoAppException;
+import io.mosip.idrepository.core.exception.IdRepoDataValidationException;
+import io.mosip.idrepository.core.exception.RestServiceException;
+import io.mosip.idrepository.core.helper.RestHelper;
+import io.mosip.idrepository.core.logger.IdRepoLogger;
+import io.mosip.idrepository.core.security.IdRepoSecurityManager;
+import io.mosip.idrepository.core.spi.VidService;
+import io.mosip.idrepository.vid.dto.RequestDTO;
+import io.mosip.idrepository.vid.dto.ResponseDTO;
+import io.mosip.idrepository.vid.dto.VidPolicy;
+import io.mosip.idrepository.vid.dto.VidRequestDTO;
+import io.mosip.idrepository.vid.dto.VidResponseDTO;
+import io.mosip.idrepository.vid.entity.Vid;
+import io.mosip.idrepository.vid.provider.VidPolicyProvider;
+import io.mosip.idrepository.vid.repository.VidRepo;
+import io.mosip.kernel.core.exception.ExceptionUtils;
+import io.mosip.kernel.core.exception.ServiceError;
+import io.mosip.kernel.core.idgenerator.spi.VidGenerator;
+import io.mosip.kernel.core.logger.spi.Logger;
+import io.mosip.kernel.core.util.DateUtils;
+import io.mosip.kernel.core.util.UUIDUtils;
+import io.mosip.kernel.idgenerator.vid.exception.VidException;
+
+/**
+ * The Class VidServiceImpl.
+ *
+ * @author Manoj SP
+ * @author Prem Kumar
+ */
+@Component
+@ConfigurationProperties("mosip.idrepo.vid")
+@Transactional
+public class VidServiceImpl implements VidService<VidRequestDTO, VidResponseDTO> {
+	
+	/** The mosip logger. */
+	private Logger mosipLogger = IdRepoLogger.getLogger(VidServiceImpl.class);
+
+	/** The Constant EXPIRED. */
+	private static final String EXPIRED = "Expired";
+
+	/** The Constant ID_REPO_VID_SERVICE. */
+	private static final String ID_REPO_VID_SERVICE = "VidService";
+
+	/** The env. */
+	@Autowired
+	private Environment env;
+
+	/** The vid repo. */
+	@Autowired
+	private VidRepo vidRepo;
+
+	/** The vid generator. */
+	@Autowired
+	private VidGenerator<String> vidGenerator;
+
+	/** The rest builder. */
+	@Autowired
+	private RestRequestBuilder restBuilder;
+
+	/** The rest helper. */
+	@Autowired
+	private RestHelper restHelper;
+
+	/** The policy provider. */
+	@Autowired
+	private VidPolicyProvider policyProvider;
+	
+	/** The security manager. */
+	@Autowired
+	private IdRepoSecurityManager securityManager;
+
+	/** The id. */
+	@Resource
+	private Map<String, String> id;
+
+	/* (non-Javadoc)
+	 * @see io.mosip.idrepository.core.spi.VidService#createVid(java.lang.Object)
+	 */
+	@Override
+	public VidResponseDTO createVid(VidRequestDTO vidRequest) throws IdRepoAppException {
+		try {
+			String uinHash = securityManager.hash(vidRequest.getRequest().getUin().getBytes());
+			checkUinStatus(vidRequest.getRequest().getUin());
+			List<Vid> vidDetails = vidRepo.findByUinHashAndStatusCodeAndVidTypeCode(uinHash,
+					env.getProperty(IdRepoConstants.VID_ACTIVE_STATUS.getValue()),
+					vidRequest.getRequest().getVidType());
+			VidPolicy policy = policyProvider.getPolicy(vidRequest.getRequest().getVidType());
+			if (Objects.isNull(vidDetails) || vidDetails.isEmpty()
+					|| vidDetails.size() < policy.getAllowedInstances()) {
+				LocalDateTime currentTime = DateUtils.getUTCCurrentDateTime();
+				String vidRefId = UUIDUtils.getUUID(UUIDUtils.NAMESPACE_OID,
+						vidRequest.getRequest().getUin() + "_" + DateUtils.getUTCCurrentDateTime()
+								.atZone(ZoneId.of(env.getProperty(IdRepoConstants.DATETIME_TIMEZONE.getValue())))
+								.toInstant().toEpochMilli())
+						.toString();
+				Vid vid = vidRepo.save(new Vid(vidRefId, vidGenerator.generateId(),
+						uinHash, vidRequest.getRequest().getUin(),
+						vidRequest.getRequest().getVidType(), currentTime,
+						Objects.nonNull(policy.getValidForInMinutes())
+								? DateUtils.getUTCCurrentDateTime().plusMinutes(policy.getValidForInMinutes())
+								: LocalDateTime.MAX.withYear(9999),
+						env.getProperty(IdRepoConstants.VID_ACTIVE_STATUS.getValue()), "createdBy", currentTime,
+						"updatedBy", currentTime, false, currentTime));
+				ResponseDTO responseDTO = new ResponseDTO();
+				responseDTO.setVid(vid.getVid());
+				responseDTO.setVidStatus(vid.getStatusCode());
+				return buildResponse(responseDTO, id.get("create"));
+			} else {
+				mosipLogger.error(IdRepoLogger.getUin(), ID_REPO_VID_SERVICE, "createVid",
+						"throwing vid creation failed");
+				throw new IdRepoAppException(IdRepoErrorConstants.VID_CREATION_FAILED);
+			}
+		} catch (VidException e) {
+			mosipLogger.error(IdRepoLogger.getUin(), ID_REPO_VID_SERVICE, "createVid", e.getErrorText());
+			throw new IdRepoAppException(IdRepoErrorConstants.VID_GENERATION_FAILED, e);
+		}
+	}
+
+	/**
+	 * Check uin status.
+	 *
+	 * @param uin the uin
+	 * @throws IdRepoAppException the id repo app exception
+	 */
+	private void checkUinStatus(String uin) throws IdRepoAppException {
+		try {
+			RestRequestDTO request = restBuilder.buildRequest(RestServicesConstants.IDREPO_IDENTITY_SERVICE, null,
+					IdResponseDTO.class);
+			request.setPathVariables(Collections.singletonMap("uin", uin));
+			IdResponseDTO identityResponse = restHelper.requestSync(request);
+			String uinStatus = identityResponse.getResponse().getStatus();
+			if (!uinStatus.equals(env.getProperty(IdRepoConstants.ACTIVE_STATUS.getValue()))) {
+				throw new IdRepoAppException(IdRepoErrorConstants.INVALID_UIN.getErrorCode(),
+						String.format(IdRepoErrorConstants.INVALID_UIN.getErrorMessage(), uinStatus));
+			}
+		} catch (RestServiceException e) {
+			mosipLogger.error(IdRepoLogger.getUin(), ID_REPO_VID_SERVICE, "checkUinStatus",
+					"\n" + ExceptionUtils.getStackTrace(e));
+			List<ServiceError> errorList = ExceptionUtils.getServiceErrorList(
+					e.getResponseBodyAsString().isPresent() ? e.getResponseBodyAsString().get() : null);
+			mosipLogger.error(IdRepoLogger.getUin(), ID_REPO_VID_SERVICE, "checkUinStatus",
+					"\n" + errorList);
+			if (Objects.nonNull(errorList) && !errorList.isEmpty()
+					&& errorList.get(0).getErrorCode().equals(IdRepoErrorConstants.NO_RECORD_FOUND.getErrorCode())) {
+				mosipLogger.error(IdRepoLogger.getUin(), ID_REPO_VID_SERVICE, "checkUinStatus",
+						"throwing no record found");
+				throw new IdRepoAppException(IdRepoErrorConstants.NO_RECORD_FOUND_VID);
+			} else {
+				mosipLogger.error(IdRepoLogger.getUin(), ID_REPO_VID_SERVICE, "checkUinStatus",
+						"throwing UIN_RETRIEVAL_FAILED");
+				throw new IdRepoAppException(IdRepoErrorConstants.UIN_RETRIEVAL_FAILED);
+			}
+		} catch (IdRepoDataValidationException e) {
+			mosipLogger.error(IdRepoLogger.getUin(), ID_REPO_VID_SERVICE, "checkUinStatus",
+					"\n" + ExceptionUtils.getStackTrace(e));
+			throw new IdRepoAppException(IdRepoErrorConstants.INVALID_INPUT_PARAMETER_VID.getErrorCode(),
+					e.getErrorText());
+		}
+	}
+
+	/*
+	 * (non-Javadoc)
+	 * 
+	 * @see
+	 * io.mosip.idrepository.core.spi.VidService#retrieveUinByVid(java.lang.String)
+	 */
+	@Override
+	public VidResponseDTO retrieveUinByVid(String vid) throws IdRepoAppException {
+
+		Vid vidObject = retrieveVidEntity(vid);
+		if (vidObject != null) {
+			checkExpiry(vidObject.getExpiryDTimes());
+			checkStatus(vidObject.getStatusCode());
+			ResponseDTO resDTO=new ResponseDTO();
+			resDTO.setUin(vidObject.getUin());
+			return buildResponse(resDTO, id.get("read"));
+		} else {
+			mosipLogger.error(IdRepoLogger.getUin(), ID_REPO_VID_SERVICE, "retrieveUinByVid",
+					"throwing NO_RECORD_FOUND_VID");
+			throw new IdRepoAppException(IdRepoErrorConstants.NO_RECORD_FOUND_VID);
+		}
+	}
+
+	/*
+	 * (non-Javadoc)
+	 * 
+	 * @see io.mosip.idrepository.core.spi.VidService#updateVid(java.lang.String,
+	 * java.lang.Object)
+	 */
+	@Override
+	public VidResponseDTO updateVid(String vid, VidRequestDTO request) throws IdRepoAppException {
+		Vid vidObject = retrieveVidEntity(vid);
+		String vidStatus = request.getRequest().getVidStatus();
+		if (Objects.isNull(vidObject)) {
+			mosipLogger.error(IdRepoLogger.getUin(), ID_REPO_VID_SERVICE, "updateVid",
+					"throwing NO_RECORD_FOUND_VID");
+			throw new IdRepoAppException(IdRepoErrorConstants.NO_RECORD_FOUND_VID);
+		}
+		checkStatus(vidObject.getStatusCode());
+		checkExpiry(vidObject.getExpiryDTimes());
+		VidPolicy policy = policyProvider.getPolicy(vidObject.getVidTypeCode());
+		ResponseDTO response = new ResponseDTO();
+		response.setVidStatus(vidStatus);
+		if (policy.getAutoRestoreAllowed() && policy.getRestoreOnAction().equals(vidStatus)) {
+			// create
+			RequestDTO reqDTO=new RequestDTO();
+			reqDTO.setUin(vidObject.getUin());
+			reqDTO.setVidType(vidObject.getVidTypeCode());
+			reqDTO.setVidStatus(vidStatus);
+			request.setRequest(reqDTO);
+			VidResponseDTO createVidResponse = createVid(request);
+			response.setUpdatedVid(createVidResponse.getResponse().getVid());
+			response.setUpdatedVidStatus(createVidResponse.getResponse().getVidStatus());
+		}
+		
+		ResponseDTO responseDTO = new ResponseDTO();
+		responseDTO.setVidStatus(vidStatus);
+		return buildResponse(responseDTO, id.get("update"));
+	}
+
+	/**
+	 * This Method will accepts vid as parameter and will return Vid Object from DB.
+	 *
+	 * @param vid the vid
+	 * @return The Vid Object
+	 */
+	private Vid retrieveVidEntity(String vid) {
+		return vidRepo.findByVid(vid);
+	}
+
+	/**
+	 * This method will check expiry date of the vid, if vid is expired then it will
+	 * throw IdRepoAppException.
+	 *
+	 * @param expiryDTimes the expiry D times
+	 * @throws IdRepoAppException the id repo app exception
+	 */
+	private void checkExpiry(LocalDateTime expiryDTimes) throws IdRepoAppException {
+		LocalDateTime currentTime = DateUtils.getUTCCurrentDateTime()
+				.atZone(ZoneId.of(env.getProperty(IdRepoConstants.DATETIME_TIMEZONE.getValue()))).toLocalDateTime();
+		if (!DateUtils.after(expiryDTimes, currentTime)) {
+			mosipLogger.error(IdRepoLogger.getUin(), ID_REPO_VID_SERVICE, "checkExpiry",
+					"throwing Expired VID");
+			throw new IdRepoAppException(IdRepoErrorConstants.INVALID_VID.getErrorCode(),
+					String.format(IdRepoErrorConstants.INVALID_VID.getErrorMessage(), EXPIRED));
+		}
+	}
+
+	/**
+	 * This method will check Status of the vid.
+	 *
+	 * @param statusCode the status code
+	 * @throws IdRepoAppException the id repo app exception
+	 */
+	private void checkStatus(String statusCode) throws IdRepoAppException {
+		if (!statusCode.equalsIgnoreCase(env.getProperty(IdRepoConstants.VID_ACTIVE_STATUS.getValue()))) {
+			mosipLogger.error(IdRepoLogger.getUin(), ID_REPO_VID_SERVICE, "checkStatus",
+					"throwing INVALID_VID with status - " + statusCode);
+			throw new IdRepoAppException(IdRepoErrorConstants.INVALID_VID.getErrorCode(),
+					String.format(IdRepoErrorConstants.INVALID_VID.getErrorMessage(), statusCode));
+		}
+	}
+
+	/**
+	 * This Method will build the Vid Response.
+	 *
+	 * @param response the response
+	 * @param id the id
+	 * @return The Vid Response
+	 */
+	private VidResponseDTO buildResponse(ResponseDTO response, String id) {
+		VidResponseDTO responseDto = new VidResponseDTO();
+		responseDto.setId(id);
+		responseDto.setVersion(env.getProperty(IdRepoConstants.APPLICATION_VERSION.getValue()));
+		responseDto.setResponse(response);
+		return responseDto;
+	}
+
+}