--- conflicted
+++ resolved
@@ -17,9 +17,6 @@
 		<module>authentication</module>
 		<module>id-repository</module>
 		<module>admin</module>
-<<<<<<< HEAD
-=======
 		<module>automationtests</module>
->>>>>>> 71da5d6c
   </modules>
 </project>