--- conflicted
+++ resolved
@@ -15,11 +15,7 @@
 		<module>registration</module>
 		<module>registration-processor</module>
 		<module>authentication</module>
-<<<<<<< HEAD
 		<module>id-repository</module>
-	</modules>
-=======
     	<module>admin</module>
   </modules>
->>>>>>> 39fd9bcd
 </project>