<?xml version="1.0" encoding="UTF-8"?>
<!--
CAUTION: Do not modify this file unless you know what you are doing.
         Unexpected results may occur if the code is changed deliberately.
-->
<<<<<<< HEAD
<dbmodel pgmodeler-ver="0.9.3" use-changelog="false" last-position="556,0" last-zoom="0.4" max-obj-count="139"
=======
<dbmodel pgmodeler-ver="0.9.3" use-changelog="false" last-position="0,1334" last-zoom="0.5" max-obj-count="139"
>>>>>>> 908feb06
	 default-schema="public" default-owner="postgres">
<role name="sysadmin"
      superuser="true"
      createdb="true"
      replication="true"
      createrole="true"
      inherit="true"
      login="true"
      encrypted="true"
      password="********">
</role>

<role name="dbadmin"
      createdb="true"
      replication="true"
      createrole="true"
      inherit="true"
      login="true"
      encrypted="true"
      password="********">
</role>

<role name="appadmin"
      inherit="true"
      login="true"
      encrypted="true"
      password="********">
</role>

<role name="masteruser"
      inherit="true"
      login="true"
      encrypted="true"
      password="********">
</role>

<role name="sysadmin_cp"
      superuser="true"
      createdb="true"
      replication="true"
      createrole="true"
      inherit="true"
      login="true"
      encrypted="true"
      password="********">
</role>

<database name="mosip_master" encoding="UTF8" lc-collate="en_US.UTF-8" lc-ctype="en_US.UTF-8" is-template="false" allow-conns="true">
	<role name="sysadmin"/>
	<tablespace name="pg_default"/>
	<comment><![CDATA[Database to store all master reference data, look-up data, configuration data, metadata...etc.]]></comment>
</database>

<schema name="public" layer="0" rect-visible="true" fill-color="#e1e1e1" sql-disabled="true">
</schema>

<schema name="master" layer="0" rect-visible="true" fill-color="#83af1f">
	<role name="sysadmin"/>
</schema>

<table name="admin_param" layer="0" collapse-mode="2" max-obj-count="14" z-value="0">
	<schema name="master"/>
	<role name="sysadmin"/>
	<comment><![CDATA[Admin Parameters : Stores admin parameters with values used in application modules.]]></comment>
	<position x="60" y="1760"/>
	<column name="code" not-null="true">
		<type name="character varying" length="36"/>
		<comment><![CDATA[Code : unique parameter code for different configurations, processes, defaults etc]]></comment>
	</column>
	<column name="name" not-null="true">
		<type name="character varying" length="128"/>
		<comment><![CDATA[Name : Admin parameter name]]></comment>
	</column>
	<column name="val">
		<type name="character varying" length="512"/>
		<comment><![CDATA[Parameter Value : values for admin configuration parameter]]></comment>
	</column>
	<column name="typ" not-null="true">
		<type name="character varying" length="128"/>
		<comment><![CDATA[Type : Admin parameter classification types  for ex., System parameter, business parameters, configuration parameters, security parameter, schedule parameter....etc.]]></comment>
	</column>
	<column name="lang_code" not-null="true">
		<type name="character varying" length="3"/>
		<comment><![CDATA[Language Code : For multilanguage implementation this attribute Refers master.language.code. The value of some of the attributes in current record is stored in this respective language. ]]></comment>
	</column>
	<column name="is_active" not-null="true">
		<type name="boolean" length="0"/>
		<comment><![CDATA[IS_Active : Flag to mark whether the record is Active or In-active]]></comment>
	</column>
	<column name="cr_by" not-null="true">
		<type name="character varying" length="256"/>
		<comment><![CDATA[Created By : ID or name of the user who create / insert record]]></comment>
	</column>
	<column name="cr_dtimes" not-null="true">
		<type name="timestamp" length="0"/>
		<comment><![CDATA[Created DateTimestamp : Date and Timestamp when the record is created/inserted]]></comment>
	</column>
	<column name="upd_by">
		<type name="character varying" length="256"/>
		<comment><![CDATA[Updated By : ID or name of the user who update the record with new values]]></comment>
	</column>
	<column name="upd_dtimes">
		<type name="timestamp" length="0"/>
		<comment><![CDATA[Updated DateTimestamp : Date and Timestamp when any of the fields in the record is updated with new values.]]></comment>
	</column>
	<column name="is_deleted" not-null="true" default-value="FALSE">
		<type name="boolean" length="0"/>
		<comment><![CDATA[IS_Deleted : Flag to mark whether the record is Soft deleted.]]></comment>
	</column>
	<column name="del_dtimes">
		<type name="timestamp" length="0"/>
		<comment><![CDATA[Deleted DateTimestamp : Date and Timestamp when the record is soft deleted with is_deleted=TRUE]]></comment>
	</column>
	<constraint name="pk_admparm_code" type="pk-constr" table="master.admin_param">
		<columns names="code,lang_code" ref-type="src-columns"/>
	</constraint>
</table>

<table name="appl_form_type" layer="0" collapse-mode="2" max-obj-count="13" z-value="0">
	<schema name="master"/>
	<role name="sysadmin"/>
	<comment><![CDATA[Application Form Type : Type of forms used for UIN / user registration.]]></comment>
	<position x="520" y="360"/>
	<column name="code" not-null="true">
		<type name="character varying" length="36"/>
		<comment><![CDATA[Code : Unique application form types supported by registration process]]></comment>
	</column>
	<column name="name" not-null="true">
		<type name="character varying" length="64"/>
		<comment><![CDATA[Name : Application form type name]]></comment>
	</column>
	<column name="descr">
		<type name="character varying" length="128"/>
		<comment><![CDATA[Description : Description of application form types supported by registration process]]></comment>
	</column>
	<column name="lang_code" not-null="true">
		<type name="character varying" length="3"/>
		<comment><![CDATA[Language Code : For multilanguage implementation this attribute Refers master.language.code. The value of some of the attributes in current record is stored in this respective language. ]]></comment>
	</column>
	<column name="is_active" not-null="true">
		<type name="boolean" length="0"/>
		<comment><![CDATA[IS_Active : Flag to mark whether the record is Active or In-active]]></comment>
	</column>
	<column name="cr_by" not-null="true">
		<type name="character varying" length="256"/>
		<comment><![CDATA[Created By : ID or name of the user who create / insert record]]></comment>
	</column>
	<column name="cr_dtimes" not-null="true">
		<type name="timestamp" length="0"/>
		<comment><![CDATA[Created DateTimestamp : Date and Timestamp when the record is created/inserted]]></comment>
	</column>
	<column name="upd_by">
		<type name="character varying" length="256"/>
		<comment><![CDATA[Updated By : ID or name of the user who update the record with new values]]></comment>
	</column>
	<column name="upd_dtimes">
		<type name="timestamp" length="0"/>
		<comment><![CDATA[Updated DateTimestamp : Date and Timestamp when any of the fields in the record is updated with new values.]]></comment>
	</column>
	<column name="is_deleted" not-null="true" default-value="FALSE">
		<type name="boolean" length="0"/>
		<comment><![CDATA[IS_Deleted : Flag to mark whether the record is Soft deleted.]]></comment>
	</column>
	<column name="del_dtimes">
		<type name="timestamp" length="0"/>
		<comment><![CDATA[Deleted DateTimestamp : Date and Timestamp when the record is soft deleted with is_deleted=TRUE]]></comment>
	</column>
	<constraint name="pk_applftyp_code" type="pk-constr" table="master.appl_form_type">
		<columns names="code,lang_code" ref-type="src-columns"/>
	</constraint>
</table>

<table name="app_authentication_method" layer="0" collapse-mode="2" max-obj-count="15" z-value="0">
	<schema name="master"/>
	<role name="sysadmin"/>
	<comment><![CDATA[App Authentication Method : Store List of application, process, role and their user authentication methods mapped with sequence.]]></comment>
	<position x="2800" y="2440"/>
	<column name="app_id" not-null="true">
		<type name="character varying" length="36"/>
		<comment><![CDATA[Application ID : of specific application module, for.ex.,  Registration client, Authentication application, Portal App, etc.  refers master.app_detail.id]]></comment>
	</column>
	<column name="process_id" not-null="true">
		<type name="character varying" length="36"/>
		<comment><![CDATA[Process ID : Process id refers to master.process_list.id]]></comment>
	</column>
	<column name="role_code" not-null="true">
		<type name="character varying" length="36"/>
		<comment><![CDATA[Role Code: Role code refers to master.role_list.code]]></comment>
	</column>
	<column name="auth_method_code" not-null="true">
		<type name="character varying" length="36"/>
		<comment><![CDATA[Authentication Method Code :  unique authentication methods supported by the system, for ex., OTP, PASSWORD, BIO etc.  Refers to master.authentication_method.code  ]]></comment>
	</column>
	<column name="method_seq">
		<type name="smallint" length="0"/>
		<comment><![CDATA[Method Sequence: In case of multiple authentication methods supported by an application, then the sequence number is used to serialized the authentication process]]></comment>
	</column>
	<column name="lang_code" not-null="true">
		<type name="character varying" length="3"/>
		<comment><![CDATA[Language Code : For multilanguage implementation this attribute Refers master.language.code. The value of some of the attributes in current record is stored in this respective language. ]]></comment>
	</column>
	<column name="is_active" not-null="true">
		<type name="boolean" length="0"/>
		<comment><![CDATA[IS_Active : Flag to mark whether the record is Active or In-active]]></comment>
	</column>
	<column name="cr_by" not-null="true">
		<type name="character varying" length="256"/>
		<comment><![CDATA[Created By : ID or name of the user who create / insert record]]></comment>
	</column>
	<column name="cr_dtimes" not-null="true">
		<type name="timestamp" length="0"/>
		<comment><![CDATA[Created DateTimestamp : Date and Timestamp when the record is created/inserted]]></comment>
	</column>
	<column name="upd_by">
		<type name="character varying" length="256"/>
		<comment><![CDATA[Updated By : ID or name of the user who update the record with new values]]></comment>
	</column>
	<column name="upd_dtimes">
		<type name="timestamp" length="0"/>
		<comment><![CDATA[Updated DateTimestamp : Date and Timestamp when any of the fields in the record is updated with new values.]]></comment>
	</column>
	<column name="is_deleted" not-null="true" default-value="FALSE">
		<type name="boolean" length="0"/>
		<comment><![CDATA[IS_Deleted : Flag to mark whether the record is Soft deleted.]]></comment>
	</column>
	<column name="del_dtimes">
		<type name="timestamp" length="0"/>
		<comment><![CDATA[Deleted DateTimestamp : Date and Timestamp when the record is soft deleted with is_deleted=TRUE]]></comment>
	</column>
	<constraint name="pk_appauthm_id" type="pk-constr" table="master.app_authentication_method">
		<columns names="app_id,process_id,role_code,auth_method_code" ref-type="src-columns"/>
	</constraint>
</table>

<index name="uk_appauthm_id" table="master.app_authentication_method"
	 concurrent="false" unique="true" fast-update="false" buffering="false"
	 index-type="btree" factor="90">
		<idxelement use-sorting="false">
			<column name="app_id"/>
		</idxelement>
		<idxelement use-sorting="false">
			<column name="process_id"/>
		</idxelement>
		<idxelement use-sorting="false">
			<column name="role_code"/>
		</idxelement>
		<idxelement use-sorting="false">
			<column name="method_seq"/>
		</idxelement>
</index>

<table name="app_detail" layer="0" collapse-mode="2" max-obj-count="13" z-value="0">
	<schema name="master"/>
	<role name="sysadmin"/>
	<comment><![CDATA[Application Details : List of MOSIP Applications]]></comment>
	<position x="1760" y="1800"/>
	<column name="id" not-null="true">
		<type name="character varying" length="36"/>
		<comment><![CDATA[Application ID :  Unique ID generated / assigned for an application]]></comment>
	</column>
	<column name="name" not-null="true">
		<type name="character varying" length="64"/>
		<comment><![CDATA[Name : Application name]]></comment>
	</column>
	<column name="descr">
		<type name="character varying" length="256"/>
		<comment><![CDATA[Description :  Application description]]></comment>
	</column>
	<column name="lang_code" not-null="true">
		<type name="character varying" length="3"/>
		<comment><![CDATA[Language Code : For multilanguage implementation this attribute Refers master.language.code. The value of some of the attributes in current record is stored in this respective language. ]]></comment>
	</column>
	<column name="is_active" not-null="true">
		<type name="boolean" length="0"/>
		<comment><![CDATA[IS_Active : Flag to mark whether the record is Active or In-active]]></comment>
	</column>
	<column name="cr_by" not-null="true">
		<type name="character varying" length="256"/>
		<comment><![CDATA[Created By : ID or name of the user who create / insert record]]></comment>
	</column>
	<column name="cr_dtimes" not-null="true">
		<type name="timestamp" length="0"/>
		<comment><![CDATA[Created DateTimestamp : Date and Timestamp when the record is created/inserted]]></comment>
	</column>
	<column name="upd_by">
		<type name="character varying" length="256"/>
		<comment><![CDATA[Updated By : ID or name of the user who update the record with new values]]></comment>
	</column>
	<column name="upd_dtimes">
		<type name="timestamp" length="0"/>
		<comment><![CDATA[Updated DateTimestamp : Date and Timestamp when any of the fields in the record is updated with new values.]]></comment>
	</column>
	<column name="is_deleted" not-null="true" default-value="FALSE">
		<type name="boolean" length="0"/>
		<comment><![CDATA[IS_Deleted : Flag to mark whether the record is Soft deleted.]]></comment>
	</column>
	<column name="del_dtimes">
		<type name="timestamp" length="0"/>
		<comment><![CDATA[Deleted DateTimestamp : Date and Timestamp when the record is soft deleted with is_deleted=TRUE]]></comment>
	</column>
	<constraint name="pk_appdtl_id" type="pk-constr" table="master.app_detail">
		<columns names="id,lang_code" ref-type="src-columns"/>
	</constraint>
</table>

<index name="idx_appdtl_name" table="master.app_detail"
	 concurrent="false" unique="true" fast-update="false" buffering="false"
	 index-type="btree" factor="90">
		<idxelement use-sorting="false">
			<column name="name"/>
		</idxelement>
</index>

<table name="app_role_priority" layer="0" collapse-mode="2" max-obj-count="14" z-value="0">
	<schema name="master"/>
	<role name="sysadmin"/>
	<comment><![CDATA[Application Role Priority : Defines role priority for each application and processes for application user.]]></comment>
	<position x="1740" y="1340"/>
	<column name="app_id" not-null="true">
		<type name="character varying" length="36"/>
		<comment><![CDATA[Application ID : of specific application module, for.ex.,  Registration client, Authentication application, Portal App, etc.  refers master.app_detail.id]]></comment>
	</column>
	<column name="process_id" not-null="true">
		<type name="character varying" length="36"/>
		<comment><![CDATA[Process ID : Process id refers to master.process_list.id]]></comment>
	</column>
	<column name="role_code" not-null="true">
		<type name="character varying" length="36"/>
		<comment><![CDATA[Role Code: Role code refers to master.role_list.code]]></comment>
	</column>
	<column name="priority">
		<type name="smallint" length="0"/>
		<comment><![CDATA[Priority: In case of multiple roles assigned to a user, then the role with highest priority will be considered for application process.]]></comment>
	</column>
	<column name="lang_code" not-null="true">
		<type name="character varying" length="3"/>
		<comment><![CDATA[Language Code : For multilanguage implementation this attribute Refers master.language.code. The value of some of the attributes in current record is stored in this respective language. ]]></comment>
	</column>
	<column name="is_active" not-null="true">
		<type name="boolean" length="0"/>
		<comment><![CDATA[IS_Active : Flag to mark whether the record is Active or In-active]]></comment>
	</column>
	<column name="cr_by" not-null="true">
		<type name="character varying" length="256"/>
		<comment><![CDATA[Created By : ID or name of the user who create / insert record]]></comment>
	</column>
	<column name="cr_dtimes" not-null="true">
		<type name="timestamp" length="0"/>
		<comment><![CDATA[Created DateTimestamp : Date and Timestamp when the record is created/inserted]]></comment>
	</column>
	<column name="upd_by">
		<type name="character varying" length="256"/>
		<comment><![CDATA[Updated By : ID or name of the user who update the record with new values]]></comment>
	</column>
	<column name="upd_dtimes">
		<type name="timestamp" length="0"/>
		<comment><![CDATA[Updated DateTimestamp : Date and Timestamp when any of the fields in the record is updated with new values.]]></comment>
	</column>
	<column name="is_deleted" not-null="true" default-value="FALSE">
		<type name="boolean" length="0"/>
		<comment><![CDATA[IS_Deleted : Flag to mark whether the record is Soft deleted.]]></comment>
	</column>
	<column name="del_dtimes">
		<type name="timestamp" length="0"/>
		<comment><![CDATA[Deleted DateTimestamp : Date and Timestamp when the record is soft deleted with is_deleted=TRUE]]></comment>
	</column>
	<constraint name="pk_roleprt_id" type="pk-constr" table="master.app_role_priority">
		<columns names="app_id,process_id,role_code" ref-type="src-columns"/>
	</constraint>
</table>

<index name="uk_roleprt_id" table="master.app_role_priority"
	 concurrent="false" unique="true" fast-update="false" buffering="false"
	 index-type="btree" factor="90">
		<idxelement use-sorting="false">
			<column name="app_id"/>
		</idxelement>
		<idxelement use-sorting="false">
			<column name="process_id"/>
		</idxelement>
		<idxelement use-sorting="false">
			<column name="priority"/>
		</idxelement>
</index>

<table name="authentication_method" layer="0" collapse-mode="2" max-obj-count="12" z-value="0">
	<schema name="master"/>
	<role name="sysadmin"/>
	<comment><![CDATA[Authentication Method : List of user Authentication methods supported by the system.]]></comment>
	<position x="3280" y="2900"/>
	<column name="code" not-null="true">
		<type name="character varying" length="36"/>
		<comment><![CDATA[Code :  unique authentication methods supported by the system, for ex., OTP, PASSWORD, BIO etc. ]]></comment>
	</column>
	<column name="method_seq">
		<type name="smallint" length="0"/>
		<comment><![CDATA[Method Sequence: In case of multiple authentication methods supported by an application, then the sequence number is used to serialized the authentication process]]></comment>
	</column>
	<column name="lang_code" not-null="true">
		<type name="character varying" length="3"/>
		<comment><![CDATA[Language Code : For multilanguage implementation this attribute Refers master.language.code. The value of some of the attributes in current record is stored in this respective language. ]]></comment>
	</column>
	<column name="is_active" not-null="true">
		<type name="boolean" length="0"/>
		<comment><![CDATA[IS_Active : Flag to mark whether the record is Active or In-active]]></comment>
	</column>
	<column name="cr_by" not-null="true">
		<type name="character varying" length="256"/>
		<comment><![CDATA[Created By : ID or name of the user who create / insert record]]></comment>
	</column>
	<column name="cr_dtimes" not-null="true">
		<type name="timestamp" length="0"/>
		<comment><![CDATA[Created DateTimestamp : Date and Timestamp when the record is created/inserted]]></comment>
	</column>
	<column name="upd_by">
		<type name="character varying" length="256"/>
		<comment><![CDATA[Updated By : ID or name of the user who update the record with new values]]></comment>
	</column>
	<column name="upd_dtimes">
		<type name="timestamp" length="0"/>
		<comment><![CDATA[Updated DateTimestamp : Date and Timestamp when any of the fields in the record is updated with new values.]]></comment>
	</column>
	<column name="is_deleted" not-null="true" default-value="FALSE">
		<type name="boolean" length="0"/>
		<comment><![CDATA[IS_Deleted : Flag to mark whether the record is Soft deleted.]]></comment>
	</column>
	<column name="del_dtimes">
		<type name="timestamp" length="0"/>
		<comment><![CDATA[Deleted DateTimestamp : Date and Timestamp when the record is soft deleted with is_deleted=TRUE]]></comment>
	</column>
	<constraint name="pk_authm_code" type="pk-constr" table="master.authentication_method">
		<columns names="code,lang_code" ref-type="src-columns"/>
	</constraint>
</table>

<table name="authentication_type" layer="0" collapse-mode="2" max-obj-count="12" z-value="0">
	<schema name="master"/>
	<role name="sysadmin"/>
	<comment><![CDATA[Authentication Type : List of Authentication types supported by the system.]]></comment>
	<position x="80" y="60"/>
	<column name="code" not-null="true">
		<type name="character varying" length="36"/>
		<comment><![CDATA[Code :  unique authentication types supported by the authentication system, for ex., OTP, BIO, DEMOGRAPHIC, eKYC etc. ]]></comment>
	</column>
	<column name="descr">
		<type name="character varying" length="256"/>
		<comment><![CDATA[Description :  Description of authentication types supported by the authentication system]]></comment>
	</column>
	<column name="lang_code" not-null="true">
		<type name="character varying" length="3"/>
		<comment><![CDATA[Language Code : For multilanguage implementation this attribute Refers master.language.code. The value of some of the attributes in current record is stored in this respective language. ]]></comment>
	</column>
	<column name="is_active" not-null="true">
		<type name="boolean" length="0"/>
		<comment><![CDATA[IS_Active : Flag to mark whether the record is Active or In-active]]></comment>
	</column>
	<column name="cr_by" not-null="true">
		<type name="character varying" length="256"/>
		<comment><![CDATA[Created By : ID or name of the user who create / insert record]]></comment>
	</column>
	<column name="cr_dtimes" not-null="true">
		<type name="timestamp" length="0"/>
		<comment><![CDATA[Created DateTimestamp : Date and Timestamp when the record is created/inserted]]></comment>
	</column>
	<column name="upd_by">
		<type name="character varying" length="256"/>
		<comment><![CDATA[Updated By : ID or name of the user who update the record with new values]]></comment>
	</column>
	<column name="upd_dtimes">
		<type name="timestamp" length="0"/>
		<comment><![CDATA[Updated DateTimestamp : Date and Timestamp when any of the fields in the record is updated with new values.]]></comment>
	</column>
	<column name="is_deleted" not-null="true" default-value="FALSE">
		<type name="boolean" length="0"/>
		<comment><![CDATA[IS_Deleted : Flag to mark whether the record is Soft deleted.]]></comment>
	</column>
	<column name="del_dtimes">
		<type name="timestamp" length="0"/>
		<comment><![CDATA[Deleted DateTimestamp : Date and Timestamp when the record is soft deleted with is_deleted=TRUE]]></comment>
	</column>
	<constraint name="pk_authtyp_code" type="pk-constr" table="master.authentication_type">
		<columns names="code,lang_code" ref-type="src-columns"/>
	</constraint>
</table>

<table name="applicant_valid_document" layer="0" collapse-mode="2" max-obj-count="13" z-value="0">
	<schema name="master"/>
	<role name="sysadmin"/>
	<comment><![CDATA[Applicant Valid Document : This is mapping table that relates applicant type, document category and document type, that is valid document proof for UIN registration process.]]></comment>
	<position x="3640" y="1360"/>
	<column name="apptyp_code" not-null="true">
		<type name="character varying" length="36"/>
		<comment><![CDATA[Applicant Type Code: Code of the applicant type defined/configured by the country admin]]></comment>
	</column>
	<column name="doccat_code" not-null="true">
		<type name="character varying" length="36"/>
		<comment><![CDATA[Document Category Code: Refers to master.doc_category.code]]></comment>
	</column>
	<column name="doctyp_code" not-null="true">
		<type name="character varying" length="36"/>
		<comment><![CDATA[Document Type Code: Refers to master.doc_type.code]]></comment>
	</column>
	<column name="lang_code" not-null="true">
		<type name="character varying" length="3"/>
		<comment><![CDATA[Language Code : For multilanguage implementation this attribute Refers master.language.code. The value of some of the attributes in current record is stored in this respective language. ]]></comment>
	</column>
	<column name="is_active" not-null="true">
		<type name="boolean" length="0"/>
		<comment><![CDATA[IS_Active : Flag to mark whether the record is Active or In-active]]></comment>
	</column>
	<column name="cr_by" not-null="true">
		<type name="character varying" length="256"/>
		<comment><![CDATA[Created By : ID or name of the user who create / insert record]]></comment>
	</column>
	<column name="cr_dtimes" not-null="true">
		<type name="timestamp" length="0"/>
		<comment><![CDATA[Created DateTimestamp : Date and Timestamp when the record is created/inserted]]></comment>
	</column>
	<column name="upd_by">
		<type name="character varying" length="256"/>
		<comment><![CDATA[Updated By : ID or name of the user who update the record with new values]]></comment>
	</column>
	<column name="upd_dtimes">
		<type name="timestamp" length="0"/>
		<comment><![CDATA[Updated DateTimestamp : Date and Timestamp when any of the fields in the record is updated with new values.]]></comment>
	</column>
	<column name="is_deleted" not-null="true" default-value="FALSE">
		<type name="boolean" length="0"/>
		<comment><![CDATA[IS_Deleted : Flag to mark whether the record is Soft deleted.]]></comment>
	</column>
	<column name="del_dtimes">
		<type name="timestamp" length="0"/>
		<comment><![CDATA[Deleted DateTimestamp : Date and Timestamp when the record is soft deleted with is_deleted=TRUE]]></comment>
	</column>
	<constraint name="pk_avaldoc_code" type="pk-constr" table="master.applicant_valid_document">
		<columns names="apptyp_code,doccat_code,doctyp_code" ref-type="src-columns"/>
	</constraint>
</table>

<table name="biometric_attribute" layer="0" collapse-mode="2" max-obj-count="14" z-value="0">
	<schema name="master"/>
	<role name="sysadmin"/>
	<comment><![CDATA[Biometric Attribute : List of all biometric attributes to be captured for each biometric type during UIN registration]]></comment>
	<position x="940" y="1780"/>
	<column name="code" not-null="true">
		<type name="character varying" length="36"/>
		<comment><![CDATA[Code : Biometic attribute names,  Right Thumb, Left Thumb, Right Eye, Left Eye, etc.]]></comment>
	</column>
	<column name="name" not-null="true">
		<type name="character varying" length="64"/>
		<comment><![CDATA[Name : Biometric attribute name]]></comment>
	</column>
	<column name="descr">
		<type name="character varying" length="128"/>
		<comment><![CDATA[Description : Description of Biometic attribute names,  Right Thumb, Left Thumb, Right Eye, Left Eye, etc.]]></comment>
	</column>
	<column name="bmtyp_code" not-null="true">
		<type name="character varying" length="36"/>
		<comment><![CDATA[Bio-metric Type code : types of biometrics for ex.,  Finger prints, facial, Iris etc.  Refers master.biometric_type.code]]></comment>
	</column>
	<column name="lang_code" not-null="true">
		<type name="character varying" length="3"/>
		<comment><![CDATA[Language Code : For multilanguage implementation this attribute Refers master.language.code. The value of some of the attributes in current record is stored in this respective language. ]]></comment>
	</column>
	<column name="is_active" not-null="true">
		<type name="boolean" length="0"/>
		<comment><![CDATA[IS_Active : Flag to mark whether the record is Active or In-active]]></comment>
	</column>
	<column name="cr_by" not-null="true">
		<type name="character varying" length="256"/>
		<comment><![CDATA[Created By : ID or name of the user who create / insert record]]></comment>
	</column>
	<column name="cr_dtimes" not-null="true">
		<type name="timestamp" length="0"/>
		<comment><![CDATA[Created DateTimestamp : Date and Timestamp when the record is created/inserted]]></comment>
	</column>
	<column name="upd_by">
		<type name="character varying" length="256"/>
		<comment><![CDATA[Updated By : ID or name of the user who update the record with new values]]></comment>
	</column>
	<column name="upd_dtimes">
		<type name="timestamp" length="0"/>
		<comment><![CDATA[Updated DateTimestamp : Date and Timestamp when any of the fields in the record is updated with new values.]]></comment>
	</column>
	<column name="is_deleted" not-null="true" default-value="FALSE">
		<type name="boolean" length="0"/>
		<comment><![CDATA[IS_Deleted : Flag to mark whether the record is Soft deleted.]]></comment>
	</column>
	<column name="del_dtimes">
		<type name="timestamp" length="0"/>
		<comment><![CDATA[Deleted DateTimestamp : Date and Timestamp when the record is soft deleted with is_deleted=TRUE]]></comment>
	</column>
	<constraint name="pk_bmattr_code" type="pk-constr" table="master.biometric_attribute">
		<columns names="code,lang_code" ref-type="src-columns"/>
	</constraint>
</table>

<table name="biometric_type" layer="0" collapse-mode="2" max-obj-count="13" z-value="0">
	<schema name="master"/>
	<role name="sysadmin"/>
	<comment><![CDATA[Biometric Type : List of all biometric type supported for UIN registration]]></comment>
	<position x="1400" y="1800"/>
	<column name="code" not-null="true">
		<type name="character varying" length="36"/>
		<comment><![CDATA[Code : types of biometrics for ex.,  Finger prints, facial, Iris etc.]]></comment>
	</column>
	<column name="name" not-null="true">
		<type name="character varying" length="64"/>
		<comment><![CDATA[Name : Biometric type name]]></comment>
	</column>
	<column name="descr">
		<type name="character varying" length="128"/>
		<comment><![CDATA[Description : Description of types of biometrics]]></comment>
	</column>
	<column name="lang_code" not-null="true">
		<type name="character varying" length="3"/>
		<comment><![CDATA[Language Code : For multilanguage implementation this attribute Refers master.language.code. The value of some of the attributes in current record is stored in this respective language. ]]></comment>
	</column>
	<column name="is_active" not-null="true">
		<type name="boolean" length="0"/>
		<comment><![CDATA[IS_Active : Flag to mark whether the record is Active or In-active]]></comment>
	</column>
	<column name="cr_by" not-null="true">
		<type name="character varying" length="256"/>
		<comment><![CDATA[Created By : ID or name of the user who create / insert record]]></comment>
	</column>
	<column name="cr_dtimes" not-null="true">
		<type name="timestamp" length="0"/>
		<comment><![CDATA[Created DateTimestamp : Date and Timestamp when the record is created/inserted]]></comment>
	</column>
	<column name="upd_by">
		<type name="character varying" length="256"/>
		<comment><![CDATA[Updated By : ID or name of the user who update the record with new values]]></comment>
	</column>
	<column name="upd_dtimes">
		<type name="timestamp" length="0"/>
		<comment><![CDATA[Updated DateTimestamp : Date and Timestamp when any of the fields in the record is updated with new values.]]></comment>
	</column>
	<column name="is_deleted" not-null="true" default-value="FALSE">
		<type name="boolean" length="0"/>
		<comment><![CDATA[IS_Deleted : Flag to mark whether the record is Soft deleted.]]></comment>
	</column>
	<column name="del_dtimes">
		<type name="timestamp" length="0"/>
		<comment><![CDATA[Deleted DateTimestamp : Date and Timestamp when the record is soft deleted with is_deleted=TRUE]]></comment>
	</column>
	<constraint name="pk_bmtyp_code" type="pk-constr" table="master.biometric_type">
		<columns names="code,lang_code" ref-type="src-columns"/>
	</constraint>
</table>

<table name="blacklisted_words" layer="0" collapse-mode="2" max-obj-count="12" z-value="0">
	<schema name="master"/>
	<role name="sysadmin"/>
	<comment><![CDATA[Black Listed Words : List of words that are black listed.]]></comment>
	<position x="1740" y="40"/>
	<column name="word" not-null="true">
		<type name="character varying" length="128"/>
		<comment><![CDATA[Word: Word that is blacklisted by the system]]></comment>
	</column>
	<column name="descr">
		<type name="character varying" length="256"/>
		<comment><![CDATA[Description : Description of word blacklisted]]></comment>
	</column>
	<column name="lang_code" not-null="true">
		<type name="character varying" length="3"/>
		<comment><![CDATA[Language Code : For multilanguage implementation this attribute Refers master.language.code. The value of some of the attributes in current record is stored in this respective language. ]]></comment>
	</column>
	<column name="is_active" not-null="true">
		<type name="boolean" length="0"/>
		<comment><![CDATA[IS_Active : Flag to mark whether the record is Active or In-active]]></comment>
	</column>
	<column name="cr_by" not-null="true">
		<type name="character varying" length="256"/>
		<comment><![CDATA[Created By : ID or name of the user who create / insert record]]></comment>
	</column>
	<column name="cr_dtimes" not-null="true">
		<type name="timestamp" length="0"/>
		<comment><![CDATA[Created DateTimestamp : Date and Timestamp when the record is created/inserted]]></comment>
	</column>
	<column name="upd_by">
		<type name="character varying" length="256"/>
		<comment><![CDATA[Updated By : ID or name of the user who update the record with new values]]></comment>
	</column>
	<column name="upd_dtimes">
		<type name="timestamp" length="0"/>
		<comment><![CDATA[Updated DateTimestamp : Date and Timestamp when any of the fields in the record is updated with new values.]]></comment>
	</column>
	<column name="is_deleted" not-null="true" default-value="FALSE">
		<type name="boolean" length="0"/>
		<comment><![CDATA[IS_Deleted : Flag to mark whether the record is Soft deleted.]]></comment>
	</column>
	<column name="del_dtimes">
		<type name="timestamp" length="0"/>
		<comment><![CDATA[Deleted DateTimestamp : Date and Timestamp when the record is soft deleted with is_deleted=TRUE]]></comment>
	</column>
	<constraint name="pk_blwrd_code" type="pk-constr" table="master.blacklisted_words">
		<columns names="word,lang_code" ref-type="src-columns"/>
	</constraint>
</table>

<table name="device_master" layer="0" collapse-mode="2" max-obj-count="20" z-value="0">
	<schema name="master"/>
	<role name="sysadmin"/>
	<comment><![CDATA[Device Master : Contains list of approved devices and  details,  like fingerprint scanner, iris scanner, scanner etc used at registration centers. Valid devices with active status only allowed at registration centers for respective functionalities. Device onboarding are handled through admin application/portal by the user who is having the device onboarding authority. ]]></comment>
	<position x="1440" y="2280"/>
	<column name="id" not-null="true">
		<type name="character varying" length="36"/>
		<comment><![CDATA[Device ID : Unique ID generated / assigned for device]]></comment>
	</column>
	<column name="name" not-null="true">
		<type name="character varying" length="64"/>
		<comment><![CDATA[Name : Device name]]></comment>
	</column>
	<column name="mac_address" not-null="true">
		<type name="character varying" length="64"/>
		<comment><![CDATA[Mac Address: Mac address of the device]]></comment>
	</column>
	<column name="serial_num" not-null="true">
		<type name="character varying" length="64"/>
		<comment><![CDATA[Serial Number: Serial number of the device]]></comment>
	</column>
	<column name="ip_address">
		<type name="character varying" length="17"/>
		<comment><![CDATA[IP Address: IP address of the device]]></comment>
	</column>
	<column name="validity_end_dtimes">
		<type name="timestamp" length="0"/>
		<comment><![CDATA[Validity End Datetime: Device validity expiry date]]></comment>
	</column>
	<column name="dspec_id" not-null="true">
		<type name="character varying" length="36"/>
		<comment><![CDATA[Device Specification ID : Device specification id refers to master.device_spec.id]]></comment>
	</column>
	<column name="zone_code" not-null="true">
		<type name="character varying" length="36"/>
		<comment><![CDATA[Zone Code : Unique zone code generated or entered by admin while creating zones, It is referred to master.zone.code. ]]></comment>
	</column>
	<column name="regcntr_id">
		<type name="character varying" length="10"/>
		<comment><![CDATA[Registration Center ID : registration center id refers to master.registration_center.id]]></comment>
	</column>
	<column name="lang_code" not-null="true">
		<type name="character varying" length="3"/>
		<comment><![CDATA[Language Code : For multilanguage implementation this attribute Refers master.language.code. The value of some of the attributes in current record is stored in this respective language. ]]></comment>
	</column>
	<column name="is_active" not-null="true">
		<type name="boolean" length="0"/>
		<comment><![CDATA[IS_Active : Flag to mark whether the record is Active or In-active]]></comment>
	</column>
	<column name="cr_by" not-null="true">
		<type name="character varying" length="256"/>
		<comment><![CDATA[Created By : ID or name of the user who create / insert record]]></comment>
	</column>
	<column name="cr_dtimes" not-null="true">
		<type name="timestamp" length="0"/>
		<comment><![CDATA[Created DateTimestamp : Date and Timestamp when the record is created/inserted]]></comment>
	</column>
	<column name="upd_by">
		<type name="character varying" length="256"/>
		<comment><![CDATA[Updated By : ID or name of the user who update the record with new values]]></comment>
	</column>
	<column name="upd_dtimes">
		<type name="timestamp" length="0"/>
		<comment><![CDATA[Updated DateTimestamp : Date and Timestamp when any of the fields in the record is updated with new values.]]></comment>
	</column>
	<column name="is_deleted" not-null="true" default-value="FALSE">
		<type name="boolean" length="0"/>
		<comment><![CDATA[IS_Deleted : Flag to mark whether the record is Soft deleted.]]></comment>
	</column>
	<column name="del_dtimes">
		<type name="timestamp" length="0"/>
		<comment><![CDATA[Deleted DateTimestamp : Date and Timestamp when the record is soft deleted with is_deleted=TRUE]]></comment>
	</column>
	<constraint name="pk_devicem_id" type="pk-constr" table="master.device_master">
		<columns names="id,lang_code" ref-type="src-columns"/>
	</constraint>
</table>

<table name="device_master_h" layer="0" collapse-mode="2" max-obj-count="21" z-value="0">
	<schema name="master"/>
	<role name="sysadmin"/>
	<comment><![CDATA[Device Master History : This to track changes to master record whenever there is an INSERT/UPDATE/DELETE ( soft delete ), Effective DateTimestamp is used for identifying latest or point in time information. Refer master.device_master table description for details.   ]]></comment>
	<position x="3160" y="740"/>
	<column name="id" not-null="true">
		<type name="character varying" length="36"/>
		<comment><![CDATA[Device ID : Unique ID generated / assigned for device]]></comment>
	</column>
	<column name="name" not-null="true">
		<type name="character varying" length="64"/>
		<comment><![CDATA[Name : Device name]]></comment>
	</column>
	<column name="mac_address" not-null="true">
		<type name="character varying" length="64"/>
		<comment><![CDATA[Mac Address: Mac address of the device]]></comment>
	</column>
	<column name="serial_num" not-null="true">
		<type name="character varying" length="64"/>
		<comment><![CDATA[Serial Number: Serial number of the device]]></comment>
	</column>
	<column name="ip_address">
		<type name="character varying" length="17"/>
		<comment><![CDATA[IP Address: IP address of the device]]></comment>
	</column>
	<column name="validity_end_dtimes">
		<type name="timestamp" length="0"/>
		<comment><![CDATA[Validity End Datetime: Device validity expiry date]]></comment>
	</column>
	<column name="dspec_id" not-null="true">
		<type name="character varying" length="36"/>
		<comment><![CDATA[Device Specification ID : Device specification id refers to master.device_spec.id]]></comment>
	</column>
	<column name="zone_code" not-null="true">
		<type name="character varying" length="36"/>
		<comment><![CDATA[Zone Code : Unique zone code generated or entered by admin while creating zones, It is referred to master.zone.code. ]]></comment>
	</column>
	<column name="regcntr_id">
		<type name="character varying" length="10"/>
		<comment><![CDATA[Registration Center ID : registration center id refers to master.registration_center.id]]></comment>
	</column>
	<column name="lang_code" not-null="true">
		<type name="character varying" length="3"/>
		<comment><![CDATA[Language Code : For multilanguage implementation this attribute Refers master.language.code. The value of some of the attributes in current record is stored in this respective language. ]]></comment>
	</column>
	<column name="is_active" not-null="true">
		<type name="boolean" length="0"/>
		<comment><![CDATA[IS_Active : Flag to mark whether the record is Active or In-active]]></comment>
	</column>
	<column name="cr_by" not-null="true">
		<type name="character varying" length="256"/>
		<comment><![CDATA[Created By : ID or name of the user who create / insert record]]></comment>
	</column>
	<column name="cr_dtimes" not-null="true">
		<type name="timestamp" length="0"/>
		<comment><![CDATA[Created DateTimestamp : Date and Timestamp when the record is created/inserted]]></comment>
	</column>
	<column name="upd_by">
		<type name="character varying" length="256"/>
		<comment><![CDATA[Updated By : ID or name of the user who update the record with new values]]></comment>
	</column>
	<column name="upd_dtimes">
		<type name="timestamp" length="0"/>
		<comment><![CDATA[Updated DateTimestamp : Date and Timestamp when any of the fields in the record is updated with new values.]]></comment>
	</column>
	<column name="is_deleted" not-null="true" default-value="FALSE">
		<type name="boolean" length="0"/>
		<comment><![CDATA[IS_Deleted : Flag to mark whether the record is Soft deleted.]]></comment>
	</column>
	<column name="del_dtimes">
		<type name="timestamp" length="0"/>
		<comment><![CDATA[Deleted DateTimestamp : Date and Timestamp when the record is soft deleted with is_deleted=TRUE]]></comment>
	</column>
	<column name="eff_dtimes" not-null="true">
		<type name="timestamp" length="0"/>
		<comment><![CDATA[Effective Date Timestamp : This to track master record whenever there is an INSERT/UPDATE/DELETE ( soft delete ).  The current record is effective from this date-time. ]]></comment>
	</column>
	<constraint name="pk_devicem_h_id" type="pk-constr" table="master.device_master_h">
		<columns names="id,lang_code,eff_dtimes" ref-type="src-columns"/>
	</constraint>
</table>

<table name="device_spec" layer="0" collapse-mode="2" max-obj-count="18" z-value="0">
	<schema name="master"/>
	<role name="sysadmin"/>
	<comment><![CDATA[Device Specification :  Specification of devices for each device type that are supported by system for various process requirements, like scanning, printing, photo, biometric etc]]></comment>
	<position x="540" y="3200"/>
	<column name="id" not-null="true">
		<type name="character varying" length="36"/>
		<comment><![CDATA[Device Specification ID : Unique ID generated / assigned for device specification]]></comment>
	</column>
	<column name="name" not-null="true">
		<type name="character varying" length="64"/>
		<comment><![CDATA[Name : Device  short description/name]]></comment>
	</column>
	<column name="brand" not-null="true">
		<type name="character varying" length="32"/>
		<comment><![CDATA[Device brand :  Manufacturer brand name of the devices supported]]></comment>
	</column>
	<column name="model" not-null="true">
		<type name="character varying" length="16"/>
		<comment><![CDATA[Model: Model name of the device supported]]></comment>
	</column>
	<column name="dtyp_code" not-null="true">
		<type name="character varying" length="36"/>
		<comment><![CDATA[Device Type Code: Device type code refers to master.device_type.code]]></comment>
	</column>
	<column name="min_driver_ver" not-null="true">
		<type name="character varying" length="16"/>
		<comment><![CDATA[Minimum Driver Version: Minimum supported version number of the device driver]]></comment>
	</column>
	<column name="descr">
		<type name="character varying" length="256"/>
		<comment><![CDATA[Description : Device specification description]]></comment>
	</column>
	<column name="lang_code" not-null="true">
		<type name="character varying" length="3"/>
		<comment><![CDATA[Language Code : For multilanguage implementation this attribute Refers master.language.code. The value of some of the attributes in current record is stored in this respective language. ]]></comment>
	</column>
	<column name="is_active" not-null="true">
		<type name="boolean" length="0"/>
		<comment><![CDATA[IS_Active : Flag to mark whether the record is Active or In-active]]></comment>
	</column>
	<column name="cr_by" not-null="true">
		<type name="character varying" length="256"/>
		<comment><![CDATA[Created By : ID or name of the user who create / insert record]]></comment>
	</column>
	<column name="cr_dtimes" not-null="true">
		<type name="timestamp" length="0"/>
		<comment><![CDATA[Created DateTimestamp : Date and Timestamp when the record is created/inserted]]></comment>
	</column>
	<column name="upd_by">
		<type name="character varying" length="256"/>
		<comment><![CDATA[Updated By : ID or name of the user who update the record with new values]]></comment>
	</column>
	<column name="upd_dtimes">
		<type name="timestamp" length="0"/>
		<comment><![CDATA[Updated DateTimestamp : Date and Timestamp when any of the fields in the record is updated with new values.]]></comment>
	</column>
	<column name="is_deleted" not-null="true" default-value="FALSE">
		<type name="boolean" length="0"/>
		<comment><![CDATA[IS_Deleted : Flag to mark whether the record is Soft deleted.]]></comment>
	</column>
	<column name="del_dtimes">
		<type name="timestamp" length="0"/>
		<comment><![CDATA[Deleted DateTimestamp : Date and Timestamp when the record is soft deleted with is_deleted=TRUE]]></comment>
	</column>
	<constraint name="pk_dspec_code" type="pk-constr" table="master.device_spec">
		<columns names="id,lang_code" ref-type="src-columns"/>
	</constraint>
</table>

<table name="device_type" layer="0" collapse-mode="2" max-obj-count="13" z-value="0">
	<schema name="master"/>
	<role name="sysadmin"/>
	<comment><![CDATA[Device Type : Types of devices that are supported by the system,  like  scanning, printing, photo, biometric etc]]></comment>
	<position x="540" y="2860"/>
	<column name="code" not-null="true">
		<type name="character varying" length="36"/>
		<comment><![CDATA[Code : types of devices used for registration processes, for ex., printer, scanner, etc]]></comment>
	</column>
	<column name="name" not-null="true">
		<type name="character varying" length="64"/>
		<comment><![CDATA[Name : Device type name]]></comment>
	</column>
	<column name="descr">
		<type name="character varying" length="128"/>
		<comment><![CDATA[Description : Device type description]]></comment>
	</column>
	<column name="lang_code" not-null="true">
		<type name="character varying" length="3"/>
		<comment><![CDATA[Language Code : For multilanguage implementation this attribute Refers master.language.code. The value of some of the attributes in current record is stored in this respective language. ]]></comment>
	</column>
	<column name="is_active" not-null="true">
		<type name="boolean" length="0"/>
		<comment><![CDATA[IS_Active : Flag to mark whether the record is Active or In-active]]></comment>
	</column>
	<column name="cr_by" not-null="true">
		<type name="character varying" length="256"/>
		<comment><![CDATA[Created By : ID or name of the user who create / insert record]]></comment>
	</column>
	<column name="cr_dtimes" not-null="true">
		<type name="timestamp" length="0"/>
		<comment><![CDATA[Created DateTimestamp : Date and Timestamp when the record is created/inserted]]></comment>
	</column>
	<column name="upd_by">
		<type name="character varying" length="256"/>
		<comment><![CDATA[Updated By : ID or name of the user who update the record with new values]]></comment>
	</column>
	<column name="upd_dtimes">
		<type name="timestamp" length="0"/>
		<comment><![CDATA[Updated DateTimestamp : Date and Timestamp when any of the fields in the record is updated with new values.]]></comment>
	</column>
	<column name="is_deleted" default-value="FALSE">
		<type name="boolean" length="0"/>
		<comment><![CDATA[IS_Deleted : Flag to mark whether the record is Soft deleted.]]></comment>
	</column>
	<column name="del_dtimes">
		<type name="timestamp" length="0"/>
		<comment><![CDATA[Deleted DateTimestamp : Date and Timestamp when the record is soft deleted with is_deleted=TRUE]]></comment>
	</column>
	<constraint name="pk_dtyp_code" type="pk-constr" table="master.device_type">
		<columns names="code,lang_code" ref-type="src-columns"/>
	</constraint>
</table>

<table name="doc_category" layer="0" collapse-mode="2" max-obj-count="13" z-value="0">
	<schema name="master"/>
	<role name="sysadmin"/>
	<comment><![CDATA[Document Category : List document categories for registration for ex., POA, POI, etc]]></comment>
	<position x="2780" y="1680"/>
	<column name="code" not-null="true">
		<type name="character varying" length="36"/>
		<comment><![CDATA[Code : category of documents for registration for ex., POA, POI, etc]]></comment>
	</column>
	<column name="name" not-null="true">
		<type name="character varying" length="64"/>
		<comment><![CDATA[Name : Document category name]]></comment>
	</column>
	<column name="descr">
		<type name="character varying" length="128"/>
		<comment><![CDATA[Description : Document category description]]></comment>
	</column>
	<column name="lang_code" not-null="true">
		<type name="character varying" length="3"/>
		<comment><![CDATA[Language Code : For multilanguage implementation this attribute Refers master.language.code. The value of some of the attributes in current record is stored in this respective language. ]]></comment>
	</column>
	<column name="is_active" not-null="true">
		<type name="boolean" length="0"/>
		<comment><![CDATA[IS_Active : Flag to mark whether the record is Active or In-active]]></comment>
	</column>
	<column name="cr_by" not-null="true">
		<type name="character varying" length="256"/>
		<comment><![CDATA[Created By : ID or name of the user who create / insert record]]></comment>
	</column>
	<column name="cr_dtimes" not-null="true">
		<type name="timestamp" length="0"/>
		<comment><![CDATA[Created DateTimestamp : Date and Timestamp when the record is created/inserted]]></comment>
	</column>
	<column name="upd_by">
		<type name="character varying" length="256"/>
		<comment><![CDATA[Updated By : ID or name of the user who update the record with new values]]></comment>
	</column>
	<column name="upd_dtimes">
		<type name="timestamp" length="0"/>
		<comment><![CDATA[Updated DateTimestamp : Date and Timestamp when any of the fields in the record is updated with new values.]]></comment>
	</column>
	<column name="is_deleted" not-null="true" default-value="FALSE">
		<type name="boolean" length="0"/>
		<comment><![CDATA[IS_Deleted : Flag to mark whether the record is Soft deleted.]]></comment>
	</column>
	<column name="del_dtimes">
		<type name="timestamp" length="0"/>
		<comment><![CDATA[Deleted DateTimestamp : Date and Timestamp when the record is soft deleted with is_deleted=TRUE]]></comment>
	</column>
	<constraint name="pk_doccat_code" type="pk-constr" table="master.doc_category">
		<columns names="code,lang_code" ref-type="src-columns"/>
	</constraint>
</table>

<table name="doc_format" layer="0" collapse-mode="2" max-obj-count="13" z-value="0">
	<schema name="master"/>
	<role name="sysadmin"/>
	<comment><![CDATA[Document Format : List of acceptable document formats supported by the system, for ex., pdf, jpeg, etc.]]></comment>
	<position x="3660" y="40"/>
	<column name="code" not-null="true">
		<type name="character varying" length="36"/>
		<comment><![CDATA[Code : acceptable format of documents to be uploaded during registration, for ex., pdf, jpeg, etc]]></comment>
	</column>
	<column name="name" not-null="true">
		<type name="character varying" length="64"/>
		<comment><![CDATA[Name : Document format name]]></comment>
	</column>
	<column name="descr">
		<type name="character varying" length="128"/>
		<comment><![CDATA[Description : Document format description]]></comment>
	</column>
	<column name="lang_code" not-null="true">
		<type name="character varying" length="3"/>
		<comment><![CDATA[Language Code : For multilanguage implementation this attribute Refers master.language.code. The value of some of the attributes in current record is stored in this respective language. ]]></comment>
	</column>
	<column name="is_active" not-null="true">
		<type name="boolean" length="0"/>
		<comment><![CDATA[IS_Active : Flag to mark whether the record is Active or In-active]]></comment>
	</column>
	<column name="cr_by" not-null="true">
		<type name="character varying" length="256"/>
		<comment><![CDATA[Created By : ID or name of the user who create / insert record]]></comment>
	</column>
	<column name="cr_dtimes" not-null="true">
		<type name="timestamp" length="0"/>
		<comment><![CDATA[Created DateTimestamp : Date and Timestamp when the record is created/inserted]]></comment>
	</column>
	<column name="upd_by">
		<type name="character varying" length="256"/>
		<comment><![CDATA[Updated By : ID or name of the user who update the record with new values]]></comment>
	</column>
	<column name="upd_dtimes">
		<type name="timestamp" length="0"/>
		<comment><![CDATA[Updated DateTimestamp : Date and Timestamp when any of the fields in the record is updated with new values.]]></comment>
	</column>
	<column name="is_deleted" not-null="true" default-value="FALSE">
		<type name="boolean" length="0"/>
		<comment><![CDATA[IS_Deleted : Flag to mark whether the record is Soft deleted.]]></comment>
	</column>
	<column name="del_dtimes">
		<type name="timestamp" length="0"/>
		<comment><![CDATA[Deleted DateTimestamp : Date and Timestamp when the record is soft deleted with is_deleted=TRUE]]></comment>
	</column>
	<constraint name="pk_docfmt_code" type="pk-constr" table="master.doc_format">
		<columns names="code,lang_code" ref-type="src-columns"/>
	</constraint>
</table>

<table name="doc_type" layer="0" collapse-mode="2" max-obj-count="13" z-value="0">
	<schema name="master"/>
	<role name="sysadmin"/>
	<comment><![CDATA[Document Type : List of acceptable document types supported by the system, for ex., passport, driving license, etc]]></comment>
	<position x="2800" y="2100"/>
	<column name="code" not-null="true">
		<type name="character varying" length="36"/>
		<comment><![CDATA[Code : acceptable type of documents to be uploaded during registration, for ex., passport, driving license, etc]]></comment>
	</column>
	<column name="name" not-null="true">
		<type name="character varying" length="64"/>
		<comment><![CDATA[Name : Document type name]]></comment>
	</column>
	<column name="descr">
		<type name="character varying" length="128"/>
		<comment><![CDATA[Description : Document type description]]></comment>
	</column>
	<column name="lang_code" not-null="true">
		<type name="character varying" length="3"/>
		<comment><![CDATA[Language Code : For multilanguage implementation this attribute Refers master.language.code. The value of some of the attributes in current record is stored in this respective language. ]]></comment>
	</column>
	<column name="is_active" not-null="true">
		<type name="boolean" length="0"/>
		<comment><![CDATA[IS_Active : Flag to mark whether the record is Active or In-active]]></comment>
	</column>
	<column name="cr_by" not-null="true">
		<type name="character varying" length="256"/>
		<comment><![CDATA[Created By : ID or name of the user who create / insert record]]></comment>
	</column>
	<column name="cr_dtimes" not-null="true">
		<type name="timestamp" length="0"/>
		<comment><![CDATA[Created DateTimestamp : Date and Timestamp when the record is created/inserted]]></comment>
	</column>
	<column name="upd_by">
		<type name="character varying" length="256"/>
		<comment><![CDATA[Updated By : ID or name of the user who update the record with new values]]></comment>
	</column>
	<column name="upd_dtimes">
		<type name="timestamp" length="0"/>
		<comment><![CDATA[Updated DateTimestamp : Date and Timestamp when any of the fields in the record is updated with new values.]]></comment>
	</column>
	<column name="is_deleted" not-null="true" default-value="FALSE">
		<type name="boolean" length="0"/>
		<comment><![CDATA[IS_Deleted : Flag to mark whether the record is Soft deleted.]]></comment>
	</column>
	<column name="del_dtimes">
		<type name="timestamp" length="0"/>
		<comment><![CDATA[Deleted DateTimestamp : Date and Timestamp when the record is soft deleted with is_deleted=TRUE]]></comment>
	</column>
	<constraint name="pk_doctyp_code" type="pk-constr" table="master.doc_type">
		<columns names="code,lang_code" ref-type="src-columns"/>
	</constraint>
</table>

<table name="gender" layer="0" collapse-mode="2" max-obj-count="12" z-value="0">
	<schema name="master"/>
	<role name="sysadmin"/>
	<comment><![CDATA[Gender : Gender codes.]]></comment>
	<position x="520" y="40"/>
	<column name="code" not-null="true">
		<type name="character varying" length="16"/>
		<comment><![CDATA[Code : gender code.]]></comment>
	</column>
	<column name="name" not-null="true">
		<type name="character varying" length="64"/>
		<comment><![CDATA[Name : Gender]]></comment>
	</column>
	<column name="lang_code" not-null="true">
		<type name="character varying" length="3"/>
		<comment><![CDATA[Language Code : For multilanguage implementation this attribute Refers master.language.code. The value of some of the attributes in current record is stored in this respective language. ]]></comment>
	</column>
	<column name="is_active" not-null="true">
		<type name="boolean" length="0"/>
		<comment><![CDATA[IS_Active : Flag to mark whether the record is Active or In-active]]></comment>
	</column>
	<column name="cr_by" not-null="true">
		<type name="character varying" length="256"/>
		<comment><![CDATA[Created By : ID or name of the user who create / insert record]]></comment>
	</column>
	<column name="cr_dtimes" not-null="true">
		<type name="timestamp" length="0"/>
		<comment><![CDATA[Created DateTimestamp : Date and Timestamp when the record is created/inserted]]></comment>
	</column>
	<column name="upd_by">
		<type name="character varying" length="256"/>
		<comment><![CDATA[Updated By : ID or name of the user who update the record with new values]]></comment>
	</column>
	<column name="upd_dtimes">
		<type name="timestamp" length="0"/>
		<comment><![CDATA[Updated DateTimestamp : Date and Timestamp when any of the fields in the record is updated with new values.]]></comment>
	</column>
	<column name="is_deleted" not-null="true" default-value="FALSE">
		<type name="boolean" length="0"/>
		<comment><![CDATA[IS_Deleted : Flag to mark whether the record is Soft deleted.]]></comment>
	</column>
	<column name="del_dtimes">
		<type name="timestamp" length="0"/>
		<comment><![CDATA[Deleted DateTimestamp : Date and Timestamp when the record is soft deleted with is_deleted=TRUE]]></comment>
	</column>
	<constraint name="pk_gndr_code" type="pk-constr" table="master.gender">
		<columns names="code,lang_code" ref-type="src-columns"/>
	</constraint>
</table>

<table name="global_param" layer="0" collapse-mode="2" max-obj-count="14" z-value="0">
	<schema name="master"/>
	<role name="sysadmin"/>
	<comment><![CDATA[Global Parameters: Stores global system and application parameters with default values used across applications and modules.  These can be configured/changed through admin portal as needed.]]></comment>
	<position x="80" y="580"/>
	<column name="code" not-null="true">
		<type name="character varying" length="36"/>
		<comment><![CDATA[Code : unique global parameter code for different configurations, processes, defaults etc]]></comment>
	</column>
	<column name="name" not-null="true">
		<type name="character varying" length="128"/>
		<comment><![CDATA[Name : Global parameter name]]></comment>
	</column>
	<column name="val">
		<type name="character varying" length="512"/>
		<comment><![CDATA[Parameter Value : values for admin configuration parameter]]></comment>
	</column>
	<column name="typ" not-null="true">
		<type name="character varying" length="128"/>
		<comment><![CDATA[Type : Global parameter classification types  for ex., System parameter, business parameters, configuration parameters, security parameter, schedule parameter....etc.]]></comment>
	</column>
	<column name="lang_code" not-null="true">
		<type name="character varying" length="3"/>
		<comment><![CDATA[Language Code : For multilanguage implementation this attribute Refers master.language.code. The value of some of the attributes in current record is stored in this respective language. ]]></comment>
	</column>
	<column name="is_active" not-null="true">
		<type name="boolean" length="0"/>
		<comment><![CDATA[IS_Active : Flag to mark whether the record is Active or In-active]]></comment>
	</column>
	<column name="cr_by" not-null="true">
		<type name="character varying" length="256"/>
		<comment><![CDATA[Created By : ID or name of the user who create / insert record]]></comment>
	</column>
	<column name="cr_dtimes" not-null="true">
		<type name="timestamp" length="0"/>
		<comment><![CDATA[Created DateTimestamp : Date and Timestamp when the record is created/inserted]]></comment>
	</column>
	<column name="upd_by">
		<type name="character varying" length="256"/>
		<comment><![CDATA[Updated By : ID or name of the user who update the record with new values]]></comment>
	</column>
	<column name="upd_dtimes">
		<type name="timestamp" length="0"/>
		<comment><![CDATA[Updated DateTimestamp : Date and Timestamp when any of the fields in the record is updated with new values.]]></comment>
	</column>
	<column name="is_deleted" not-null="true" default-value="FALSE">
		<type name="boolean" length="0"/>
		<comment><![CDATA[IS_Deleted : Flag to mark whether the record is Soft deleted.]]></comment>
	</column>
	<column name="del_dtimes">
		<type name="timestamp" length="0"/>
		<comment><![CDATA[Deleted DateTimestamp : Date and Timestamp when the record is soft deleted with is_deleted=TRUE]]></comment>
	</column>
	<constraint name="pk_glbparm_code" type="pk-constr" table="master.global_param">
		<columns names="code,lang_code" ref-type="src-columns"/>
	</constraint>
</table>

<table name="id_type" layer="0" collapse-mode="2" max-obj-count="13" z-value="0">
	<schema name="master"/>
	<role name="sysadmin"/>
	<comment><![CDATA[Id Type :  List of ID types of various IDs generated , used or refered, for ex., PRID, RID, VID, etc]]></comment>
	<position x="1360" y="40"/>
	<column name="code" not-null="true">
		<type name="character varying" length="36"/>
		<comment><![CDATA[Code : Types of various IDs used or refered or generated for ex., PRID, RID, VID, etc]]></comment>
	</column>
	<column name="name" not-null="true">
		<type name="character varying" length="64"/>
		<comment><![CDATA[Name : Id type name]]></comment>
	</column>
	<column name="descr">
		<type name="character varying" length="128"/>
		<comment><![CDATA[Description : ID Type description]]></comment>
	</column>
	<column name="lang_code" not-null="true">
		<type name="character varying" length="3"/>
		<comment><![CDATA[Language Code : For multilanguage implementation this attribute Refers master.language.code. The value of some of the attributes in current record is stored in this respective language. ]]></comment>
	</column>
	<column name="is_active" not-null="true">
		<type name="boolean" length="0"/>
		<comment><![CDATA[IS_Active : Flag to mark whether the record is Active or In-active]]></comment>
	</column>
	<column name="cr_by" not-null="true">
		<type name="character varying" length="256"/>
		<comment><![CDATA[Created By : ID or name of the user who create / insert record]]></comment>
	</column>
	<column name="cr_dtimes" not-null="true">
		<type name="timestamp" length="0"/>
		<comment><![CDATA[Created DateTimestamp : Date and Timestamp when the record is created/inserted]]></comment>
	</column>
	<column name="upd_by">
		<type name="character varying" length="256"/>
		<comment><![CDATA[Updated By : ID or name of the user who update the record with new values]]></comment>
	</column>
	<column name="upd_dtimes">
		<type name="timestamp" length="0"/>
		<comment><![CDATA[Updated DateTimestamp : Date and Timestamp when any of the fields in the record is updated with new values.]]></comment>
	</column>
	<column name="is_deleted" not-null="true" default-value="FALSE">
		<type name="boolean" length="0"/>
		<comment><![CDATA[IS_Deleted : Flag to mark whether the record is Soft deleted.]]></comment>
	</column>
	<column name="del_dtimes">
		<type name="timestamp" length="0"/>
		<comment><![CDATA[Deleted DateTimestamp : Date and Timestamp when the record is soft deleted with is_deleted=TRUE]]></comment>
	</column>
	<constraint name="pk_idtyp_code" type="pk-constr" table="master.id_type">
		<columns names="code,lang_code" ref-type="src-columns"/>
	</constraint>
</table>

<table name="individual_type" layer="0" collapse-mode="2" max-obj-count="12" z-value="0">
	<schema name="master"/>
	<role name="sysadmin"/>
	<comment><![CDATA[Individual Type : Type of indivisuals considered during registration.for ex., foreigner, non-foreigner, etc.]]></comment>
	<position x="3260" y="420"/>
	<column name="code" not-null="true">
		<type name="character varying" length="36"/>
		<comment><![CDATA[Individual Type Code : Individual type code for ex., FR, NFR etc.]]></comment>
	</column>
	<column name="name" not-null="true">
		<type name="character varying" length="64"/>
		<comment><![CDATA[Individual Type Name: Individual type name for ex., foreigner, non-foreigner ]]></comment>
	</column>
	<column name="lang_code" not-null="true">
		<type name="character varying" length="3"/>
		<comment><![CDATA[Language Code : For multilanguage implementation this attribute Refers master.language.code. The value of some of the attributes in current record is stored in this respective language. ]]></comment>
	</column>
	<column name="is_active" not-null="true">
		<type name="boolean" length="0"/>
		<comment><![CDATA[IS_Active : Flag to mark whether the record is Active or In-active]]></comment>
	</column>
	<column name="cr_by" not-null="true">
		<type name="character varying" length="256"/>
		<comment><![CDATA[Created By : ID or name of the user who create / insert record]]></comment>
	</column>
	<column name="cr_dtimes" not-null="true">
		<type name="timestamp" length="0"/>
		<comment><![CDATA[Created DateTimestamp : Date and Timestamp when the record is created/inserted]]></comment>
	</column>
	<column name="upd_by">
		<type name="character varying" length="256"/>
		<comment><![CDATA[Updated By : ID or name of the user who update the record with new values]]></comment>
	</column>
	<column name="upd_dtimes">
		<type name="timestamp" length="0"/>
		<comment><![CDATA[Updated DateTimestamp : Date and Timestamp when any of the fields in the record is updated with new values.]]></comment>
	</column>
	<column name="is_deleted" not-null="true" default-value="FALSE">
		<type name="boolean" length="0"/>
		<comment><![CDATA[IS_Deleted : Flag to mark whether the record is Soft deleted.]]></comment>
	</column>
	<column name="del_dtimes">
		<type name="timestamp" length="0"/>
		<comment><![CDATA[Deleted DateTimestamp : Date and Timestamp when the record is soft deleted with is_deleted=TRUE]]></comment>
	</column>
	<constraint name="pk_indvtyp_code" type="pk-constr" table="master.individual_type">
		<columns names="code,lang_code" ref-type="src-columns"/>
	</constraint>
</table>

<table name="introducer_type" layer="0" collapse-mode="2" max-obj-count="13" z-value="0">
	<schema name="master"/>
	<role name="sysadmin"/>
	<comment><![CDATA[Introducer Type : List of introducer types ,  for ex., OFFICER, etc.]]></comment>
	<position x="480" y="1120"/>
	<column name="code" not-null="true">
		<type name="character varying" length="36"/>
		<comment><![CDATA[Code : Types of introducers,  for ex., OFFICER, etc.]]></comment>
	</column>
	<column name="name" not-null="true">
		<type name="character varying" length="64"/>
		<comment><![CDATA[Name : Introducer type name]]></comment>
	</column>
	<column name="descr">
		<type name="character varying" length="128"/>
		<comment><![CDATA[Description : Introducer Type description]]></comment>
	</column>
	<column name="lang_code" not-null="true">
		<type name="character varying" length="3"/>
		<comment><![CDATA[Language Code : For multilanguage implementation this attribute Refers master.language.code. The value of some of the attributes in current record is stored in this respective language. ]]></comment>
	</column>
	<column name="is_active" not-null="true">
		<type name="boolean" length="0"/>
		<comment><![CDATA[IS_Active : Flag to mark whether the record is Active or In-active]]></comment>
	</column>
	<column name="cr_by" not-null="true">
		<type name="character varying" length="256"/>
		<comment><![CDATA[Created By : ID or name of the user who create / insert record]]></comment>
	</column>
	<column name="cr_dtimes" not-null="true">
		<type name="timestamp" length="0"/>
		<comment><![CDATA[Created DateTimestamp : Date and Timestamp when the record is created/inserted]]></comment>
	</column>
	<column name="upd_by">
		<type name="character varying" length="256"/>
		<comment><![CDATA[Updated By : ID or name of the user who update the record with new values]]></comment>
	</column>
	<column name="upd_dtimes">
		<type name="timestamp" length="0"/>
		<comment><![CDATA[Updated DateTimestamp : Date and Timestamp when any of the fields in the record is updated with new values.]]></comment>
	</column>
	<column name="is_deleted" not-null="true" default-value="FALSE">
		<type name="boolean" length="0"/>
		<comment><![CDATA[IS_Deleted : Flag to mark whether the record is Soft deleted.]]></comment>
	</column>
	<column name="del_dtimes">
		<type name="timestamp" length="0"/>
		<comment><![CDATA[Deleted DateTimestamp : Date and Timestamp when the record is soft deleted with is_deleted=TRUE]]></comment>
	</column>
	<constraint name="pk_intyp_code" type="pk-constr" table="master.introducer_type">
		<columns names="code,lang_code" ref-type="src-columns"/>
	</constraint>
</table>

<table name="language" layer="0" collapse-mode="2" max-obj-count="13" z-value="0">
	<schema name="master"/>
	<role name="sysadmin"/>
	<comment><![CDATA[Language : List of Languages supported by system.  These language code are defined as per ISO 639 standard.]]></comment>
	<position x="80" y="940"/>
	<column name="code" not-null="true">
		<type name="character varying" length="3"/>
		<comment><![CDATA[Code : Unique ISO 639-3 language code as per global standard.]]></comment>
	</column>
	<column name="name" not-null="true">
		<type name="character varying" length="64"/>
		<comment><![CDATA[Name : Language]]></comment>
	</column>
	<column name="family">
		<type name="character varying" length="64"/>
		<comment><![CDATA[Family: Language family for ex., INDO-EUROPEAN]]></comment>
	</column>
	<column name="native_name">
		<type name="character varying" length="64"/>
		<comment><![CDATA[Native Name: Native name of the language]]></comment>
	</column>
	<column name="is_active" not-null="true">
		<type name="boolean" length="0"/>
		<comment><![CDATA[IS_Active : Flag to mark whether the record is Active or In-active]]></comment>
	</column>
	<column name="cr_by" not-null="true">
		<type name="character varying" length="256"/>
		<comment><![CDATA[Created By : ID or name of the user who create / insert record]]></comment>
	</column>
	<column name="cr_dtimes" not-null="true">
		<type name="timestamp" length="0"/>
		<comment><![CDATA[Created DateTimestamp : Date and Timestamp when the record is created/inserted]]></comment>
	</column>
	<column name="upd_by">
		<type name="character varying" length="256"/>
		<comment><![CDATA[Updated By : ID or name of the user who update the record with new values]]></comment>
	</column>
	<column name="upd_dtimes">
		<type name="timestamp" length="0"/>
		<comment><![CDATA[Updated DateTimestamp : Date and Timestamp when any of the fields in the record is updated with new values.]]></comment>
	</column>
	<column name="is_deleted" not-null="true" default-value="FALSE">
		<type name="boolean" length="0"/>
		<comment><![CDATA[IS_Deleted : Flag to mark whether the record is Soft deleted.]]></comment>
	</column>
	<column name="del_dtimes">
		<type name="timestamp" length="0"/>
		<comment><![CDATA[Deleted DateTimestamp : Date and Timestamp when the record is soft deleted with is_deleted=TRUE]]></comment>
	</column>
	<constraint name="pk_lang_code" type="pk-constr" table="master.language">
		<columns names="code" ref-type="src-columns"/>
	</constraint>
</table>

<table name="location" layer="0" collapse-mode="2" max-obj-count="15" z-value="0">
	<schema name="master"/>
	<role name="sysadmin"/>
	<comment><![CDATA[Location :  List of all location and  hierarchies defined for various location requirements.  An example is provided for understanding the data to be populated.]]></comment>
	<position x="2740" y="420"/>
	<column name="code" not-null="true">
		<type name="character varying" length="36"/>
		<comment><![CDATA[Code : Unique location code. ]]></comment>
	</column>
	<column name="name" not-null="true">
		<type name="character varying" length="128"/>
		<comment><![CDATA[Name : Location]]></comment>
	</column>
	<column name="hierarchy_level" not-null="true">
		<type name="smallint" length="0"/>
		<comment><![CDATA[Hierarchy Level: Number of hierarchy levels defined by each country. Typically it starts with 0 for the topmost hierarchy level.]]></comment>
	</column>
	<column name="hierarchy_level_name" not-null="true">
		<type name="character varying" length="64"/>
		<comment><![CDATA[Hierarchy Level Name: Hierarchy level name defined by each country. for ex., COUNTRY->STATE->CITY->PINCODE.]]></comment>
	</column>
	<column name="parent_loc_code">
		<type name="character varying" length="36"/>
		<comment><![CDATA[Parent Location Code: Location code to refers to location code as per hierarchy defined by each country]]></comment>
	</column>
	<column name="lang_code" not-null="true">
		<type name="character varying" length="3"/>
		<comment><![CDATA[Language Code : For multilanguage implementation this attribute Refers master.language.code. The value of some of the attributes in current record is stored in this respective language. ]]></comment>
	</column>
	<column name="is_active" not-null="true">
		<type name="boolean" length="0"/>
		<comment><![CDATA[IS_Active : Flag to mark whether the record is Active or In-active]]></comment>
	</column>
	<column name="cr_by" not-null="true">
		<type name="character varying" length="256"/>
		<comment><![CDATA[Created By : ID or name of the user who create / insert record]]></comment>
	</column>
	<column name="cr_dtimes" not-null="true">
		<type name="timestamp" length="0"/>
		<comment><![CDATA[Created DateTimestamp : Date and Timestamp when the record is created/inserted]]></comment>
	</column>
	<column name="upd_by">
		<type name="character varying" length="256"/>
		<comment><![CDATA[Updated By : ID or name of the user who update the record with new values]]></comment>
	</column>
	<column name="upd_dtimes">
		<type name="timestamp" length="0"/>
		<comment><![CDATA[Updated DateTimestamp : Date and Timestamp when any of the fields in the record is updated with new values.]]></comment>
	</column>
	<column name="is_deleted" not-null="true" default-value="FALSE">
		<type name="boolean" length="0"/>
		<comment><![CDATA[IS_Deleted : Flag to mark whether the record is Soft deleted.]]></comment>
	</column>
	<column name="del_dtimes">
		<type name="timestamp" length="0"/>
		<comment><![CDATA[Deleted DateTimestamp : Date and Timestamp when the record is soft deleted with is_deleted=TRUE]]></comment>
	</column>
	<constraint name="pk_loc_code" type="pk-constr" table="master.location">
		<columns names="code,lang_code" ref-type="src-columns"/>
	</constraint>
</table>

<table name="loc_holiday" layer="0" collapse-mode="2" max-obj-count="15" z-value="0">
	<schema name="master"/>
	<role name="sysadmin"/>
	<comment><![CDATA[Location Holiday : List of location specific holidays.  ]]></comment>
	<position x="3220" y="40"/>
	<column name="id" not-null="true">
		<type name="integer" length="0"/>
		<comment><![CDATA[Holiday ID : Unique id for each holiday]]></comment>
	</column>
	<column name="location_code" not-null="true">
		<type name="character varying" length="36"/>
		<comment><![CDATA[Location Code: Location code refers to master.location.code]]></comment>
	</column>
	<column name="holiday_date">
		<type name="date" length="0"/>
		<comment><![CDATA[Holiday Date: Calendar date]]></comment>
	</column>
	<column name="holiday_name">
		<type name="character varying" length="64"/>
		<comment><![CDATA[Holiday Name: Name of the holiday]]></comment>
	</column>
	<column name="holiday_desc">
		<type name="character varying" length="128"/>
		<comment><![CDATA[Holiday Description: Description of the holiday]]></comment>
	</column>
	<column name="lang_code" not-null="true">
		<type name="character varying" length="3"/>
		<comment><![CDATA[Language Code : For multilanguage implementation this attribute Refers master.language.code. The value of some of the attributes in current record is stored in this respective language. ]]></comment>
	</column>
	<column name="is_active" not-null="true">
		<type name="boolean" length="0"/>
		<comment><![CDATA[IS_Active : Flag to mark whether the record is Active or In-active]]></comment>
	</column>
	<column name="cr_by" not-null="true">
		<type name="character varying" length="256"/>
		<comment><![CDATA[Created By : ID or name of the user who create / insert record]]></comment>
	</column>
	<column name="cr_dtimes" not-null="true">
		<type name="timestamp" length="0"/>
		<comment><![CDATA[Created DateTimestamp : Date and Timestamp when the record is created/inserted]]></comment>
	</column>
	<column name="upd_by">
		<type name="character varying" length="256"/>
		<comment><![CDATA[Updated By : ID or name of the user who update the record with new values]]></comment>
	</column>
	<column name="upd_dtimes">
		<type name="timestamp" length="0"/>
		<comment><![CDATA[Updated DateTimestamp : Date and Timestamp when any of the fields in the record is updated with new values.]]></comment>
	</column>
	<column name="is_deleted" not-null="true" default-value="FALSE">
		<type name="boolean" length="0"/>
		<comment><![CDATA[IS_Deleted : Flag to mark whether the record is Soft deleted.]]></comment>
	</column>
	<column name="del_dtimes">
		<type name="timestamp" length="0"/>
		<comment><![CDATA[Deleted DateTimestamp : Date and Timestamp when the record is soft deleted with is_deleted=TRUE]]></comment>
	</column>
	<constraint name="pk_lochol_id" type="pk-constr" table="master.loc_holiday">
		<columns names="id,location_code,lang_code" ref-type="src-columns"/>
	</constraint>
	<constraint name="uk_lochol_name" type="uq-constr" table="master.loc_holiday">
		<columns names="holiday_name,holiday_date,location_code,lang_code" ref-type="src-columns"/>
	</constraint>
</table>

<table name="machine_master" layer="0" collapse-mode="2" max-obj-count="25" z-value="0">
	<schema name="master"/>
	<role name="sysadmin"/>
	<comment><![CDATA[Machine Master : Contains list of approved Machines and  details,  like laptop, desktop, dongle etc used at registration centers. Valid Machines with active status only allowed at registration centers for respective functionalities. Machine onboarding are handled through admin application/portal by the user who is having the Machine onboarding authority. ]]></comment>
	<position x="60" y="2440"/>
	<column name="id" not-null="true">
		<type name="character varying" length="10"/>
		<comment><![CDATA[Machine ID : Unique ID generated / assigned for machine]]></comment>
	</column>
	<column name="name" not-null="true">
		<type name="character varying" length="64"/>
		<comment><![CDATA[Name : Machine name]]></comment>
	</column>
	<column name="mac_address">
		<type name="character varying" length="64"/>
		<comment><![CDATA[Mac Address: Mac address of the machine]]></comment>
	</column>
	<column name="serial_num">
		<type name="character varying" length="64"/>
		<comment><![CDATA[Serial Number: Serial number of the machine]]></comment>
	</column>
	<column name="ip_address">
		<type name="character varying" length="17"/>
		<comment><![CDATA[IP Address: IP address of the machine]]></comment>
	</column>
	<column name="validity_end_dtimes">
		<type name="timestamp" length="0"/>
		<comment><![CDATA[Validity End Datetime: Machine validity expiry date]]></comment>
	</column>
	<column name="mspec_id" not-null="true">
		<type name="character varying" length="36"/>
		<comment><![CDATA[Machine Specification ID : Machince specification id refers to master.machine_spec.id]]></comment>
	</column>
	<column name="public_key">
		<type name="character varying" length="1024"/>
		<comment><![CDATA[Public Key: Public key of the machine,  This will be Machine Identification TPM Endorsement key]]></comment>
	</column>
	<column name="key_index">
		<type name="character varying" length="128"/>
		<comment><![CDATA[Key Index: Fingerprint[Unique Hash ]  for the TPM public key]]></comment>
	</column>
	<column name="sign_public_key">
		<type name="character varying" length="1024"/>
		<comment><![CDATA[Signed Public Key: Field for signature verification publicKey]]></comment>
	</column>
	<column name="sign_key_index">
		<type name="character varying" length="128"/>
		<comment><![CDATA[Signed Key Index: Field for signature verification public key fingerprint]]></comment>
	</column>
	<column name="zone_code" not-null="true">
		<type name="character varying" length="36"/>
		<comment><![CDATA[Zone Code : Unique zone code generated or entered by admin while creating zones, It is referred to master.zone.code. ]]></comment>
	</column>
	<column name="regcntr_id">
		<type name="character varying" length="10"/>
		<comment><![CDATA[Registration Center ID : registration center id refers to master.registration_center.id]]></comment>
	</column>
	<column name="lang_code" not-null="true">
		<type name="character varying" length="3"/>
		<comment><![CDATA[Language Code : For multilanguage implementation this attribute Refers master.language.code. The value of some of the attributes in current record is stored in this respective language. ]]></comment>
	</column>
	<column name="is_active" not-null="true">
		<type name="boolean" length="0"/>
		<comment><![CDATA[IS_Active : Flag to mark whether the record is Active or In-active]]></comment>
	</column>
	<column name="cr_by" not-null="true">
		<type name="character varying" length="256"/>
		<comment><![CDATA[Created By : ID or name of the user who create / insert record]]></comment>
	</column>
	<column name="cr_dtimes" not-null="true">
		<type name="timestamp" length="0"/>
		<comment><![CDATA[Created DateTimestamp : Date and Timestamp when the record is created/inserted]]></comment>
	</column>
	<column name="upd_by">
		<type name="character varying" length="256"/>
		<comment><![CDATA[Updated By : ID or name of the user who update the record with new values]]></comment>
	</column>
	<column name="upd_dtimes">
		<type name="timestamp" length="0"/>
		<comment><![CDATA[Updated DateTimestamp : Date and Timestamp when any of the fields in the record is updated with new values.]]></comment>
	</column>
	<column name="is_deleted" not-null="true" default-value="FALSE">
		<type name="boolean" length="0"/>
		<comment><![CDATA[IS_Deleted : Flag to mark whether the record is Soft deleted.]]></comment>
	</column>
	<column name="del_dtimes">
		<type name="timestamp" length="0"/>
		<comment><![CDATA[Deleted DateTimestamp : Date and Timestamp when the record is soft deleted with is_deleted=TRUE]]></comment>
	</column>
	<constraint name="pk_machm_id" type="pk-constr" table="master.machine_master">
		<columns names="id,lang_code" ref-type="src-columns"/>
	</constraint>
</table>

<table name="machine_master_h" layer="0" collapse-mode="2" max-obj-count="26" z-value="0">
	<schema name="master"/>
	<role name="sysadmin"/>
	<comment><![CDATA[Machine Master History : This to track changes to master record whenever there is an INSERT/UPDATE/DELETE ( soft delete ), Effective DateTimestamp is used for identifying latest or point in time information. Refer master.machine_master table description for details.   ]]></comment>
	<position x="480" y="1580"/>
	<column name="id" not-null="true">
		<type name="character varying" length="10"/>
		<comment><![CDATA[Machine ID : Unique ID generated / assigned for machine]]></comment>
	</column>
	<column name="name" not-null="true">
		<type name="character varying" length="64"/>
		<comment><![CDATA[Name : Machine name]]></comment>
	</column>
	<column name="mac_address">
		<type name="character varying" length="64"/>
		<comment><![CDATA[Mac Address: Mac address of the machine]]></comment>
	</column>
	<column name="serial_num">
		<type name="character varying" length="64"/>
		<comment><![CDATA[Serial Number: Serial number of the machine]]></comment>
	</column>
	<column name="ip_address">
		<type name="character varying" length="17"/>
		<comment><![CDATA[IP Address: IP address of the machine]]></comment>
	</column>
	<column name="validity_end_dtimes">
		<type name="timestamp" length="0"/>
		<comment><![CDATA[Validity End Datetime: Machine validity expiry date]]></comment>
	</column>
	<column name="mspec_id" not-null="true">
		<type name="character varying" length="36"/>
		<comment><![CDATA[Machine Specification ID : Machince specification id refers to master.machine_spec.id]]></comment>
	</column>
	<column name="public_key">
		<type name="character varying" length="1024"/>
		<comment><![CDATA[Public Key: Public key of the machine,  This will be Machine Identification TPM Endorsement key]]></comment>
	</column>
	<column name="key_index">
		<type name="character varying" length="128"/>
		<comment><![CDATA[Key Index: Fingerprint[Unique Hash ]  for the TPM public key]]></comment>
	</column>
	<column name="sign_public_key">
		<type name="character varying" length="1024"/>
		<comment><![CDATA[Signed Public Key: Field for signature verification publicKey]]></comment>
	</column>
	<column name="sign_key_index">
		<type name="character varying" length="128"/>
		<comment><![CDATA[Signed Key Index: Field for signature verification public key fingerprint]]></comment>
	</column>
	<column name="zone_code" not-null="true">
		<type name="character varying" length="36"/>
		<comment><![CDATA[Zone Code : Unique zone code generated or entered by admin while creating zones, It is referred to master.zone.code. ]]></comment>
	</column>
	<column name="regcntr_id">
		<type name="character varying" length="10"/>
		<comment><![CDATA[Registration Center ID : registration center id refers to master.registration_center.id]]></comment>
	</column>
	<column name="lang_code" not-null="true">
		<type name="character varying" length="3"/>
		<comment><![CDATA[Language Code : For multilanguage implementation this attribute Refers master.language.code. The value of some of the attributes in current record is stored in this respective language. ]]></comment>
	</column>
	<column name="is_active" not-null="true">
		<type name="boolean" length="0"/>
		<comment><![CDATA[IS_Active : Flag to mark whether the record is Active or In-active]]></comment>
	</column>
	<column name="cr_by" not-null="true">
		<type name="character varying" length="256"/>
		<comment><![CDATA[Created By : ID or name of the user who create / insert record]]></comment>
	</column>
	<column name="cr_dtimes" not-null="true">
		<type name="timestamp" length="0"/>
		<comment><![CDATA[Created DateTimestamp : Date and Timestamp when the record is created/inserted]]></comment>
	</column>
	<column name="upd_by">
		<type name="character varying" length="256"/>
		<comment><![CDATA[Updated By : ID or name of the user who update the record with new values]]></comment>
	</column>
	<column name="upd_dtimes">
		<type name="timestamp" length="0"/>
		<comment><![CDATA[Updated DateTimestamp : Date and Timestamp when any of the fields in the record is updated with new values.]]></comment>
	</column>
	<column name="is_deleted" not-null="true" default-value="FALSE">
		<type name="boolean" length="0"/>
		<comment><![CDATA[IS_Deleted : Flag to mark whether the record is Soft deleted.]]></comment>
	</column>
	<column name="del_dtimes">
		<type name="timestamp" length="0"/>
		<comment><![CDATA[Deleted DateTimestamp : Date and Timestamp when the record is soft deleted with is_deleted=TRUE]]></comment>
	</column>
	<column name="eff_dtimes" not-null="true">
		<type name="timestamp" length="0"/>
		<comment><![CDATA[Effective Date Timestamp : This to track master record whenever there is an INSERT/UPDATE/DELETE ( soft delete ).  The current record is effective from this date-time. ]]></comment>
	</column>
	<constraint name="pk_machm_h_id" type="pk-constr" table="master.machine_master_h">
		<columns names="id,lang_code,eff_dtimes" ref-type="src-columns"/>
	</constraint>
</table>

<table name="machine_spec" layer="0" collapse-mode="2" max-obj-count="18" z-value="0">
	<schema name="master"/>
	<role name="sysadmin"/>
	<comment><![CDATA[Machine Specification :  Specification of Machines for each Machine type that are supported by system,  like laptop, desktop, dongle etc]]></comment>
	<position x="920" y="2820"/>
	<column name="id" not-null="true">
		<type name="character varying" length="36"/>
		<comment><![CDATA[Machine Specification ID : Unique ID generated / assigned for machine specification]]></comment>
	</column>
	<column name="name" not-null="true">
		<type name="character varying" length="64"/>
		<comment><![CDATA[Name : Machine short description/name]]></comment>
	</column>
	<column name="brand" not-null="true">
		<type name="character varying" length="32"/>
		<comment><![CDATA[Machine brand :  Manufacturer brand name of the machines supported]]></comment>
	</column>
	<column name="model" not-null="true">
		<type name="character varying" length="16"/>
		<comment><![CDATA[Model: Model name of the machine supported]]></comment>
	</column>
	<column name="mtyp_code" not-null="true">
		<type name="character varying" length="36"/>
		<comment><![CDATA[Machine Type Code: Machine type code refers to master.machine_type.code]]></comment>
	</column>
	<column name="min_driver_ver" not-null="true">
		<type name="character varying" length="16"/>
		<comment><![CDATA[Minimum Driver Version: Minimum supported version number of the device driver]]></comment>
	</column>
	<column name="descr">
		<type name="character varying" length="256"/>
		<comment><![CDATA[Description : Machine specification description]]></comment>
	</column>
	<column name="lang_code" not-null="true">
		<type name="character varying" length="3"/>
		<comment><![CDATA[Language Code : For multilanguage implementation this attribute Refers master.language.code. The value of some of the attributes in current record is stored in this respective language. ]]></comment>
	</column>
	<column name="is_active" not-null="true">
		<type name="boolean" length="0"/>
		<comment><![CDATA[IS_Active : Flag to mark whether the record is Active or In-active]]></comment>
	</column>
	<column name="cr_by" not-null="true">
		<type name="character varying" length="256"/>
		<comment><![CDATA[Created By : ID or name of the user who create / insert record]]></comment>
	</column>
	<column name="cr_dtimes" not-null="true">
		<type name="timestamp" length="0"/>
		<comment><![CDATA[Created DateTimestamp : Date and Timestamp when the record is created/inserted]]></comment>
	</column>
	<column name="upd_by">
		<type name="character varying" length="256"/>
		<comment><![CDATA[Updated By : ID or name of the user who update the record with new values]]></comment>
	</column>
	<column name="upd_dtimes">
		<type name="timestamp" length="0"/>
		<comment><![CDATA[Updated DateTimestamp : Date and Timestamp when any of the fields in the record is updated with new values.]]></comment>
	</column>
	<column name="is_deleted" not-null="true" default-value="FALSE">
		<type name="boolean" length="0"/>
		<comment><![CDATA[IS_Deleted : Flag to mark whether the record is Soft deleted.]]></comment>
	</column>
	<column name="del_dtimes">
		<type name="timestamp" length="0"/>
		<comment><![CDATA[Deleted DateTimestamp : Date and Timestamp when the record is soft deleted with is_deleted=TRUE]]></comment>
	</column>
	<constraint name="pk_mspec_code" type="pk-constr" table="master.machine_spec">
		<columns names="id,lang_code" ref-type="src-columns"/>
	</constraint>
</table>

<table name="machine_type" layer="0" collapse-mode="2" max-obj-count="13" z-value="0">
	<schema name="master"/>
	<role name="sysadmin"/>
	<comment><![CDATA[Machine Type : Types of Machines that are supported by the system,  like laptop, desktop, dongle etc]]></comment>
	<position x="2340" y="2100"/>
	<column name="code" not-null="true">
		<type name="character varying" length="36"/>
		<comment><![CDATA[Code : types of machines used for registration processes, for ex., laptop, dongle, workstation etc]]></comment>
	</column>
	<column name="name" not-null="true">
		<type name="character varying" length="64"/>
		<comment><![CDATA[Name : Machine type name.]]></comment>
	</column>
	<column name="descr">
		<type name="character varying" length="128"/>
		<comment><![CDATA[Description : Machine type description]]></comment>
	</column>
	<column name="lang_code" not-null="true">
		<type name="character varying" length="3"/>
		<comment><![CDATA[Language Code : For multilanguage implementation this attribute Refers master.language.code. The value of some of the attributes in current record is stored in this respective language. ]]></comment>
	</column>
	<column name="is_active" not-null="true">
		<type name="boolean" length="0"/>
		<comment><![CDATA[IS_Active : Flag to mark whether the record is Active or In-active]]></comment>
	</column>
	<column name="cr_by" not-null="true">
		<type name="character varying" length="256"/>
		<comment><![CDATA[Created By : ID or name of the user who create / insert record]]></comment>
	</column>
	<column name="cr_dtimes" not-null="true">
		<type name="timestamp" length="0"/>
		<comment><![CDATA[Created DateTimestamp : Date and Timestamp when the record is created/inserted]]></comment>
	</column>
	<column name="upd_by">
		<type name="character varying" length="256"/>
		<comment><![CDATA[Updated By : ID or name of the user who update the record with new values]]></comment>
	</column>
	<column name="upd_dtimes">
		<type name="timestamp" length="0"/>
		<comment><![CDATA[Updated DateTimestamp : Date and Timestamp when any of the fields in the record is updated with new values.]]></comment>
	</column>
	<column name="is_deleted" not-null="true" default-value="FALSE">
		<type name="boolean" length="0"/>
		<comment><![CDATA[IS_Deleted : Flag to mark whether the record is Soft deleted.]]></comment>
	</column>
	<column name="del_dtimes">
		<type name="timestamp" length="0"/>
		<comment><![CDATA[Deleted DateTimestamp : Date and Timestamp when the record is soft deleted with is_deleted=TRUE]]></comment>
	</column>
	<constraint name="pk_mtyp_code" type="pk-constr" table="master.machine_type">
		<columns names="code,lang_code" ref-type="src-columns"/>
	</constraint>
</table>

<table name="message_list" layer="0" collapse-mode="2" max-obj-count="15" z-value="0">
	<schema name="master"/>
	<role name="sysadmin"/>
	<comment><![CDATA[Message List : List of message texts that will be displayed or sent as alerts / notifications.]]></comment>
	<position x="3680" y="800"/>
	<column name="code" not-null="true">
		<type name="character varying" length="36"/>
		<comment><![CDATA[Code : unique code for various standard messages used for display , alerts, etc.]]></comment>
	</column>
	<column name="message" not-null="true">
		<type name="character varying" length="256"/>
		<comment><![CDATA[Message: Message text that will be displayed or sent as alerts / notifications.]]></comment>
	</column>
	<column name="descr">
		<type name="character varying" length="256"/>
		<comment><![CDATA[Description : Message description]]></comment>
	</column>
	<column name="msg_type">
		<type name="character varying" length="64"/>
		<comment><![CDATA[Message Type : Message classification type for ex., ERROR, FAILURE, EXCEPTION etc]]></comment>
	</column>
	<column name="msg_grp">
		<type name="character varying" length="64"/>
		<comment><![CDATA[Message group : Messages groups based on funcationality/processes , for ex., OTP, ISSUANCE, VALIDATION , SYSTEM, etc]]></comment>
	</column>
	<column name="lang_code" not-null="true">
		<type name="character varying" length="3"/>
		<comment><![CDATA[Language Code : For multilanguage implementation this attribute Refers master.language.code. The value of some of the attributes in current record is stored in this respective language. ]]></comment>
	</column>
	<column name="is_active" not-null="true">
		<type name="boolean" length="0"/>
		<comment><![CDATA[IS_Active : Flag to mark whether the record is Active or In-active]]></comment>
	</column>
	<column name="cr_by" not-null="true">
		<type name="character varying" length="256"/>
		<comment><![CDATA[Created By : ID or name of the user who create / insert record]]></comment>
	</column>
	<column name="cr_dtimes" not-null="true">
		<type name="timestamp" length="0"/>
		<comment><![CDATA[Created DateTimestamp : Date and Timestamp when the record is created/inserted]]></comment>
	</column>
	<column name="upd_by">
		<type name="character varying" length="256"/>
		<comment><![CDATA[Updated By : ID or name of the user who update the record with new values]]></comment>
	</column>
	<column name="upd_dtimes">
		<type name="timestamp" length="0"/>
		<comment><![CDATA[Updated DateTimestamp : Date and Timestamp when any of the fields in the record is updated with new values.]]></comment>
	</column>
	<column name="is_deleted" not-null="true" default-value="FALSE">
		<type name="boolean" length="0"/>
		<comment><![CDATA[IS_Deleted : Flag to mark whether the record is Soft deleted.]]></comment>
	</column>
	<column name="del_dtimes">
		<type name="timestamp" length="0"/>
		<comment><![CDATA[Deleted DateTimestamp : Date and Timestamp when the record is soft deleted with is_deleted=TRUE]]></comment>
	</column>
	<constraint name="pk_msglst_code" type="pk-constr" table="master.message_list">
		<columns names="code,lang_code" ref-type="src-columns"/>
	</constraint>
</table>

<table name="mid_seq" layer="0" collapse-mode="2" max-obj-count="6" z-value="0">
	<schema name="master"/>
	<role name="sysadmin"/>
	<comment><![CDATA[Machine ID Sequence : Maintains latest sequence number available for Machine ID generation]]></comment>
	<position x="1420" y="460"/>
	<column name="curr_seq_no" not-null="true">
		<type name="integer" length="0"/>
		<comment><![CDATA[Current Sequence Number : Latest sequence number available for Machine ID generation]]></comment>
	</column>
	<column name="cr_by" not-null="true">
		<type name="character varying" length="256"/>
		<comment><![CDATA[Created By : ID or name of the user who create / insert record]]></comment>
	</column>
	<column name="cr_dtimes" not-null="true">
		<type name="timestamp" length="0"/>
		<comment><![CDATA[Created DateTimestamp : Date and Timestamp when the record is created/inserted]]></comment>
	</column>
	<column name="upd_by">
		<type name="character varying" length="256"/>
		<comment><![CDATA[Updated By : ID or name of the user who update the record with new values]]></comment>
	</column>
	<column name="upd_dtimes">
		<type name="timestamp" length="0"/>
		<comment><![CDATA[Updated DateTimestamp : Date and Timestamp when any of the fields in the record is updated with new values.]]></comment>
	</column>
	<constraint name="pk_midseq_id" type="pk-constr" table="master.mid_seq">
		<columns names="curr_seq_no" ref-type="src-columns"/>
	</constraint>
</table>

<table name="module_detail" layer="0" collapse-mode="2" max-obj-count="13" z-value="0">
	<schema name="master"/>
	<role name="sysadmin"/>
	<comment><![CDATA[Module Detail : List of all application modules within the system.]]></comment>
	<position x="3240" y="1160"/>
	<column name="id" not-null="true">
		<type name="character varying" length="36"/>
		<comment><![CDATA[Module ID : Unique ID generated / assigned for a module]]></comment>
	</column>
	<column name="name" not-null="true">
		<type name="character varying" length="64"/>
		<comment><![CDATA[Name : Module name]]></comment>
	</column>
	<column name="descr">
		<type name="character varying" length="128"/>
		<comment><![CDATA[Description : Module description]]></comment>
	</column>
	<column name="lang_code" not-null="true">
		<type name="character varying" length="3"/>
		<comment><![CDATA[Language Code : For multilanguage implementation this attribute Refers master.language.code. The value of some of the attributes in current record is stored in this respective language. ]]></comment>
	</column>
	<column name="is_active" not-null="true">
		<type name="boolean" length="0"/>
		<comment><![CDATA[IS_Active : Flag to mark whether the record is Active or In-active]]></comment>
	</column>
	<column name="cr_by" not-null="true">
		<type name="character varying" length="256"/>
		<comment><![CDATA[Created By : ID or name of the user who create / insert record]]></comment>
	</column>
	<column name="cr_dtimes" not-null="true">
		<type name="timestamp" length="0"/>
		<comment><![CDATA[Created DateTimestamp : Date and Timestamp when the record is created/inserted]]></comment>
	</column>
	<column name="upd_by">
		<type name="character varying" length="256"/>
		<comment><![CDATA[Updated By : ID or name of the user who update the record with new values]]></comment>
	</column>
	<column name="upd_dtimes">
		<type name="timestamp" length="0"/>
		<comment><![CDATA[Updated DateTimestamp : Date and Timestamp when any of the fields in the record is updated with new values.]]></comment>
	</column>
	<column name="is_deleted" not-null="true" default-value="FALSE">
		<type name="boolean" length="0"/>
		<comment><![CDATA[IS_Deleted : Flag to mark whether the record is Soft deleted.]]></comment>
	</column>
	<column name="del_dtimes">
		<type name="timestamp" length="0"/>
		<comment><![CDATA[Deleted DateTimestamp : Date and Timestamp when the record is soft deleted with is_deleted=TRUE]]></comment>
	</column>
	<constraint name="pk_moddtl_code" type="pk-constr" table="master.module_detail">
		<columns names="id,lang_code" ref-type="src-columns"/>
	</constraint>
</table>

<table name="process_list" layer="0" collapse-mode="2" max-obj-count="13" z-value="0">
	<schema name="master"/>
	<role name="sysadmin"/>
	<comment><![CDATA[Process Detail : List of all processes within the system.]]></comment>
	<position x="2340" y="1680"/>
	<column name="id" not-null="true">
		<type name="character varying" length="36"/>
		<comment><![CDATA[Process ID : Unique ID generated / assigned for a process]]></comment>
	</column>
	<column name="name" not-null="true">
		<type name="character varying" length="64"/>
		<comment><![CDATA[Name : Process name]]></comment>
	</column>
	<column name="descr">
		<type name="character varying" length="256"/>
		<comment><![CDATA[Description : Process description]]></comment>
	</column>
	<column name="lang_code" not-null="true">
		<type name="character varying" length="3"/>
		<comment><![CDATA[Language Code : For multilanguage implementation this attribute Refers master.language.code. The value of some of the attributes in current record is stored in this respective language. ]]></comment>
	</column>
	<column name="is_active" not-null="true">
		<type name="boolean" length="0"/>
		<comment><![CDATA[IS_Active : Flag to mark whether the record is Active or In-active]]></comment>
	</column>
	<column name="cr_by" not-null="true">
		<type name="character varying" length="256"/>
		<comment><![CDATA[Created By : ID or name of the user who create / insert record]]></comment>
	</column>
	<column name="cr_dtimes" not-null="true">
		<type name="timestamp" length="0"/>
		<comment><![CDATA[Created DateTimestamp : Date and Timestamp when the record is created/inserted]]></comment>
	</column>
	<column name="upd_by">
		<type name="character varying" length="256"/>
		<comment><![CDATA[Updated By : ID or name of the user who update the record with new values]]></comment>
	</column>
	<column name="upd_dtimes">
		<type name="timestamp" length="0"/>
		<comment><![CDATA[Updated DateTimestamp : Date and Timestamp when any of the fields in the record is updated with new values.]]></comment>
	</column>
	<column name="is_deleted" not-null="true" default-value="FALSE">
		<type name="boolean" length="0"/>
		<comment><![CDATA[IS_Deleted : Flag to mark whether the record is Soft deleted.]]></comment>
	</column>
	<column name="del_dtimes">
		<type name="timestamp" length="0"/>
		<comment><![CDATA[Deleted DateTimestamp : Date and Timestamp when the record is soft deleted with is_deleted=TRUE]]></comment>
	</column>
	<constraint name="pk_prclst_id" type="pk-constr" table="master.process_list">
		<columns names="id,lang_code" ref-type="src-columns"/>
	</constraint>
</table>

<table name="rcid_seq" layer="0" collapse-mode="2" max-obj-count="6" z-value="0">
	<schema name="master"/>
	<role name="sysadmin"/>
	<comment><![CDATA[Registration Center ID Sequence : Maintains latest sequence number available for registration center ID generation]]></comment>
	<position x="3640" y="360"/>
	<column name="curr_seq_no" not-null="true">
		<type name="integer" length="0"/>
		<comment><![CDATA[Current Sequence Number : Latest sequence number available for Registration Center ID generation]]></comment>
	</column>
	<column name="cr_by" not-null="true">
		<type name="character varying" length="256"/>
		<comment><![CDATA[Created By : ID or name of the user who create / insert record]]></comment>
	</column>
	<column name="cr_dtimes" not-null="true">
		<type name="timestamp" length="0"/>
		<comment><![CDATA[Created DateTimestamp : Date and Timestamp when the record is created/inserted]]></comment>
	</column>
	<column name="upd_by">
		<type name="character varying" length="256"/>
		<comment><![CDATA[Updated By : ID or name of the user who update the record with new values]]></comment>
	</column>
	<column name="upd_dtimes">
		<type name="timestamp" length="0"/>
		<comment><![CDATA[Updated DateTimestamp : Date and Timestamp when any of the fields in the record is updated with new values.]]></comment>
	</column>
	<constraint name="pk_rcidseq_id" type="pk-constr" table="master.rcid_seq">
		<columns names="curr_seq_no" ref-type="src-columns"/>
	</constraint>
</table>

<table name="reason_category" layer="0" collapse-mode="2" max-obj-count="13" z-value="0">
	<schema name="master"/>
	<role name="sysadmin"/>
	<comment><![CDATA[Reason Category : List of reason categories defined for different processes, for ex., client rejection, manual adjudication etc.]]></comment>
	<position x="940" y="2120"/>
	<column name="code" not-null="true">
		<type name="character varying" length="36"/>
		<comment><![CDATA[Code : reason categories used during registration process, for ex., client rejection, manual adjudication etc.]]></comment>
	</column>
	<column name="name" not-null="true">
		<type name="character varying" length="64"/>
		<comment><![CDATA[Name : Reason category name]]></comment>
	</column>
	<column name="descr">
		<type name="character varying" length="128"/>
		<comment><![CDATA[Description : Reason category description]]></comment>
	</column>
	<column name="lang_code" not-null="true">
		<type name="character varying" length="3"/>
		<comment><![CDATA[Language Code : For multilanguage implementation this attribute Refers master.language.code. The value of some of the attributes in current record is stored in this respective language. ]]></comment>
	</column>
	<column name="is_active" not-null="true">
		<type name="boolean" length="0"/>
		<comment><![CDATA[IS_Active : Flag to mark whether the record is Active or In-active]]></comment>
	</column>
	<column name="cr_by" not-null="true">
		<type name="character varying" length="256"/>
		<comment><![CDATA[Created By : ID or name of the user who create / insert record]]></comment>
	</column>
	<column name="cr_dtimes" not-null="true">
		<type name="timestamp" length="0"/>
		<comment><![CDATA[Created DateTimestamp : Date and Timestamp when the record is created/inserted]]></comment>
	</column>
	<column name="upd_by">
		<type name="character varying" length="256"/>
		<comment><![CDATA[Updated By : ID or name of the user who update the record with new values]]></comment>
	</column>
	<column name="upd_dtimes">
		<type name="timestamp" length="0"/>
		<comment><![CDATA[Updated DateTimestamp : Date and Timestamp when any of the fields in the record is updated with new values.]]></comment>
	</column>
	<column name="is_deleted" not-null="true" default-value="FALSE">
		<type name="boolean" length="0"/>
		<comment><![CDATA[IS_Deleted : Flag to mark whether the record is Soft deleted.]]></comment>
	</column>
	<column name="del_dtimes">
		<type name="timestamp" length="0"/>
		<comment><![CDATA[Deleted DateTimestamp : Date and Timestamp when the record is soft deleted with is_deleted=TRUE]]></comment>
	</column>
	<constraint name="pk_rsncat_code" type="pk-constr" table="master.reason_category">
		<columns names="code,lang_code" ref-type="src-columns"/>
	</constraint>
</table>

<table name="reason_list" layer="0" collapse-mode="2" max-obj-count="14" z-value="0">
	<schema name="master"/>
	<role name="sysadmin"/>
	<comment><![CDATA[Reason List : List of reasons for each category, for ex., photo mismatch, duplicate registration etc.]]></comment>
	<position x="920" y="2480"/>
	<column name="code" not-null="true">
		<type name="character varying" length="36"/>
		<comment><![CDATA[Code : list of reasons used related to specific reason categories defined, for ex., photo mismatch, duplicate registration etc.]]></comment>
	</column>
	<column name="name" not-null="true">
		<type name="character varying" length="64"/>
		<comment><![CDATA[Name : Reason short description]]></comment>
	</column>
	<column name="descr">
		<type name="character varying" length="256"/>
		<comment><![CDATA[Description : Reason description]]></comment>
	</column>
	<column name="rsncat_code" not-null="true">
		<type name="character varying" length="36"/>
		<comment><![CDATA[Reason Category Code: Refers to master.reason_category.code]]></comment>
	</column>
	<column name="lang_code" not-null="true">
		<type name="character varying" length="3"/>
		<comment><![CDATA[Language Code : For multilanguage implementation this attribute Refers master.language.code. The value of some of the attributes in current record is stored in this respective language. ]]></comment>
	</column>
	<column name="is_active" not-null="true">
		<type name="boolean" length="0"/>
		<comment><![CDATA[IS_Active : Flag to mark whether the record is Active or In-active]]></comment>
	</column>
	<column name="cr_by" not-null="true">
		<type name="character varying" length="256"/>
		<comment><![CDATA[Created By : ID or name of the user who create / insert record]]></comment>
	</column>
	<column name="cr_dtimes" not-null="true">
		<type name="timestamp" length="0"/>
		<comment><![CDATA[Created DateTimestamp : Date and Timestamp when the record is created/inserted]]></comment>
	</column>
	<column name="upd_by">
		<type name="character varying" length="256"/>
		<comment><![CDATA[Updated By : ID or name of the user who update the record with new values]]></comment>
	</column>
	<column name="upd_dtimes">
		<type name="timestamp" length="0"/>
		<comment><![CDATA[Updated DateTimestamp : Date and Timestamp when any of the fields in the record is updated with new values.]]></comment>
	</column>
	<column name="is_deleted" not-null="true" default-value="FALSE">
		<type name="boolean" length="0"/>
		<comment><![CDATA[IS_Deleted : Flag to mark whether the record is Soft deleted.]]></comment>
	</column>
	<column name="del_dtimes">
		<type name="timestamp" length="0"/>
		<comment><![CDATA[Deleted DateTimestamp : Date and Timestamp when the record is soft deleted with is_deleted=TRUE]]></comment>
	</column>
	<constraint name="pk_rsnlst_code" type="pk-constr" table="master.reason_list">
		<columns names="code,rsncat_code,lang_code" ref-type="src-columns"/>
	</constraint>
</table>

<table name="registration_center" layer="0" collapse-mode="2" max-obj-count="34" z-value="0">
	<schema name="master"/>
	<role name="sysadmin"/>
	<comment><![CDATA[Registration Center : List of registration centers that are authorized to perform UIN registrations ]]></comment>
	<position x="2340" y="2440"/>
	<column name="id" not-null="true">
		<type name="character varying" length="10"/>
		<comment><![CDATA[Registration Center ID : Unique ID generated / assigned for a registration center]]></comment>
	</column>
	<column name="name" not-null="true">
		<type name="character varying" length="128"/>
		<comment><![CDATA[Name : Registration center name]]></comment>
	</column>
	<column name="cntrtyp_code">
		<type name="character varying" length="36"/>
		<comment><![CDATA[Center Type Code : different types of registration centers. Refers master.reg_center_type.code]]></comment>
	</column>
	<column name="addr_line1">
		<type name="character varying" length="256"/>
		<comment><![CDATA[Registration Center Address Line1 :  for ex. Number, street name, locality, etc.]]></comment>
	</column>
	<column name="addr_line2">
		<type name="character varying" length="256"/>
		<comment><![CDATA[Registration Center Address Line2 :  for ex. Number, street name, locality, etc.]]></comment>
	</column>
	<column name="addr_line3">
		<type name="character varying" length="256"/>
		<comment><![CDATA[Registration Center Address Line3 :  for ex.  locality, landmark, area etc.]]></comment>
	</column>
	<column name="latitude">
		<type name="character varying" length="32"/>
		<comment><![CDATA[Latitude: Latitude of the registration center location as per GPS standards / format]]></comment>
	</column>
	<column name="longitude">
		<type name="character varying" length="32"/>
		<comment><![CDATA[Longitude: Longitude of the registration center location as per GPS standards / format]]></comment>
	</column>
	<column name="location_code" not-null="true">
		<type name="character varying" length="36"/>
		<comment><![CDATA[Location Code: Location code of the registration center located. Refers to master.location.code]]></comment>
	</column>
	<column name="contact_phone">
		<type name="character varying" length="16"/>
		<comment><![CDATA[Contact Phone :  Phone number of of the person to be contacted for any additional details.]]></comment>
	</column>
	<column name="contact_person">
		<type name="character varying" length="128"/>
		<comment><![CDATA[Contact Person :  Name of the person to be contacted for any additional details.]]></comment>
	</column>
	<column name="number_of_kiosks">
		<type name="smallint" length="0"/>
		<comment><![CDATA[Number of Kiosks: Total number of kiosks available at a registration center]]></comment>
	</column>
	<column name="working_hours">
		<type name="character varying" length="32"/>
		<comment><![CDATA[Working hours: Working hours of a registration center (8.00 AM - 6.00 PM) ]]></comment>
	</column>
	<column name="per_kiosk_process_time">
		<type name="time" length="0"/>
		<comment><![CDATA[Process Time Per Registration: Average process time for registration process per kiosk]]></comment>
	</column>
	<column name="center_start_time">
		<type name="time" length="0"/>
		<comment><![CDATA[Center Start Time : registration center working opening hour / start time.]]></comment>
	</column>
	<column name="center_end_time">
		<type name="time" length="0"/>
		<comment><![CDATA[Center End Time : registration center working closing hour / end time.]]></comment>
	</column>
	<column name="lunch_start_time">
		<type name="time" length="0"/>
		<comment><![CDATA[Lunch Start Time: Registration centers lunch break start time]]></comment>
	</column>
	<column name="lunch_end_time">
		<type name="time" length="0"/>
		<comment><![CDATA[Lunch End Time: Registration centers lunch break end time]]></comment>
	</column>
	<column name="time_zone">
		<type name="character varying" length="64"/>
		<comment><![CDATA[Time Zone: Registration centers local timezone GMT, PST, IST]]></comment>
	</column>
	<column name="holiday_loc_code">
		<type name="character varying" length="36"/>
		<comment><![CDATA[Holiday Location Code: Location code at which holidays are defined]]></comment>
	</column>
	<column name="zone_code" not-null="true">
		<type name="character varying" length="36"/>
		<comment><![CDATA[Zone Code : Unique zone code generated or entered by admin while creating zones, It is referred to master.zone.code. ]]></comment>
	</column>
	<column name="lang_code" not-null="true">
		<type name="character varying" length="3"/>
		<comment><![CDATA[Language Code : For multilanguage implementation this attribute Refers master.language.code. The value of some of the attributes in current record is stored in this respective language. ]]></comment>
	</column>
	<column name="is_active" not-null="true">
		<type name="boolean" length="0"/>
		<comment><![CDATA[IS_Active : Flag to mark whether the record is Active or In-active]]></comment>
	</column>
	<column name="cr_by" not-null="true">
		<type name="character varying" length="256"/>
		<comment><![CDATA[Created By : ID or name of the user who create / insert record]]></comment>
	</column>
	<column name="cr_dtimes" not-null="true">
		<type name="timestamp" length="0"/>
		<comment><![CDATA[Created DateTimestamp : Date and Timestamp when the record is created/inserted]]></comment>
	</column>
	<column name="upd_by">
		<type name="character varying" length="256"/>
		<comment><![CDATA[Updated By : ID or name of the user who update the record with new values]]></comment>
	</column>
	<column name="upd_dtimes">
		<type name="timestamp" length="0"/>
		<comment><![CDATA[Updated DateTimestamp : Date and Timestamp when any of the fields in the record is updated with new values.]]></comment>
	</column>
	<column name="is_deleted" not-null="true" default-value="FALSE">
		<type name="boolean" length="0"/>
		<comment><![CDATA[IS_Deleted : Flag to mark whether the record is Soft deleted.]]></comment>
	</column>
	<column name="del_dtimes">
		<type name="timestamp" length="0"/>
		<comment><![CDATA[Deleted DateTimestamp : Date and Timestamp when the record is soft deleted with is_deleted=TRUE]]></comment>
	</column>
	<constraint name="pk_regcntr_code" type="pk-constr" table="master.registration_center">
		<columns names="id,lang_code" ref-type="src-columns"/>
	</constraint>
</table>

<table name="registration_center_h" layer="0" collapse-mode="2" max-obj-count="36" z-value="0">
	<schema name="master"/>
	<role name="sysadmin"/>
	<comment><![CDATA[Registration Center History : This to track changes to master record whenever there is an INSERT/UPDATE/DELETE ( soft delete ), Effective DateTimestamp is used for identifying latest or point in time information. Refer master.registration_center table description for details.]]></comment>
	<position x="940" y="460"/>
	<column name="id" not-null="true">
		<type name="character varying" length="10"/>
		<comment><![CDATA[Registration Center ID : Unique ID generated / assigned for a registration center]]></comment>
	</column>
	<column name="name" not-null="true">
		<type name="character varying" length="128"/>
		<comment><![CDATA[Name : Registration center name]]></comment>
	</column>
	<column name="cntrtyp_code">
		<type name="character varying" length="36"/>
		<comment><![CDATA[Center Type Code : different types of registration centers. Refers master.reg_center_type.code]]></comment>
	</column>
	<column name="addr_line1">
		<type name="character varying" length="256"/>
		<comment><![CDATA[Registration Center Address Line1 :  for ex. Number, street name, locality, etc.]]></comment>
	</column>
	<column name="addr_line2">
		<type name="character varying" length="256"/>
		<comment><![CDATA[Registration Center Address Line2 :  for ex. Number, street name, locality, etc.]]></comment>
	</column>
	<column name="addr_line3">
		<type name="character varying" length="256"/>
		<comment><![CDATA[Registration Center Address Line3 :  for ex.  locality, landmark, area etc.]]></comment>
	</column>
	<column name="latitude">
		<type name="character varying" length="32"/>
		<comment><![CDATA[Latitude: Latitude of the registration center location as per GPS standards / format]]></comment>
	</column>
	<column name="longitude">
		<type name="character varying" length="32"/>
		<comment><![CDATA[Longitude: Longitude of the registration center location as per GPS standards / format]]></comment>
	</column>
	<column name="location_code" not-null="true">
		<type name="character varying" length="36"/>
		<comment><![CDATA[Location Code: Location code of the registration center located. Refers to master.location.code]]></comment>
	</column>
	<column name="contact_phone">
		<type name="character varying" length="16"/>
		<comment><![CDATA[Contact Phone :  Phone number of of the person to be contacted for any additional details.]]></comment>
	</column>
	<column name="contact_person">
		<type name="character varying" length="128"/>
		<comment><![CDATA[Contact Person :  Name of the person to be contacted for any additional details.]]></comment>
	</column>
	<column name="number_of_kiosks">
		<type name="smallint" length="0"/>
		<comment><![CDATA[Number of Kiosks: Total number of kiosks available at a registration center]]></comment>
	</column>
	<column name="working_hours">
		<type name="character varying" length="32"/>
		<comment><![CDATA[Working hours: Working hours of a registration center (8.00 AM - 6.00 PM) ]]></comment>
	</column>
	<column name="per_kiosk_process_time">
		<type name="time" length="0"/>
		<comment><![CDATA[Process Time Per Registration: Average process time for registration process per kiosk]]></comment>
	</column>
	<column name="center_start_time">
		<type name="time" length="0"/>
		<comment><![CDATA[Center Start Time : registration center working opening hour / start time.]]></comment>
	</column>
	<column name="center_end_time">
		<type name="time" length="0"/>
		<comment><![CDATA[Center End Time : registration center working closing hour / end time.]]></comment>
	</column>
	<column name="lunch_start_time">
		<type name="time" length="0"/>
		<comment><![CDATA[Lunch Start Time: Registration centers lunch break start time]]></comment>
	</column>
	<column name="lunch_end_time">
		<type name="time" length="0"/>
		<comment><![CDATA[Lunch End Time: Registration centers lunch break end time]]></comment>
	</column>
	<column name="time_zone">
		<type name="character varying" length="64"/>
		<comment><![CDATA[Time Zone: Registration centers local timezone GMT, PST, IST]]></comment>
	</column>
	<column name="holiday_loc_code">
		<type name="character varying" length="36"/>
		<comment><![CDATA[Holiday Location Code: Location code at which holidays are defined]]></comment>
	</column>
	<column name="zone_code" not-null="true">
		<type name="character varying" length="36"/>
		<comment><![CDATA[Zone Code : Unique zone code generated or entered by admin while creating zones, It is referred to master.zone.code. ]]></comment>
	</column>
	<column name="lang_code" not-null="true">
		<type name="character varying" length="3"/>
		<comment><![CDATA[Language Code : For multilanguage implementation this attribute Refers master.language.code. The value of some of the attributes in current record is stored in this respective language. ]]></comment>
	</column>
	<column name="is_active" not-null="true">
		<type name="boolean" length="0"/>
		<comment><![CDATA[IS_Active : Flag to mark whether the record is Active or In-active]]></comment>
	</column>
	<column name="cr_by" not-null="true">
		<type name="character varying" length="256"/>
		<comment><![CDATA[Created By : ID or name of the user who create / insert record]]></comment>
	</column>
	<column name="cr_dtimes" not-null="true">
		<type name="timestamp" length="0"/>
		<comment><![CDATA[Created DateTimestamp : Date and Timestamp when the record is created/inserted]]></comment>
	</column>
	<column name="upd_by">
		<type name="character varying" length="256"/>
		<comment><![CDATA[Updated By : ID or name of the user who update the record with new values]]></comment>
	</column>
	<column name="upd_dtimes">
		<type name="timestamp" length="0"/>
		<comment><![CDATA[Updated DateTimestamp : Date and Timestamp when any of the fields in the record is updated with new values.]]></comment>
	</column>
	<column name="is_deleted" not-null="true" default-value="FALSE">
		<type name="boolean" length="0"/>
		<comment><![CDATA[IS_Deleted : Flag to mark whether the record is Soft deleted.]]></comment>
	</column>
	<column name="del_dtimes">
		<type name="timestamp" length="0"/>
		<comment><![CDATA[Deleted DateTimestamp : Date and Timestamp when the record is soft deleted with is_deleted=TRUE]]></comment>
	</column>
	<column name="eff_dtimes" not-null="true">
		<type name="timestamp" length="0"/>
		<comment><![CDATA[Effective Date Timestamp : This to track master record whenever there is an INSERT/UPDATE/DELETE ( soft delete ).  The current record is effective from this date-time. ]]></comment>
	</column>
	<constraint name="pk_regcntr_h_code" type="pk-constr" table="master.registration_center_h">
		<columns names="id,lang_code,eff_dtimes" ref-type="src-columns"/>
	</constraint>
</table>

<table name="reg_center_type" layer="0" collapse-mode="2" max-obj-count="13" z-value="0">
	<schema name="master"/>
	<role name="sysadmin"/>
	<comment><![CDATA[Registration Center Type : List of registration center types availabe / configured within the system.]]></comment>
	<position x="2800" y="3280"/>
	<column name="code" not-null="true">
		<type name="character varying" length="36"/>
		<comment><![CDATA[Code : different types of registration centers, ]]></comment>
	</column>
	<column name="name" not-null="true">
		<type name="character varying" length="64"/>
		<comment><![CDATA[Name : Registration center type]]></comment>
	</column>
	<column name="descr">
		<type name="character varying" length="128"/>
		<comment><![CDATA[Description : Registration center type description]]></comment>
	</column>
	<column name="lang_code" not-null="true">
		<type name="character varying" length="3"/>
		<comment><![CDATA[Language Code : For multilanguage implementation this attribute Refers master.language.code. The value of some of the attributes in current record is stored in this respective language. ]]></comment>
	</column>
	<column name="is_active" not-null="true">
		<type name="boolean" length="0"/>
		<comment><![CDATA[IS_Active : Flag to mark whether the record is Active or In-active]]></comment>
	</column>
	<column name="cr_by" not-null="true">
		<type name="character varying" length="256"/>
		<comment><![CDATA[Created By : ID or name of the user who create / insert record]]></comment>
	</column>
	<column name="cr_dtimes" not-null="true">
		<type name="timestamp" length="0"/>
		<comment><![CDATA[Created DateTimestamp : Date and Timestamp when the record is created/inserted]]></comment>
	</column>
	<column name="upd_by">
		<type name="character varying" length="256"/>
		<comment><![CDATA[Updated By : ID or name of the user who update the record with new values]]></comment>
	</column>
	<column name="upd_dtimes">
		<type name="timestamp" length="0"/>
		<comment><![CDATA[Updated DateTimestamp : Date and Timestamp when any of the fields in the record is updated with new values.]]></comment>
	</column>
	<column name="is_deleted" not-null="true" default-value="FALSE">
		<type name="boolean" length="0"/>
		<comment><![CDATA[IS_Deleted : Flag to mark whether the record is Soft deleted.]]></comment>
	</column>
	<column name="del_dtimes">
		<type name="timestamp" length="0"/>
		<comment><![CDATA[Deleted DateTimestamp : Date and Timestamp when the record is soft deleted with is_deleted=TRUE]]></comment>
	</column>
	<constraint name="pk_cntrtyp_id" type="pk-constr" table="master.reg_center_type">
		<columns names="code,lang_code" ref-type="src-columns"/>
	</constraint>
</table>

<table name="role_list" layer="0" collapse-mode="2" max-obj-count="12" z-value="0">
	<schema name="master"/>
	<role name="sysadmin"/>
	<comment><![CDATA[Role List : List of roles defined within the system. These roles are used for various processes like data access, authentication methods, authorization, etc.]]></comment>
	<position x="940" y="1120"/>
	<column name="code" not-null="true">
		<type name="character varying" length="36"/>
		<comment><![CDATA[Code : list of roles defined for security , authorization,  permission for various modules/processes, etc.]]></comment>
	</column>
	<column name="descr">
		<type name="character varying" length="256"/>
		<comment><![CDATA[Description : Role description]]></comment>
	</column>
	<column name="lang_code" not-null="true">
		<type name="character varying" length="3"/>
		<comment><![CDATA[Language Code : For multilanguage implementation this attribute Refers master.language.code. The value of some of the attributes in current record is stored in this respective language. ]]></comment>
	</column>
	<column name="is_active" not-null="true">
		<type name="boolean" length="0"/>
		<comment><![CDATA[IS_Active : Flag to mark whether the record is Active or In-active]]></comment>
	</column>
	<column name="cr_by" not-null="true">
		<type name="character varying" length="256"/>
		<comment><![CDATA[Created By : ID or name of the user who create / insert record]]></comment>
	</column>
	<column name="cr_dtimes" not-null="true">
		<type name="timestamp" length="0"/>
		<comment><![CDATA[Created DateTimestamp : Date and Timestamp when the record is created/inserted]]></comment>
	</column>
	<column name="upd_by">
		<type name="character varying" length="256"/>
		<comment><![CDATA[Updated By : ID or name of the user who update the record with new values]]></comment>
	</column>
	<column name="upd_dtimes">
		<type name="timestamp" length="0"/>
		<comment><![CDATA[Updated DateTimestamp : Date and Timestamp when any of the fields in the record is updated with new values.]]></comment>
	</column>
	<column name="is_deleted" not-null="true" default-value="FALSE">
		<type name="boolean" length="0"/>
		<comment><![CDATA[IS_Deleted : Flag to mark whether the record is Soft deleted.]]></comment>
	</column>
	<column name="del_dtimes">
		<type name="timestamp" length="0"/>
		<comment><![CDATA[Deleted DateTimestamp : Date and Timestamp when the record is soft deleted with is_deleted=TRUE]]></comment>
	</column>
	<constraint name="pk_rolelst_code" type="pk-constr" table="master.role_list">
		<columns names="code,lang_code" ref-type="src-columns"/>
	</constraint>
</table>

<table name="screen_authorization" layer="0" collapse-mode="2" max-obj-count="13" z-value="0">
	<schema name="master"/>
	<role name="sysadmin"/>
	<comment><![CDATA[Screen Authorization : Mapping table to define the access control of application screens to a role]]></comment>
	<position x="1420" y="1000"/>
	<column name="screen_id" not-null="true">
		<type name="character varying" length="36"/>
		<comment><![CDATA[Screen ID : registration center id refers to master.screen_detail.id]]></comment>
	</column>
	<column name="role_code" not-null="true">
		<type name="character varying" length="36"/>
		<comment><![CDATA[Role Code: Screen access control for the specific roles defined. Refers to master.role_list.code]]></comment>
	</column>
	<column name="lang_code" not-null="true">
		<type name="character varying" length="3"/>
		<comment><![CDATA[Language Code : For multilanguage implementation this attribute Refers master.language.code. The value of some of the attributes in current record is stored in this respective language. ]]></comment>
	</column>
	<column name="is_permitted" not-null="true">
		<type name="boolean" length="0"/>
		<comment><![CDATA[Is Permitted: Control flag for allowing / denying screen access]]></comment>
	</column>
	<column name="is_active" not-null="true">
		<type name="boolean" length="0"/>
		<comment><![CDATA[IS_Active : Flag to mark whether the record is Active or In-active]]></comment>
	</column>
	<column name="cr_by" not-null="true">
		<type name="character varying" length="256"/>
		<comment><![CDATA[Created By : ID or name of the user who create / insert record]]></comment>
	</column>
	<column name="cr_dtimes" not-null="true">
		<type name="timestamp" length="0"/>
		<comment><![CDATA[Created DateTimestamp : Date and Timestamp when the record is created/inserted]]></comment>
	</column>
	<column name="upd_by">
		<type name="character varying" length="256"/>
		<comment><![CDATA[Updated By : ID or name of the user who update the record with new values]]></comment>
	</column>
	<column name="upd_dtimes">
		<type name="timestamp" length="0"/>
		<comment><![CDATA[Updated DateTimestamp : Date and Timestamp when any of the fields in the record is updated with new values.]]></comment>
	</column>
	<column name="is_deleted" not-null="true" default-value="FALSE">
		<type name="boolean" length="0"/>
		<comment><![CDATA[IS_Deleted : Flag to mark whether the record is Soft deleted.]]></comment>
	</column>
	<column name="del_dtimes">
		<type name="timestamp" length="0"/>
		<comment><![CDATA[Deleted DateTimestamp : Date and Timestamp when the record is soft deleted with is_deleted=TRUE]]></comment>
	</column>
	<constraint name="pk_scrauth_screen_id" type="pk-constr" table="master.screen_authorization">
		<columns names="screen_id,role_code" ref-type="src-columns"/>
	</constraint>
</table>

<table name="screen_detail" layer="0" collapse-mode="2" max-obj-count="14" z-value="0">
	<schema name="master"/>
	<role name="sysadmin"/>
	<comment><![CDATA[Screen Detail : List of screens of each application. ]]></comment>
	<position x="1420" y="1340"/>
	<column name="id" not-null="true">
		<type name="character varying" length="36"/>
		<comment><![CDATA[Screen ID : Unique ID generated / assigned for a screen]]></comment>
	</column>
	<column name="app_id" not-null="true">
		<type name="character varying" length="36"/>
		<comment><![CDATA[Application ID : of specific application module, for.ex.,  Registration client, Authentication application, Portal App, etc.  refers master.app_detail.id]]></comment>
	</column>
	<column name="name" not-null="true">
		<type name="character varying" length="64"/>
		<comment><![CDATA[Name : Screen name / title]]></comment>
	</column>
	<column name="descr">
		<type name="character varying" length="256"/>
		<comment><![CDATA[Description : Screen description]]></comment>
	</column>
	<column name="lang_code" not-null="true">
		<type name="character varying" length="3"/>
		<comment><![CDATA[Language Code : For multilanguage implementation this attribute Refers master.language.code. The value of some of the attributes in current record is stored in this respective language. ]]></comment>
	</column>
	<column name="is_active" not-null="true">
		<type name="boolean" length="0"/>
		<comment><![CDATA[IS_Active : Flag to mark whether the record is Active or In-active]]></comment>
	</column>
	<column name="cr_by" not-null="true">
		<type name="character varying" length="256"/>
		<comment><![CDATA[Created By : ID or name of the user who create / insert record]]></comment>
	</column>
	<column name="cr_dtimes" not-null="true">
		<type name="timestamp" length="0"/>
		<comment><![CDATA[Created DateTimestamp : Date and Timestamp when the record is created/inserted]]></comment>
	</column>
	<column name="upd_by">
		<type name="character varying" length="256"/>
		<comment><![CDATA[Updated By : ID or name of the user who update the record with new values]]></comment>
	</column>
	<column name="upd_dtimes">
		<type name="timestamp" length="0"/>
		<comment><![CDATA[Updated DateTimestamp : Date and Timestamp when any of the fields in the record is updated with new values.]]></comment>
	</column>
	<column name="is_deleted" not-null="true" default-value="FALSE">
		<type name="boolean" length="0"/>
		<comment><![CDATA[IS_Deleted : Flag to mark whether the record is Soft deleted.]]></comment>
	</column>
	<column name="del_dtimes">
		<type name="timestamp" length="0"/>
		<comment><![CDATA[Deleted DateTimestamp : Date and Timestamp when the record is soft deleted with is_deleted=TRUE]]></comment>
	</column>
	<constraint name="pk_scrdtl_id" type="pk-constr" table="master.screen_detail">
		<columns names="id,lang_code" ref-type="src-columns"/>
	</constraint>
</table>

<table name="status_list" layer="0" collapse-mode="2" max-obj-count="14" z-value="0">
	<schema name="master"/>
	<role name="sysadmin"/>
	<comment><![CDATA[Status List : List of statuses used within each status types are configured in this table.]]></comment>
	<position x="2320" y="1080"/>
	<column name="code" not-null="true">
		<type name="character varying" length="36"/>
		<comment><![CDATA[Code : Status codes like STARTED, INPROGRESS, COMPLETED, FAILED etc for each status type with sequence number, with lang_cd for multi language]]></comment>
	</column>
	<column name="descr" not-null="true">
		<type name="character varying" length="256"/>
		<comment><![CDATA[Description : Status description]]></comment>
	</column>
	<column name="status_seq">
		<type name="smallint" length="0"/>
		<comment><![CDATA[Status Sequence: Sequence in which status list to be displayed]]></comment>
	</column>
	<column name="sttyp_code" not-null="true">
		<type name="character varying" length="36"/>
		<comment><![CDATA[Status Type Code: Status Type Code refers to master.status_type.code]]></comment>
	</column>
	<column name="lang_code" not-null="true">
		<type name="character varying" length="3"/>
		<comment><![CDATA[Language Code : For multilanguage implementation this attribute Refers master.language.code. The value of some of the attributes in current record is stored in this respective language. ]]></comment>
	</column>
	<column name="is_active" not-null="true">
		<type name="boolean" length="0"/>
		<comment><![CDATA[IS_Active : Flag to mark whether the record is Active or In-active]]></comment>
	</column>
	<column name="cr_by" not-null="true">
		<type name="character varying" length="256"/>
		<comment><![CDATA[Created By : ID or name of the user who create / insert record]]></comment>
	</column>
	<column name="cr_dtimes" not-null="true">
		<type name="timestamp" length="0"/>
		<comment><![CDATA[Created DateTimestamp : Date and Timestamp when the record is created/inserted]]></comment>
	</column>
	<column name="upd_by">
		<type name="character varying" length="256"/>
		<comment><![CDATA[Updated By : ID or name of the user who update the record with new values]]></comment>
	</column>
	<column name="upd_dtimes">
		<type name="timestamp" length="0"/>
		<comment><![CDATA[Updated DateTimestamp : Date and Timestamp when any of the fields in the record is updated with new values.]]></comment>
	</column>
	<column name="is_deleted" not-null="true" default-value="FALSE">
		<type name="boolean" length="0"/>
		<comment><![CDATA[IS_Deleted : Flag to mark whether the record is Soft deleted.]]></comment>
	</column>
	<column name="del_dtimes">
		<type name="timestamp" length="0"/>
		<comment><![CDATA[Deleted DateTimestamp : Date and Timestamp when the record is soft deleted with is_deleted=TRUE]]></comment>
	</column>
	<constraint name="pk_status_code" type="pk-constr" table="master.status_list">
		<columns names="code,lang_code" ref-type="src-columns"/>
	</constraint>
</table>

<table name="status_type" layer="0" collapse-mode="2" max-obj-count="13" z-value="0">
	<schema name="master"/>
	<role name="sysadmin"/>
	<comment><![CDATA[Status Type : List of status types. These are used to group a set of statuses of a process.]]></comment>
	<position x="1420" y="660"/>
	<column name="code" not-null="true">
		<type name="character varying" length="36"/>
		<comment><![CDATA[Code : status types for ex.,  transaction,  registration, uin,  packet etc.]]></comment>
	</column>
	<column name="name" not-null="true">
		<type name="character varying" length="64"/>
		<comment><![CDATA[Name : Status type short description /name]]></comment>
	</column>
	<column name="descr">
		<type name="character varying" length="128"/>
		<comment><![CDATA[Description : Status type description]]></comment>
	</column>
	<column name="lang_code" not-null="true">
		<type name="character varying" length="3"/>
		<comment><![CDATA[Language Code : For multilanguage implementation this attribute Refers master.language.code. The value of some of the attributes in current record is stored in this respective language. ]]></comment>
	</column>
	<column name="is_active" not-null="true">
		<type name="boolean" length="0"/>
		<comment><![CDATA[IS_Active : Flag to mark whether the record is Active or In-active]]></comment>
	</column>
	<column name="cr_by" not-null="true">
		<type name="character varying" length="256"/>
		<comment><![CDATA[Created By : ID or name of the user who create / insert record]]></comment>
	</column>
	<column name="cr_dtimes" not-null="true">
		<type name="timestamp" length="0"/>
		<comment><![CDATA[Created DateTimestamp : Date and Timestamp when the record is created/inserted]]></comment>
	</column>
	<column name="upd_by">
		<type name="character varying" length="256"/>
		<comment><![CDATA[Updated By : ID or name of the user who update the record with new values]]></comment>
	</column>
	<column name="upd_dtimes">
		<type name="timestamp" length="0"/>
		<comment><![CDATA[Updated DateTimestamp : Date and Timestamp when any of the fields in the record is updated with new values.]]></comment>
	</column>
	<column name="is_deleted" not-null="true" default-value="FALSE">
		<type name="boolean" length="0"/>
		<comment><![CDATA[IS_Deleted : Flag to mark whether the record is Soft deleted.]]></comment>
	</column>
	<column name="del_dtimes">
		<type name="timestamp" length="0"/>
		<comment><![CDATA[Deleted DateTimestamp : Date and Timestamp when the record is soft deleted with is_deleted=TRUE]]></comment>
	</column>
	<constraint name="pk_sttyp_code" type="pk-constr" table="master.status_type">
		<columns names="code,lang_code" ref-type="src-columns"/>
	</constraint>
</table>

<table name="template" layer="0" collapse-mode="2" max-obj-count="20" z-value="0">
	<schema name="master"/>
	<role name="sysadmin"/>
	<comment><![CDATA[Template : Templates are defined to standardize the communication process within the system. For ex., notications, alerts, etc.]]></comment>
	<position x="2760" y="1140"/>
	<column name="id" not-null="true">
		<type name="character varying" length="36"/>
		<comment><![CDATA[Template ID : Unique ID generated / assigned for a template]]></comment>
	</column>
	<column name="name" not-null="true">
		<type name="character varying" length="128"/>
		<comment><![CDATA[Name : Template name / title]]></comment>
	</column>
	<column name="descr">
		<type name="character varying" length="256"/>
		<comment><![CDATA[Description : Template description]]></comment>
	</column>
	<column name="file_format_code" not-null="true">
		<type name="character varying" length="36"/>
		<comment><![CDATA[Temple File Format Code : Template formats like xml, html, xslt...etc.]]></comment>
	</column>
	<column name="model">
		<type name="character varying" length="128"/>
		<comment><![CDATA[Template Model : velocity, free maker, jasper report....etc]]></comment>
	</column>
	<column name="file_txt">
		<type name="character varying" length="0"/>
		<comment><![CDATA[File Text: Contents of the template]]></comment>
	</column>
	<column name="module_id">
		<type name="character varying" length="36"/>
		<comment><![CDATA[Module ID : Module id refers to master.module_list.id]]></comment>
	</column>
	<column name="module_name">
		<type name="character varying" length="128"/>
		<comment><![CDATA[Module Name: Name of the module where the template is being used.]]></comment>
	</column>
	<column name="template_typ_code" not-null="true">
		<type name="character varying" length="36"/>
		<comment><![CDATA[Template Type Code: Template type code refers to master.template_type.code]]></comment>
	</column>
	<column name="lang_code" not-null="true">
		<type name="character varying" length="3"/>
		<comment><![CDATA[Language Code : For multilanguage implementation this attribute Refers master.language.code. The value of some of the attributes in current record is stored in this respective language. ]]></comment>
	</column>
	<column name="is_active" not-null="true">
		<type name="boolean" length="0"/>
		<comment><![CDATA[IS_Active : Flag to mark whether the record is Active or In-active]]></comment>
	</column>
	<column name="cr_by" not-null="true">
		<type name="character varying" length="256"/>
		<comment><![CDATA[Created By : ID or name of the user who create / insert record]]></comment>
	</column>
	<column name="cr_dtimes" not-null="true">
		<type name="timestamp" length="0"/>
		<comment><![CDATA[Created DateTimestamp : Date and Timestamp when the record is created/inserted]]></comment>
	</column>
	<column name="upd_by">
		<type name="character varying" length="256"/>
		<comment><![CDATA[Updated By : ID or name of the user who update the record with new values]]></comment>
	</column>
	<column name="upd_dtimes">
		<type name="timestamp" length="0"/>
		<comment><![CDATA[Updated DateTimestamp : Date and Timestamp when any of the fields in the record is updated with new values.]]></comment>
	</column>
	<column name="is_deleted" not-null="true" default-value="FALSE">
		<type name="boolean" length="0"/>
		<comment><![CDATA[IS_Deleted : Flag to mark whether the record is Soft deleted.]]></comment>
	</column>
	<column name="del_dtimes">
		<type name="timestamp" length="0"/>
		<comment><![CDATA[Deleted DateTimestamp : Date and Timestamp when the record is soft deleted with is_deleted=TRUE]]></comment>
	</column>
	<constraint name="pk_tmplt_id" type="pk-constr" table="master.template">
		<columns names="id,lang_code" ref-type="src-columns"/>
	</constraint>
</table>

<table name="template_file_format" layer="0" collapse-mode="2" max-obj-count="12" z-value="0">
	<schema name="master"/>
	<role name="sysadmin"/>
	<comment><![CDATA[Template File Format : Format of the template files that are used for notifications. For ex.,  xml, html, xslt, etc.]]></comment>
	<position x="3260" y="1540"/>
	<column name="code" not-null="true">
		<type name="character varying" length="36"/>
		<comment><![CDATA[Code : format code of template documents, for ex., html, text, etc]]></comment>
	</column>
	<column name="descr" not-null="true">
		<type name="character varying" length="256"/>
		<comment><![CDATA[Description : Template file format description]]></comment>
	</column>
	<column name="lang_code" not-null="true">
		<type name="character varying" length="3"/>
		<comment><![CDATA[Language Code : For multilanguage implementation this attribute Refers master.language.code. The value of some of the attributes in current record is stored in this respective language. ]]></comment>
	</column>
	<column name="is_active" not-null="true">
		<type name="boolean" length="0"/>
		<comment><![CDATA[IS_Active : Flag to mark whether the record is Active or In-active]]></comment>
	</column>
	<column name="cr_by" not-null="true">
		<type name="character varying" length="256"/>
		<comment><![CDATA[Created By : ID or name of the user who create / insert record]]></comment>
	</column>
	<column name="cr_dtimes" not-null="true">
		<type name="timestamp" length="0"/>
		<comment><![CDATA[Created DateTimestamp : Date and Timestamp when the record is created/inserted]]></comment>
	</column>
	<column name="upd_by">
		<type name="character varying" length="256"/>
		<comment><![CDATA[Updated By : ID or name of the user who update the record with new values]]></comment>
	</column>
	<column name="upd_dtimes">
		<type name="timestamp" length="0"/>
		<comment><![CDATA[Updated DateTimestamp : Date and Timestamp when any of the fields in the record is updated with new values.]]></comment>
	</column>
	<column name="is_deleted" not-null="true" default-value="FALSE">
		<type name="boolean" length="0"/>
		<comment><![CDATA[IS_Deleted : Flag to mark whether the record is Soft deleted.]]></comment>
	</column>
	<column name="del_dtimes">
		<type name="timestamp" length="0"/>
		<comment><![CDATA[Deleted DateTimestamp : Date and Timestamp when the record is soft deleted with is_deleted=TRUE]]></comment>
	</column>
	<constraint name="pk_tffmt_code" type="pk-constr" table="master.template_file_format">
		<columns names="code,lang_code" ref-type="src-columns"/>
	</constraint>
</table>

<table name="template_type" layer="0" collapse-mode="2" max-obj-count="12" z-value="0">
	<schema name="master"/>
	<role name="sysadmin"/>
	<comment><![CDATA[Template Type : Type of templates supported by the system. For ex., sms, email, etc]]></comment>
	<position x="940" y="1440"/>
	<column name="code" not-null="true">
		<type name="character varying" length="36"/>
		<comment><![CDATA[Code : type code for templates  for ex.,  sms, email, etc.]]></comment>
	</column>
	<column name="descr" not-null="true">
		<type name="character varying" length="256"/>
		<comment><![CDATA[Description : Template type description]]></comment>
	</column>
	<column name="lang_code" not-null="true">
		<type name="character varying" length="3"/>
		<comment><![CDATA[Language Code : For multilanguage implementation this attribute Refers master.language.code. The value of some of the attributes in current record is stored in this respective language. ]]></comment>
	</column>
	<column name="is_active" not-null="true">
		<type name="boolean" length="0"/>
		<comment><![CDATA[IS_Active : Flag to mark whether the record is Active or In-active]]></comment>
	</column>
	<column name="cr_by" not-null="true">
		<type name="character varying" length="256"/>
		<comment><![CDATA[Created By : ID or name of the user who create / insert record]]></comment>
	</column>
	<column name="cr_dtimes" not-null="true">
		<type name="timestamp" length="0"/>
		<comment><![CDATA[Created DateTimestamp : Date and Timestamp when the record is created/inserted]]></comment>
	</column>
	<column name="upd_by">
		<type name="character varying" length="256"/>
		<comment><![CDATA[Updated By : ID or name of the user who update the record with new values]]></comment>
	</column>
	<column name="upd_dtimes">
		<type name="timestamp" length="0"/>
		<comment><![CDATA[Updated DateTimestamp : Date and Timestamp when any of the fields in the record is updated with new values.]]></comment>
	</column>
	<column name="is_deleted" not-null="true" default-value="FALSE">
		<type name="boolean" length="0"/>
		<comment><![CDATA[IS_Deleted : Flag to mark whether the record is Soft deleted.]]></comment>
	</column>
	<column name="del_dtimes">
		<type name="timestamp" length="0"/>
		<comment><![CDATA[Deleted DateTimestamp : Date and Timestamp when the record is soft deleted with is_deleted=TRUE]]></comment>
	</column>
	<constraint name="pk_tmpltyp_code" type="pk-constr" table="master.template_type">
		<columns names="code,lang_code" ref-type="src-columns"/>
	</constraint>
</table>

<table name="title" layer="0" collapse-mode="2" max-obj-count="13" z-value="0">
	<schema name="master"/>
	<role name="sysadmin"/>
	<comment><![CDATA[Title : List of title, for ex.,  Mr, Mrs, etc]]></comment>
	<position x="2760" y="780"/>
	<column name="code" not-null="true">
		<type name="character varying" length="16"/>
		<comment><![CDATA[Code :  list of title for ex.,  Mr, Mrs, etc]]></comment>
	</column>
	<column name="name" not-null="true">
		<type name="character varying" length="64"/>
		<comment><![CDATA[Name : Title short description /name]]></comment>
	</column>
	<column name="descr">
		<type name="character varying" length="128"/>
		<comment><![CDATA[Description : Title description]]></comment>
	</column>
	<column name="lang_code" not-null="true">
		<type name="character varying" length="3"/>
		<comment><![CDATA[Language Code : For multilanguage implementation this attribute Refers master.language.code. The value of some of the attributes in current record is stored in this respective language. ]]></comment>
	</column>
	<column name="is_active" not-null="true">
		<type name="boolean" length="0"/>
		<comment><![CDATA[IS_Active : Flag to mark whether the record is Active or In-active]]></comment>
	</column>
	<column name="cr_by" not-null="true">
		<type name="character varying" length="256"/>
		<comment><![CDATA[Created By : ID or name of the user who create / insert record]]></comment>
	</column>
	<column name="cr_dtimes" not-null="true">
		<type name="timestamp" length="0"/>
		<comment><![CDATA[Created DateTimestamp : Date and Timestamp when the record is created/inserted]]></comment>
	</column>
	<column name="upd_by">
		<type name="character varying" length="256"/>
		<comment><![CDATA[Updated By : ID or name of the user who update the record with new values]]></comment>
	</column>
	<column name="upd_dtimes">
		<type name="timestamp" length="0"/>
		<comment><![CDATA[Updated DateTimestamp : Date and Timestamp when any of the fields in the record is updated with new values.]]></comment>
	</column>
	<column name="is_deleted" not-null="true" default-value="FALSE">
		<type name="boolean" length="0"/>
		<comment><![CDATA[IS_Deleted : Flag to mark whether the record is Soft deleted.]]></comment>
	</column>
	<column name="del_dtimes">
		<type name="timestamp" length="0"/>
		<comment><![CDATA[Deleted DateTimestamp : Date and Timestamp when the record is soft deleted with is_deleted=TRUE]]></comment>
	</column>
	<constraint name="pk_ttl_code" type="pk-constr" table="master.title">
		<columns names="code,lang_code" ref-type="src-columns"/>
	</constraint>
</table>

<table name="tspid_seq" layer="0" collapse-mode="2" max-obj-count="6" z-value="0">
	<schema name="master"/>
	<role name="sysadmin"/>
	<comment><![CDATA[Trusted Service Provider ID Sequence : Maintains latest sequence number available for TSP ID  generation]]></comment>
	<position x="80" y="360"/>
	<column name="curr_seq_no" not-null="true">
		<type name="integer" length="0"/>
		<comment><![CDATA[Current Sequence Number : Latest sequence number available for TSP (Trusted Service Provider) ID generation]]></comment>
	</column>
	<column name="cr_by" not-null="true">
		<type name="character varying" length="256"/>
		<comment><![CDATA[Created By : ID or name of the user who create / insert record]]></comment>
	</column>
	<column name="cr_dtimes" not-null="true">
		<type name="timestamp" length="0"/>
		<comment><![CDATA[Created DateTimestamp : Date and Timestamp when the record is created/inserted]]></comment>
	</column>
	<column name="upd_by">
		<type name="character varying" length="256"/>
		<comment><![CDATA[Updated By : ID or name of the user who update the record with new values]]></comment>
	</column>
	<column name="upd_dtimes">
		<type name="timestamp" length="0"/>
		<comment><![CDATA[Updated DateTimestamp : Date and Timestamp when any of the fields in the record is updated with new values.]]></comment>
	</column>
	<constraint name="pk_tspidseq_id" type="pk-constr" table="master.tspid_seq">
		<columns names="curr_seq_no" ref-type="src-columns"/>
	</constraint>
</table>

<table name="user_detail" layer="0" collapse-mode="2" max-obj-count="20" z-value="0">
	<schema name="master"/>
	<role name="sysadmin"/>
	<comment><![CDATA[User Detail : List of applicatgion users in the system, who can perform UIN registration functions as per roles assigned.]]></comment>
	<position x="3280" y="3240"/>
	<column name="id" not-null="true">
		<type name="character varying" length="256"/>
		<comment><![CDATA[User ID : Unique ID generated / assigned for a user]]></comment>
	</column>
	<column name="uin">
		<type name="character varying" length="28"/>
		<comment><![CDATA[UIN: UIN of the user. Typically this will be used for bio authentication]]></comment>
	</column>
	<column name="name" not-null="true">
		<type name="character varying" length="64"/>
		<comment><![CDATA[Name : User name]]></comment>
	</column>
	<column name="email">
		<type name="character varying" length="256"/>
		<comment><![CDATA[Email: Email address of the user]]></comment>
	</column>
	<column name="mobile">
		<type name="character varying" length="16"/>
		<comment><![CDATA[Mobile: Mobile number of the user]]></comment>
	</column>
	<column name="status_code" not-null="true">
		<type name="character varying" length="36"/>
		<comment><![CDATA[Status Code: User status. Refers to master.status_master.code]]></comment>
	</column>
	<column name="regcntr_id">
		<type name="character varying" length="10"/>
		<comment><![CDATA[Registration Center ID : registration center id refers to master.registration_center.id]]></comment>
	</column>
	<column name="lang_code" not-null="true">
		<type name="character varying" length="3"/>
		<comment><![CDATA[Language Code : For multilanguage implementation this attribute Refers master.language.code. The value of some of the attributes in current record is stored in this respective language. ]]></comment>
	</column>
	<column name="last_login_dtimes">
		<type name="timestamp" length="0"/>
		<comment><![CDATA[Last Login Datetime: Date and time of the last login by the user]]></comment>
	</column>
	<column name="last_login_method">
		<type name="character varying" length="64"/>
		<comment><![CDATA[Last Login Method: Previous login method in which the user logged into the system]]></comment>
	</column>
	<column name="is_active" not-null="true">
		<type name="boolean" length="0"/>
		<comment><![CDATA[IS_Active : Flag to mark whether the record is Active or In-active]]></comment>
	</column>
	<column name="cr_by" not-null="true">
		<type name="character varying" length="256"/>
		<comment><![CDATA[Created By : ID or name of the user who create / insert record]]></comment>
	</column>
	<column name="cr_dtimes" not-null="true">
		<type name="timestamp" length="0"/>
		<comment><![CDATA[Created DateTimestamp : Date and Timestamp when the record is created/inserted]]></comment>
	</column>
	<column name="upd_by">
		<type name="character varying" length="256"/>
		<comment><![CDATA[Updated By : ID or name of the user who update the record with new values]]></comment>
	</column>
	<column name="upd_dtimes">
		<type name="timestamp" length="0"/>
		<comment><![CDATA[Updated DateTimestamp : Date and Timestamp when any of the fields in the record is updated with new values.]]></comment>
	</column>
	<column name="is_deleted" not-null="true" default-value="FALSE">
		<type name="boolean" length="0"/>
		<comment><![CDATA[IS_Deleted : Flag to mark whether the record is Soft deleted.]]></comment>
	</column>
	<column name="del_dtimes">
		<type name="timestamp" length="0"/>
		<comment><![CDATA[Deleted DateTimestamp : Date and Timestamp when the record is soft deleted with is_deleted=TRUE]]></comment>
	</column>
	<constraint name="pk_usrdtl_id" type="pk-constr" table="master.user_detail">
		<columns names="id" ref-type="src-columns"/>
	</constraint>
</table>

<table name="user_detail_h" layer="0" collapse-mode="2" max-obj-count="21" z-value="0">
	<schema name="master"/>
	<role name="sysadmin"/>
	<comment><![CDATA[User Detail History : This to track changes to master record whenever there is an INSERT/UPDATE/DELETE ( soft delete ), Effective DateTimestamp is used for identifying latest or point in time information. Refer master.user_detail table description for details.]]></comment>
	<position x="940" y="40"/>
	<column name="id" not-null="true">
		<type name="character varying" length="256"/>
		<comment><![CDATA[User ID : Unique ID generated / assigned for a user]]></comment>
	</column>
	<column name="uin">
		<type name="character varying" length="28"/>
		<comment><![CDATA[UIN: UIN of the user. Typically this will be used for bio authentication]]></comment>
	</column>
	<column name="name" not-null="true">
		<type name="character varying" length="64"/>
		<comment><![CDATA[Name : User name]]></comment>
	</column>
	<column name="email">
		<type name="character varying" length="256"/>
		<comment><![CDATA[Email: Email address of the user]]></comment>
	</column>
	<column name="mobile">
		<type name="character varying" length="16"/>
		<comment><![CDATA[Mobile: Mobile number of the user]]></comment>
	</column>
	<column name="status_code" not-null="true">
		<type name="character varying" length="36"/>
		<comment><![CDATA[Status Code: User status. Refers to master.status_master.code]]></comment>
	</column>
	<column name="regcntr_id">
		<type name="character varying" length="10"/>
		<comment><![CDATA[Registration Center ID : registration center id refers to master.registration_center.id]]></comment>
	</column>
	<column name="lang_code" not-null="true">
		<type name="character varying" length="3"/>
		<comment><![CDATA[Language Code : For multilanguage implementation this attribute Refers master.language.code. The value of some of the attributes in current record is stored in this respective language. ]]></comment>
	</column>
	<column name="last_login_dtimes">
		<type name="timestamp" length="0"/>
		<comment><![CDATA[Last Login Datetime: Date and time of the last login by the user]]></comment>
	</column>
	<column name="last_login_method">
		<type name="character varying" length="64"/>
		<comment><![CDATA[Last Login Method: Previous login method in which the user logged into the system]]></comment>
	</column>
	<column name="is_active" not-null="true">
		<type name="boolean" length="0"/>
		<comment><![CDATA[IS_Active : Flag to mark whether the record is Active or In-active]]></comment>
	</column>
	<column name="cr_by" not-null="true">
		<type name="character varying" length="256"/>
		<comment><![CDATA[Created By : ID or name of the user who create / insert record]]></comment>
	</column>
	<column name="cr_dtimes" not-null="true">
		<type name="timestamp" length="0"/>
		<comment><![CDATA[Created DateTimestamp : Date and Timestamp when the record is created/inserted]]></comment>
	</column>
	<column name="upd_by">
		<type name="character varying" length="256"/>
		<comment><![CDATA[Updated By : ID or name of the user who update the record with new values]]></comment>
	</column>
	<column name="upd_dtimes">
		<type name="timestamp" length="0"/>
		<comment><![CDATA[Updated DateTimestamp : Date and Timestamp when any of the fields in the record is updated with new values.]]></comment>
	</column>
	<column name="is_deleted" not-null="true" default-value="FALSE">
		<type name="boolean" length="0"/>
		<comment><![CDATA[IS_Deleted : Flag to mark whether the record is Soft deleted.]]></comment>
	</column>
	<column name="del_dtimes">
		<type name="timestamp" length="0"/>
		<comment><![CDATA[Deleted DateTimestamp : Date and Timestamp when the record is soft deleted with is_deleted=TRUE]]></comment>
	</column>
	<column name="eff_dtimes" not-null="true">
		<type name="timestamp" length="0"/>
		<comment><![CDATA[Effective Date Timestamp : This to track master record whenever there is an INSERT/UPDATE/DELETE ( soft delete ).  The current record is effective from this date-time. ]]></comment>
	</column>
	<constraint name="pk_usrdtl_h_id" type="pk-constr" table="master.user_detail_h">
		<columns names="id,eff_dtimes" ref-type="src-columns"/>
	</constraint>
</table>

<table name="user_pwd" layer="0" collapse-mode="2" max-obj-count="14" z-value="0">
	<schema name="master"/>
	<role name="sysadmin"/>
	<comment><![CDATA[User Password : Stores encripted password of users in master.user_details table.   ]]></comment>
	<position x="2800" y="2880"/>
	<column name="usr_id" not-null="true">
		<type name="character varying" length="256"/>
		<comment><![CDATA[User ID : registration center id refers to master.user_detail.id]]></comment>
	</column>
	<column name="pwd" not-null="true">
		<type name="character varying" length="512"/>
		<comment><![CDATA[Password: User password in encrypted form]]></comment>
	</column>
	<column name="pwd_expiry_dtimes">
		<type name="timestamp" length="0"/>
		<comment><![CDATA[Password Expiry Datetime: User password expiry date and time based on password policy]]></comment>
	</column>
	<column name="status_code" not-null="true">
		<type name="character varying" length="64"/>
		<comment><![CDATA[Status Code: User password status. Refers to master.status_master.code]]></comment>
	</column>
	<column name="lang_code" not-null="true">
		<type name="character varying" length="3"/>
		<comment><![CDATA[Language Code : For multilanguage implementation this attribute Refers master.language.code. The value of some of the attributes in current record is stored in this respective language. ]]></comment>
	</column>
	<column name="is_active" not-null="true">
		<type name="boolean" length="0"/>
		<comment><![CDATA[IS_Active : Flag to mark whether the record is Active or In-active]]></comment>
	</column>
	<column name="cr_by" not-null="true">
		<type name="character varying" length="256"/>
		<comment><![CDATA[Created By : ID or name of the user who create / insert record]]></comment>
	</column>
	<column name="cr_dtimes" not-null="true">
		<type name="timestamp" length="0"/>
		<comment><![CDATA[Created DateTimestamp : Date and Timestamp when the record is created/inserted]]></comment>
	</column>
	<column name="upd_by">
		<type name="character varying" length="256"/>
		<comment><![CDATA[Updated By : ID or name of the user who update the record with new values]]></comment>
	</column>
	<column name="upd_dtimes">
		<type name="timestamp" length="0"/>
		<comment><![CDATA[Updated DateTimestamp : Date and Timestamp when any of the fields in the record is updated with new values.]]></comment>
	</column>
	<column name="is_deleted" not-null="true" default-value="FALSE">
		<type name="boolean" length="0"/>
		<comment><![CDATA[IS_Deleted : Flag to mark whether the record is Soft deleted.]]></comment>
	</column>
	<column name="del_dtimes">
		<type name="timestamp" length="0"/>
		<comment><![CDATA[Deleted DateTimestamp : Date and Timestamp when the record is soft deleted with is_deleted=TRUE]]></comment>
	</column>
	<constraint name="pk_usrpwd_usr_id" type="pk-constr" table="master.user_pwd">
		<columns names="usr_id" ref-type="src-columns"/>
	</constraint>
</table>

<table name="user_role" layer="0" collapse-mode="2" max-obj-count="12" z-value="0">
	<schema name="master"/>
	<role name="sysadmin"/>
	<comment><![CDATA[User Role : List of user roles as per the security and access rights, that will be assigned to specific users.]]></comment>
	<position x="3280" y="3700"/>
	<column name="usr_id" not-null="true">
		<type name="character varying" length="256"/>
		<comment><![CDATA[User ID : registration center id refers to master.user_detail.id]]></comment>
	</column>
	<column name="role_code" not-null="true">
		<type name="character varying" length="36"/>
		<comment><![CDATA[Role Code: Role assigned to the user for access control. Refers to master.role_list.code]]></comment>
	</column>
	<column name="lang_code" not-null="true">
		<type name="character varying" length="3"/>
		<comment><![CDATA[Language Code : For multilanguage implementation this attribute Refers master.language.code. The value of some of the attributes in current record is stored in this respective language. ]]></comment>
	</column>
	<column name="is_active" not-null="true">
		<type name="boolean" length="0"/>
		<comment><![CDATA[IS_Active : Flag to mark whether the record is Active or In-active]]></comment>
	</column>
	<column name="cr_by" not-null="true">
		<type name="character varying" length="256"/>
		<comment><![CDATA[Created By : ID or name of the user who create / insert record]]></comment>
	</column>
	<column name="cr_dtimes" not-null="true">
		<type name="timestamp" length="0"/>
		<comment><![CDATA[Created DateTimestamp : Date and Timestamp when the record is created/inserted]]></comment>
	</column>
	<column name="upd_by">
		<type name="character varying" length="256"/>
		<comment><![CDATA[Updated By : ID or name of the user who update the record with new values]]></comment>
	</column>
	<column name="upd_dtimes">
		<type name="timestamp" length="0"/>
		<comment><![CDATA[Updated DateTimestamp : Date and Timestamp when any of the fields in the record is updated with new values.]]></comment>
	</column>
	<column name="is_deleted" not-null="true" default-value="FALSE">
		<type name="boolean" length="0"/>
		<comment><![CDATA[IS_Deleted : Flag to mark whether the record is Soft deleted.]]></comment>
	</column>
	<column name="del_dtimes">
		<type name="timestamp" length="0"/>
		<comment><![CDATA[Deleted DateTimestamp : Date and Timestamp when the record is soft deleted with is_deleted=TRUE]]></comment>
	</column>
	<constraint name="pk_usrrol_usr_id" type="pk-constr" table="master.user_role">
		<columns names="usr_id,role_code" ref-type="src-columns"/>
	</constraint>
</table>

<table name="valid_document" layer="0" collapse-mode="2" max-obj-count="12" z-value="0">
	<schema name="master"/>
	<role name="sysadmin"/>
	<comment><![CDATA[Valid Document : This is mapping table that relates  document category and document type, that is valid document proof for UIN registration process.]]></comment>
	<position x="3260" y="2100"/>
	<column name="doctyp_code" not-null="true">
		<type name="character varying" length="36"/>
		<comment><![CDATA[Document Type Code: Refers to master.doc_type.code]]></comment>
	</column>
	<column name="doccat_code" not-null="true">
		<type name="character varying" length="36"/>
		<comment><![CDATA[Document Category Code: Refers to master.doc_category.code]]></comment>
	</column>
	<column name="lang_code" not-null="true">
		<type name="character varying" length="3"/>
		<comment><![CDATA[Language Code : For multilanguage implementation this attribute Refers master.language.code. The value of some of the attributes in current record is stored in this respective language. ]]></comment>
	</column>
	<column name="is_active" not-null="true">
		<type name="boolean" length="0"/>
		<comment><![CDATA[IS_Active : Flag to mark whether the record is Active or In-active]]></comment>
	</column>
	<column name="cr_by" not-null="true">
		<type name="character varying" length="256"/>
		<comment><![CDATA[Created By : ID or name of the user who create / insert record]]></comment>
	</column>
	<column name="cr_dtimes" not-null="true">
		<type name="timestamp" length="0"/>
		<comment><![CDATA[Created DateTimestamp : Date and Timestamp when the record is created/inserted]]></comment>
	</column>
	<column name="upd_by">
		<type name="character varying" length="256"/>
		<comment><![CDATA[Updated By : ID or name of the user who update the record with new values]]></comment>
	</column>
	<column name="upd_dtimes">
		<type name="timestamp" length="0"/>
		<comment><![CDATA[Updated DateTimestamp : Date and Timestamp when any of the fields in the record is updated with new values.]]></comment>
	</column>
	<column name="is_deleted" not-null="true" default-value="FALSE">
		<type name="boolean" length="0"/>
		<comment><![CDATA[IS_Deleted : Flag to mark whether the record is Soft deleted.]]></comment>
	</column>
	<column name="del_dtimes">
		<type name="timestamp" length="0"/>
		<comment><![CDATA[Deleted DateTimestamp : Date and Timestamp when the record is soft deleted with is_deleted=TRUE]]></comment>
	</column>
	<constraint name="pk_valdoc_code" type="pk-constr" table="master.valid_document">
		<columns names="doctyp_code,doccat_code" ref-type="src-columns"/>
	</constraint>
</table>

<table name="zone" layer="0" alias="zone" collapse-mode="2" max-obj-count="16" z-value="0">
	<schema name="master"/>
	<role name="sysadmin"/>
	<comment><![CDATA[Zone :  List of all zones and hierarchies defined for various zone requirements.  An example is provided for understanding the data to be populated.]]></comment>
	<position x="2300" y="40"/>
	<column name="code" not-null="true">
		<type name="character varying" length="36"/>
		<comment><![CDATA[Code : Unique zone code generated or entered by admin while creating zones. ]]></comment>
	</column>
	<column name="name" not-null="true">
		<type name="character varying" length="128"/>
		<comment><![CDATA[Name : Name of the zone]]></comment>
	</column>
	<column name="hierarchy_level" not-null="true">
		<type name="smallint" length="0"/>
		<comment><![CDATA[Hierarchy Level: Number of hierarchy levels defined by each zone in the country. Typically it starts with 0 for the topmost hierarchy level.]]></comment>
	</column>
	<column name="hierarchy_level_name" not-null="true">
		<type name="character varying" length="64"/>
		<comment><![CDATA[Hierarchy Level Name: Hierarchy level name defined by each country. for ex., ROOT ZONE->ZONELEVEL1->ZONELEVEL2-LEAFZONE.]]></comment>
	</column>
	<column name="hierarchy_path" alias="hirp">
		<type name="character varying" length="1024"/>
		<comment><![CDATA[Hierarchy Path : Path of the zone hierarchy. Hierarchy Path will have zone code of all the level from root to leaf and these codes will be saparated by saparators like / or ,....etc.]]></comment>
	</column>
	<column name="parent_zone_code">
		<type name="character varying" length="36"/>
		<comment><![CDATA[Parent Zone Code: Parent zone code to refers to zone code as per hierarchy defined by each country]]></comment>
	</column>
	<column name="lang_code" not-null="true">
		<type name="character varying" length="3"/>
		<comment><![CDATA[Language Code : For multilanguage implementation this attribute Refers master.language.code. The value of some of the attributes in current record is stored in this respective language. ]]></comment>
	</column>
	<column name="is_active" not-null="true">
		<type name="boolean" length="0"/>
		<comment><![CDATA[IS_Active : Flag to mark whether the record is Active or In-active]]></comment>
	</column>
	<column name="cr_by" not-null="true">
		<type name="character varying" length="256"/>
		<comment><![CDATA[Created By : ID or name of the user who create / insert record]]></comment>
	</column>
	<column name="cr_dtimes" not-null="true">
		<type name="timestamp" length="0"/>
		<comment><![CDATA[Created DateTimestamp : Date and Timestamp when the record is created/inserted]]></comment>
	</column>
	<column name="upd_by">
		<type name="character varying" length="256"/>
		<comment><![CDATA[Updated By : ID or name of the user who update the record with new values]]></comment>
	</column>
	<column name="upd_dtimes">
		<type name="timestamp" length="0"/>
		<comment><![CDATA[Updated DateTimestamp : Date and Timestamp when any of the fields in the record is updated with new values.]]></comment>
	</column>
	<column name="is_deleted" not-null="true" default-value="FALSE">
		<type name="boolean" length="0"/>
		<comment><![CDATA[IS_Deleted : Flag to mark whether the record is Soft deleted.]]></comment>
	</column>
	<column name="del_dtimes">
		<type name="timestamp" length="0"/>
		<comment><![CDATA[Deleted DateTimestamp : Date and Timestamp when the record is soft deleted with is_deleted=TRUE]]></comment>
	</column>
	<constraint name="pk_zone_code" type="pk-constr" table="master.zone">
		<columns names="code,lang_code" ref-type="src-columns"/>
	</constraint>
	<constraint name="uk_hierpath" type="uq-constr" table="master.zone">
		<columns names="hierarchy_path,lang_code" ref-type="src-columns"/>
	</constraint>
</table>

<table name="zone_user" layer="0" alias="zoneuser" collapse-mode="2" max-obj-count="12" z-value="0">
	<schema name="master"/>
	<role name="sysadmin"/>
	<comment><![CDATA[Zone User : Mapping table to assign a user to a zone that will be used for the zonal administration purpose]]></comment>
	<position x="2320" y="420"/>
	<column name="zone_code" not-null="true">
		<type name="character varying" length="36"/>
		<comment><![CDATA[Code : Unique zone code generated or entered by admin while creating zones. ]]></comment>
	</column>
	<column name="usr_id" not-null="true">
		<type name="character varying" length="256"/>
		<comment><![CDATA[User ID :  ID of the user which is mapped to zone, This user will have defined roles based on which user is mapped to zones.]]></comment>
	</column>
	<column name="lang_code">
		<type name="character varying" length="3"/>
		<comment><![CDATA[Language Code : For multilanguage implementation this attribute Refers master.language.code. The value of some of the attributes in current record is stored in this respective language. ]]></comment>
	</column>
	<column name="is_active" not-null="true">
		<type name="boolean" length="0"/>
		<comment><![CDATA[IS_Active : Flag to mark whether the record is Active or In-active]]></comment>
	</column>
	<column name="cr_by" not-null="true">
		<type name="character varying" length="256"/>
		<comment><![CDATA[Created By : ID or name of the user who create / insert record]]></comment>
	</column>
	<column name="cr_dtimes" not-null="true">
		<type name="timestamp" length="0"/>
		<comment><![CDATA[Created DateTimestamp : Date and Timestamp when the record is created/inserted]]></comment>
	</column>
	<column name="upd_by">
		<type name="character varying" length="256"/>
		<comment><![CDATA[Updated By : ID or name of the user who update the record with new values]]></comment>
	</column>
	<column name="upd_dtimes">
		<type name="timestamp" length="0"/>
		<comment><![CDATA[Updated DateTimestamp : Date and Timestamp when any of the fields in the record is updated with new values.]]></comment>
	</column>
	<column name="is_deleted" not-null="true" default-value="FALSE">
		<type name="boolean" length="0"/>
		<comment><![CDATA[IS_Deleted : Flag to mark whether the record is Soft deleted.]]></comment>
	</column>
	<column name="del_dtimes">
		<type name="timestamp" length="0"/>
		<comment><![CDATA[Deleted DateTimestamp : Date and Timestamp when the record is soft deleted with is_deleted=TRUE]]></comment>
	</column>
	<constraint name="pk_zoneuser" type="pk-constr" table="master.zone_user">
		<columns names="zone_code,usr_id" ref-type="src-columns"/>
	</constraint>
</table>

<table name="zone_user_h" layer="0" alias="zoneuserh" collapse-mode="2" max-obj-count="13" z-value="0">
	<schema name="master"/>
	<role name="sysadmin"/>
	<comment><![CDATA[Zone User History : This to track changes to master record whenever there is an INSERT/UPDATE/DELETE ( soft delete ), Effective DateTimestamp is used for identifying latest or point in time information. Refer master.zone_user table description for details.]]></comment>
	<position x="2320" y="740"/>
	<column name="zone_code" not-null="true">
		<type name="character varying" length="36"/>
		<comment><![CDATA[Code : Unique zone code generated or entered by admin while creating zones. ]]></comment>
	</column>
	<column name="usr_id" not-null="true">
		<type name="character varying" length="256"/>
		<comment><![CDATA[User ID :  ID of the user which is mapped to zone, This user will have defined roles based on which user is mapped to zones.]]></comment>
	</column>
	<column name="lang_code">
		<type name="character varying" length="3"/>
		<comment><![CDATA[Language Code : For multilanguage implementation this attribute Refers master.language.code. The value of some of the attributes in current record is stored in this respective language. ]]></comment>
	</column>
	<column name="is_active" not-null="true">
		<type name="boolean" length="0"/>
		<comment><![CDATA[IS_Active : Flag to mark whether the record is Active or In-active]]></comment>
	</column>
	<column name="cr_by" not-null="true">
		<type name="character varying" length="256"/>
		<comment><![CDATA[Created By : ID or name of the user who create / insert record]]></comment>
	</column>
	<column name="cr_dtimes" not-null="true">
		<type name="timestamp" length="0"/>
		<comment><![CDATA[Created DateTimestamp : Date and Timestamp when the record is created/inserted]]></comment>
	</column>
	<column name="upd_by">
		<type name="character varying" length="256"/>
		<comment><![CDATA[Updated By : ID or name of the user who update the record with new values]]></comment>
	</column>
	<column name="upd_dtimes">
		<type name="timestamp" length="0"/>
		<comment><![CDATA[Updated DateTimestamp : Date and Timestamp when any of the fields in the record is updated with new values.]]></comment>
	</column>
	<column name="is_deleted" not-null="true" default-value="FALSE">
		<type name="boolean" length="0"/>
		<comment><![CDATA[IS_Deleted : Flag to mark whether the record is Soft deleted.]]></comment>
	</column>
	<column name="del_dtimes">
		<type name="timestamp" length="0"/>
		<comment><![CDATA[Deleted DateTimestamp : Date and Timestamp when the record is soft deleted with is_deleted=TRUE]]></comment>
	</column>
	<column name="eff_dtimes" not-null="true">
		<type name="timestamp" length="0"/>
		<comment><![CDATA[Effective Date Timestamp : This to track master record whenever there is an INSERT/UPDATE/DELETE ( soft delete ).  The current record is effective from this date-time. ]]></comment>
	</column>
	<constraint name="pk_zoneuserh" type="pk-constr" table="master.zone_user_h">
		<columns names="zone_code,usr_id,eff_dtimes" ref-type="src-columns"/>
	</constraint>
</table>

<table name="daysofweek_list" layer="0" alias="daywl" collapse-mode="2" max-obj-count="14" z-value="0">
	<schema name="master"/>
	<role name="sysadmin"/>
	<comment><![CDATA[Days of Week List : Stores all days of the week with Code and Name. The Days of week are kept with multiple language based on country configured languages.]]></comment>
	<position x="60" y="2100"/>
	<column name="code" not-null="true">
		<type name="character varying" length="3"/>
		<comment><![CDATA[Code of the day of the week, This can be single digit like (M,T,W,R,F,S,U) or three digit like (MON,TUE,WED,THU,FRI,SAT,SUN)]]></comment>
	</column>
	<column name="name" not-null="true">
		<type name="character varying" length="36"/>
		<comment><![CDATA[Name: Name of the day of the week, This is stored in multiple language based on the country requirement]]></comment>
	</column>
	<column name="day_seq" not-null="true">
		<type name="smallint" length="0"/>
		<comment><![CDATA[Day Sequence : Day sequence is used to days in which order it has to be displyed for the country..like MON-1, TUE-2, WED-3....etc.]]></comment>
	</column>
	<column name="is_global_working" not-null="true">
		<type name="boolean" length="0"/>
		<comment><![CDATA[Global Is Working: Its a boolean value to define whether it is working or non-working day for the registration centers at global level.]]></comment>
	</column>
	<column name="lang_code" not-null="true">
		<type name="character varying" length="3"/>
		<comment><![CDATA[Language Code : For multilanguage implementation this attribute Refers master.language.code. The value of some of the attributes in current record is stored in this respective language.]]></comment>
	</column>
	<column name="is_active" not-null="true">
		<type name="boolean" length="0"/>
		<comment><![CDATA[IS_Active : Flag to mark whether the record is Active or In-active]]></comment>
	</column>
	<column name="cr_by" not-null="true">
		<type name="character varying" length="256"/>
		<comment><![CDATA[Created By : ID or name of the user who create / insert record]]></comment>
	</column>
	<column name="cr_dtimes" not-null="true">
		<type name="timestamp" length="0"/>
		<comment><![CDATA[Created DateTimestamp : Date and Timestamp when the record is created/inserted]]></comment>
	</column>
	<column name="upd_by">
		<type name="character varying" length="256"/>
		<comment><![CDATA[Updated By : ID or name of the user who update the record with new values]]></comment>
	</column>
	<column name="upd_dtimes">
		<type name="timestamp" length="0"/>
		<comment><![CDATA[Updated DateTimestamp : Date and Timestamp when any of the fields in the record is updated with new values.]]></comment>
	</column>
	<column name="is_deleted" not-null="true" default-value="FALSE">
		<type name="boolean" length="0"/>
		<comment><![CDATA[IS_Deleted : Flag to mark whether the record is Soft deleted.]]></comment>
	</column>
	<column name="del_dtimes">
		<type name="timestamp" length="0"/>
		<comment><![CDATA[Deleted DateTimestamp : Date and Timestamp when the record is soft deleted with is_deleted=TRUE]]></comment>
	</column>
	<constraint name="pk_daysofweek_code" type="pk-constr" table="master.daysofweek_list">
		<columns names="code,lang_code" ref-type="src-columns"/>
	</constraint>
</table>

<table name="reg_working_nonworking" layer="0" alias="regwn" collapse-mode="2" max-obj-count="13" z-value="0">
	<schema name="master"/>
	<role name="sysadmin"/>
	<comment><![CDATA[Registration Center Working NonWorking : Stores working and non-working days of the week for all registration centers. As per the requirement working and non-working days are defined at center level.]]></comment>
	<position x="540" y="2120"/>
	<column name="regcntr_id" not-null="true">
		<type name="character varying" length="10"/>
		<comment><![CDATA[Registration Center ID : registration center id refers to master.registration_center.id, Registration centers id that are authorized to perform UIN registrations.]]></comment>
	</column>
	<column name="day_code" not-null="true">
		<type name="character varying" length="3"/>
		<comment><![CDATA[Code of the day of the week, This can be single digit like (M,T,W,R,F,S,U) or three digit like (MON,TUE,WED,THU,FRI,SAT,SUN). This attribute Refers master.daysofweek_list.code]]></comment>
	</column>
	<column name="lang_code" not-null="true">
		<type name="character varying" length="3"/>
		<comment><![CDATA[Language Code : For multilanguage implementation this attribute Refers master.language.code. The value of some of the attributes in current record is stored in this respective language.]]></comment>
	</column>
	<column name="is_working" not-null="true">
		<type name="boolean" length="0"/>
		<comment><![CDATA[Is Working: Its a boolean value to define whether it is working or non-working day for the registration center.]]></comment>
	</column>
	<column name="is_active" not-null="true">
		<type name="boolean" length="0"/>
		<comment><![CDATA[IS_Active : Flag to mark whether the record is Active or In-active]]></comment>
	</column>
	<column name="cr_by" not-null="true">
		<type name="character varying" length="256"/>
		<comment><![CDATA[Created By : ID or name of the user who create / insert record]]></comment>
	</column>
	<column name="cr_dtimes" not-null="true">
		<type name="timestamp" length="0"/>
		<comment><![CDATA[Created DateTimestamp : Date and Timestamp when the record is created/inserted]]></comment>
	</column>
	<column name="upd_by">
		<type name="character varying" length="256"/>
		<comment><![CDATA[Updated By : ID or name of the user who update the record with new values]]></comment>
	</column>
	<column name="upd_dtimes">
		<type name="timestamp" length="0"/>
		<comment><![CDATA[Updated DateTimestamp : Date and Timestamp when any of the fields in the record is updated with new values.]]></comment>
	</column>
	<column name="is_deleted" not-null="true" default-value="FALSE">
		<type name="boolean" length="0"/>
		<comment><![CDATA[IS_Deleted : Flag to mark whether the record is Soft deleted.]]></comment>
	</column>
	<column name="del_dtimes">
		<type name="timestamp" length="0"/>
		<comment><![CDATA[Deleted DateTimestamp : Date and Timestamp when the record is soft deleted with is_deleted=TRUE]]></comment>
	</column>
	<constraint name="pk_working_nonworking" type="pk-constr" table="master.reg_working_nonworking">
		<columns names="regcntr_id,day_code" ref-type="src-columns"/>
	</constraint>
</table>

<table name="reg_exceptional_holiday" layer="0" alias="regeh" collapse-mode="2" max-obj-count="14" z-value="0">
	<schema name="master"/>
	<role name="sysadmin"/>
	<comment><![CDATA[Registration Center Exceptional Holiday : Table to store all the exceptioanl holidays declared for the registartion centers. Will have all details on the exceptional holiday details like data, reason for holiday and registration center details.]]></comment>
	<position x="540" y="2480"/>
	<column name="regcntr_id" not-null="true">
		<type name="character varying" length="10"/>
		<comment><![CDATA[Registration Center ID : registration center id refers to master.registration_center.id, Registration centers id that are authorized to perform UIN registrations.]]></comment>
	</column>
	<column name="hol_date" not-null="true">
		<type name="date" length="3"/>
		<comment><![CDATA[Holiday Date: Date of the exceptional holiday declared for specific registration center]]></comment>
	</column>
	<column name="hol_name">
		<type name="character varying" length="128"/>
		<comment><![CDATA[Holiday Name: Name of the exceptional holiday or short description of the exceptional holiday]]></comment>
	</column>
	<column name="hol_reason">
		<type name="character varying" length="256"/>
		<comment><![CDATA[Holiday Reason: Reason descrption for exceptioanl holiday]]></comment>
	</column>
	<column name="lang_code" not-null="true">
		<type name="character varying" length="3"/>
		<comment><![CDATA[Language Code : For multilanguage implementation this attribute Refers master.language.code. The value of some of the attributes in current record is stored in this respective language.]]></comment>
	</column>
	<column name="is_active" not-null="true">
		<type name="boolean" length="0"/>
		<comment><![CDATA[IS_Active : Flag to mark whether the record is Active or In-active]]></comment>
	</column>
	<column name="cr_by" not-null="true">
		<type name="character varying" length="256"/>
		<comment><![CDATA[Created By : ID or name of the user who create / insert record]]></comment>
	</column>
	<column name="cr_dtimes" not-null="true">
		<type name="timestamp" length="0"/>
		<comment><![CDATA[Created DateTimestamp : Date and Timestamp when the record is created/inserted]]></comment>
	</column>
	<column name="upd_by">
		<type name="character varying" length="256"/>
		<comment><![CDATA[Updated By : ID or name of the user who update the record with new values]]></comment>
	</column>
	<column name="upd_dtimes">
		<type name="timestamp" length="0"/>
		<comment><![CDATA[Updated DateTimestamp : Date and Timestamp when any of the fields in the record is updated with new values.]]></comment>
	</column>
	<column name="is_deleted" not-null="true" default-value="FALSE">
		<type name="boolean" length="0"/>
		<comment><![CDATA[IS_Deleted : Flag to mark whether the record is Soft deleted.]]></comment>
	</column>
	<column name="del_dtimes">
		<type name="timestamp" length="0"/>
		<comment><![CDATA[Deleted DateTimestamp : Date and Timestamp when the record is soft deleted with is_deleted=TRUE]]></comment>
	</column>
	<constraint name="pk_exceptional_hol" type="pk-constr" table="master.reg_exceptional_holiday">
		<columns names="regcntr_id,hol_date" ref-type="src-columns"/>
	</constraint>
</table>

<table name="loc_hierarchy_list" layer="0" collapse-mode="2" max-obj-count="12" z-value="0">
	<schema name="master"/>
	<role name="sysadmin"/>
	<comment><![CDATA[Location Hierarchy List: Master list of location hierarchy, Contains pre defined location hierarchy level, location hierarchy name in multiple language for the country.]]></comment>
	<position x="2740" y="40"/>
	<column name="hierarchy_level" not-null="true">
		<type name="smallint" length="0"/>
		<comment><![CDATA[Hierarchy Level: Number of hierarchy levels defined by each country. Typically it starts with 0 for the topmost hierarchy level. This hierarchy level is referenced in location table]]></comment>
	</column>
	<column name="hierarchy_level_name" not-null="true">
		<type name="character varying" length="64"/>
		<comment><![CDATA[Hierarchy Level Name: Hierarchy level name defined by each country. for ex., COUNTRY->STATE->CITY->PINCODE. This hierarchy level name is referenced in location table]]></comment>
	</column>
	<column name="lang_code" not-null="true">
		<type name="character varying" length="3"/>
		<comment><![CDATA[Language Code : For multilanguage implementation this attribute Refers master.language.code. The value of some of the attributes in current record is stored in this respective language. ]]></comment>
	</column>
	<column name="is_active" not-null="true">
		<type name="boolean" length="0"/>
		<comment><![CDATA[IS_Active : Flag to mark whether the record is Active or In-active]]></comment>
	</column>
	<column name="cr_by" not-null="true">
		<type name="character varying" length="256"/>
		<comment><![CDATA[Created By : ID or name of the user who create / insert record]]></comment>
	</column>
	<column name="cr_dtimes" not-null="true">
		<type name="timestamp" length="0"/>
		<comment><![CDATA[Created DateTimestamp : Date and Timestamp when the record is created/inserted]]></comment>
	</column>
	<column name="upd_by">
		<type name="character varying" length="256"/>
		<comment><![CDATA[Updated By : ID or name of the user who update the record with new values]]></comment>
	</column>
	<column name="upd_dtimes">
		<type name="timestamp" length="0"/>
		<comment><![CDATA[Updated DateTimestamp : Date and Timestamp when any of the fields in the record is updated with new values.]]></comment>
	</column>
	<column name="is_deleted" not-null="true" default-value="FALSE">
		<type name="boolean" length="0"/>
		<comment><![CDATA[IS_Deleted : Flag to mark whether the record is Soft deleted.]]></comment>
	</column>
	<column name="del_dtimes">
		<type name="timestamp" length="0"/>
		<comment><![CDATA[Deleted DateTimestamp : Date and Timestamp when the record is soft deleted with is_deleted=TRUE]]></comment>
	</column>
	<constraint name="pk_loc_hierlst" type="pk-constr" table="master.loc_hierarchy_list">
		<columns names="hierarchy_level,hierarchy_level_name,lang_code" ref-type="src-columns"/>
	</constraint>
</table>

<table name="identity_schema" layer="0" alias="idsch" collapse-mode="2" max-obj-count="19" z-value="0">
	<schema name="master"/>
	<role name="sysadmin"/>
	<comment><![CDATA[Identity Schema: To store id schema which is used in MOSIP platform. All MOSIP modules will use this schema for fields representation and validation. ID schema will contain the key pair of the fields and values used and other meta information of schema in table. ]]></comment>
	<position x="80" y="3620"/>
	<column name="id" not-null="true">
		<type name="character varying" length="36"/>
		<comment><![CDATA[ID: Unigue ID is assign to identity schema. Each identity schema will have its own unigue id.]]></comment>
	</column>
	<column name="id_version">
		<type name="numeric" length="5" precision="3"/>
		<comment><![CDATA[ID Version: Version of the identity schema, versions will be used for validation of right version usage in the system.]]></comment>
	</column>
	<column name="title">
		<type name="character varying" length="64"/>
		<comment><![CDATA[Title: Tittle of the id schema, Gives high level detail about the id schema.]]></comment>
	</column>
	<column name="description">
		<type name="character varying" length="256"/>
		<comment><![CDATA[Description: Description of the id schema which will give more details about id schema.]]></comment>
	</column>
	<column name="schema_json">
		<type name="character varying" length="0"/>
		<comment><![CDATA[Schema JSON: Its the ID-Schema json that is supported by JSON-Schema validator.]]></comment>
	</column>
	<column name="status_code">
		<type name="character varying" length="36"/>
		<comment><![CDATA[Status Code: Status of the identity schema. which gives details on the schema is in use, expired or outdated....etc.]]></comment>
	</column>
	<column name="add_props">
		<type name="boolean" length="0"/>
		<comment><![CDATA[Additional Properties: This boolean value represents weather additional property consideration is allowed or not.]]></comment>
	</column>
	<column name="effective_from">
		<type name="timestamp" length="0"/>
		<comment><![CDATA[Effective From: Effective date and time of the id schema which can be used in MOSIP platform.]]></comment>
	</column>
	<column name="lang_code" not-null="true">
		<type name="character varying" length="3"/>
		<comment><![CDATA[Language Code : For multilanguage implementation this attribute Refers master.language.code. The value of some of the attributes in current record is stored in this respective language.]]></comment>
	</column>
	<column name="is_active" not-null="true">
		<type name="boolean" length="0"/>
		<comment><![CDATA[IS_Active : Flag to mark whether the record/device is Active or In-active]]></comment>
	</column>
	<column name="cr_by" not-null="true">
		<type name="character varying" length="256"/>
		<comment><![CDATA[Created By : ID or name of the user who create / insert record]]></comment>
	</column>
	<column name="cr_dtimes" not-null="true">
		<type name="timestamp" length="0"/>
		<comment><![CDATA[Created DateTimestamp : Date and Timestamp when the record is created/inserted]]></comment>
	</column>
	<column name="upd_by">
		<type name="character varying" length="256"/>
		<comment><![CDATA[Updated By : ID or name of the user who update the record with new values]]></comment>
	</column>
	<column name="upd_dtimes">
		<type name="timestamp" length="0"/>
		<comment><![CDATA[Updated DateTimestamp : Date and Timestamp when any of the fields in the record is updated with new values.]]></comment>
	</column>
	<column name="is_deleted" not-null="true" default-value="FALSE">
		<type name="boolean" length="0"/>
		<comment><![CDATA[IS_Deleted : Flag to mark whether the record is Soft deleted.]]></comment>
	</column>
	<column name="del_dtimes">
		<type name="timestamp" length="0"/>
		<comment><![CDATA[Deleted DateTimestamp : Date and Timestamp when the record is soft deleted with is_deleted=TRUE]]></comment>
	</column>
	<constraint name="pk_idsch_id" type="pk-constr" table="master.identity_schema">
		<columns names="id" ref-type="src-columns"/>
	</constraint>
</table>

<table name="dynamic_field" layer="0" alias="dynfld" collapse-mode="2" max-obj-count="15" z-value="0">
	<schema name="master"/>
	<role name="sysadmin"/>
	<comment><![CDATA[Schema Dynamic Fields: Table to store the fields which are used dynamically in MOSIP applications. These fields are also part of identity schema.]]></comment>
	<position x="480" y="3620"/>
	<column name="id" not-null="true">
		<type name="character varying" length="36"/>
		<comment><![CDATA[ID: Unigue ID generated by MOSIP systema assigned to dynamic fields.]]></comment>
	</column>
	<column name="name" not-null="true">
		<type name="character varying" length="36"/>
		<comment><![CDATA[Name: Name of the dynamic field. example location hierarchy name like regin, destrict, zone..etc]]></comment>
	</column>
	<column name="description">
		<type name="character varying" length="256"/>
		<comment><![CDATA[Description: Description of the dynamic field.]]></comment>
	</column>
	<column name="data_type">
		<type name="character varying" length="16"/>
		<comment><![CDATA[Data Type: Data type of the dynamic field. ]]></comment>
	</column>
	<column name="value_json">
		<type name="character varying" length="0"/>
		<comment><![CDATA[Value JSON: Value of the dynamic field listed in this column.]]></comment>
	</column>
	<column name="lang_code" not-null="true">
		<type name="character varying" length="3"/>
		<comment><![CDATA[Language Code : For multilanguage implementation this attribute Refers master.language.code. The value of some of the attributes in current record is stored in this respective language.]]></comment>
	</column>
	<column name="is_active" not-null="true">
		<type name="boolean" length="0"/>
		<comment><![CDATA[IS_Active : Flag to mark whether the record/device is Active or In-active]]></comment>
	</column>
	<column name="cr_by" not-null="true">
		<type name="character varying" length="256"/>
		<comment><![CDATA[Created By : ID or name of the user who create / insert record]]></comment>
	</column>
	<column name="cr_dtimes" not-null="true">
		<type name="timestamp" length="0"/>
		<comment><![CDATA[Created DateTimestamp : Date and Timestamp when the record is created/inserted]]></comment>
	</column>
	<column name="upd_by">
		<type name="character varying" length="256"/>
		<comment><![CDATA[Updated By : ID or name of the user who update the record with new values]]></comment>
	</column>
	<column name="upd_dtimes">
		<type name="timestamp" length="0"/>
		<comment><![CDATA[Updated DateTimestamp : Date and Timestamp when any of the fields in the record is updated with new values.]]></comment>
	</column>
	<column name="is_deleted" not-null="true" default-value="FALSE">
		<type name="boolean" length="0"/>
		<comment><![CDATA[IS_Deleted : Flag to mark whether the record is Soft deleted.]]></comment>
	</column>
	<column name="del_dtimes">
		<type name="timestamp" length="0"/>
		<comment><![CDATA[Deleted DateTimestamp : Date and Timestamp when the record is soft deleted with is_deleted=TRUE]]></comment>
	</column>
	<constraint name="pk_schfld_id" type="pk-constr" table="master.dynamic_field">
		<columns names="id" ref-type="src-columns"/>
	</constraint>
	<constraint name="uk_schfld_name" type="uq-constr" table="master.dynamic_field">
		<columns names="name,lang_code" ref-type="src-columns"/>
	</constraint>
</table>

<table name="schema_definition" layer="0" alias="schdef" collapse-mode="2" max-obj-count="14" z-value="0">
	<schema name="master"/>
	<role name="sysadmin"/>
	<comment><![CDATA[Schema Definition: Defination of the id defination, Based on this schema defination id schema will be generated.]]></comment>
	<position x="860" y="3620"/>
	<column name="id" not-null="true">
		<type name="character varying" length="36"/>
		<comment><![CDATA[ID: Unigue service ID, Service ID is geerated by the MOSIP system]]></comment>
	</column>
	<column name="def_type">
		<type name="character varying" length="16"/>
		<comment><![CDATA[Defination Type: Schema defination type]]></comment>
	</column>
	<column name="def_name">
		<type name="character varying" length="36"/>
		<comment><![CDATA[Definition Name: Name of the schema defination]]></comment>
	</column>
	<column name="add_props">
		<type name="boolean" length="0"/>
		<comment><![CDATA[Additional Properties: This boolean value represents weather additional property consideration is allowed or not.]]></comment>
	</column>
	<column name="def_json">
		<type name="character varying" length="4086"/>
		<comment><![CDATA[ID Definition JSON: This holds the JSON text which will be used define ID schema.]]></comment>
	</column>
	<column name="is_active" not-null="true">
		<type name="boolean" length="0"/>
		<comment><![CDATA[IS_Active : Flag to mark whether the record/device is Active or In-active]]></comment>
	</column>
	<column name="cr_by" not-null="true">
		<type name="character varying" length="256"/>
		<comment><![CDATA[Created By : ID or name of the user who create / insert record]]></comment>
	</column>
	<column name="cr_dtimes" not-null="true">
		<type name="timestamp" length="0"/>
		<comment><![CDATA[Created DateTimestamp : Date and Timestamp when the record is created/inserted]]></comment>
	</column>
	<column name="upd_by">
		<type name="character varying" length="256"/>
		<comment><![CDATA[Updated By : ID or name of the user who update the record with new values]]></comment>
	</column>
	<column name="upd_dtimes">
		<type name="timestamp" length="0"/>
		<comment><![CDATA[Updated DateTimestamp : Date and Timestamp when any of the fields in the record is updated with new values.]]></comment>
	</column>
	<column name="is_deleted" not-null="true" default-value="FALSE">
		<type name="boolean" length="0"/>
		<comment><![CDATA[IS_Deleted : Flag to mark whether the record is Soft deleted.]]></comment>
	</column>
	<column name="del_dtimes">
		<type name="timestamp" length="0"/>
		<comment><![CDATA[Deleted DateTimestamp : Date and Timestamp when the record is soft deleted with is_deleted=TRUE]]></comment>
	</column>
	<constraint name="pk_schdef_id" type="pk-constr" table="master.schema_definition">
		<columns names="id" ref-type="src-columns"/>
	</constraint>
</table>

<table name="bulkupload_transaction" layer="0" alias="butrn" collapse-mode="2" max-obj-count="20" z-value="0">
	<schema name="master"/>
	<role name="sysadmin"/>
	<comment><![CDATA[Bulk Upload Transaction:  This transaction table to store all bulk upload transactions, This includes uploading master table data as well as packets uploads to the registration processor.]]></comment>
	<position x="1220" y="3620"/>
	<column name="id" not-null="true">
		<type name="character varying" length="36"/>
		<comment><![CDATA[ID: Unigue ID is assign to bulk data upload transaction. Each transaction will be identifieds by this transaction id.]]></comment>
	</column>
	<column name="entity_name" not-null="true">
		<type name="character varying" length="64" precision="3"/>
		<comment><![CDATA[Entity Name: Name of an entity for which data is beeing uploaded, This can be master data table name or packet in case of packet upload.]]></comment>
	</column>
	<column name="upload_operation" not-null="true">
		<type name="character varying" length="64"/>
		<comment><![CDATA[Upload Operation: Operation of the bulk upload example operations can be insert, update, delete and packet-upload.]]></comment>
	</column>
	<column name="status_code" not-null="true">
		<type name="character varying" length="36"/>
		<comment><![CDATA[Status Code: Status of the bulk upload transactions. For example... in-progress, success and failed transaction.]]></comment>
	</column>
	<column name="record_count">
		<type name="integer" length="0"/>
		<comment><![CDATA[Record Count: Number of records and packets has been uploaded in a transaction.]]></comment>
	</column>
	<column name="uploaded_by" not-null="true">
		<type name="character varying" length="256"/>
		<comment><![CDATA[Uploaded By: The user detail of the person who is uploading the packets or master data.]]></comment>
	</column>
	<column name="upload_category">
		<type name="character varying" length="36"/>
		<comment><![CDATA[Upload Category: Upload category will be Master data csv or Packet]]></comment>
	</column>
	<column name="uploaded_dtimes" not-null="true">
		<type name="timestamp" length="0"/>
		<comment><![CDATA[Uploaded Date and Time: Date and time of the master data and packets are uploaded]]></comment>
	</column>
	<column name="upload_description">
		<type name="character varying" length="256"/>
		<comment><![CDATA[Upload Description: Bulk data upload description, This will have all details about the transaction including upload failure or success messages.]]></comment>
	</column>
	<column name="lang_code" not-null="true">
		<type name="character varying" length="3"/>
		<comment><![CDATA[Language Code : For multilanguage implementation this attribute Refers master.language.code. The value of some of the attributes in current record is stored in this respective language.]]></comment>
	</column>
	<column name="is_active" not-null="true">
		<type name="boolean" length="0"/>
		<comment><![CDATA[IS_Active : Flag to mark whether the record/device is Active or In-active]]></comment>
	</column>
	<column name="cr_by" not-null="true">
		<type name="character varying" length="256"/>
		<comment><![CDATA[Created By : ID or name of the user who create / insert record]]></comment>
	</column>
	<column name="cr_dtimes" not-null="true">
		<type name="timestamp" length="0"/>
		<comment><![CDATA[Created DateTimestamp : Date and Timestamp when the record is created/inserted]]></comment>
	</column>
	<column name="upd_by">
		<type name="character varying" length="256"/>
		<comment><![CDATA[Updated By : ID or name of the user who update the record with new values]]></comment>
	</column>
	<column name="upd_dtimes">
		<type name="timestamp" length="0"/>
		<comment><![CDATA[Updated DateTimestamp : Date and Timestamp when any of the fields in the record is updated with new values.]]></comment>
	</column>
	<column name="is_deleted" not-null="true" default-value="FALSE">
		<type name="boolean" length="0"/>
		<comment><![CDATA[IS_Deleted : Flag to mark whether the record is Soft deleted.]]></comment>
	</column>
	<column name="del_dtimes">
		<type name="timestamp" length="0"/>
		<comment><![CDATA[Deleted DateTimestamp : Date and Timestamp when the record is soft deleted with is_deleted=TRUE]]></comment>
	</column>
	<constraint name="pk_butrn_id" type="pk-constr" table="master.bulkupload_transaction">
		<columns names="id" ref-type="src-columns"/>
	</constraint>
</table>

<table name="sync_job_def" layer="0" alias="sjd" collapse-mode="2" max-obj-count="16" z-value="0">
	<schema name="master"/>
	<role name="sysadmin"/>
	<comment><![CDATA[Sync Job Definition: Stores Sync jobs definition that MOSIP supports. This jobs are used to sync data from one application / module to another based on the sync frequency and other setup.]]></comment>
	<position x="1620" y="3620"/>
	<column name="id" not-null="true">
		<type name="character varying" length="36"/>
		<comment><![CDATA[ID: Unigue ID is assign to bulk data upload transaction. Each transaction will be identifieds by this transaction id.]]></comment>
	</column>
	<column name="name" not-null="true">
		<type name="character varying" length="64" precision="3"/>
		<comment><![CDATA[Name: Name of the sync job being defined]]></comment>
	</column>
	<column name="api_name">
		<type name="character varying" length="64"/>
		<comment><![CDATA[API Name: Name of the API used for sync process.]]></comment>
	</column>
	<column name="parent_syncjob_id">
		<type name="character varying" length="36"/>
		<comment><![CDATA[Parent Sync Job ID: Parent sync job id can be used to link one job to another based on the job dependencies.]]></comment>
	</column>
	<column name="sync_freq">
		<type name="character varying" length="36"/>
		<comment><![CDATA[Sync Frequency: Frequency of the sync process for this job is defined in this field. It can be Daily, Monthly, hourly, etc. as defined by administrator.]]></comment>
	</column>
	<column name="lock_duration">
		<type name="character varying" length="36"/>
		<comment><![CDATA[Lock Duration: Duration within which sync process has to be executed. If not done, the application can be locked.]]></comment>
	</column>
	<column name="lang_code">
		<type name="character varying" length="3"/>
		<comment><![CDATA[Language Code : For multilanguage implementation this attribute Refers master.language.code. The value of some of the attributes in current record is stored in this respective language.]]></comment>
	</column>
	<column name="is_active" not-null="true">
		<type name="boolean" length="0"/>
		<comment><![CDATA[IS_Active : Flag to mark whether the record/device is Active or In-active]]></comment>
	</column>
	<column name="cr_by" not-null="true">
		<type name="character varying" length="256"/>
		<comment><![CDATA[Created By : ID or name of the user who create / insert record]]></comment>
	</column>
	<column name="cr_dtimes" not-null="true">
		<type name="timestamp" length="0"/>
		<comment><![CDATA[Created DateTimestamp : Date and Timestamp when the record is created/inserted]]></comment>
	</column>
	<column name="upd_by">
		<type name="character varying" length="256"/>
		<comment><![CDATA[Updated By : ID or name of the user who update the record with new values]]></comment>
	</column>
	<column name="upd_dtimes">
		<type name="timestamp" length="0"/>
		<comment><![CDATA[Updated DateTimestamp : Date and Timestamp when any of the fields in the record is updated with new values.]]></comment>
	</column>
	<column name="is_deleted" not-null="true" default-value="FALSE">
		<type name="boolean" length="0"/>
		<comment><![CDATA[IS_Deleted : Flag to mark whether the record is Soft deleted.]]></comment>
	</column>
	<column name="del_dtimes">
		<type name="timestamp" length="0"/>
		<comment><![CDATA[Deleted DateTimestamp : Date and Timestamp when the record is soft deleted with is_deleted=TRUE]]></comment>
	</column>
	<constraint name="pk_syncjob_id" type="pk-constr" table="master.sync_job_def">
		<columns names="id" ref-type="src-columns"/>
	</constraint>
</table>

<schema name="master_cp" layer="0" rect-visible="true" fill-color="#83af1f">
	<role name="sysadmin_cp"/>
</schema>

<<<<<<< HEAD
<table name="ca_cert_store" layer="0" collapse-mode="2" max-obj-count="20" z-value="0">
	<schema name="master"/>
	<role name="sysadmin"/>
	<position x="3660" y="1000"/>
	<column name="cert_id" not-null="true">
		<type name="character varying" length="36"/>
	</column>
	<column name="cert_subject" not-null="true">
		<type name="character varying" length="500"/>
	</column>
	<column name="cert_issuer" not-null="true">
		<type name="character varying" length="500"/>
	</column>
	<column name="issuer_id" not-null="true">
		<type name="character varying" length="36"/>
	</column>
	<column name="cert_not_before">
		<type name="timestamp" length="0"/>
	</column>
	<column name="cert_not_after">
		<type name="timestamp" length="0"/>
	</column>
	<column name="crl_uri">
		<type name="character varying" length="120"/>
	</column>
	<column name="cert_data">
		<type name="character varying" length="0"/>
	</column>
	<column name="cert_thumbprint">
		<type name="character varying" length="100"/>
	</column>
	<column name="cert_serial_no">
		<type name="character varying" length="50"/>
	</column>
	<column name="partner_domain">
		<type name="character varying" length="36"/>
	</column>
=======
<table name="ui_spec" layer="0" collapse-mode="2" max-obj-count="21" z-value="0">
	<schema name="master"/>
	<role name="sysadmin"/>
	<comment><![CDATA[UI Specifications :  Stores UI Specifications with values used in application modules.]]></comment>
	<position x="3640" y="360"/>
	<column name="id" not-null="true">
		<type name="character varying" length="36"/>
	</column>
	<column name="version" not-null="true">
		<type name="numeric" length="3"/>
	</column>
	<column name="domain" not-null="true">
		<type name="character varying" length="36"/>
	</column>
	<column name="title" not-null="true">
		<type name="character varying" length="64"/>
	</column>
	<column name="description" not-null="true">
		<type name="character varying" length="256"/>
	</column>
	<column name="type" not-null="true">
		<type name="character varying" length="36"/>
	</column>
	<column name="json_spec" not-null="true">
		<type name="character varying" length="256"/>
	</column>
	<column name="identity_schema_id" not-null="true">
		<type name="character varying" length="36"/>
	</column>
	<column name="identity_schema_version" not-null="true">
		<type name="numeric" length="3"/>
	</column>
	<column name="effective_from">
		<type name="timestamp" length="0"/>
	</column>
	<column name="status_code" not-null="true">
		<type name="character varying" length="36"/>
	</column>
	<column name="add_props" not-null="true">
		<type name="boolean" length="0"/>
	</column>
	<column name="is_active" not-null="true">
		<type name="boolean" length="0"/>
	</column>
>>>>>>> 908feb06
	<column name="cr_by" not-null="true">
		<type name="character varying" length="256"/>
	</column>
	<column name="cr_dtimes" not-null="true">
		<type name="timestamp" length="0"/>
	</column>
	<column name="upd_by">
		<type name="character varying" length="256"/>
	</column>
<<<<<<< HEAD
	<column name="upd_dtimes">
		<type name="timestamp" length="0"/>
	</column>
=======
>>>>>>> 908feb06
	<column name="is_deleted">
		<type name="boolean" length="0"/>
	</column>
	<column name="del_dtimes">
		<type name="timestamp" length="0"/>
	</column>
<<<<<<< HEAD
	<constraint name="ca_cert_store_pk" type="pk-constr" table="master.ca_cert_store">
		<columns names="cert_id" ref-type="src-columns"/>
	</constraint>
</table>

<index name="pk_cacs_id" table="master.ca_cert_store"
	 concurrent="false" unique="false" fast-update="false" buffering="false"
	 index-type="btree" factor="0">
		<idxelement use-sorting="false">
			<column name="cert_id"/>
		</idxelement>
</index>

=======
	<constraint name="unq_dmn_ttl_vrsn_ischmid" type="uq-constr" table="master.ui_spec">
		<columns names="domain,title,version,identity_schema_id" ref-type="src-columns"/>
		<comment><![CDATA[Unique Constraint on domain,title,version,identity_schema_id
]]></comment>
	</constraint>
	<constraint name="ui_spec_pk" type="pk-constr" table="master.ui_spec">
		<columns names="id" ref-type="src-columns"/>
	</constraint>
</table>

>>>>>>> 908feb06
<constraint name="fk_appauthm_appdtl" type="fk-constr" comparison-type="MATCH SIMPLE"
	 upd-action="NO ACTION" del-action="NO ACTION" ref-table="master.app_detail" table="master.app_authentication_method">
	<columns names="app_id,lang_code" ref-type="src-columns"/>
	<columns names="id,lang_code" ref-type="dst-columns"/>
</constraint>

<constraint name="fk_appauthm_prclst" type="fk-constr" comparison-type="MATCH SIMPLE"
	 upd-action="NO ACTION" del-action="NO ACTION" ref-table="master.process_list" table="master.app_authentication_method">
	<columns names="process_id,lang_code" ref-type="src-columns"/>
	<columns names="id,lang_code" ref-type="dst-columns"/>
</constraint>

<constraint name="fk_appauthm_rolelst" type="fk-constr" comparison-type="MATCH SIMPLE"
	 upd-action="NO ACTION" del-action="NO ACTION" ref-table="master.role_list" table="master.app_authentication_method">
	<columns names="role_code,lang_code" ref-type="src-columns"/>
	<columns names="code,lang_code" ref-type="dst-columns"/>
</constraint>

<constraint name="fk_appauthm_authmeth" type="fk-constr" comparison-type="MATCH SIMPLE"
	 upd-action="NO ACTION" del-action="NO ACTION" ref-table="master.authentication_method" table="master.app_authentication_method">
	<columns names="auth_method_code,lang_code" ref-type="src-columns"/>
	<columns names="code,lang_code" ref-type="dst-columns"/>
</constraint>

<constraint name="fk_roleprt_appdtl" type="fk-constr" comparison-type="MATCH SIMPLE"
	 upd-action="NO ACTION" del-action="NO ACTION" ref-table="master.app_detail" table="master.app_role_priority">
	<columns names="app_id,lang_code" ref-type="src-columns"/>
	<columns names="id,lang_code" ref-type="dst-columns"/>
</constraint>

<constraint name="fk_roleprt_prclst" type="fk-constr" comparison-type="MATCH SIMPLE"
	 upd-action="NO ACTION" del-action="NO ACTION" ref-table="master.process_list" table="master.app_role_priority">
	<columns names="process_id,lang_code" ref-type="src-columns"/>
	<columns names="id,lang_code" ref-type="dst-columns"/>
</constraint>

<constraint name="fk_roleprt_rolelst" type="fk-constr" comparison-type="MATCH SIMPLE"
	 upd-action="NO ACTION" del-action="NO ACTION" ref-table="master.role_list" table="master.app_role_priority">
	<columns names="role_code,lang_code" ref-type="src-columns"/>
	<columns names="code,lang_code" ref-type="dst-columns"/>
</constraint>

<constraint name="fk_avaldoc_doctyp" type="fk-constr" comparison-type="MATCH SIMPLE"
	 upd-action="NO ACTION" del-action="NO ACTION" ref-table="master.doc_type" table="master.applicant_valid_document">
	<columns names="doctyp_code,lang_code" ref-type="src-columns"/>
	<columns names="code,lang_code" ref-type="dst-columns"/>
</constraint>

<constraint name="fk_avaldoc_doccat" type="fk-constr" comparison-type="MATCH SIMPLE"
	 upd-action="NO ACTION" del-action="NO ACTION" ref-table="master.doc_category" table="master.applicant_valid_document">
	<columns names="doccat_code,lang_code" ref-type="src-columns"/>
	<columns names="code,lang_code" ref-type="dst-columns"/>
</constraint>

<constraint name="fk_bmattr_bmtyp" type="fk-constr" comparison-type="MATCH SIMPLE"
	 upd-action="NO ACTION" del-action="NO ACTION" ref-table="master.biometric_type" table="master.biometric_attribute">
	<columns names="bmtyp_code,lang_code" ref-type="src-columns"/>
	<columns names="code,lang_code" ref-type="dst-columns"/>
</constraint>

<constraint name="fk_devicem_dspec" type="fk-constr" comparison-type="MATCH SIMPLE"
	 upd-action="NO ACTION" del-action="NO ACTION" ref-table="master.device_spec" table="master.device_master">
	<columns names="dspec_id,lang_code" ref-type="src-columns"/>
	<columns names="id,lang_code" ref-type="dst-columns"/>
</constraint>

<constraint name="fk_devicem_zone" type="fk-constr" comparison-type="MATCH FULL"
	 upd-action="NO ACTION" del-action="NO ACTION" ref-table="master.zone" table="master.device_master">
	<columns names="zone_code,lang_code" ref-type="src-columns"/>
	<columns names="code,lang_code" ref-type="dst-columns"/>
</constraint>

<constraint name="fk_devicem_center" type="fk-constr" comparison-type="MATCH SIMPLE"
	 upd-action="NO ACTION" del-action="NO ACTION" ref-table="master.registration_center" table="master.device_master">
	<columns names="regcntr_id,lang_code" ref-type="src-columns"/>
	<columns names="id,lang_code" ref-type="dst-columns"/>
</constraint>

<constraint name="fk_dspec_dtyp" type="fk-constr" comparison-type="MATCH SIMPLE"
	 upd-action="NO ACTION" del-action="NO ACTION" ref-table="master.device_type" table="master.device_spec">
	<columns names="dtyp_code,lang_code" ref-type="src-columns"/>
	<columns names="code,lang_code" ref-type="dst-columns"/>
</constraint>

<constraint name="fk_loc_lochierlst" type="fk-constr" comparison-type="MATCH FULL"
	 upd-action="NO ACTION" del-action="NO ACTION" ref-table="master.loc_hierarchy_list" table="master.location">
	<columns names="hierarchy_level,hierarchy_level_name,lang_code" ref-type="src-columns"/>
	<columns names="hierarchy_level,hierarchy_level_name,lang_code" ref-type="dst-columns"/>
</constraint>

<constraint name="fk_lochol_loc" type="fk-constr" comparison-type="MATCH SIMPLE"
	 upd-action="NO ACTION" del-action="NO ACTION" ref-table="master.location" table="master.loc_holiday">
	<columns names="location_code,lang_code" ref-type="src-columns"/>
	<columns names="code,lang_code" ref-type="dst-columns"/>
</constraint>

<constraint name="fk_machm_mspec" type="fk-constr" comparison-type="MATCH SIMPLE"
	 upd-action="NO ACTION" del-action="NO ACTION" ref-table="master.machine_spec" table="master.machine_master">
	<columns names="mspec_id,lang_code" ref-type="src-columns"/>
	<columns names="id,lang_code" ref-type="dst-columns"/>
</constraint>

<constraint name="fk_machm_zone" type="fk-constr" comparison-type="MATCH FULL"
	 upd-action="NO ACTION" del-action="NO ACTION" ref-table="master.zone" table="master.machine_master">
	<columns names="zone_code,lang_code" ref-type="src-columns"/>
	<columns names="code,lang_code" ref-type="dst-columns"/>
</constraint>

<constraint name="fk_machm_center" type="fk-constr" comparison-type="MATCH SIMPLE"
	 upd-action="NO ACTION" del-action="NO ACTION" ref-table="master.registration_center" table="master.machine_master">
	<columns names="regcntr_id,lang_code" ref-type="src-columns"/>
	<columns names="id,lang_code" ref-type="dst-columns"/>
</constraint>

<constraint name="fk_mspec_mtyp" type="fk-constr" comparison-type="MATCH SIMPLE"
	 upd-action="NO ACTION" del-action="NO ACTION" ref-table="master.machine_type" table="master.machine_spec">
	<columns names="mtyp_code,lang_code" ref-type="src-columns"/>
	<columns names="code,lang_code" ref-type="dst-columns"/>
</constraint>

<constraint name="fk_rsnlst_rsncat" type="fk-constr" comparison-type="MATCH SIMPLE"
	 upd-action="NO ACTION" del-action="NO ACTION" ref-table="master.reason_category" table="master.reason_list">
	<columns names="rsncat_code,lang_code" ref-type="src-columns"/>
	<columns names="code,lang_code" ref-type="dst-columns"/>
</constraint>

<constraint name="fk_regcntr_cntrtyp" type="fk-constr" comparison-type="MATCH SIMPLE"
	 upd-action="NO ACTION" del-action="NO ACTION" ref-table="master.reg_center_type" table="master.registration_center">
	<columns names="cntrtyp_code,lang_code" ref-type="src-columns"/>
	<columns names="code,lang_code" ref-type="dst-columns"/>
</constraint>

<constraint name="fk_regcntr_loc" type="fk-constr" comparison-type="MATCH SIMPLE"
	 upd-action="NO ACTION" del-action="NO ACTION" ref-table="master.location" table="master.registration_center">
	<columns names="location_code,lang_code" ref-type="src-columns"/>
	<columns names="code,lang_code" ref-type="dst-columns"/>
</constraint>

<constraint name="fk_regcntr_zone" type="fk-constr" comparison-type="MATCH FULL"
	 upd-action="NO ACTION" del-action="NO ACTION" ref-table="master.zone" table="master.registration_center">
	<columns names="zone_code,lang_code" ref-type="src-columns"/>
	<columns names="code,lang_code" ref-type="dst-columns"/>
</constraint>

<constraint name="fk_scrauth_scrdtl" type="fk-constr" comparison-type="MATCH SIMPLE"
	 upd-action="NO ACTION" del-action="NO ACTION" ref-table="master.screen_detail" table="master.screen_authorization">
	<columns names="screen_id,lang_code" ref-type="src-columns"/>
	<columns names="id,lang_code" ref-type="dst-columns"/>
</constraint>

<constraint name="fk_scrauth_rolelst" type="fk-constr" comparison-type="MATCH SIMPLE"
	 upd-action="NO ACTION" del-action="NO ACTION" ref-table="master.role_list" table="master.screen_authorization">
	<columns names="role_code,lang_code" ref-type="src-columns"/>
	<columns names="code,lang_code" ref-type="dst-columns"/>
</constraint>

<constraint name="fk_scrdtl_appdtl" type="fk-constr" comparison-type="MATCH SIMPLE"
	 upd-action="NO ACTION" del-action="NO ACTION" ref-table="master.app_detail" table="master.screen_detail">
	<columns names="app_id,lang_code" ref-type="src-columns"/>
	<columns names="id,lang_code" ref-type="dst-columns"/>
</constraint>

<constraint name="fk_status_sttyp" type="fk-constr" comparison-type="MATCH SIMPLE"
	 upd-action="NO ACTION" del-action="NO ACTION" ref-table="master.status_type" table="master.status_list">
	<columns names="sttyp_code,lang_code" ref-type="src-columns"/>
	<columns names="code,lang_code" ref-type="dst-columns"/>
</constraint>

<constraint name="fk_tmplt_tmpltyp" type="fk-constr" comparison-type="MATCH SIMPLE"
	 upd-action="NO ACTION" del-action="NO ACTION" ref-table="master.template_type" table="master.template">
	<columns names="template_typ_code,lang_code" ref-type="src-columns"/>
	<columns names="code,lang_code" ref-type="dst-columns"/>
</constraint>

<constraint name="fk_tmplt_tffmt" type="fk-constr" comparison-type="MATCH SIMPLE"
	 upd-action="NO ACTION" del-action="NO ACTION" ref-table="master.template_file_format" table="master.template">
	<columns names="file_format_code,lang_code" ref-type="src-columns"/>
	<columns names="code,lang_code" ref-type="dst-columns"/>
</constraint>

<constraint name="fk_tmplt_moddtl" type="fk-constr" comparison-type="MATCH SIMPLE"
	 upd-action="NO ACTION" del-action="NO ACTION" ref-table="master.module_detail" table="master.template">
	<columns names="module_id,lang_code" ref-type="src-columns"/>
	<columns names="id,lang_code" ref-type="dst-columns"/>
</constraint>

<constraint name="fk_usrdtl_logmeth" type="fk-constr" comparison-type="MATCH SIMPLE"
	 upd-action="NO ACTION" del-action="NO ACTION" ref-table="master.authentication_method" table="master.user_detail">
	<columns names="last_login_method,lang_code" ref-type="src-columns"/>
	<columns names="code,lang_code" ref-type="dst-columns"/>
</constraint>

<constraint name="fk_usrdtl_status" type="fk-constr" comparison-type="MATCH SIMPLE"
	 upd-action="NO ACTION" del-action="NO ACTION" ref-table="master.status_list" table="master.user_detail">
	<columns names="status_code,lang_code" ref-type="src-columns"/>
	<columns names="code,lang_code" ref-type="dst-columns"/>
</constraint>

<constraint name="fk_usrdtl_center" type="fk-constr" comparison-type="MATCH SIMPLE"
	 upd-action="NO ACTION" del-action="NO ACTION" ref-table="master.registration_center" table="master.user_detail">
	<columns names="regcntr_id,lang_code" ref-type="src-columns"/>
	<columns names="id,lang_code" ref-type="dst-columns"/>
</constraint>

<constraint name="fk_usrpwd_status" type="fk-constr" comparison-type="MATCH SIMPLE"
	 upd-action="NO ACTION" del-action="NO ACTION" ref-table="master.status_list" table="master.user_pwd">
	<columns names="status_code,lang_code" ref-type="src-columns"/>
	<columns names="code,lang_code" ref-type="dst-columns"/>
</constraint>

<constraint name="fk_usrpwd_usrdtl" type="fk-constr" comparison-type="MATCH SIMPLE"
	 upd-action="NO ACTION" del-action="NO ACTION" ref-table="master.user_detail" table="master.user_pwd">
	<columns names="usr_id" ref-type="src-columns"/>
	<columns names="id" ref-type="dst-columns"/>
</constraint>

<constraint name="fk_usrrol_rolelst" type="fk-constr" comparison-type="MATCH SIMPLE"
	 upd-action="NO ACTION" del-action="NO ACTION" ref-table="master.role_list" table="master.user_role">
	<columns names="role_code,lang_code" ref-type="src-columns"/>
	<columns names="code,lang_code" ref-type="dst-columns"/>
</constraint>

<constraint name="fk_usrrol_lang" type="fk-constr" comparison-type="MATCH SIMPLE"
	 upd-action="NO ACTION" del-action="NO ACTION" ref-table="master.language" table="master.user_role">
	<columns names="lang_code" ref-type="src-columns"/>
	<columns names="code" ref-type="dst-columns"/>
</constraint>

<constraint name="fk_usrrol_usrdtl" type="fk-constr" comparison-type="MATCH SIMPLE"
	 upd-action="NO ACTION" del-action="NO ACTION" ref-table="master.user_detail" table="master.user_role">
	<columns names="usr_id" ref-type="src-columns"/>
	<columns names="id" ref-type="dst-columns"/>
</constraint>

<constraint name="fk_valdoc_doctyp" type="fk-constr" comparison-type="MATCH SIMPLE"
	 upd-action="NO ACTION" del-action="NO ACTION" ref-table="master.doc_type" table="master.valid_document">
	<columns names="doctyp_code,lang_code" ref-type="src-columns"/>
	<columns names="code,lang_code" ref-type="dst-columns"/>
</constraint>

<constraint name="fk_valdoc_doccat" type="fk-constr" comparison-type="MATCH SIMPLE"
	 upd-action="NO ACTION" del-action="NO ACTION" ref-table="master.doc_category" table="master.valid_document">
	<columns names="doccat_code,lang_code" ref-type="src-columns"/>
	<columns names="code,lang_code" ref-type="dst-columns"/>
</constraint>

<constraint name="fk_zoneuser_zone" type="fk-constr" comparison-type="MATCH FULL"
	 upd-action="NO ACTION" del-action="NO ACTION" ref-table="master.zone" table="master.zone_user">
	<columns names="zone_code,lang_code" ref-type="src-columns"/>
	<columns names="code,lang_code" ref-type="dst-columns"/>
</constraint>

<constraint name="fk_rwn_daycode" type="fk-constr" comparison-type="MATCH FULL"
	 upd-action="NO ACTION" del-action="NO ACTION" ref-table="master.daysofweek_list" table="master.reg_working_nonworking">
	<columns names="day_code,lang_code" ref-type="src-columns"/>
	<columns names="code,lang_code" ref-type="dst-columns"/>
</constraint>

<constraint name="fk_rwn_regcntr" type="fk-constr" comparison-type="MATCH FULL"
	 upd-action="NO ACTION" del-action="NO ACTION" ref-table="master.registration_center" table="master.reg_working_nonworking">
	<columns names="regcntr_id,lang_code" ref-type="src-columns"/>
	<columns names="id,lang_code" ref-type="dst-columns"/>
</constraint>

<constraint name="fk_regeh_regcntr" type="fk-constr" comparison-type="MATCH FULL"
	 upd-action="NO ACTION" del-action="NO ACTION" ref-table="master.registration_center" table="master.reg_exceptional_holiday">
	<columns names="regcntr_id,lang_code" ref-type="src-columns"/>
	<columns names="id,lang_code" ref-type="dst-columns"/>
</constraint>

<relationship name="rel_app_authentication_method_app_detail" type="relfk" layer="0"
	 custom-color="#5aa578"
	 src-table="master.app_authentication_method"
	 dst-table="master.app_detail" reference-fk="fk_appauthm_appdtl"
	 src-required="false" dst-required="false"/>

<relationship name="rel_app_authentication_method_process_list" type="relfk" layer="0"
	 custom-color="#4b3e56"
	 src-table="master.app_authentication_method"
	 dst-table="master.process_list" reference-fk="fk_appauthm_prclst"
	 src-required="false" dst-required="false"/>

<relationship name="rel_app_authentication_method_role_list" type="relfk" layer="0"
	 custom-color="#9ac721"
	 src-table="master.app_authentication_method"
	 dst-table="master.role_list" reference-fk="fk_appauthm_rolelst"
	 src-required="false" dst-required="false"/>

<relationship name="rel_app_authentication_method_authentication_method" type="relfk" layer="0"
	 custom-color="#249b49"
	 src-table="master.app_authentication_method"
	 dst-table="master.authentication_method" reference-fk="fk_appauthm_authmeth"
	 src-required="false" dst-required="false"/>

<relationship name="rel_app_role_priority_app_detail" type="relfk" layer="0"
	 custom-color="#942665"
	 src-table="master.app_role_priority"
	 dst-table="master.app_detail" reference-fk="fk_roleprt_appdtl"
	 src-required="false" dst-required="false"/>

<relationship name="rel_app_role_priority_process_list" type="relfk" layer="0"
	 custom-color="#abb258"
	 src-table="master.app_role_priority"
	 dst-table="master.process_list" reference-fk="fk_roleprt_prclst"
	 src-required="false" dst-required="false"/>

<relationship name="rel_app_role_priority_role_list" type="relfk" layer="0"
	 custom-color="#94e1e5"
	 src-table="master.app_role_priority"
	 dst-table="master.role_list" reference-fk="fk_roleprt_rolelst"
	 src-required="false" dst-required="false"/>

<relationship name="rel_applicant_valid_document_doc_type" type="relfk" layer="0"
	 custom-color="#a239f5"
	 src-table="master.applicant_valid_document"
	 dst-table="master.doc_type" reference-fk="fk_avaldoc_doctyp"
	 src-required="false" dst-required="false"/>

<relationship name="rel_applicant_valid_document_doc_category" type="relfk" layer="0"
	 custom-color="#4e132e"
	 src-table="master.applicant_valid_document"
	 dst-table="master.doc_category" reference-fk="fk_avaldoc_doccat"
	 src-required="false" dst-required="false"/>

<relationship name="rel_biometric_attribute_biometric_type" type="relfk" layer="0"
	 custom-color="#081cb1"
	 src-table="master.biometric_attribute"
	 dst-table="master.biometric_type" reference-fk="fk_bmattr_bmtyp"
	 src-required="false" dst-required="false"/>

<relationship name="rel_device_master_device_spec" type="relfk" layer="0"
	 custom-color="#87ec86"
	 src-table="master.device_master"
	 dst-table="master.device_spec" reference-fk="fk_devicem_dspec"
	 src-required="false" dst-required="false"/>

<relationship name="rel_device_spec_device_type" type="relfk" layer="0"
	 custom-color="#63e1f3"
	 src-table="master.device_spec"
	 dst-table="master.device_type" reference-fk="fk_dspec_dtyp"
	 src-required="false" dst-required="false"/>

<relationship name="rel_loc_holiday_location" type="relfk" layer="0"
	 custom-color="#36beed"
	 src-table="master.loc_holiday"
	 dst-table="master.location" reference-fk="fk_lochol_loc"
	 src-required="false" dst-required="false"/>

<relationship name="rel_machine_master_machine_spec" type="relfk" layer="0"
	 custom-color="#871fa4"
	 src-table="master.machine_master"
	 dst-table="master.machine_spec" reference-fk="fk_machm_mspec"
	 src-required="false" dst-required="false"/>

<relationship name="rel_machine_spec_machine_type" type="relfk" layer="0"
	 custom-color="#484368"
	 src-table="master.machine_spec"
	 dst-table="master.machine_type" reference-fk="fk_mspec_mtyp"
	 src-required="false" dst-required="false"/>

<relationship name="rel_reason_list_reason_category" type="relfk" layer="0"
	 custom-color="#ce5d86"
	 src-table="master.reason_list"
	 dst-table="master.reason_category" reference-fk="fk_rsnlst_rsncat"
	 src-required="false" dst-required="false"/>

<relationship name="rel_registration_center_reg_center_type" type="relfk" layer="0"
	 custom-color="#132c5f"
	 src-table="master.registration_center"
	 dst-table="master.reg_center_type" reference-fk="fk_regcntr_cntrtyp"
	 src-required="false" dst-required="false"/>

<relationship name="rel_registration_center_location" type="relfk" layer="0"
	 custom-color="#3aff7d"
	 src-table="master.registration_center"
	 dst-table="master.location" reference-fk="fk_regcntr_loc"
	 src-required="false" dst-required="false"/>

<relationship name="rel_screen_authorization_screen_detail" type="relfk" layer="0"
	 custom-color="#593164"
	 src-table="master.screen_authorization"
	 dst-table="master.screen_detail" reference-fk="fk_scrauth_scrdtl"
	 src-required="false" dst-required="false"/>

<relationship name="rel_screen_authorization_role_list" type="relfk" layer="0"
	 custom-color="#4f7b62"
	 src-table="master.screen_authorization"
	 dst-table="master.role_list" reference-fk="fk_scrauth_rolelst"
	 src-required="false" dst-required="false"/>

<relationship name="rel_screen_detail_app_detail" type="relfk" layer="0"
	 custom-color="#cc5671"
	 src-table="master.screen_detail"
	 dst-table="master.app_detail" reference-fk="fk_scrdtl_appdtl"
	 src-required="false" dst-required="false"/>

<relationship name="rel_status_list_status_type" type="relfk" layer="0"
	 custom-color="#247722"
	 src-table="master.status_list"
	 dst-table="master.status_type" reference-fk="fk_status_sttyp"
	 src-required="false" dst-required="false"/>

<relationship name="rel_template_template_type" type="relfk" layer="0"
	 custom-color="#e6e82a"
	 src-table="master.template"
	 dst-table="master.template_type" reference-fk="fk_tmplt_tmpltyp"
	 src-required="false" dst-required="false"/>

<relationship name="rel_template_template_file_format" type="relfk" layer="0"
	 custom-color="#089c3d"
	 src-table="master.template"
	 dst-table="master.template_file_format" reference-fk="fk_tmplt_tffmt"
	 src-required="false" dst-required="false"/>

<relationship name="rel_template_module_detail" type="relfk" layer="0"
	 custom-color="#21df05"
	 src-table="master.template"
	 dst-table="master.module_detail" reference-fk="fk_tmplt_moddtl"
	 src-required="false" dst-required="false"/>

<relationship name="rel_user_detail_authentication_method" type="relfk" layer="0"
	 custom-color="#7e3399"
	 src-table="master.user_detail"
	 dst-table="master.authentication_method" reference-fk="fk_usrdtl_logmeth"
	 src-required="false" dst-required="false"/>

<relationship name="rel_user_detail_status_list" type="relfk" layer="0"
	 custom-color="#c8e1b6"
	 src-table="master.user_detail"
	 dst-table="master.status_list" reference-fk="fk_usrdtl_status"
	 src-required="false" dst-required="false"/>

<relationship name="rel_user_pwd_status_list" type="relfk" layer="0"
	 custom-color="#b4ece1"
	 src-table="master.user_pwd"
	 dst-table="master.status_list" reference-fk="fk_usrpwd_status"
	 src-required="false" dst-required="false"/>

<relationship name="rel_user_pwd_user_detail" type="relfk" layer="0"
	 custom-color="#a4b789"
	 src-table="master.user_pwd"
	 dst-table="master.user_detail" reference-fk="fk_usrpwd_usrdtl"
	 src-required="false" dst-required="false"/>

<relationship name="rel_user_role_role_list" type="relfk" layer="0"
	 custom-color="#51fd24"
	 src-table="master.user_role"
	 dst-table="master.role_list" reference-fk="fk_usrrol_rolelst"
	 src-required="false" dst-required="false"/>

<relationship name="rel_user_role_language" type="relfk" layer="0"
	 custom-color="#55deed"
	 src-table="master.user_role"
	 dst-table="master.language" reference-fk="fk_usrrol_lang"
	 src-required="false" dst-required="false"/>

<relationship name="rel_user_role_user_detail" type="relfk" layer="0"
	 custom-color="#916b37"
	 src-table="master.user_role"
	 dst-table="master.user_detail" reference-fk="fk_usrrol_usrdtl"
	 src-required="false" dst-required="false"/>

<relationship name="rel_valid_document_doc_type" type="relfk" layer="0"
	 custom-color="#9e2eb8"
	 src-table="master.valid_document"
	 dst-table="master.doc_type" reference-fk="fk_valdoc_doctyp"
	 src-required="false" dst-required="false"/>

<relationship name="rel_valid_document_doc_category" type="relfk" layer="0"
	 custom-color="#0defdb"
	 src-table="master.valid_document"
	 dst-table="master.doc_category" reference-fk="fk_valdoc_doccat"
	 src-required="false" dst-required="false"/>

<relationship name="rel_zone_user_zone" type="relfk" layer="0"
	 src-table="master.zone_user"
	 dst-table="master.zone" reference-fk="fk_zoneuser_zone"
	 src-required="false" dst-required="false">
	<label ref-type="src-label">
		<position x="89.0591" y="2.725"/>
	</label>
</relationship>

<relationship name="rel_machine_master_zone" type="relfk" layer="0"
	 src-table="master.machine_master"
	 dst-table="master.zone" reference-fk="fk_machm_zone"
	 src-required="false" dst-required="false"/>

<relationship name="rel_device_master_zone" type="relfk" layer="0"
	 src-table="master.device_master"
	 dst-table="master.zone" reference-fk="fk_devicem_zone"
	 src-required="false" dst-required="false"/>

<relationship name="rel_registration_center_zone" type="relfk" layer="0"
	 src-table="master.registration_center"
	 dst-table="master.zone" reference-fk="fk_regcntr_zone"
	 src-required="false" dst-required="false"/>

<relationship name="rel_reg_working_nonworking_daysofweek_list" type="relfk" layer="0"
	 src-table="master.reg_working_nonworking"
	 dst-table="master.daysofweek_list" reference-fk="fk_rwn_daycode"
	 src-required="false" dst-required="false"/>

<relationship name="rel_reg_working_nonworking_registration_center" type="relfk" layer="0"
	 src-table="master.reg_working_nonworking"
	 dst-table="master.registration_center" reference-fk="fk_rwn_regcntr"
	 src-required="false" dst-required="false"/>

<relationship name="rel_reg_exceptional_holiday_registration_center" type="relfk" layer="0"
	 src-table="master.reg_exceptional_holiday"
	 dst-table="master.registration_center" reference-fk="fk_regeh_regcntr"
	 src-required="false" dst-required="false"/>

<relationship name="rel_location_loc_hierarchy_list" type="relfk" layer="0"
	 src-table="master.location"
	 dst-table="master.loc_hierarchy_list" reference-fk="fk_loc_lochierlst"
	 src-required="false" dst-required="false"/>

<relationship name="rel_machine_master_registration_center" type="relfk" layer="0"
	 src-table="master.machine_master"
	 dst-table="master.registration_center" reference-fk="fk_machm_center"
	 src-required="false" dst-required="false"/>

<relationship name="rel_device_master_registration_center" type="relfk" layer="0"
	 src-table="master.device_master"
	 dst-table="master.registration_center" reference-fk="fk_devicem_center"
	 src-required="false" dst-required="false"/>

<relationship name="rel_user_detail_registration_center" type="relfk" layer="0"
	 src-table="master.user_detail"
	 dst-table="master.registration_center" reference-fk="fk_usrdtl_center"
	 src-required="false" dst-required="false"/>

<permission>
	<object name="mosip_master" type="database"/>
	<privileges connect="true" temporary="true"/>
</permission>
<permission>
	<object name="mosip_master" type="database"/>
	<roles names="sysadmin"/>
	<privileges create="true" connect="true" temporary="true"/>
</permission>
<permission>
	<object name="mosip_master" type="database"/>
	<roles names="appadmin"/>
	<privileges create="true" connect="true" temporary="true"/>
</permission>
<permission>
	<object name="mosip_master" type="database"/>
	<roles names="masteruser"/>
	<privileges connect="true"/>
</permission>
<permission>
	<object name="master" type="schema"/>
	<roles names="sysadmin"/>
	<privileges create="true" usage="true"/>
</permission>
<permission>
	<object name="master" type="schema"/>
	<roles names="masteruser"/>
	<privileges usage="true"/>
</permission>
<permission>
	<object name="master.admin_param" type="table"/>
	<roles names="sysadmin"/>
	<privileges select="true" delete="true" insert="true" update="true" truncate="true" references="true" trigger="true"/>
</permission>
<permission>
	<object name="master.admin_param" type="table"/>
	<roles names="masteruser"/>
	<privileges select="true" delete="true" insert="true" update="true" references="true"/>
</permission>
<permission>
	<object name="master.appl_form_type" type="table"/>
	<roles names="sysadmin"/>
	<privileges select="true" delete="true" insert="true" update="true" truncate="true" references="true" trigger="true"/>
</permission>
<permission>
	<object name="master.appl_form_type" type="table"/>
	<roles names="masteruser"/>
	<privileges select="true" delete="true" insert="true" update="true" references="true"/>
</permission>
<permission>
	<object name="master.app_authentication_method" type="table"/>
	<roles names="sysadmin"/>
	<privileges select="true" delete="true" insert="true" update="true" truncate="true" references="true" trigger="true"/>
</permission>
<permission>
	<object name="master.app_authentication_method" type="table"/>
	<roles names="masteruser"/>
	<privileges select="true" delete="true" insert="true" update="true" references="true"/>
</permission>
<permission>
	<object name="master.app_detail" type="table"/>
	<roles names="sysadmin"/>
	<privileges select="true" delete="true" insert="true" update="true" truncate="true" references="true" trigger="true"/>
</permission>
<permission>
	<object name="master.app_detail" type="table"/>
	<roles names="masteruser"/>
	<privileges select="true" delete="true" insert="true" update="true" references="true"/>
</permission>
<permission>
	<object name="master.app_role_priority" type="table"/>
	<roles names="sysadmin"/>
	<privileges select="true" delete="true" insert="true" update="true" truncate="true" references="true" trigger="true"/>
</permission>
<permission>
	<object name="master.app_role_priority" type="table"/>
	<roles names="masteruser"/>
	<privileges select="true" delete="true" insert="true" update="true" references="true"/>
</permission>
<permission>
	<object name="master.authentication_method" type="table"/>
	<roles names="sysadmin"/>
	<privileges select="true" delete="true" insert="true" update="true" truncate="true" references="true" trigger="true"/>
</permission>
<permission>
	<object name="master.authentication_method" type="table"/>
	<roles names="masteruser"/>
	<privileges select="true" delete="true" insert="true" update="true" references="true"/>
</permission>
<permission>
	<object name="master.authentication_type" type="table"/>
	<roles names="sysadmin"/>
	<privileges select="true" delete="true" insert="true" update="true" truncate="true" references="true" trigger="true"/>
</permission>
<permission>
	<object name="master.authentication_type" type="table"/>
	<roles names="masteruser"/>
	<privileges select="true" delete="true" insert="true" update="true" references="true"/>
</permission>
<permission>
	<object name="master.applicant_valid_document" type="table"/>
	<roles names="sysadmin"/>
	<privileges select="true" delete="true" insert="true" update="true" truncate="true" references="true" trigger="true"/>
</permission>
<permission>
	<object name="master.applicant_valid_document" type="table"/>
	<roles names="masteruser"/>
	<privileges select="true" delete="true" insert="true" update="true" references="true"/>
</permission>
<permission>
	<object name="master.biometric_attribute" type="table"/>
	<roles names="sysadmin"/>
	<privileges select="true" delete="true" insert="true" update="true" truncate="true" references="true" trigger="true"/>
</permission>
<permission>
	<object name="master.biometric_attribute" type="table"/>
	<roles names="masteruser"/>
	<privileges select="true" delete="true" insert="true" update="true" references="true"/>
</permission>
<permission>
	<object name="master.biometric_type" type="table"/>
	<roles names="sysadmin"/>
	<privileges select="true" delete="true" insert="true" update="true" truncate="true" references="true" trigger="true"/>
</permission>
<permission>
	<object name="master.biometric_type" type="table"/>
	<roles names="masteruser"/>
	<privileges select="true" delete="true" insert="true" update="true" references="true"/>
</permission>
<permission>
	<object name="master.blacklisted_words" type="table"/>
	<roles names="sysadmin"/>
	<privileges select="true" delete="true" insert="true" update="true" truncate="true" references="true" trigger="true"/>
</permission>
<permission>
	<object name="master.blacklisted_words" type="table"/>
	<roles names="masteruser"/>
	<privileges select="true" delete="true" insert="true" update="true" references="true"/>
</permission>
<permission>
	<object name="master.device_master" type="table"/>
	<roles names="sysadmin"/>
	<privileges select="true" delete="true" insert="true" update="true" truncate="true" references="true" trigger="true"/>
</permission>
<permission>
	<object name="master.device_master" type="table"/>
	<roles names="masteruser"/>
	<privileges select="true" delete="true" insert="true" update="true" references="true"/>
</permission>
<permission>
	<object name="master.device_master_h" type="table"/>
	<roles names="sysadmin"/>
	<privileges select="true" delete="true" insert="true" update="true" truncate="true" references="true" trigger="true"/>
</permission>
<permission>
	<object name="master.device_master_h" type="table"/>
	<roles names="masteruser"/>
	<privileges select="true" delete="true" insert="true" update="true" references="true"/>
</permission>
<permission>
	<object name="master.device_spec" type="table"/>
	<roles names="sysadmin"/>
	<privileges select="true" delete="true" insert="true" update="true" truncate="true" references="true" trigger="true"/>
</permission>
<permission>
	<object name="master.device_spec" type="table"/>
	<roles names="masteruser"/>
	<privileges select="true" delete="true" insert="true" update="true" references="true"/>
</permission>
<permission>
	<object name="master.device_type" type="table"/>
	<roles names="sysadmin"/>
	<privileges select="true" delete="true" insert="true" update="true" truncate="true" references="true" trigger="true"/>
</permission>
<permission>
	<object name="master.device_type" type="table"/>
	<roles names="masteruser"/>
	<privileges select="true" delete="true" insert="true" update="true" references="true"/>
</permission>
<permission>
	<object name="master.doc_category" type="table"/>
	<roles names="sysadmin"/>
	<privileges select="true" delete="true" insert="true" update="true" truncate="true" references="true" trigger="true"/>
</permission>
<permission>
	<object name="master.doc_category" type="table"/>
	<roles names="masteruser"/>
	<privileges select="true" delete="true" insert="true" update="true" references="true"/>
</permission>
<permission>
	<object name="master.doc_format" type="table"/>
	<roles names="sysadmin"/>
	<privileges select="true" delete="true" insert="true" update="true" truncate="true" references="true" trigger="true"/>
</permission>
<permission>
	<object name="master.doc_format" type="table"/>
	<roles names="masteruser"/>
	<privileges select="true" delete="true" insert="true" update="true" references="true"/>
</permission>
<permission>
	<object name="master.doc_type" type="table"/>
	<roles names="sysadmin"/>
	<privileges select="true" delete="true" insert="true" update="true" truncate="true" references="true" trigger="true"/>
</permission>
<permission>
	<object name="master.doc_type" type="table"/>
	<roles names="masteruser"/>
	<privileges select="true" delete="true" insert="true" update="true" references="true"/>
</permission>
<permission>
	<object name="master.gender" type="table"/>
	<roles names="sysadmin"/>
	<privileges select="true" delete="true" insert="true" update="true" truncate="true" references="true" trigger="true"/>
</permission>
<permission>
	<object name="master.gender" type="table"/>
	<roles names="masteruser"/>
	<privileges select="true" delete="true" insert="true" update="true" references="true"/>
</permission>
<permission>
	<object name="master.global_param" type="table"/>
	<roles names="sysadmin"/>
	<privileges select="true" delete="true" insert="true" update="true" truncate="true" references="true" trigger="true"/>
</permission>
<permission>
	<object name="master.global_param" type="table"/>
	<roles names="masteruser"/>
	<privileges select="true" delete="true" insert="true" update="true" references="true"/>
</permission>
<permission>
	<object name="master.id_type" type="table"/>
	<roles names="sysadmin"/>
	<privileges select="true" delete="true" insert="true" update="true" truncate="true" references="true" trigger="true"/>
</permission>
<permission>
	<object name="master.id_type" type="table"/>
	<roles names="masteruser"/>
	<privileges select="true" delete="true" insert="true" update="true" references="true"/>
</permission>
<permission>
	<object name="master.individual_type" type="table"/>
	<roles names="sysadmin"/>
	<privileges select="true" delete="true" insert="true" update="true" truncate="true" references="true" trigger="true"/>
</permission>
<permission>
	<object name="master.individual_type" type="table"/>
	<roles names="masteruser"/>
	<privileges select="true" delete="true" insert="true" update="true" references="true"/>
</permission>
<permission>
	<object name="master.introducer_type" type="table"/>
	<roles names="sysadmin"/>
	<privileges select="true" delete="true" insert="true" update="true" truncate="true" references="true" trigger="true"/>
</permission>
<permission>
	<object name="master.introducer_type" type="table"/>
	<roles names="masteruser"/>
	<privileges select="true" delete="true" insert="true" update="true" references="true"/>
</permission>
<permission>
	<object name="master.language" type="table"/>
	<roles names="sysadmin"/>
	<privileges select="true" delete="true" insert="true" update="true" truncate="true" references="true" trigger="true"/>
</permission>
<permission>
	<object name="master.language" type="table"/>
	<roles names="masteruser"/>
	<privileges select="true" delete="true" insert="true" update="true" references="true"/>
</permission>
<permission>
	<object name="master.location" type="table"/>
	<roles names="sysadmin"/>
	<privileges select="true" delete="true" insert="true" update="true" truncate="true" references="true" trigger="true"/>
</permission>
<permission>
	<object name="master.location" type="table"/>
	<roles names="masteruser"/>
	<privileges select="true" delete="true" insert="true" update="true" references="true"/>
</permission>
<permission>
	<object name="master.loc_holiday" type="table"/>
	<roles names="sysadmin"/>
	<privileges select="true" delete="true" insert="true" update="true" truncate="true" references="true" trigger="true"/>
</permission>
<permission>
	<object name="master.loc_holiday" type="table"/>
	<roles names="masteruser"/>
	<privileges select="true" delete="true" insert="true" update="true" references="true"/>
</permission>
<permission>
	<object name="master.machine_master" type="table"/>
	<roles names="sysadmin"/>
	<privileges select="true" delete="true" insert="true" update="true" truncate="true" references="true" trigger="true"/>
</permission>
<permission>
	<object name="master.machine_master" type="table"/>
	<roles names="masteruser"/>
	<privileges select="true" delete="true" insert="true" update="true" references="true"/>
</permission>
<permission>
	<object name="master.machine_master_h" type="table"/>
	<roles names="sysadmin"/>
	<privileges select="true" delete="true" insert="true" update="true" truncate="true" references="true" trigger="true"/>
</permission>
<permission>
	<object name="master.machine_master_h" type="table"/>
	<roles names="masteruser"/>
	<privileges select="true" delete="true" insert="true" update="true" references="true"/>
</permission>
<permission>
	<object name="master.machine_spec" type="table"/>
	<roles names="sysadmin"/>
	<privileges select="true" delete="true" insert="true" update="true" truncate="true" references="true" trigger="true"/>
</permission>
<permission>
	<object name="master.machine_spec" type="table"/>
	<roles names="masteruser"/>
	<privileges select="true" delete="true" insert="true" update="true" references="true"/>
</permission>
<permission>
	<object name="master.machine_type" type="table"/>
	<roles names="sysadmin"/>
	<privileges select="true" delete="true" insert="true" update="true" truncate="true" references="true" trigger="true"/>
</permission>
<permission>
	<object name="master.machine_type" type="table"/>
	<roles names="masteruser"/>
	<privileges select="true" delete="true" insert="true" update="true" references="true"/>
</permission>
<permission>
	<object name="master.message_list" type="table"/>
	<roles names="sysadmin"/>
	<privileges select="true" delete="true" insert="true" update="true" truncate="true" references="true" trigger="true"/>
</permission>
<permission>
	<object name="master.message_list" type="table"/>
	<roles names="masteruser"/>
	<privileges select="true" delete="true" insert="true" update="true" references="true"/>
</permission>
<permission>
	<object name="master.mid_seq" type="table"/>
	<roles names="sysadmin"/>
	<privileges select="true" delete="true" insert="true" update="true" truncate="true" references="true" trigger="true"/>
</permission>
<permission>
	<object name="master.mid_seq" type="table"/>
	<roles names="masteruser"/>
	<privileges select="true" delete="true" insert="true" update="true" references="true"/>
</permission>
<permission>
	<object name="master.module_detail" type="table"/>
	<roles names="sysadmin"/>
	<privileges select="true" delete="true" insert="true" update="true" truncate="true" references="true" trigger="true"/>
</permission>
<permission>
	<object name="master.module_detail" type="table"/>
	<roles names="masteruser"/>
	<privileges select="true" delete="true" insert="true" update="true" references="true"/>
</permission>
<permission>
	<object name="master.process_list" type="table"/>
	<roles names="sysadmin"/>
	<privileges select="true" delete="true" insert="true" update="true" truncate="true" references="true" trigger="true"/>
</permission>
<permission>
	<object name="master.process_list" type="table"/>
	<roles names="masteruser"/>
	<privileges select="true" delete="true" insert="true" update="true" references="true"/>
</permission>
<permission>
	<object name="master.rcid_seq" type="table"/>
	<roles names="sysadmin"/>
	<privileges select="true" delete="true" insert="true" update="true" truncate="true" references="true" trigger="true"/>
</permission>
<permission>
	<object name="master.rcid_seq" type="table"/>
	<roles names="masteruser"/>
	<privileges select="true" delete="true" insert="true" update="true" references="true"/>
</permission>
<permission>
	<object name="master.reason_category" type="table"/>
	<roles names="sysadmin"/>
	<privileges select="true" delete="true" insert="true" update="true" truncate="true" references="true" trigger="true"/>
</permission>
<permission>
	<object name="master.reason_category" type="table"/>
	<roles names="masteruser"/>
	<privileges select="true" delete="true" insert="true" update="true" references="true"/>
</permission>
<permission>
	<object name="master.reason_list" type="table"/>
	<roles names="sysadmin"/>
	<privileges select="true" delete="true" insert="true" update="true" truncate="true" references="true" trigger="true"/>
</permission>
<permission>
	<object name="master.reason_list" type="table"/>
	<roles names="masteruser"/>
	<privileges select="true" delete="true" insert="true" update="true" references="true"/>
</permission>
<permission>
	<object name="master.registration_center" type="table"/>
	<roles names="sysadmin"/>
	<privileges select="true" delete="true" insert="true" update="true" truncate="true" references="true" trigger="true"/>
</permission>
<permission>
	<object name="master.registration_center" type="table"/>
	<roles names="masteruser"/>
	<privileges select="true" delete="true" insert="true" update="true" references="true"/>
</permission>
<permission>
	<object name="master.registration_center_h" type="table"/>
	<roles names="sysadmin"/>
	<privileges select="true" delete="true" insert="true" update="true" truncate="true" references="true" trigger="true"/>
</permission>
<permission>
	<object name="master.registration_center_h" type="table"/>
	<roles names="masteruser"/>
	<privileges select="true" delete="true" insert="true" update="true" references="true"/>
</permission>
<permission>
	<object name="master.reg_center_type" type="table"/>
	<roles names="sysadmin"/>
	<privileges select="true" delete="true" insert="true" update="true" truncate="true" references="true" trigger="true"/>
</permission>
<permission>
	<object name="master.reg_center_type" type="table"/>
	<roles names="masteruser"/>
	<privileges select="true" delete="true" insert="true" update="true" references="true"/>
</permission>
<permission>
	<object name="master.role_list" type="table"/>
	<roles names="sysadmin"/>
	<privileges select="true" delete="true" insert="true" update="true" truncate="true" references="true" trigger="true"/>
</permission>
<permission>
	<object name="master.role_list" type="table"/>
	<roles names="masteruser"/>
	<privileges select="true" delete="true" insert="true" update="true" references="true"/>
</permission>
<permission>
	<object name="master.screen_authorization" type="table"/>
	<roles names="sysadmin"/>
	<privileges select="true" delete="true" insert="true" update="true" truncate="true" references="true" trigger="true"/>
</permission>
<permission>
	<object name="master.screen_authorization" type="table"/>
	<roles names="masteruser"/>
	<privileges select="true" delete="true" insert="true" update="true" references="true"/>
</permission>
<permission>
	<object name="master.screen_detail" type="table"/>
	<roles names="sysadmin"/>
	<privileges select="true" delete="true" insert="true" update="true" truncate="true" references="true" trigger="true"/>
</permission>
<permission>
	<object name="master.screen_detail" type="table"/>
	<roles names="masteruser"/>
	<privileges select="true" delete="true" insert="true" update="true" references="true"/>
</permission>
<permission>
	<object name="master.status_list" type="table"/>
	<roles names="sysadmin"/>
	<privileges select="true" delete="true" insert="true" update="true" truncate="true" references="true" trigger="true"/>
</permission>
<permission>
	<object name="master.status_list" type="table"/>
	<roles names="masteruser"/>
	<privileges select="true" delete="true" insert="true" update="true" references="true"/>
</permission>
<permission>
	<object name="master.status_type" type="table"/>
	<roles names="sysadmin"/>
	<privileges select="true" delete="true" insert="true" update="true" truncate="true" references="true" trigger="true"/>
</permission>
<permission>
	<object name="master.status_type" type="table"/>
	<roles names="masteruser"/>
	<privileges select="true" delete="true" insert="true" update="true" references="true"/>
</permission>
<permission>
	<object name="master.template" type="table"/>
	<roles names="sysadmin"/>
	<privileges select="true" delete="true" insert="true" update="true" truncate="true" references="true" trigger="true"/>
</permission>
<permission>
	<object name="master.template" type="table"/>
	<roles names="masteruser"/>
	<privileges select="true" delete="true" insert="true" update="true" references="true"/>
</permission>
<permission>
	<object name="master.template_file_format" type="table"/>
	<roles names="sysadmin"/>
	<privileges select="true" delete="true" insert="true" update="true" truncate="true" references="true" trigger="true"/>
</permission>
<permission>
	<object name="master.template_file_format" type="table"/>
	<roles names="masteruser"/>
	<privileges select="true" delete="true" insert="true" update="true" references="true"/>
</permission>
<permission>
	<object name="master.template_type" type="table"/>
	<roles names="sysadmin"/>
	<privileges select="true" delete="true" insert="true" update="true" truncate="true" references="true" trigger="true"/>
</permission>
<permission>
	<object name="master.template_type" type="table"/>
	<roles names="masteruser"/>
	<privileges select="true" delete="true" insert="true" update="true" references="true"/>
</permission>
<permission>
	<object name="master.title" type="table"/>
	<roles names="sysadmin"/>
	<privileges select="true" delete="true" insert="true" update="true" truncate="true" references="true" trigger="true"/>
</permission>
<permission>
	<object name="master.title" type="table"/>
	<roles names="masteruser"/>
	<privileges select="true" delete="true" insert="true" update="true" references="true"/>
</permission>
<permission>
	<object name="master.tspid_seq" type="table"/>
	<roles names="sysadmin"/>
	<privileges select="true" delete="true" insert="true" update="true" truncate="true" references="true" trigger="true"/>
</permission>
<permission>
	<object name="master.tspid_seq" type="table"/>
	<roles names="masteruser"/>
	<privileges select="true" delete="true" insert="true" update="true" references="true"/>
</permission>
<permission>
	<object name="master.user_detail" type="table"/>
	<roles names="sysadmin"/>
	<privileges select="true" delete="true" insert="true" update="true" truncate="true" references="true" trigger="true"/>
</permission>
<permission>
	<object name="master.user_detail" type="table"/>
	<roles names="masteruser"/>
	<privileges select="true" delete="true" insert="true" update="true" references="true"/>
</permission>
<permission>
	<object name="master.user_detail_h" type="table"/>
	<roles names="sysadmin"/>
	<privileges select="true" delete="true" insert="true" update="true" truncate="true" references="true" trigger="true"/>
</permission>
<permission>
	<object name="master.user_detail_h" type="table"/>
	<roles names="masteruser"/>
	<privileges select="true" delete="true" insert="true" update="true" references="true"/>
</permission>
<permission>
	<object name="master.user_pwd" type="table"/>
	<roles names="sysadmin"/>
	<privileges select="true" delete="true" insert="true" update="true" truncate="true" references="true" trigger="true"/>
</permission>
<permission>
	<object name="master.user_pwd" type="table"/>
	<roles names="masteruser"/>
	<privileges select="true" delete="true" insert="true" update="true" references="true"/>
</permission>
<permission>
	<object name="master.user_role" type="table"/>
	<roles names="sysadmin"/>
	<privileges select="true" delete="true" insert="true" update="true" truncate="true" references="true" trigger="true"/>
</permission>
<permission>
	<object name="master.user_role" type="table"/>
	<roles names="masteruser"/>
	<privileges select="true" delete="true" insert="true" update="true" references="true"/>
</permission>
<permission>
	<object name="master.valid_document" type="table"/>
	<roles names="sysadmin"/>
	<privileges select="true" delete="true" insert="true" update="true" truncate="true" references="true" trigger="true"/>
</permission>
<permission>
	<object name="master.valid_document" type="table"/>
	<roles names="masteruser"/>
	<privileges select="true" delete="true" insert="true" update="true" references="true"/>
</permission>
</dbmodel><|MERGE_RESOLUTION|>--- conflicted
+++ resolved
@@ -3,11 +3,7 @@
 CAUTION: Do not modify this file unless you know what you are doing.
          Unexpected results may occur if the code is changed deliberately.
 -->
-<<<<<<< HEAD
 <dbmodel pgmodeler-ver="0.9.3" use-changelog="false" last-position="556,0" last-zoom="0.4" max-obj-count="139"
-=======
-<dbmodel pgmodeler-ver="0.9.3" use-changelog="false" last-position="0,1334" last-zoom="0.5" max-obj-count="139"
->>>>>>> 908feb06
 	 default-schema="public" default-owner="postgres">
 <role name="sysadmin"
       superuser="true"
@@ -4162,7 +4158,6 @@
 	<role name="sysadmin_cp"/>
 </schema>
 
-<<<<<<< HEAD
 <table name="ca_cert_store" layer="0" collapse-mode="2" max-obj-count="20" z-value="0">
 	<schema name="master"/>
 	<role name="sysadmin"/>
@@ -4200,74 +4195,24 @@
 	<column name="partner_domain">
 		<type name="character varying" length="36"/>
 	</column>
-=======
-<table name="ui_spec" layer="0" collapse-mode="2" max-obj-count="21" z-value="0">
-	<schema name="master"/>
-	<role name="sysadmin"/>
-	<comment><![CDATA[UI Specifications :  Stores UI Specifications with values used in application modules.]]></comment>
-	<position x="3640" y="360"/>
-	<column name="id" not-null="true">
-		<type name="character varying" length="36"/>
-	</column>
-	<column name="version" not-null="true">
-		<type name="numeric" length="3"/>
-	</column>
-	<column name="domain" not-null="true">
-		<type name="character varying" length="36"/>
-	</column>
-	<column name="title" not-null="true">
-		<type name="character varying" length="64"/>
-	</column>
-	<column name="description" not-null="true">
-		<type name="character varying" length="256"/>
-	</column>
-	<column name="type" not-null="true">
-		<type name="character varying" length="36"/>
-	</column>
-	<column name="json_spec" not-null="true">
-		<type name="character varying" length="256"/>
-	</column>
-	<column name="identity_schema_id" not-null="true">
-		<type name="character varying" length="36"/>
-	</column>
-	<column name="identity_schema_version" not-null="true">
-		<type name="numeric" length="3"/>
-	</column>
-	<column name="effective_from">
-		<type name="timestamp" length="0"/>
-	</column>
-	<column name="status_code" not-null="true">
-		<type name="character varying" length="36"/>
-	</column>
-	<column name="add_props" not-null="true">
-		<type name="boolean" length="0"/>
-	</column>
-	<column name="is_active" not-null="true">
-		<type name="boolean" length="0"/>
-	</column>
->>>>>>> 908feb06
-	<column name="cr_by" not-null="true">
-		<type name="character varying" length="256"/>
-	</column>
-	<column name="cr_dtimes" not-null="true">
-		<type name="timestamp" length="0"/>
-	</column>
-	<column name="upd_by">
-		<type name="character varying" length="256"/>
-	</column>
-<<<<<<< HEAD
-	<column name="upd_dtimes">
-		<type name="timestamp" length="0"/>
-	</column>
-=======
->>>>>>> 908feb06
+	<column name="cr_by" not-null="true">
+		<type name="character varying" length="256"/>
+	</column>
+	<column name="cr_dtimes" not-null="true">
+		<type name="timestamp" length="0"/>
+	</column>
+	<column name="upd_by">
+		<type name="character varying" length="256"/>
+	</column>
+	<column name="upd_dtimes">
+		<type name="timestamp" length="0"/>
+	</column>
 	<column name="is_deleted">
 		<type name="boolean" length="0"/>
 	</column>
 	<column name="del_dtimes">
 		<type name="timestamp" length="0"/>
 	</column>
-<<<<<<< HEAD
 	<constraint name="ca_cert_store_pk" type="pk-constr" table="master.ca_cert_store">
 		<columns names="cert_id" ref-type="src-columns"/>
 	</constraint>
@@ -4281,18 +4226,6 @@
 		</idxelement>
 </index>
 
-=======
-	<constraint name="unq_dmn_ttl_vrsn_ischmid" type="uq-constr" table="master.ui_spec">
-		<columns names="domain,title,version,identity_schema_id" ref-type="src-columns"/>
-		<comment><![CDATA[Unique Constraint on domain,title,version,identity_schema_id
-]]></comment>
-	</constraint>
-	<constraint name="ui_spec_pk" type="pk-constr" table="master.ui_spec">
-		<columns names="id" ref-type="src-columns"/>
-	</constraint>
-</table>
-
->>>>>>> 908feb06
 <constraint name="fk_appauthm_appdtl" type="fk-constr" comparison-type="MATCH SIMPLE"
 	 upd-action="NO ACTION" del-action="NO ACTION" ref-table="master.app_detail" table="master.app_authentication_method">
 	<columns names="app_id,lang_code" ref-type="src-columns"/>
